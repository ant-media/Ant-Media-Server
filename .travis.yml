--- conflicted
+++ resolved
@@ -23,11 +23,7 @@
   - sudo apt-get install ffmpeg -qq # start ffmpeg
   - sudo service mongod start  # start mongo db
   - sudo git clone https://github.com/ant-media/utilities.git /usr/local/onvif
-<<<<<<< HEAD
   - git clone https://github.com/ant-media/Ant-Media-Server-Common.git && cd Ant-Media-Server-Common && git checkout webrtc_cluster && mvn clean install -DskipTests -Dmaven.javadoc.skip=true --quiet && cd ..
-=======
-  - git clone https://github.com/ant-media/Ant-Media-Server-Common.git && cd Ant-Media-Server-Common && git checkout dev && mvn clean install -DskipTests -Dmaven.javadoc.skip=true --quiet && cd ..
->>>>>>> fe1d3597
   - git clone https://github.com/ant-media/red5-plugins.git && cd red5-plugins/tomcat/ && mvn clean install -Dmaven.javadoc.skip=true -Dmaven.test.skip=true && cd ../..
   - mvn clean package -P assemble  --quiet -Dmaven.test.skip=true -DskipTests=true
   - wget https://gist.githubusercontent.com/mekya/f5955a75a25eb3148f88cc2b466d0b4d/raw -O target/install_ant-media-server.sh  # install script
