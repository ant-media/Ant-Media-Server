language: java
jdk:
  - openjdk8
node_js: "8.10.0"

sudo: required

addons:
  sonarcloud:
    organization: "ant-media"
    token:
      secure: $SONAR_TOKEN

#travis running  on ubuntu 14.04

before_install:
  - openssl aes-256-cbc -K $encrypted_5fef4fa28306_key -iv $encrypted_5fef4fa28306_iv -in codesigning.asc.enc -out codesigning.asc -d
  - gpg --fast-import codesigning.asc
  - sudo apt-key adv --keyserver hkp://keyserver.ubuntu.com:80 --recv 2930ADAE8CAF5059EE73BB4B58712A2291FA4AD5
  - echo "deb [ arch=amd64 ] https://repo.mongodb.org/apt/ubuntu trusty/mongodb-org/3.6 multiverse" | sudo tee /etc/apt/sources.list.d/mongodb-org-3.6.list
  - sudo add-apt-repository ppa:mc3man/trusty-media -y  # this for ffmpeg
  - sudo apt-get update -qq
  - sudo apt-get install -y mongodb-org #install mongodb
  - sudo apt-get install ffmpeg -qq # start ffmpeg
  - sudo service mongod start  # start mongo db
  - sudo apt-get install wondershaper
  - npm install -g @angular/cli@6.0.5
  - sudo git clone --depth=1 https://github.com/ant-media/ManagementConsole_AngularApp.git
  - sudo chown -R `whoami` ./ManagementConsole_AngularApp
  - cd ManagementConsole_AngularApp
  - npm install
  - ng build --prod
  - cd ..
  - sudo cp -a ./ManagementConsole_AngularApp/dist/. ./src/main/server/webapps/root/
  - sudo git clone --depth=1 https://github.com/ant-media/utilities.git /usr/local/onvif
<<<<<<< HEAD
  - (if [ $(git ls-remote https://github.com/ant-media/Ant-Media-Server-Common.git $TRAVIS_BRANCH  | wc -l) == "1" ];  then echo " $TRAVIS_BRANCH branch found";  git clone --depth=1 -b $TRAVIS_BRANCH https://github.com/ant-media/Ant-Media-Server-Common.git;  else echo "branch not found. Checking out master branch"; git clone --depth=1 https://github.com/ant-media/Ant-Media-Server-Common.git;  fi)
=======
  - (if [ $(git ls-remote https://github.com/ant-media/Ant-Media-Server-Common.git $TRAVIS_BRANCH  | wc -l) == "1" ];  then echo " $TRAVIS_BRANCH branch found";  git clone --depth=1 -b $TRAVIS_BRANCH https://github.com/ant-media/Ant-Media-Server-Common.git;  else echo "Branch not found. Checkout master"; git clone --depth=1 https://github.com/ant-media/Ant-Media-Server-Common.git;  fi)
>>>>>>> 13f3acc1
  - cd Ant-Media-Server-Common
  - mvn clean install -DskipTests -Dmaven.javadoc.skip=true -Dgpg.skip=true --quiet 
  - cd ..
  - git clone --depth=1 https://github.com/ant-media/red5-plugins.git && cd red5-plugins/tomcat/ && mvn clean install -Dmaven.javadoc.skip=true -Dmaven.test.skip=true --quiet && cd ../..
  - mvn clean package -U -P assemble -Dmaven.javadoc.skip=true -Dmaven.test.skip=true -DskipTests=true --quiet 
  - wget https://raw.githubusercontent.com/ant-media/Scripts/master/install_ant-media-server.sh -O target/install_ant-media-server.sh  # install script
  - chmod 755 target/install_ant-media-server.sh
  - cd target 
  - ./install_ant-media-server.sh ant-media-server-community*.zip
  - cd ..
  - echo "Waiting a little to make sure server is started "
  - sleep 20
  - sudo cat /usr/local/antmedia/log/ant-media-server.log
  - sudo cp src/test/resources/preset-red5-web.properties  /usr/local/antmedia/webapps/LiveApp/WEB-INF/red5-web.properties
  - sudo cp src/test/resources/preset-red5-web.db  /usr/local/antmedia/liveapp.db
  - sudo service antmedia stop
  - sudo service antmedia start
  - sleep 10
  - sudo cat /usr/local/antmedia/log/ant-media-server.log


install:
  - mvn install -DskipTests=true -Dmaven.javadoc.skip=true -Dgpg.skip=true -B -V --quiet 

script:
  - echo $(mvn -q -Dexec.executable="echo" -Dexec.args='${project.version}' --non-recursive exec:exec)
  - mvn clean org.jacoco:jacoco-maven-plugin:prepare-agent package sonar:sonar -Dmaven.javadoc.skip=true
  


cache:
  directories:
    - '$HOME/.m2/repository'
    - '$HOME/.sonar/cache'
    
after_failure:
  - sudo cat /usr/local/antmedia/log/ant-media-server.log

deploy:
  - provider: script
    script: "mvn deploy -P assemble -DskipTests --quiet --settings mvn-settings.xml"
    skip_cleanup: true
    on:
      tags: false
      all_branches: true
      #deploy all branches to mvn if it is a snapshot version
      condition:  $(mvn -q -Dexec.executable="echo" -Dexec.args='${project.version}' --non-recursive exec:exec)  = *"SNAPSHOT"* 
  
  - provider: script
    script: "mvn deploy -P assemble -DskipTests --quiet --settings mvn-settings.xml"
    skip_cleanup: true
    on:
      #deploy to maven if it is master branch and tagged
      tags: true
      branch: master    
  
  - provider: releases
    api_key: $GITHUB_OAUTH_TOKEN
    file_glob: true
    file: "target/ant-media-server-community*.zip"
    skip_cleanup: true
    name: "Ant Media Server Community $(date +'%F-%T')"
    prerelease: true
    on:
      #deploy to github if it is master branch and tagged
      tags: true
      branch: master
      
#above configuration prevents deploying a new release(not snapshot) if it is not tagged       <|MERGE_RESOLUTION|>--- conflicted
+++ resolved
@@ -33,11 +33,7 @@
   - cd ..
   - sudo cp -a ./ManagementConsole_AngularApp/dist/. ./src/main/server/webapps/root/
   - sudo git clone --depth=1 https://github.com/ant-media/utilities.git /usr/local/onvif
-<<<<<<< HEAD
-  - (if [ $(git ls-remote https://github.com/ant-media/Ant-Media-Server-Common.git $TRAVIS_BRANCH  | wc -l) == "1" ];  then echo " $TRAVIS_BRANCH branch found";  git clone --depth=1 -b $TRAVIS_BRANCH https://github.com/ant-media/Ant-Media-Server-Common.git;  else echo "branch not found. Checking out master branch"; git clone --depth=1 https://github.com/ant-media/Ant-Media-Server-Common.git;  fi)
-=======
   - (if [ $(git ls-remote https://github.com/ant-media/Ant-Media-Server-Common.git $TRAVIS_BRANCH  | wc -l) == "1" ];  then echo " $TRAVIS_BRANCH branch found";  git clone --depth=1 -b $TRAVIS_BRANCH https://github.com/ant-media/Ant-Media-Server-Common.git;  else echo "Branch not found. Checkout master"; git clone --depth=1 https://github.com/ant-media/Ant-Media-Server-Common.git;  fi)
->>>>>>> 13f3acc1
   - cd Ant-Media-Server-Common
   - mvn clean install -DskipTests -Dmaven.javadoc.skip=true -Dgpg.skip=true --quiet 
   - cd ..
