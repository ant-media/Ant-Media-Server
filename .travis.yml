--- conflicted
+++ resolved
@@ -78,12 +78,8 @@
      fi)
   - cd ManagementConsole_AngularApp
   - npm install
-<<<<<<< HEAD
-  - set NODE_OPTIONS=--openssl-legacy-provider && ng build --prod 
-=======
   - export NODE_OPTIONS=--openssl-legacy-provider
   - ng build --prod
->>>>>>> 84ac2ec5
   - cp -a ./dist/. ../src/main/server/webapps/root/
   - cd ..
 
