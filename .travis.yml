language: java
jdk:
  - openjdk8

sudo: false

addons:
  sonarcloud:
    organization: "ant-media"
    token:
      secure: $SONAR_TOKEN

#travis running  on ubuntu 14.04

before_install: 
  - openssl aes-256-cbc -K $encrypted_5fef4fa28306_key -iv $encrypted_5fef4fa28306_iv -in codesigning.asc.enc -out codesigning.asc -d
  - gpg --fast-import codesigning.asc
  - sudo apt-key adv --keyserver hkp://keyserver.ubuntu.com:80 --recv 2930ADAE8CAF5059EE73BB4B58712A2291FA4AD5
  - echo "deb [ arch=amd64 ] https://repo.mongodb.org/apt/ubuntu trusty/mongodb-org/3.6 multiverse" | sudo tee /etc/apt/sources.list.d/mongodb-org-3.6.list
  - sudo add-apt-repository ppa:mc3man/trusty-media -y  # this for ffmpeg
  - sudo apt-get update -qq
  - sudo apt-get install -y mongodb-org #install mongodb
  - sudo apt-get install ffmpeg -qq # start ffmpeg
  - sudo service mongod start  # start mongo db
  - sudo apt-get install wondershaper
  - sudo git clone --depth=1 https://github.com/ant-media/utilities.git /usr/local/onvif
  - (if [ $(git ls-remote https://github.com/ant-media/Ant-Media-Server-Common.git $TRAVIS_BRANCH  | wc -l) == "1" ];  then echo "branch found";  git clone --depth=1 -b $TRAVIS_BRANCH https://github.com/ant-media/Ant-Media-Server-Common.git;  else echo "branch not found"; git clone --depth=1 https://github.com/ant-media/Ant-Media-Server-Common.git;  fi)
  - cd Ant-Media-Server-Common
  - mvn clean install -DskipTests -Dmaven.javadoc.skip=true -Dgpg.skip=true 
  - cd ..
  - git clone --depth=1 https://github.com/ant-media/red5-plugins.git && cd red5-plugins/tomcat/ && mvn clean install -Dmaven.javadoc.skip=true -Dmaven.test.skip=true && cd ../..
  - mvn clean package -U -P assemble -Dmaven.javadoc.skip=true -Dmaven.test.skip=true -DskipTests=true
  - wget https://raw.githubusercontent.com/ant-media/Scripts/master/install_ant-media-server.sh -O target/install_ant-media-server.sh  # install script
  - chmod 755 target/install_ant-media-server.sh
  - cd target 
  - ./install_ant-media-server.sh ant-media-server-community*.zip
  - cd ..
  - echo "Waiting a little to make sure server is started "
  - sleep 20
  - sudo cat /usr/local/antmedia/log/red5.log
  - sudo cp src/test/resources/preset-red5-web.properties  /usr/local/antmedia/webapps/LiveApp/WEB-INF/red5-web.properties
  - sudo cp src/test/resources/preset-red5-web.db  /usr/local/antmedia/liveapp.db
  - sudo service antmedia stop
  - sudo service antmedia start
  - sleep 10
<<<<<<< HEAD

=======
  - sudo cat /usr/local/antmedia/log/ant-media-server.log
>>>>>>> cef4dc9e


install:
  - mvn install -DskipTests=true -Dmaven.javadoc.skip=true -Dgpg.skip=true -B -V --quiet 

script:
  - mvn clean org.jacoco:jacoco-maven-plugin:prepare-agent package sonar:sonar -Dmaven.javadoc.skip=true

cache:
  directories:
    - '$HOME/.m2/repository'
    - '$HOME/.sonar/cache'

deploy:
  - provider: script
    script: "mvn deploy -P assemble -DskipTests --quiet --settings mvn-settings.xml"
    skip_cleanup: true
    on:
      tags: false
      all_branches: true
  - provider: releases
    api_key: $GITHUB_OAUTH_TOKEN
    file_glob: true
    file: "target/ant-media-server-community*.zip"
    skip_cleanup: true
    name: "Ant Media Server Community $(date +'%F-%T')"
    prerelease: true
    on:
      tags: true
      branch: master<|MERGE_RESOLUTION|>--- conflicted
+++ resolved
@@ -43,11 +43,7 @@
   - sudo service antmedia stop
   - sudo service antmedia start
   - sleep 10
-<<<<<<< HEAD
-
-=======
   - sudo cat /usr/local/antmedia/log/ant-media-server.log
->>>>>>> cef4dc9e
 
 
 install:
