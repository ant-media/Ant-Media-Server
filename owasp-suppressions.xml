--- conflicted
+++ resolved
@@ -123,10 +123,4 @@
 	   <packageUrl regex="true">^pkg:maven/org\.apache\.tomcat/tomcat-coyote@10\.1\.19$</packageUrl>
 	   <cve>CVE-2024-34750</cve>
 	</suppress>
-<<<<<<< HEAD
-	
-
-	
-=======
->>>>>>> 26a3b1dc
 </suppressions>