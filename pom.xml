--- conflicted
+++ resolved
@@ -1,794 +1,790 @@
-<?xml version="1.0" encoding="UTF-8"?>
-<project xmlns="http://maven.apache.org/POM/4.0.0" xmlns:xsi="http://www.w3.org/2001/XMLSchema-instance"
-    xsi:schemaLocation="http://maven.apache.org/POM/4.0.0 http://maven.apache.org/maven-v4_0_0.xsd">
-    <modelVersion>4.0.0</modelVersion>
-    <artifactId>red5-server</artifactId>
-    <packaging>jar</packaging>
-    <name>Red5 :: Server</name>
-    <description>The Red5 server</description>
-    <groupId>org.red5</groupId>
-    <version>1.0.7-SNAPSHOT</version>
-    <url>https://github.com/Red5/red5-server</url>
-    <inceptionYear>2005</inceptionYear>
-    <organization>
-        <name>Red5</name>
-        <url>https://github.com/Red5</url>
-    </organization>
-    <licenses>
-        <license>
-            <name>Apache 2</name>
-            <url>http://www.apache.org/licenses/LICENSE-2.0.txt</url>
-            <distribution>repo</distribution>
-            <comments>A business-friendly OSS license</comments>
-        </license>
-    </licenses>
-    <mailingLists>
-        <mailingList>
-            <name>red5-interest</name>
-            <post>https://groups.google.com/forum/?fromgroups#!forum/red5interest</post>
-        </mailingList>
-    </mailingLists>
-    <issueManagement>
-        <system>github</system>
-        <url>https://github.com/Red5/red5-server/issues</url>
-    </issueManagement>
-    <scm>
-        <url>https://github.com/Red5/red5-server.git</url>
-        <connection>scm:git:git@github.com:Red5/red5-server.git</connection>
-        <developerConnection>scm:git:git@github.com:Red5/red5-server.git</developerConnection>
-    </scm>
-    <developers>
-        <developer>
-            <id>Dominick Accattato</id>
-            <email>dominick@red5.org</email>
-        </developer>
-        <developer>
-            <id>Paul Gregoire</id>
-            <email>mondain@gmail.com</email>
-        </developer>
-        <developer>
-            <id>Dan Rossi</id>
-            <email>electroteque@gmail.com</email>
-        </developer>
-        <developer>
-            <id>Tiago Jacobs</id>
-            <email>tiago.jacobs@gmail.com</email>
-        </developer>
-    </developers>
-    <properties>
-        <build.dir>target</build.dir>
-        <finalName>${project.artifactId}-${project.version}</finalName>
-        <project.build.sourceEncoding>UTF-8</project.build.sourceEncoding>
-        <red5-io.version>1.0.7-SNAPSHOT</red5-io.version>
-        <red5-service.version>1.0.7-SNAPSHOT</red5-service.version>
-        <red5-server-common.version>1.0.7-SNAPSHOT</red5-server-common.version>
+<?xml version="1.0" encoding="UTF-8"?>
+<project xmlns="http://maven.apache.org/POM/4.0.0" xmlns:xsi="http://www.w3.org/2001/XMLSchema-instance"
+    xsi:schemaLocation="http://maven.apache.org/POM/4.0.0 http://maven.apache.org/maven-v4_0_0.xsd">
+    <modelVersion>4.0.0</modelVersion>
+    <artifactId>red5-server</artifactId>
+    <packaging>jar</packaging>
+    <name>Red5 :: Server</name>
+    <description>The Red5 server</description>
+    <groupId>org.red5</groupId>
+    <version>1.0.7-SNAPSHOT</version>
+    <url>https://github.com/Red5/red5-server</url>
+    <inceptionYear>2005</inceptionYear>
+    <organization>
+        <name>Red5</name>
+        <url>https://github.com/Red5</url>
+    </organization>
+    <licenses>
+        <license>
+            <name>Apache 2</name>
+            <url>http://www.apache.org/licenses/LICENSE-2.0.txt</url>
+            <distribution>repo</distribution>
+            <comments>A business-friendly OSS license</comments>
+        </license>
+    </licenses>
+    <mailingLists>
+        <mailingList>
+            <name>red5-interest</name>
+            <post>https://groups.google.com/forum/?fromgroups#!forum/red5interest</post>
+        </mailingList>
+    </mailingLists>
+    <issueManagement>
+        <system>github</system>
+        <url>https://github.com/Red5/red5-server/issues</url>
+    </issueManagement>
+    <scm>
+        <url>https://github.com/Red5/red5-server.git</url>
+        <connection>scm:git:git@github.com:Red5/red5-server.git</connection>
+        <developerConnection>scm:git:git@github.com:Red5/red5-server.git</developerConnection>
+    </scm>
+    <developers>
+        <developer>
+            <id>Dominick Accattato</id>
+            <email>dominick@red5.org</email>
+        </developer>
+        <developer>
+            <id>Paul Gregoire</id>
+            <email>mondain@gmail.com</email>
+        </developer>
+        <developer>
+            <id>Dan Rossi</id>
+            <email>electroteque@gmail.com</email>
+        </developer>
+        <developer>
+            <id>Tiago Jacobs</id>
+            <email>tiago.jacobs@gmail.com</email>
+        </developer>
+    </developers>
+    <properties>
+        <build.dir>target</build.dir>
+        <finalName>${project.artifactId}-${project.version}</finalName>
+        <project.build.sourceEncoding>UTF-8</project.build.sourceEncoding>
+        <red5-io.version>1.0.7-SNAPSHOT</red5-io.version>
+        <red5-service.version>1.0.7-SNAPSHOT</red5-service.version>
+        <red5-server-common.version>1.0.7-SNAPSHOT</red5-server-common.version>
         <spring.version>4.2.4.RELEASE</spring.version>
-<<<<<<< HEAD
-        <mina.version>(2.0.8,2.0.11)</mina.version>
-=======
-        <mina.version>(2.0.8,2.0.10)</mina.version>
->>>>>>> 6c7e0708
-        <slf4j.version>1.7.9</slf4j.version>
-        <logback.version>1.1.2</logback.version>
-        <quartz.version>2.2.2</quartz.version>
-        <bc.version>1.53</bc.version>
-        <junit.version>4.12</junit.version>
-        <tomcat.version>8.0.30</tomcat.version>
-    </properties>
-    <repositories>
-        <repository>
-            <id>sonatype-snapshots</id>
-            <name>Sonatype Snapshots</name>
-            <url>http://oss.sonatype.org/content/repositories/snapshots</url>
-        </repository>
-        <repository>
-            <id>sonatype-releases</id>
-            <name>Sonatype Releases</name>
-            <url>http://oss.sonatype.org/content/repositories/releases</url>
-        </repository>
-    </repositories>
-    <build>
-        <defaultGoal>install</defaultGoal>
-        <directory>${build.dir}</directory>
-        <finalName>${finalName}</finalName>
-        <resources>
-            <resource>
-                <directory>src/main/resources</directory>
-            </resource>
-            <resource>
-                <directory>src/main/java</directory>
-                <includes>
-                    <include>**/*.xml</include>
-                </includes>
-            </resource>
-        </resources>
-        <testResources>
-            <testResource>
-                <directory>src/test/java</directory>
-                <excludes>
-                    <exclude>**/*.java</exclude>
-                </excludes>
-            </testResource>
-            <testResource>
-                <directory>src/test/resources</directory>
-            </testResource>
-        </testResources>
-        <plugins>
-            <plugin>
-                <artifactId>maven-compiler-plugin</artifactId>
-                <configuration>
-                    <compilerVersion>1.7</compilerVersion>
-                    <fork>true</fork>
-                    <source>1.7</source>
-                    <target>1.7</target>
-                    <executable>${maven.compiler.executable}</executable>
-                </configuration>
-            </plugin>
-            <plugin>
-                <artifactId>maven-source-plugin</artifactId>
-                <executions>
-                    <execution>
-                        <id>attach-sources</id>
-                        <goals>
-                            <goal>jar-no-fork</goal>
-                        </goals>
-                    </execution>
-                </executions>
-            </plugin>
-            <plugin>
-                <artifactId>maven-javadoc-plugin</artifactId>
-                <executions>
-                    <execution>
-                        <id>javadoc-jar</id>
-                        <phase>package</phase>
-                        <goals>
-                            <goal>jar</goal>
-                        </goals>
-                    </execution>
-                </executions>
-                <configuration>
-                    <verbose>true</verbose>
-                    <failOnError>false</failOnError>
-                    <sourcepath>${basedir}/src/main/java</sourcepath>
-                    <includeDependencySources>false</includeDependencySources>
-                    <dependencySourceIncludes>
-                        <dependencySourceInclude>org.red5:*</dependencySourceInclude>
-                    </dependencySourceIncludes>
-                    <detectOfflineLinks>false</detectOfflineLinks>
-                    <stylesheetfile>${basedir}/src/main/javadoc/javadoc.css</stylesheetfile>
-                    <links>
-                        <link>http://download.oracle.com/javase/7/docs/api</link>
-                        <link>http://docs.spring.io/spring/docs/4.0.x/javadoc-api</link>
-                        <link>http://www.slf4j.org/api</link>
-                        <link>http://logging.apache.org/log4j/1.2/apidocs</link>
-                    </links>
-                    <tags>
-                        <tag>
-                            <name>todo</name>
-                            <!-- todo tag for all places -->
-                            <placement>a</placement>
-                            <head>To do:</head>
-                        </tag>
-                    </tags>
-                </configuration>
-            </plugin>
-            <plugin>
-                <artifactId>maven-jar-plugin</artifactId>
-                <executions>
-                    <execution>
-                        <id>attach-javadocs</id>
-                        <goals>
-                            <goal>jar</goal>
-                        </goals>
-                        <configuration>
-                            <archive>
-                                <manifest>
-                                    <addDefaultImplementationEntries>true</addDefaultImplementationEntries>
-                                </manifest>
-                                <manifestEntries>
-                                    <SCM-Revision>${buildNumber}</SCM-Revision>
-                                    <Implementation-Build>${buildNumber}</Implementation-Build>
-                                </manifestEntries>
-                            </archive>
-                            <excludes>
-                                <exclude>**/org/red5/server/Bootstrap.class</exclude>
-                                <exclude>**/org/red5/server/Shutdown.class</exclude>
-                                <exclude>**/org/red5/server/jmx/mxbeans/ShutdownMXBean.class</exclude>
-                                <exclude>**/org/red5/classloading/**</exclude>
-                            </excludes>
-                        </configuration>
-                    </execution>
-                </executions>
-            </plugin>
-            <plugin>
-                <artifactId>maven-project-info-reports-plugin</artifactId>
-            </plugin>
-            <plugin>
-                <groupId>org.apache.felix</groupId>
-                <artifactId>maven-bundle-plugin</artifactId>
-                <extensions>true</extensions>
-            </plugin>
-            <plugin>
-                <artifactId>maven-scm-plugin</artifactId>
-                <configuration>
-                    <connectionType>connection</connectionType>
-                </configuration>
-            </plugin>
-            <plugin>
-                <artifactId>maven-release-plugin</artifactId>
-                <configuration>
-                    <autoVersionSubmodules>true</autoVersionSubmodules>
-                    <useReleaseProfile>false</useReleaseProfile>
-                    <releaseProfiles>release</releaseProfiles>
-                    <goals>deploy</goals>
-                </configuration>
-            </plugin>
-        </plugins>
-    </build>
-    <dependencyManagement>
-        <dependencies>
-            <dependency>
-                <groupId>org.slf4j</groupId>
-                <artifactId>slf4j-api</artifactId>
-                <version>${slf4j.version}</version>
-            </dependency>
-            <dependency>
-                <groupId>org.apache.mina</groupId>
-                <artifactId>mina-parent</artifactId>
-                <version>${mina.version}</version>
-                <type>pom</type>
-            </dependency>
-            <dependency>
-                <groupId>junit</groupId>
-                <artifactId>junit</artifactId>
-                <version>${junit.version}</version>
-                <scope>test</scope>
-            </dependency>
-        </dependencies>
-    </dependencyManagement>
-    <dependencies>
-        <dependency>
-            <groupId>org.apache.tomcat</groupId>
-            <artifactId>tomcat-servlet-api</artifactId>
-            <version>${tomcat.version}</version>
-            <scope>provided</scope>
-        </dependency>
-        <dependency>
-            <groupId>org.slf4j</groupId>
-            <artifactId>slf4j-api</artifactId>
-        </dependency>
-        <dependency>
-            <groupId>org.slf4j</groupId>
-            <artifactId>jcl-over-slf4j</artifactId>
-            <version>${slf4j.version}</version>
-        </dependency>
-        <dependency>
-            <groupId>org.slf4j</groupId>
-            <artifactId>jul-to-slf4j</artifactId>
-            <version>${slf4j.version}</version>
-        </dependency>
-        <dependency>
-            <groupId>org.slf4j</groupId>
-            <artifactId>log4j-over-slf4j</artifactId>
-            <version>${slf4j.version}</version>
-        </dependency>
-        <dependency>
-            <groupId>ch.qos.logback</groupId>
-            <artifactId>logback-access</artifactId>
-            <version>${logback.version}</version>
-        </dependency>
-        <dependency>
-            <groupId>ch.qos.logback</groupId>
-            <artifactId>logback-core</artifactId>
-            <version>${logback.version}</version>
-        </dependency>
-        <dependency>
-            <groupId>ch.qos.logback</groupId>
-            <artifactId>logback-classic</artifactId>
-            <version>${logback.version}</version>
-        </dependency>
-        <dependency>
-            <groupId>uk.org.lidalia</groupId>
-            <artifactId>sysout-over-slf4j</artifactId>
-            <version>1.0.2</version>
-        </dependency>
-        <dependency>
-            <groupId>org.apache.httpcomponents</groupId>
-            <artifactId>httpcore</artifactId>
-            <version>4.4</version>
-        </dependency>
-        <dependency>
-            <groupId>org.apache.httpcomponents</groupId>
-            <artifactId>httpclient</artifactId>
-            <version>4.4</version>
-            <exclusions>
-                <exclusion>
-                    <groupId>commons-logging</groupId>
-                    <artifactId>commons-logging</artifactId>
-                </exclusion>
-                <exclusion>
-                    <artifactId>commons-codec</artifactId>
-                    <groupId>commons-codec</groupId>
-                </exclusion>
-            </exclusions>
-        </dependency>
-        <dependency>
-            <groupId>org.antlr</groupId>
-            <artifactId>antlr</artifactId>
-            <version>3.5.2</version>
-            <exclusions>
-                <exclusion>
-                    <artifactId>ST4</artifactId>
-                    <groupId>org.antlr</groupId>
-                </exclusion>
-            </exclusions>
-        </dependency>
-        <dependency>
-            <groupId>cglib</groupId>
-            <artifactId>cglib-nodep</artifactId>
-            <version>3.2.0</version>
-        </dependency>
-        <dependency>
-            <groupId>junit</groupId>
-            <artifactId>junit</artifactId>
-        </dependency>
-        <dependency>
-            <groupId>xerces</groupId>
-            <artifactId>xercesImpl</artifactId>
-            <version>2.9.1</version>
-        </dependency>
-        <dependency>
-            <groupId>net.sf.ehcache</groupId>
-            <artifactId>ehcache-core</artifactId>
-            <version>2.6.9</version>
-        </dependency>
-        <dependency>
-            <groupId>org.codehaus.groovy</groupId>
-            <artifactId>groovy</artifactId>
-            <version>2.0.4</version>
-            <exclusions>
-                <exclusion>
-                    <artifactId>antlr</artifactId>
-                    <groupId>antlr</groupId>
-                </exclusion>
-            </exclusions>
-        </dependency>
-        <dependency>
-            <groupId>org.python</groupId>
-            <artifactId>jython-standalone</artifactId>
-            <version>2.5.3</version>
-        </dependency>
-        <dependency>
-            <groupId>org.jruby</groupId>
-            <artifactId>jruby</artifactId>
-            <version>1.6.8</version>
-        </dependency>
-        <dependency>
-            <groupId>org.red5</groupId>
-            <artifactId>red5-server-common</artifactId>
-            <version>${red5-server-common.version}</version>
-        </dependency>
-        <dependency>
-            <groupId>org.red5</groupId>
-            <artifactId>red5-io</artifactId>
-            <version>${red5-io.version}</version>
-            <type>jar</type>
-            <exclusions>
-                <exclusion>
-                    <artifactId>bcprov-jdk15on</artifactId>
-                    <groupId>org.bouncycastle</groupId>
-                </exclusion>
-                <exclusion>
-                    <artifactId>mina-core</artifactId>
-                    <groupId>org.apache.mina</groupId>
-                </exclusion>
-                <exclusion>
-                    <artifactId>mina-integration-jmx</artifactId>
-                    <groupId>org.apache.mina</groupId>
-                </exclusion>
-                <exclusion>
-                    <artifactId>mina-integration-beans</artifactId>
-                    <groupId>org.apache.mina</groupId>
-                </exclusion>
-                <exclusion>
-                    <artifactId>commons-beanutils</artifactId>
-                    <groupId>commons-beanutils</groupId>
-                </exclusion>
-                <exclusion>
-                    <artifactId>commons-codec</artifactId>
-                    <groupId>commons-codec</groupId>
-                </exclusion>
-                <exclusion>
-                    <artifactId>commons-collections</artifactId>
-                    <groupId>commons-collections</groupId>
-                </exclusion>
-                <exclusion>
-                    <artifactId>commons-lang3</artifactId>
-                    <groupId>org.apache.commons</groupId>
-                </exclusion>
-                <exclusion>
-                    <artifactId>spring-aop</artifactId>
-                    <groupId>org.springframework</groupId>
-                </exclusion>
-                <exclusion>
-                    <artifactId>spring-beans</artifactId>
-                    <groupId>org.springframework</groupId>
-                </exclusion>
-                <exclusion>
-                    <artifactId>spring-core</artifactId>
-                    <groupId>org.springframework</groupId>
-                </exclusion>
-                <exclusion>
-                    <artifactId>spring-context</artifactId>
-                    <groupId>org.springframework</groupId>
-                </exclusion>
-                <exclusion>
-                    <artifactId>spring-context-support</artifactId>
-                    <groupId>org.springframework</groupId>
-                </exclusion>
-                <exclusion>
-                    <artifactId>spring-expression</artifactId>
-                    <groupId>org.springframework</groupId>
-                </exclusion>
-                <exclusion>
-                    <artifactId>spring-web</artifactId>
-                    <groupId>org.springframework</groupId>
-                </exclusion>
-                <exclusion>
-                    <artifactId>quartz</artifactId>
-                    <groupId>org.quartz-scheduler</groupId>
-                </exclusion>
-            </exclusions>
-        </dependency>
-        <dependency>
-            <groupId>org.red5</groupId>
-            <artifactId>red5-service</artifactId>
-            <version>${red5-service.version}</version>
-        </dependency>
-        <dependency>
-            <groupId>aopalliance</groupId>
-            <artifactId>aopalliance</artifactId>
-            <version>1.0</version>
-            <scope>compile</scope>
-        </dependency>
-        <dependency>
-            <artifactId>bcprov-jdk15on</artifactId>
-            <groupId>org.bouncycastle</groupId>
-            <version>${bc.version}</version>
-        </dependency>
-        <dependency>
-            <artifactId>mina-core</artifactId>
-            <groupId>org.apache.mina</groupId>
-            <version>${mina.version}</version>
-        </dependency>
-        <dependency>
-            <artifactId>mina-integration-jmx</artifactId>
-            <groupId>org.apache.mina</groupId>
-            <version>${mina.version}</version>
-            <exclusions>
-                <exclusion>
-                    <artifactId>ognl</artifactId>
-                    <groupId>ognl</groupId>
-                </exclusion>
-            </exclusions>
-        </dependency>
-        <dependency>
-            <artifactId>mina-integration-beans</artifactId>
-            <groupId>org.apache.mina</groupId>
-            <version>${mina.version}</version>
-        </dependency>
-        <dependency>
-            <artifactId>commons-beanutils</artifactId>
-            <groupId>commons-beanutils</groupId>
-            <version>1.9.2</version>
-        </dependency>
-        <dependency>
-            <artifactId>commons-codec</artifactId>
-            <groupId>commons-codec</groupId>
-            <version>1.9</version>
-        </dependency>
-        <dependency>
-            <artifactId>commons-collections</artifactId>
-            <groupId>commons-collections</groupId>
-            <version>3.2.2</version>
-        </dependency>
-        <dependency>
-            <artifactId>commons-lang3</artifactId>
-            <groupId>org.apache.commons</groupId>
-            <version>3.4</version>
-        </dependency>
-        <dependency>
-            <groupId>org.quartz-scheduler</groupId>
-            <artifactId>quartz</artifactId>
-            <version>${quartz.version}</version>
-        </dependency>
-        <dependency>
-            <groupId>org.springframework</groupId>
-            <artifactId>spring-aop</artifactId>
-            <version>${spring.version}</version>
-            <exclusions>
-                <exclusion>
-                    <groupId>commons-logging</groupId>
-                    <artifactId>commons-logging</artifactId>
-                </exclusion>
-            </exclusions>
-        </dependency>
-        <dependency>
-            <groupId>org.springframework</groupId>
-            <artifactId>spring-beans</artifactId>
-            <version>${spring.version}</version>
-            <exclusions>
-                <exclusion>
-                    <groupId>commons-logging</groupId>
-                    <artifactId>commons-logging</artifactId>
-                </exclusion>
-            </exclusions>
-        </dependency>
-        <dependency>
-            <groupId>org.springframework</groupId>
-            <artifactId>spring-context</artifactId>
-            <version>${spring.version}</version>
-            <exclusions>
-                <exclusion>
-                    <groupId>commons-logging</groupId>
-                    <artifactId>commons-logging</artifactId>
-                </exclusion>
-            </exclusions>
-        </dependency>
-        <dependency>
-            <groupId>org.springframework</groupId>
-            <artifactId>spring-context-support</artifactId>
-            <version>${spring.version}</version>
-            <exclusions>
-                <exclusion>
-                    <groupId>commons-logging</groupId>
-                    <artifactId>commons-logging</artifactId>
-                </exclusion>
-            </exclusions>
-        </dependency>
-        <dependency>
-            <groupId>org.springframework</groupId>
-            <artifactId>spring-core</artifactId>
-            <version>${spring.version}</version>
-            <exclusions>
-                <exclusion>
-                    <groupId>commons-logging</groupId>
-                    <artifactId>commons-logging</artifactId>
-                </exclusion>
-            </exclusions>
-        </dependency>
-        <dependency>
-            <groupId>org.springframework</groupId>
-            <artifactId>spring-expression</artifactId>
-            <version>${spring.version}</version>
-            <exclusions>
-                <exclusion>
-                    <groupId>commons-logging</groupId>
-                    <artifactId>commons-logging</artifactId>
-                </exclusion>
-            </exclusions>
-        </dependency>
-        <dependency>
-            <groupId>org.springframework</groupId>
-            <artifactId>spring-web</artifactId>
-            <version>${spring.version}</version>
-            <exclusions>
-                <exclusion>
-                    <groupId>commons-logging</groupId>
-                    <artifactId>commons-logging</artifactId>
-                </exclusion>
-            </exclusions>
-        </dependency>
-        <dependency>
-            <groupId>org.springframework</groupId>
-            <artifactId>spring-test</artifactId>
-            <version>${spring.version}</version>
-            <scope>test</scope>
-            <exclusions>
-                <exclusion>
-                    <groupId>commons-logging</groupId>
-                    <artifactId>commons-logging</artifactId>
-                </exclusion>
-            </exclusions>
-        </dependency>
-    </dependencies>
-    <profiles>
-        <profile>
-            <id>assemble</id>
-            <build>
-                <plugins>
-                    <plugin>
-                        <artifactId>maven-dependency-plugin</artifactId>
-                        <version>2.8</version>
-                        <executions>
-                            <execution>
-                                <id>copy-dependencies</id>
-                                <phase>package</phase>
-                                <goals>
-                                    <goal>copy-dependencies</goal>
-                                </goals>
-                                <configuration>
-                                    <outputDirectory>${project.build.directory}/lib</outputDirectory>
-                                    <includeScope>compile</includeScope>
-                                    <excludeScope>test</excludeScope>
-                                    <excludeTransitive>false</excludeTransitive>
-                                </configuration>
-                            </execution>
-                        </executions>
-                    </plugin>
-                    <plugin>
-                        <artifactId>maven-assembly-plugin</artifactId>
-                        <version>2.6</version>
-                        <configuration>
-                            <descriptors>
-                                <descriptor>src/main/assembly/server.xml</descriptor>
-                            </descriptors>
-                        </configuration>
-                        <executions>
-                            <execution>
-                                <id>make-assembly</id>
-                                <!-- this is used for inheritance merges -->
-                                <phase>package</phase>
-                                <!-- bind to the packaging phase -->
-                                <goals>
-                                    <goal>single</goal>
-                                </goals>
-                                <configuration>
-                                    <finalName>${project.artifactId}</finalName>
-                                </configuration>
-                            </execution>
-                        </executions>
-                    </plugin>
-                </plugins>
-            </build>
-        </profile>
-        <profile>
-            <id>milestone</id>
-            <build>
-                <plugins>
-                    <plugin>
-                        <artifactId>maven-dependency-plugin</artifactId>
-                        <version>2.8</version>
-                        <executions>
-                            <execution>
-                                <id>copy-dependencies</id>
-                                <phase>package</phase>
-                                <goals>
-                                    <goal>copy-dependencies</goal>
-                                </goals>
-                                <configuration>
-                                    <outputDirectory>${project.build.directory}/lib</outputDirectory>
-                                    <includeScope>compile</includeScope>
-                                    <excludeScope>test</excludeScope>
-                                    <excludeTransitive>false</excludeTransitive>
-                                </configuration>
-                            </execution>
-                        </executions>
-                    </plugin>
-                    <plugin>
-                        <artifactId>maven-assembly-plugin</artifactId>
-                        <version>2.6</version>
-                        <configuration>
-                            <descriptors>
-                                <descriptor>src/main/assembly/milestone.xml</descriptor>
-                            </descriptors>
-                        </configuration>
-                        <executions>
-                            <execution>
-                                <id>make-assembly</id>
-                                <!-- this is used for inheritance merges -->
-                                <phase>package</phase>
-                                <!-- bind to the packaging phase -->
-                                <goals>
-                                    <goal>single</goal>
-                                </goals>
-                                <configuration>
-                                    <finalName>${project.artifactId}</finalName>
-                                </configuration>
-                            </execution>
-                        </executions>
-                    </plugin>
-                </plugins>
-            </build>
-        </profile>
-        <profile>
-            <id>release</id>
-            <build>
-                <plugins>
-                    <plugin>
-                        <groupId>org.sonatype.plugins</groupId>
-                        <artifactId>nexus-staging-maven-plugin</artifactId>
-                        <version>1.6.3</version>
-                        <extensions>true</extensions>
-                        <configuration>
-                            <serverId>ossrh</serverId>
-                            <nexusUrl>https://oss.sonatype.org/</nexusUrl>
-                            <autoReleaseAfterClose>true</autoReleaseAfterClose>
-                        </configuration>
-                    </plugin>
-                    <plugin>
-                        <artifactId>maven-gpg-plugin</artifactId>
-                        <executions>
-                            <execution>
-                                <id>sign-artifacts</id>
-                                <phase>verify</phase>
-                                <goals>
-                                    <goal>sign</goal>
-                                </goals>
-                            </execution>
-                        </executions>
-                    </plugin>
-                </plugins>
-            </build>
-            <distributionManagement>
-                <snapshotRepository>
-                    <id>ossrh</id>
-                    <url>https://oss.sonatype.org/content/repositories/snapshots</url>
-                </snapshotRepository>
-                <repository>
-                    <id>ossrh</id>
-                    <url>https://oss.sonatype.org/service/local/staging/deploy/maven2/</url>
-                </repository>
-            </distributionManagement>
-        </profile>
-        <profile>
-            <id>war</id>
-            <build>
-                <plugins>
-                    <plugin>
-                        <artifactId>maven-war-plugin</artifactId>
-                        <version>2.2</version>
-                        <configuration>
-                            <packagingExcludes>WEB-INF/lib/*.jar</packagingExcludes>
-                        </configuration>
-                    </plugin>
-                    <plugin>
-                        <artifactId>maven-assembly-plugin</artifactId>
-                        <version>2.6</version>
-                        <configuration>
-                            <descriptors>
-                                <descriptor>src/main/assembly/war.xml</descriptor>
-                            </descriptors>
-                        </configuration>
-                        <executions>
-                            <execution>
-                                <id>make-assembly</id>
-                                <!-- this is used for inheritance merges -->
-                                <phase>package</phase>
-                                <!-- bind to the packaging phase -->
-                                <goals>
-                                    <goal>single</goal>
-                                </goals>
-                            </execution>
-                        </executions>
-                    </plugin>
-                </plugins>
-            </build>
-        </profile>
-        <profile>
-            <id>updatebuildnumber</id>
-            <build>
-                <plugins>
-                    <plugin>
-                        <groupId>org.codehaus.mojo</groupId>
-                        <artifactId>buildnumber-maven-plugin</artifactId>
-                        <version>1.2</version>
-                        <executions>
-                            <execution>
-                                <phase>validate</phase>
-                                <goals>
-                                    <goal>create</goal>
-                                </goals>
-                            </execution>
-                        </executions>
-                        <configuration>
-                            <doCheck>false</doCheck>
-                            <doUpdate>false</doUpdate>
-                            <shortRevisionLength>5</shortRevisionLength>
-                        </configuration>
-                    </plugin>
-                </plugins>
-            </build>
-        </profile>
-    </profiles>
-</project>
+        <mina.version>(2.0.8,2.0.11)</mina.version>
+        <slf4j.version>1.7.9</slf4j.version>
+        <logback.version>1.1.2</logback.version>
+        <quartz.version>2.2.2</quartz.version>
+        <bc.version>1.53</bc.version>
+        <junit.version>4.12</junit.version>
+        <tomcat.version>8.0.30</tomcat.version>
+    </properties>
+    <repositories>
+        <repository>
+            <id>sonatype-snapshots</id>
+            <name>Sonatype Snapshots</name>
+            <url>http://oss.sonatype.org/content/repositories/snapshots</url>
+        </repository>
+        <repository>
+            <id>sonatype-releases</id>
+            <name>Sonatype Releases</name>
+            <url>http://oss.sonatype.org/content/repositories/releases</url>
+        </repository>
+    </repositories>
+    <build>
+        <defaultGoal>install</defaultGoal>
+        <directory>${build.dir}</directory>
+        <finalName>${finalName}</finalName>
+        <resources>
+            <resource>
+                <directory>src/main/resources</directory>
+            </resource>
+            <resource>
+                <directory>src/main/java</directory>
+                <includes>
+                    <include>**/*.xml</include>
+                </includes>
+            </resource>
+        </resources>
+        <testResources>
+            <testResource>
+                <directory>src/test/java</directory>
+                <excludes>
+                    <exclude>**/*.java</exclude>
+                </excludes>
+            </testResource>
+            <testResource>
+                <directory>src/test/resources</directory>
+            </testResource>
+        </testResources>
+        <plugins>
+            <plugin>
+                <artifactId>maven-compiler-plugin</artifactId>
+                <configuration>
+                    <compilerVersion>1.7</compilerVersion>
+                    <fork>true</fork>
+                    <source>1.7</source>
+                    <target>1.7</target>
+                    <executable>${maven.compiler.executable}</executable>
+                </configuration>
+            </plugin>
+            <plugin>
+                <artifactId>maven-source-plugin</artifactId>
+                <executions>
+                    <execution>
+                        <id>attach-sources</id>
+                        <goals>
+                            <goal>jar-no-fork</goal>
+                        </goals>
+                    </execution>
+                </executions>
+            </plugin>
+            <plugin>
+                <artifactId>maven-javadoc-plugin</artifactId>
+                <executions>
+                    <execution>
+                        <id>javadoc-jar</id>
+                        <phase>package</phase>
+                        <goals>
+                            <goal>jar</goal>
+                        </goals>
+                    </execution>
+                </executions>
+                <configuration>
+                    <verbose>true</verbose>
+                    <failOnError>false</failOnError>
+                    <sourcepath>${basedir}/src/main/java</sourcepath>
+                    <includeDependencySources>false</includeDependencySources>
+                    <dependencySourceIncludes>
+                        <dependencySourceInclude>org.red5:*</dependencySourceInclude>
+                    </dependencySourceIncludes>
+                    <detectOfflineLinks>false</detectOfflineLinks>
+                    <stylesheetfile>${basedir}/src/main/javadoc/javadoc.css</stylesheetfile>
+                    <links>
+                        <link>http://download.oracle.com/javase/7/docs/api</link>
+                        <link>http://docs.spring.io/spring/docs/4.0.x/javadoc-api</link>
+                        <link>http://www.slf4j.org/api</link>
+                        <link>http://logging.apache.org/log4j/1.2/apidocs</link>
+                    </links>
+                    <tags>
+                        <tag>
+                            <name>todo</name>
+                            <!-- todo tag for all places -->
+                            <placement>a</placement>
+                            <head>To do:</head>
+                        </tag>
+                    </tags>
+                </configuration>
+            </plugin>
+            <plugin>
+                <artifactId>maven-jar-plugin</artifactId>
+                <executions>
+                    <execution>
+                        <id>attach-javadocs</id>
+                        <goals>
+                            <goal>jar</goal>
+                        </goals>
+                        <configuration>
+                            <archive>
+                                <manifest>
+                                    <addDefaultImplementationEntries>true</addDefaultImplementationEntries>
+                                </manifest>
+                                <manifestEntries>
+                                    <SCM-Revision>${buildNumber}</SCM-Revision>
+                                    <Implementation-Build>${buildNumber}</Implementation-Build>
+                                </manifestEntries>
+                            </archive>
+                            <excludes>
+                                <exclude>**/org/red5/server/Bootstrap.class</exclude>
+                                <exclude>**/org/red5/server/Shutdown.class</exclude>
+                                <exclude>**/org/red5/server/jmx/mxbeans/ShutdownMXBean.class</exclude>
+                                <exclude>**/org/red5/classloading/**</exclude>
+                            </excludes>
+                        </configuration>
+                    </execution>
+                </executions>
+            </plugin>
+            <plugin>
+                <artifactId>maven-project-info-reports-plugin</artifactId>
+            </plugin>
+            <plugin>
+                <groupId>org.apache.felix</groupId>
+                <artifactId>maven-bundle-plugin</artifactId>
+                <extensions>true</extensions>
+            </plugin>
+            <plugin>
+                <artifactId>maven-scm-plugin</artifactId>
+                <configuration>
+                    <connectionType>connection</connectionType>
+                </configuration>
+            </plugin>
+            <plugin>
+                <artifactId>maven-release-plugin</artifactId>
+                <configuration>
+                    <autoVersionSubmodules>true</autoVersionSubmodules>
+                    <useReleaseProfile>false</useReleaseProfile>
+                    <releaseProfiles>release</releaseProfiles>
+                    <goals>deploy</goals>
+                </configuration>
+            </plugin>
+        </plugins>
+    </build>
+    <dependencyManagement>
+        <dependencies>
+            <dependency>
+                <groupId>org.slf4j</groupId>
+                <artifactId>slf4j-api</artifactId>
+                <version>${slf4j.version}</version>
+            </dependency>
+            <dependency>
+                <groupId>org.apache.mina</groupId>
+                <artifactId>mina-parent</artifactId>
+                <version>${mina.version}</version>
+                <type>pom</type>
+            </dependency>
+            <dependency>
+                <groupId>junit</groupId>
+                <artifactId>junit</artifactId>
+                <version>${junit.version}</version>
+                <scope>test</scope>
+            </dependency>
+        </dependencies>
+    </dependencyManagement>
+    <dependencies>
+        <dependency>
+            <groupId>org.apache.tomcat</groupId>
+            <artifactId>tomcat-servlet-api</artifactId>
+            <version>${tomcat.version}</version>
+            <scope>provided</scope>
+        </dependency>
+        <dependency>
+            <groupId>org.slf4j</groupId>
+            <artifactId>slf4j-api</artifactId>
+        </dependency>
+        <dependency>
+            <groupId>org.slf4j</groupId>
+            <artifactId>jcl-over-slf4j</artifactId>
+            <version>${slf4j.version}</version>
+        </dependency>
+        <dependency>
+            <groupId>org.slf4j</groupId>
+            <artifactId>jul-to-slf4j</artifactId>
+            <version>${slf4j.version}</version>
+        </dependency>
+        <dependency>
+            <groupId>org.slf4j</groupId>
+            <artifactId>log4j-over-slf4j</artifactId>
+            <version>${slf4j.version}</version>
+        </dependency>
+        <dependency>
+            <groupId>ch.qos.logback</groupId>
+            <artifactId>logback-access</artifactId>
+            <version>${logback.version}</version>
+        </dependency>
+        <dependency>
+            <groupId>ch.qos.logback</groupId>
+            <artifactId>logback-core</artifactId>
+            <version>${logback.version}</version>
+        </dependency>
+        <dependency>
+            <groupId>ch.qos.logback</groupId>
+            <artifactId>logback-classic</artifactId>
+            <version>${logback.version}</version>
+        </dependency>
+        <dependency>
+            <groupId>uk.org.lidalia</groupId>
+            <artifactId>sysout-over-slf4j</artifactId>
+            <version>1.0.2</version>
+        </dependency>
+        <dependency>
+            <groupId>org.apache.httpcomponents</groupId>
+            <artifactId>httpcore</artifactId>
+            <version>4.4</version>
+        </dependency>
+        <dependency>
+            <groupId>org.apache.httpcomponents</groupId>
+            <artifactId>httpclient</artifactId>
+            <version>4.4</version>
+            <exclusions>
+                <exclusion>
+                    <groupId>commons-logging</groupId>
+                    <artifactId>commons-logging</artifactId>
+                </exclusion>
+                <exclusion>
+                    <artifactId>commons-codec</artifactId>
+                    <groupId>commons-codec</groupId>
+                </exclusion>
+            </exclusions>
+        </dependency>
+        <dependency>
+            <groupId>org.antlr</groupId>
+            <artifactId>antlr</artifactId>
+            <version>3.5.2</version>
+            <exclusions>
+                <exclusion>
+                    <artifactId>ST4</artifactId>
+                    <groupId>org.antlr</groupId>
+                </exclusion>
+            </exclusions>
+        </dependency>
+        <dependency>
+            <groupId>cglib</groupId>
+            <artifactId>cglib-nodep</artifactId>
+            <version>3.2.0</version>
+        </dependency>
+        <dependency>
+            <groupId>junit</groupId>
+            <artifactId>junit</artifactId>
+        </dependency>
+        <dependency>
+            <groupId>xerces</groupId>
+            <artifactId>xercesImpl</artifactId>
+            <version>2.9.1</version>
+        </dependency>
+        <dependency>
+            <groupId>net.sf.ehcache</groupId>
+            <artifactId>ehcache-core</artifactId>
+            <version>2.6.9</version>
+        </dependency>
+        <dependency>
+            <groupId>org.codehaus.groovy</groupId>
+            <artifactId>groovy</artifactId>
+            <version>2.0.4</version>
+            <exclusions>
+                <exclusion>
+                    <artifactId>antlr</artifactId>
+                    <groupId>antlr</groupId>
+                </exclusion>
+            </exclusions>
+        </dependency>
+        <dependency>
+            <groupId>org.python</groupId>
+            <artifactId>jython-standalone</artifactId>
+            <version>2.5.3</version>
+        </dependency>
+        <dependency>
+            <groupId>org.jruby</groupId>
+            <artifactId>jruby</artifactId>
+            <version>1.6.8</version>
+        </dependency>
+        <dependency>
+            <groupId>org.red5</groupId>
+            <artifactId>red5-server-common</artifactId>
+            <version>${red5-server-common.version}</version>
+        </dependency>
+        <dependency>
+            <groupId>org.red5</groupId>
+            <artifactId>red5-io</artifactId>
+            <version>${red5-io.version}</version>
+            <type>jar</type>
+            <exclusions>
+                <exclusion>
+                    <artifactId>bcprov-jdk15on</artifactId>
+                    <groupId>org.bouncycastle</groupId>
+                </exclusion>
+                <exclusion>
+                    <artifactId>mina-core</artifactId>
+                    <groupId>org.apache.mina</groupId>
+                </exclusion>
+                <exclusion>
+                    <artifactId>mina-integration-jmx</artifactId>
+                    <groupId>org.apache.mina</groupId>
+                </exclusion>
+                <exclusion>
+                    <artifactId>mina-integration-beans</artifactId>
+                    <groupId>org.apache.mina</groupId>
+                </exclusion>
+                <exclusion>
+                    <artifactId>commons-beanutils</artifactId>
+                    <groupId>commons-beanutils</groupId>
+                </exclusion>
+                <exclusion>
+                    <artifactId>commons-codec</artifactId>
+                    <groupId>commons-codec</groupId>
+                </exclusion>
+                <exclusion>
+                    <artifactId>commons-collections</artifactId>
+                    <groupId>commons-collections</groupId>
+                </exclusion>
+                <exclusion>
+                    <artifactId>commons-lang3</artifactId>
+                    <groupId>org.apache.commons</groupId>
+                </exclusion>
+                <exclusion>
+                    <artifactId>spring-aop</artifactId>
+                    <groupId>org.springframework</groupId>
+                </exclusion>
+                <exclusion>
+                    <artifactId>spring-beans</artifactId>
+                    <groupId>org.springframework</groupId>
+                </exclusion>
+                <exclusion>
+                    <artifactId>spring-core</artifactId>
+                    <groupId>org.springframework</groupId>
+                </exclusion>
+                <exclusion>
+                    <artifactId>spring-context</artifactId>
+                    <groupId>org.springframework</groupId>
+                </exclusion>
+                <exclusion>
+                    <artifactId>spring-context-support</artifactId>
+                    <groupId>org.springframework</groupId>
+                </exclusion>
+                <exclusion>
+                    <artifactId>spring-expression</artifactId>
+                    <groupId>org.springframework</groupId>
+                </exclusion>
+                <exclusion>
+                    <artifactId>spring-web</artifactId>
+                    <groupId>org.springframework</groupId>
+                </exclusion>
+                <exclusion>
+                    <artifactId>quartz</artifactId>
+                    <groupId>org.quartz-scheduler</groupId>
+                </exclusion>
+            </exclusions>
+        </dependency>
+        <dependency>
+            <groupId>org.red5</groupId>
+            <artifactId>red5-service</artifactId>
+            <version>${red5-service.version}</version>
+        </dependency>
+        <dependency>
+            <groupId>aopalliance</groupId>
+            <artifactId>aopalliance</artifactId>
+            <version>1.0</version>
+            <scope>compile</scope>
+        </dependency>
+        <dependency>
+            <artifactId>bcprov-jdk15on</artifactId>
+            <groupId>org.bouncycastle</groupId>
+            <version>${bc.version}</version>
+        </dependency>
+        <dependency>
+            <artifactId>mina-core</artifactId>
+            <groupId>org.apache.mina</groupId>
+            <version>${mina.version}</version>
+        </dependency>
+        <dependency>
+            <artifactId>mina-integration-jmx</artifactId>
+            <groupId>org.apache.mina</groupId>
+            <version>${mina.version}</version>
+            <exclusions>
+                <exclusion>
+                    <artifactId>ognl</artifactId>
+                    <groupId>ognl</groupId>
+                </exclusion>
+            </exclusions>
+        </dependency>
+        <dependency>
+            <artifactId>mina-integration-beans</artifactId>
+            <groupId>org.apache.mina</groupId>
+            <version>${mina.version}</version>
+        </dependency>
+        <dependency>
+            <artifactId>commons-beanutils</artifactId>
+            <groupId>commons-beanutils</groupId>
+            <version>1.9.2</version>
+        </dependency>
+        <dependency>
+            <artifactId>commons-codec</artifactId>
+            <groupId>commons-codec</groupId>
+            <version>1.9</version>
+        </dependency>
+        <dependency>
+            <artifactId>commons-collections</artifactId>
+            <groupId>commons-collections</groupId>
+            <version>3.2.2</version>
+        </dependency>
+        <dependency>
+            <artifactId>commons-lang3</artifactId>
+            <groupId>org.apache.commons</groupId>
+            <version>3.4</version>
+        </dependency>
+        <dependency>
+            <groupId>org.quartz-scheduler</groupId>
+            <artifactId>quartz</artifactId>
+            <version>${quartz.version}</version>
+        </dependency>
+        <dependency>
+            <groupId>org.springframework</groupId>
+            <artifactId>spring-aop</artifactId>
+            <version>${spring.version}</version>
+            <exclusions>
+                <exclusion>
+                    <groupId>commons-logging</groupId>
+                    <artifactId>commons-logging</artifactId>
+                </exclusion>
+            </exclusions>
+        </dependency>
+        <dependency>
+            <groupId>org.springframework</groupId>
+            <artifactId>spring-beans</artifactId>
+            <version>${spring.version}</version>
+            <exclusions>
+                <exclusion>
+                    <groupId>commons-logging</groupId>
+                    <artifactId>commons-logging</artifactId>
+                </exclusion>
+            </exclusions>
+        </dependency>
+        <dependency>
+            <groupId>org.springframework</groupId>
+            <artifactId>spring-context</artifactId>
+            <version>${spring.version}</version>
+            <exclusions>
+                <exclusion>
+                    <groupId>commons-logging</groupId>
+                    <artifactId>commons-logging</artifactId>
+                </exclusion>
+            </exclusions>
+        </dependency>
+        <dependency>
+            <groupId>org.springframework</groupId>
+            <artifactId>spring-context-support</artifactId>
+            <version>${spring.version}</version>
+            <exclusions>
+                <exclusion>
+                    <groupId>commons-logging</groupId>
+                    <artifactId>commons-logging</artifactId>
+                </exclusion>
+            </exclusions>
+        </dependency>
+        <dependency>
+            <groupId>org.springframework</groupId>
+            <artifactId>spring-core</artifactId>
+            <version>${spring.version}</version>
+            <exclusions>
+                <exclusion>
+                    <groupId>commons-logging</groupId>
+                    <artifactId>commons-logging</artifactId>
+                </exclusion>
+            </exclusions>
+        </dependency>
+        <dependency>
+            <groupId>org.springframework</groupId>
+            <artifactId>spring-expression</artifactId>
+            <version>${spring.version}</version>
+            <exclusions>
+                <exclusion>
+                    <groupId>commons-logging</groupId>
+                    <artifactId>commons-logging</artifactId>
+                </exclusion>
+            </exclusions>
+        </dependency>
+        <dependency>
+            <groupId>org.springframework</groupId>
+            <artifactId>spring-web</artifactId>
+            <version>${spring.version}</version>
+            <exclusions>
+                <exclusion>
+                    <groupId>commons-logging</groupId>
+                    <artifactId>commons-logging</artifactId>
+                </exclusion>
+            </exclusions>
+        </dependency>
+        <dependency>
+            <groupId>org.springframework</groupId>
+            <artifactId>spring-test</artifactId>
+            <version>${spring.version}</version>
+            <scope>test</scope>
+            <exclusions>
+                <exclusion>
+                    <groupId>commons-logging</groupId>
+                    <artifactId>commons-logging</artifactId>
+                </exclusion>
+            </exclusions>
+        </dependency>
+    </dependencies>
+    <profiles>
+        <profile>
+            <id>assemble</id>
+            <build>
+                <plugins>
+                    <plugin>
+                        <artifactId>maven-dependency-plugin</artifactId>
+                        <version>2.8</version>
+                        <executions>
+                            <execution>
+                                <id>copy-dependencies</id>
+                                <phase>package</phase>
+                                <goals>
+                                    <goal>copy-dependencies</goal>
+                                </goals>
+                                <configuration>
+                                    <outputDirectory>${project.build.directory}/lib</outputDirectory>
+                                    <includeScope>compile</includeScope>
+                                    <excludeScope>test</excludeScope>
+                                    <excludeTransitive>false</excludeTransitive>
+                                </configuration>
+                            </execution>
+                        </executions>
+                    </plugin>
+                    <plugin>
+                        <artifactId>maven-assembly-plugin</artifactId>
+                        <version>2.6</version>
+                        <configuration>
+                            <descriptors>
+                                <descriptor>src/main/assembly/server.xml</descriptor>
+                            </descriptors>
+                        </configuration>
+                        <executions>
+                            <execution>
+                                <id>make-assembly</id>
+                                <!-- this is used for inheritance merges -->
+                                <phase>package</phase>
+                                <!-- bind to the packaging phase -->
+                                <goals>
+                                    <goal>single</goal>
+                                </goals>
+                                <configuration>
+                                    <finalName>${project.artifactId}</finalName>
+                                </configuration>
+                            </execution>
+                        </executions>
+                    </plugin>
+                </plugins>
+            </build>
+        </profile>
+        <profile>
+            <id>milestone</id>
+            <build>
+                <plugins>
+                    <plugin>
+                        <artifactId>maven-dependency-plugin</artifactId>
+                        <version>2.8</version>
+                        <executions>
+                            <execution>
+                                <id>copy-dependencies</id>
+                                <phase>package</phase>
+                                <goals>
+                                    <goal>copy-dependencies</goal>
+                                </goals>
+                                <configuration>
+                                    <outputDirectory>${project.build.directory}/lib</outputDirectory>
+                                    <includeScope>compile</includeScope>
+                                    <excludeScope>test</excludeScope>
+                                    <excludeTransitive>false</excludeTransitive>
+                                </configuration>
+                            </execution>
+                        </executions>
+                    </plugin>
+                    <plugin>
+                        <artifactId>maven-assembly-plugin</artifactId>
+                        <version>2.6</version>
+                        <configuration>
+                            <descriptors>
+                                <descriptor>src/main/assembly/milestone.xml</descriptor>
+                            </descriptors>
+                        </configuration>
+                        <executions>
+                            <execution>
+                                <id>make-assembly</id>
+                                <!-- this is used for inheritance merges -->
+                                <phase>package</phase>
+                                <!-- bind to the packaging phase -->
+                                <goals>
+                                    <goal>single</goal>
+                                </goals>
+                                <configuration>
+                                    <finalName>${project.artifactId}</finalName>
+                                </configuration>
+                            </execution>
+                        </executions>
+                    </plugin>
+                </plugins>
+            </build>
+        </profile>
+        <profile>
+            <id>release</id>
+            <build>
+                <plugins>
+                    <plugin>
+                        <groupId>org.sonatype.plugins</groupId>
+                        <artifactId>nexus-staging-maven-plugin</artifactId>
+                        <version>1.6.3</version>
+                        <extensions>true</extensions>
+                        <configuration>
+                            <serverId>ossrh</serverId>
+                            <nexusUrl>https://oss.sonatype.org/</nexusUrl>
+                            <autoReleaseAfterClose>true</autoReleaseAfterClose>
+                        </configuration>
+                    </plugin>
+                    <plugin>
+                        <artifactId>maven-gpg-plugin</artifactId>
+                        <executions>
+                            <execution>
+                                <id>sign-artifacts</id>
+                                <phase>verify</phase>
+                                <goals>
+                                    <goal>sign</goal>
+                                </goals>
+                            </execution>
+                        </executions>
+                    </plugin>
+                </plugins>
+            </build>
+            <distributionManagement>
+                <snapshotRepository>
+                    <id>ossrh</id>
+                    <url>https://oss.sonatype.org/content/repositories/snapshots</url>
+                </snapshotRepository>
+                <repository>
+                    <id>ossrh</id>
+                    <url>https://oss.sonatype.org/service/local/staging/deploy/maven2/</url>
+                </repository>
+            </distributionManagement>
+        </profile>
+        <profile>
+            <id>war</id>
+            <build>
+                <plugins>
+                    <plugin>
+                        <artifactId>maven-war-plugin</artifactId>
+                        <version>2.2</version>
+                        <configuration>
+                            <packagingExcludes>WEB-INF/lib/*.jar</packagingExcludes>
+                        </configuration>
+                    </plugin>
+                    <plugin>
+                        <artifactId>maven-assembly-plugin</artifactId>
+                        <version>2.6</version>
+                        <configuration>
+                            <descriptors>
+                                <descriptor>src/main/assembly/war.xml</descriptor>
+                            </descriptors>
+                        </configuration>
+                        <executions>
+                            <execution>
+                                <id>make-assembly</id>
+                                <!-- this is used for inheritance merges -->
+                                <phase>package</phase>
+                                <!-- bind to the packaging phase -->
+                                <goals>
+                                    <goal>single</goal>
+                                </goals>
+                            </execution>
+                        </executions>
+                    </plugin>
+                </plugins>
+            </build>
+        </profile>
+        <profile>
+            <id>updatebuildnumber</id>
+            <build>
+                <plugins>
+                    <plugin>
+                        <groupId>org.codehaus.mojo</groupId>
+                        <artifactId>buildnumber-maven-plugin</artifactId>
+                        <version>1.2</version>
+                        <executions>
+                            <execution>
+                                <phase>validate</phase>
+                                <goals>
+                                    <goal>create</goal>
+                                </goals>
+                            </execution>
+                        </executions>
+                        <configuration>
+                            <doCheck>false</doCheck>
+                            <doUpdate>false</doUpdate>
+                            <shortRevisionLength>5</shortRevisionLength>
+                        </configuration>
+                    </plugin>
+                </plugins>
+            </build>
+        </profile>
+    </profiles>
+</project>