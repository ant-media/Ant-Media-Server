package io.antmedia.test;

import static org.junit.Assert.assertEquals;
import static org.junit.Assert.assertFalse;
import static org.junit.Assert.assertNotNull;
import static org.junit.Assert.assertNull;
import static org.junit.Assert.assertTrue;
import static org.junit.Assert.fail;
import static org.mockito.Mockito.mock;
import static org.mockito.Mockito.never;
import static org.mockito.Mockito.times;
import static org.mockito.Mockito.verify;
import static org.mockito.Mockito.when;

import java.io.File;
import java.io.IOException;
import java.io.InputStream;
import java.math.BigInteger;
import java.nio.ByteBuffer;
import java.nio.file.Files;
import java.util.ConcurrentModificationException;
import java.util.HashMap;
import java.util.List;
import java.util.Map;
import java.util.Queue;
import java.util.concurrent.ConcurrentLinkedQueue;
import java.util.concurrent.TimeUnit;

import org.apache.http.HttpEntity;
import org.apache.http.StatusLine;
import org.apache.http.client.methods.CloseableHttpResponse;
import org.apache.http.impl.client.CloseableHttpClient;
import org.awaitility.Awaitility;
import org.junit.After;
import org.junit.Before;
import org.junit.Test;
import org.mockito.ArgumentCaptor;
import org.mockito.Mockito;
import org.red5.server.api.IContext;
import org.red5.server.api.scope.IScope;
import org.red5.server.stream.ClientBroadcastStream;

import com.jmatio.io.stream.ByteBufferInputStream;

import ch.qos.logback.classic.Logger;
import io.antmedia.AntMediaApplicationAdapter;
import io.antmedia.AppSettings;
import io.antmedia.cluster.IClusterNotifier;
import io.antmedia.cluster.IClusterStore;
import io.antmedia.datastore.db.DataStore;
import io.antmedia.datastore.db.DataStoreFactory;
import io.antmedia.datastore.db.InMemoryDataStore;
import io.antmedia.datastore.db.types.Broadcast;
import io.antmedia.datastore.db.types.VoD;
import io.antmedia.integration.AppFunctionalV2Test;
import io.antmedia.muxer.MuxAdaptor;
import io.antmedia.security.AcceptOnlyStreamsInDataStore;
import io.antmedia.settings.ServerSettings;
import io.antmedia.statistic.type.WebRTCAudioReceiveStats;
import io.antmedia.statistic.type.WebRTCAudioSendStats;
import io.antmedia.statistic.type.WebRTCVideoReceiveStats;
import io.antmedia.statistic.type.WebRTCVideoSendStats;
import io.antmedia.streamsource.StreamFetcher;
import io.antmedia.streamsource.StreamFetcherManager;
import io.vertx.core.Vertx;


public class AntMediaApplicationAdaptorUnitTest {

	AntMediaApplicationAdapter adapter;
	String streamsFolderPath = "webapps/test/streams";

	Vertx vertx = Vertx.vertx();

	@Before
	public void before() {
		adapter = new AntMediaApplicationAdapter();
		adapter.setVertx(vertx);
		File f = new File(streamsFolderPath);
		try {
			AppFunctionalV2Test.delete(f);
		} catch (IOException e) {
			e.printStackTrace();
		}

		File webApps = new File("webapps");
		if (!webApps.exists()) {
			webApps.mkdirs();
		}
		File junit = new File(webApps, "junit");
		if (!junit.exists()) {
			junit.mkdirs();
		}
		
		File webinf = new File(junit, "WEB-INF");
		if (!webinf.exists()) {
			webinf.mkdirs();
		}

	}

	@After
	public void after() {
		adapter = null;

		try {
			AppFunctionalV2Test.delete(new File("webapps"));
		} catch (IOException e) {
			e.printStackTrace();
		}
	}


	@Test
	public void testAppSettings() 
	{
		AppSettings settings = new AppSettings();

		AppSettings newSettings = Mockito.spy(new AppSettings());
		newSettings.setVodFolder("");
		newSettings.setHlsPlayListType("");
		newSettings.setTokenHashSecret("");
		newSettings.setDataChannelPlayerDistribution("");

		IScope scope = mock(IScope.class);

		when(scope.getName()).thenReturn("junit");

		AntMediaApplicationAdapter spyAdapter = Mockito.spy(adapter);
		IContext context = mock(IContext.class);
		when(context.getBean(Mockito.any())).thenReturn(mock(AcceptOnlyStreamsInDataStore.class));
		when(scope.getContext()).thenReturn(context);
		Mockito.doReturn(mock(DataStore.class)).when(spyAdapter).getDataStore();
		
		spyAdapter.setAppSettings(settings);
		spyAdapter.setScope(scope);
		spyAdapter.updateSettings(newSettings, true);
		
		

		IClusterNotifier clusterNotifier = mock(IClusterNotifier.class);

		IClusterStore clusterStore = mock(IClusterStore.class);

		when(clusterNotifier.getClusterStore()).thenReturn(clusterStore);
		spyAdapter.setClusterNotifier(clusterNotifier);

		spyAdapter.updateSettings(newSettings, true);

		verify(clusterNotifier, times(1)).getClusterStore();
		verify(clusterStore, times(1)).saveSettings(settings);
		
		spyAdapter.updateSettings(newSettings, false);
		//it should not change times(1) because we don't want it to update the datastore
		verify(clusterNotifier, times(1)).getClusterStore();
		verify(clusterStore, times(1)).saveSettings(settings);
	}

	@Test
	public void testSynchUserVoD() {
		File streamsFolder = new File(streamsFolderPath);
		if (!streamsFolder.exists()) {
			assertTrue(streamsFolder.mkdirs());
		}
		DataStore dataStore = new InMemoryDataStore("dbname");
		DataStoreFactory dsf = Mockito.mock(DataStoreFactory.class);
		Mockito.when(dsf.getDataStore()).thenReturn(dataStore);
		adapter.setDataStoreFactory(dsf);

		IScope scope = Mockito.mock(IScope.class);
		Mockito.when(scope.getName()).thenReturn("test");

		AntMediaApplicationAdapter spyAdapter = Mockito.spy(adapter);
		Mockito.doReturn(scope).when(spyAdapter).getScope();



		File realPath = new File("src/test/resources");
		assertTrue(realPath.exists());

		String linkFilePath = streamsFolder.getAbsolutePath() + "/resources";
		File linkFile = new File(linkFilePath);
		//Files.isSymbolicLink(linkFile.toPath());
		try {
			Files.deleteIfExists(linkFile.toPath());
		} catch (IOException e) {
			e.printStackTrace();
			fail(e.getMessage());
		}

		boolean result = spyAdapter.synchUserVoDFolder(null, realPath.getAbsolutePath());
		assertTrue(result);

		//we know there are 5 files in src/test/resources
		//test_short.flv
		//test_video_360p_subtitle.flv
		//test_Video_360p.flv
		//test.flv
		//sample_MP4_480.mp4
		List<VoD> vodList = dataStore.getVodList(0, 50, null, null);
		assertEquals(5, vodList.size());

		for (VoD voD : vodList) {
			assertEquals("streams/resources/" + voD.getVodName(), voD.getFilePath());
		}

		linkFile = new File(streamsFolder, "resources");
		assertTrue(linkFile.exists());

	}

	@Test
	public void testMuxingFinished() {

		AppSettings appSettings = new AppSettings();
		appSettings.setMuxerFinishScript("src/test/resources/echo.sh");
		adapter.setAppSettings(appSettings);
		File f = new File ("src/test/resources/hello_script");

		DataStore dataStore = new InMemoryDataStore("dbname");
		DataStoreFactory dsf = Mockito.mock(DataStoreFactory.class);
		Mockito.when(dsf.getDataStore()).thenReturn(dataStore);
		adapter.setDataStoreFactory(dsf);

		adapter.setVertx(Vertx.vertx());

		File anyFile = new File("src/test/resources/sample_MP4_480.mp4");

		{

			assertFalse(f.exists());

			adapter.muxingFinished("streamId", anyFile, 100, 480);

			Awaitility.await().atMost(5, TimeUnit.SECONDS).until(()-> f.exists());

			try {
				Files.delete(f.toPath());
			} catch (IOException e) {
				e.printStackTrace();
				fail(e.getMessage());
			}
		}

		{
			appSettings.setMuxerFinishScript("");
			adapter.setAppSettings(appSettings);

			assertFalse(f.exists());

			adapter.muxingFinished("streamId", anyFile, 100, 480);

			Awaitility.await().pollDelay(3, TimeUnit.SECONDS).atMost(4, TimeUnit.SECONDS).until(()-> !f.exists());
		}

	}

	@Test
	public void testRunMuxerScript() {
		File f = new File ("src/test/resources/hello_script");
		assertFalse(f.exists());

		adapter.setVertx(Vertx.vertx());
		adapter.runScript("src/test/resources/echo.sh");

		Awaitility.await().atMost(5, TimeUnit.SECONDS).until(()-> f.exists());

		try {
			Files.delete(f.toPath());
		} catch (IOException e) {
			e.printStackTrace();
			fail(e.getMessage());
		}
	}


	@Test
	public void testSendPost() {
		try {
			AntMediaApplicationAdapter spyAdaptor = Mockito.spy(adapter);

			CloseableHttpClient httpClient = Mockito.mock(CloseableHttpClient.class);
			Mockito.doReturn(httpClient).when(spyAdaptor).getHttpClient();

			CloseableHttpResponse httpResponse = Mockito.mock(CloseableHttpResponse.class);
			Mockito.when(httpClient.execute(Mockito.any())).thenReturn(httpResponse);
			Mockito.when(httpResponse.getStatusLine()).thenReturn(Mockito.mock(StatusLine.class));

			Mockito.when(httpResponse.getEntity()).thenReturn(null);
			StringBuilder response = spyAdaptor.sendPOST("http://any_url", new HashMap());
			assertNull(response);

			HttpEntity entity = Mockito.mock(HttpEntity.class);
			InputStream is = new ByteBufferInputStream(ByteBuffer.allocate(10), 10);
			Mockito.when(entity.getContent()).thenReturn(is);
			Mockito.when(httpResponse.getEntity()).thenReturn(entity);
			HashMap map = new HashMap();
			map.put("action", "action_any");
			response = spyAdaptor.sendPOST("http://any_url", map);
			assertNotNull(response);
			assertEquals(10, response.length());


		} catch (IOException e) {
			e.printStackTrace();
			fail(e.getMessage());
		}
	}


	@Test
	public void testNotifyHook() {

		AntMediaApplicationAdapter spyAdaptor = Mockito.spy(adapter);

		StringBuilder notifyHook = spyAdaptor.notifyHook(null, null, null, null, null, null, null);
		assertNull(notifyHook);

		notifyHook = spyAdaptor.notifyHook("", null, null, null, null, null, null);
		assertNull(notifyHook);


		String id = String.valueOf((Math.random() * 10000));
		String action = "any_action";
		String streamName = String.valueOf((Math.random() * 10000));
		String category = "category";

		String vodName = "vod name" + String.valueOf((Math.random() * 10000));
		String vodId = String.valueOf((Math.random() * 10000));

		String url = "this is url";
		notifyHook = spyAdaptor.notifyHook(url, id, action, streamName, category, vodName, vodId);
		assertNull(notifyHook);

		try {
			ArgumentCaptor<String> captureUrl = ArgumentCaptor.forClass(String.class);
			ArgumentCaptor<Map> variables = ArgumentCaptor.forClass(Map.class);
			Mockito.verify(spyAdaptor).sendPOST(captureUrl.capture(), variables.capture());
			assertEquals(url, captureUrl.getValue());

			Map variablesMap = variables.getValue();
			assertEquals(id, variablesMap.get("id"));
			assertEquals(action, variablesMap.get("action"));
			assertEquals(streamName, variablesMap.get("streamName"));
			assertEquals(category, variablesMap.get("category"));
			assertEquals(vodName, variablesMap.get("vodName"));
			assertEquals(vodId, variablesMap.get("vodId"));

		} catch (IOException e) {
			e.printStackTrace();
			fail(e.getMessage());
		}


		url = "this is second  url";
		notifyHook = spyAdaptor.notifyHook(url, id, null, null, null, null, null);
		assertNull(notifyHook);

		try {
			ArgumentCaptor<String> captureUrl = ArgumentCaptor.forClass(String.class);
			ArgumentCaptor<Map> variables = ArgumentCaptor.forClass(Map.class);
			Mockito.verify(spyAdaptor, Mockito.times(2)).sendPOST(captureUrl.capture(), variables.capture());
			assertEquals(url, captureUrl.getValue());

			Map variablesMap = variables.getValue();
			assertEquals(id, variablesMap.get("id"));
			assertNull(variablesMap.get("action"));
			assertNull(variablesMap.get("streamName"));
			assertNull(variablesMap.get("category"));
			assertNull(variablesMap.get("vodName"));
			assertNull(variablesMap.get("vodId"));

		} catch (IOException e) {
			e.printStackTrace();
			fail(e.getMessage());
		}

	}

	@Test
	public void testNotifyHookFromMuxingFinished() {

		AntMediaApplicationAdapter spyAdaptor = Mockito.spy(adapter);
		AppSettings appSettings = new AppSettings();
		spyAdaptor.setAppSettings(appSettings);

		DataStore dataStore = new InMemoryDataStore("testHook");
		DataStoreFactory dsf = Mockito.mock(DataStoreFactory.class);
		Mockito.when(dsf.getDataStore()).thenReturn(dataStore);
		spyAdaptor.setDataStoreFactory(dsf);

		//get sample mp4 file from test resources
		File anyFile = new File("src/test/resources/sample_MP4_480.mp4");

		//create new broadcast
		Broadcast broadcast = new Broadcast();

		//save this broadcast to db
		String streamId = dataStore.save(broadcast);

		/*
		 * Scenario 1; Stream is saved to DB, but no Hook URL is defined either for stream and in AppSettings
		 * So, no hook is posted
		 */


		ArgumentCaptor<String> captureUrl = ArgumentCaptor.forClass(String.class);
		ArgumentCaptor<String> captureId = ArgumentCaptor.forClass(String.class);
		ArgumentCaptor<String> captureAction = ArgumentCaptor.forClass(String.class);
		ArgumentCaptor<String> captureStreamName = ArgumentCaptor.forClass(String.class);
		ArgumentCaptor<String> captureCategory = ArgumentCaptor.forClass(String.class);
		ArgumentCaptor<String> captureVodName = ArgumentCaptor.forClass(String.class);
		ArgumentCaptor<String> captureVodId = ArgumentCaptor.forClass(String.class);

		//call muxingFinished function
		spyAdaptor.muxingFinished(streamId, anyFile, 100, 480);

		//verify that notifyHook is never called
		verify(spyAdaptor, never()).notifyHook(captureUrl.capture(), captureId.capture(), captureAction.capture(), 
				captureStreamName.capture(), captureCategory.capture(), captureVodName.capture(), captureVodId.capture());


		/*
		 * Scenario 2; hook URL is defined for stream and stream is in DB
		 * So hook is posted
		 */

		//define hook URL for stream specific
		broadcast.setListenerHookURL("listenerHookURL");
		broadcast.setName("name");

		//update broadcast
		dataStore.updateBroadcastFields(streamId, broadcast);

		//call muxingFinished function
		spyAdaptor.muxingFinished(streamId, anyFile, 100, 480);	

		Awaitility.await().atMost(10, TimeUnit.SECONDS).until(()-> {
			boolean called = false;
			try {

				//verify that notifyHook is called 1 time
				verify(spyAdaptor, times(1)).notifyHook(captureUrl.capture(), captureId.capture(), captureAction.capture(), 
						captureStreamName.capture(), captureCategory.capture(), captureVodName.capture(), captureVodId.capture());

				assertEquals(captureUrl.getValue(), broadcast.getListenerHookURL());
				assertEquals(captureId.getValue(), broadcast.getStreamId());
				assertEquals(captureVodName.getValue()+".mp4", anyFile.getName());

				called = true;
			}
			catch (Exception e) {
				e.printStackTrace();

			}
			return called;
		});

		/*
		 * Scenario 3; Stream is deleted from DB (zombi stream)
		 * also no HookURL is defined in AppSettins
		 * so no hook is posted
		 */

		//delete broadcast from db
		dataStore.delete(streamId);

		//call muxingFinished function
		spyAdaptor.muxingFinished(streamId, anyFile, 100, 480);	

		Awaitility.await().atMost(10, TimeUnit.SECONDS).until(()-> {
			boolean called = false;
			try {

				//verify that no new notifyHook is called 
				verify(spyAdaptor, times(1)).notifyHook(captureUrl.capture(), captureId.capture(), captureAction.capture(), 
						captureStreamName.capture(), captureCategory.capture(), captureVodName.capture(), captureVodId.capture());

				called = true;
			}
			catch (Exception e) {
				e.printStackTrace();

			}
			return called;
		});

		/*
		 * Scenario 4; Stream is deleted from DB (zombi stream)
		 * but HookURL is defined in AppSettins
		 * so new hook is posted
		 */

		//set common hook URL
		appSettings.setListenerHookURL("listenerHookURL");

		//call muxingFinished function
		spyAdaptor.muxingFinished(streamId, anyFile, 100, 480);	

		Awaitility.await().atMost(10, TimeUnit.SECONDS).until(()-> {
			boolean called = false;
			try {

				//verify that notifyHook is called 2 times
				verify(spyAdaptor, times(2)).notifyHook(captureUrl.capture(), captureId.capture(), captureAction.capture(), 
						captureStreamName.capture(), captureCategory.capture(), captureVodName.capture(), captureVodId.capture());

				assertEquals(captureUrl.getValue(), broadcast.getListenerHookURL());
				assertEquals(captureId.getValue(), broadcast.getStreamId());
				assertEquals(captureVodName.getValue()+".mp4", anyFile.getName());

				called = true;
			}
			catch (Exception e) {
				e.printStackTrace();

			}
			return called;
		});

	}


	@Test
	public void testSynchUserVodThrowException() {
		File f = new File(streamsFolderPath);
		assertTrue(f.mkdirs());

		File emptyFile = new File(streamsFolderPath, "emptyfile");
		emptyFile.deleteOnExit();
		try {
			assertTrue(emptyFile.createNewFile());
			boolean synchUserVoDFolder = adapter.deleteOldFolderPath("", f);
			assertFalse(synchUserVoDFolder);

			synchUserVoDFolder = adapter.deleteOldFolderPath(null, f);
			assertFalse(synchUserVoDFolder);

			synchUserVoDFolder = adapter.deleteOldFolderPath("anyfile", null);
			assertFalse(synchUserVoDFolder);


			synchUserVoDFolder = adapter.deleteOldFolderPath("notexist", f);
			assertFalse(synchUserVoDFolder);

			synchUserVoDFolder = adapter.deleteOldFolderPath(emptyFile.getName(), f);
			assertFalse(synchUserVoDFolder);

			File oldDir = new File (streamsFolderPath, "dir");
			oldDir.mkdirs();
			oldDir.deleteOnExit();

			synchUserVoDFolder = adapter.deleteOldFolderPath(oldDir.getName(), f);
			assertTrue(synchUserVoDFolder);

		} catch (IOException e) {
			e.printStackTrace();
			fail(e.getMessage());
		}
	}

	@Test
	public void testShutDown() {
		IScope scope = mock(IScope.class);
		when(scope.getName()).thenReturn("test");
		adapter.setScope(scope);
		
		adapter.setServerSettings(Mockito.spy(new ServerSettings()));
		
		DataStore dataStore = mock(DataStore.class);
		DataStoreFactory dataStoreFactory = mock(DataStoreFactory.class);
		when(dataStoreFactory.getDataStore()).thenReturn(dataStore);

		adapter.setDataStoreFactory(dataStoreFactory);
		
		//Add first broadcast with wrong URL
		Broadcast stream = new Broadcast();
		try {
			stream.setStreamId(String.valueOf((Math.random() * 100000)));
		} catch (Exception e1) {
			// TODO Auto-generated catch block
			e1.printStackTrace();
		}

		stream.setStreamUrl("anyurl");
		dataStore.save(stream);
		
		//Add second broadcast with correct URL
		Broadcast stream2 = new Broadcast();
		try {
			stream2.setStreamId(String.valueOf((Math.random() * 100000)));
		} catch (Exception e1) {
			// TODO Auto-generated catch block
			e1.printStackTrace();
		}

		stream2.setStreamUrl("https://commondatastorage.googleapis.com/gtv-videos-bucket/sample/ForBiggerMeltdowns.mp4");		
		dataStore.save(stream2);
		
		StreamFetcherManager sfm = new StreamFetcherManager(vertx, dataStore, scope);
		StreamFetcherManager fetcherManager = Mockito.spy(sfm);
		
		StreamFetcher streamFetcher = mock(StreamFetcher.class);
		StreamFetcher streamFetcher2 = mock(StreamFetcher.class);


		Mockito.doReturn(streamFetcher).when(fetcherManager).make(stream, scope, vertx);
		Mockito.doReturn(streamFetcher2).when(fetcherManager).make(stream2, scope, vertx);

		
		Queue<StreamFetcher> sfQueue = new ConcurrentLinkedQueue<StreamFetcher>();
		sfQueue.add(streamFetcher);
		sfQueue.add(streamFetcher2);
		
		fetcherManager.setStreamFetcherList(sfQueue);
		adapter.setStreamFetcherManager(fetcherManager);


		MuxAdaptor muxerAdaptor = mock(MuxAdaptor.class);
		adapter.muxAdaptorAdded(muxerAdaptor);

		Broadcast broadcast = mock(Broadcast.class);
		when(broadcast.getType()).thenReturn(AntMediaApplicationAdapter.LIVE_STREAM);
		ClientBroadcastStream cbs = mock(ClientBroadcastStream.class);
		when(muxerAdaptor.getBroadcastStream()).thenReturn(cbs);
		when(muxerAdaptor.getBroadcast()).thenReturn(broadcast);

		when(dataStore.getLocalLiveBroadcastCount(Mockito.any())).thenReturn(1L);

<<<<<<< HEAD
=======
		DataStoreFactory dataStoreFactory = mock(DataStoreFactory.class);
		when(dataStoreFactory.getDataStore()).thenReturn(dataStore);

		adapter.setDataStoreFactory(dataStoreFactory);
		
		//it should return after 10 seconds
		adapter.serverShuttingdown();
		verify(sf, times(1)).stopStream();
		verify(cbs, times(1)).stop();
		verify(muxerAdaptor, times(1)).stop();

>>>>>>> a1082ba2
		new Thread() {
			public void run() {
				try {
					sleep(3000);
				} catch (InterruptedException e) {
					e.printStackTrace();
				}
				when(dataStore.getLocalLiveBroadcastCount(Mockito.any())).thenReturn(0L);
			};
		}.start();
		
		assertEquals(2, fetcherManager.getStreamFetcherList().size());
		assertEquals(2, sfQueue.size());
		
		adapter.serverShuttingdown();

<<<<<<< HEAD

		verify(streamFetcher, times(1)).stopStream();
		verify(streamFetcher2, times(1)).stopStream();
		
		assertEquals(0, fetcherManager.getStreamFetcherList().size());
		assertEquals(0, sfQueue.size());

		verify(cbs, times(1)).stop();
		verify(muxerAdaptor, times(1)).stop();
=======
		verify(sf, times(2)).stopStream();
		verify(cbs, times(2)).stop();
		verify(muxerAdaptor, times(2)).stop();
>>>>>>> a1082ba2

	}
	
	@Test
	public void testCloseStreamFetchers() {
		
		Queue<StreamFetcher> streamFetcherList= new ConcurrentLinkedQueue<>();
		
		StreamFetcher streamFetcher = mock(StreamFetcher.class);
		StreamFetcher streamFetcher2 = mock(StreamFetcher.class);
		StreamFetcher streamFetcher3 = mock(StreamFetcher.class);
		StreamFetcher streamFetcher4 = mock(StreamFetcher.class);
		
		streamFetcherList.add(streamFetcher);
		streamFetcherList.add(streamFetcher2);
		streamFetcherList.add(streamFetcher3);
		streamFetcherList.add(streamFetcher4);
		
		StreamFetcherManager fetcherManager = mock(StreamFetcherManager.class);
		when(fetcherManager.getStreamFetcherList()).thenReturn(streamFetcherList);
		adapter.setStreamFetcherManager(fetcherManager);
		
		assertEquals(4, streamFetcherList.size());
		
		adapter.closeStreamFetchers();

		assertEquals(0, streamFetcherList.size());
	}

	@Test
	public void testEncoderBlocked() {
		assertEquals(0, adapter.getNumberOfEncodersBlocked());
		assertEquals(0, adapter.getNumberOfEncoderNotOpenedErrors());

		adapter.incrementEncoderNotOpenedError();
		adapter.incrementEncoderNotOpenedError();
		adapter.incrementEncoderNotOpenedError();

		assertEquals(3, adapter.getNumberOfEncoderNotOpenedErrors());
	}

	@Test
	public void testPublishTimeout() {
		assertEquals(0, adapter.getNumberOfPublishTimeoutError());

		adapter.publishTimeoutError("streamId");

		assertEquals(1, adapter.getNumberOfPublishTimeoutError());
	}

	@Test
	public void testStats() {
		WebRTCVideoReceiveStats receiveStats = new WebRTCVideoReceiveStats();
		assertNotNull(receiveStats.getVideoBytesReceivedPerSecond());
		assertEquals(BigInteger.ZERO, receiveStats.getVideoBytesReceivedPerSecond());

		assertNotNull(receiveStats.getVideoBytesReceived());
		assertEquals(BigInteger.ZERO, receiveStats.getVideoBytesReceived());

		WebRTCAudioReceiveStats audioReceiveStats = new WebRTCAudioReceiveStats();
		assertNotNull(audioReceiveStats.getAudioBytesReceivedPerSecond());
		assertEquals(BigInteger.ZERO, audioReceiveStats.getAudioBytesReceivedPerSecond());


		assertNotNull(audioReceiveStats.getAudioBytesReceived());
		assertEquals(BigInteger.ZERO, audioReceiveStats.getAudioBytesReceived());


		WebRTCVideoSendStats videoSendStats = new WebRTCVideoSendStats();
		assertNotNull(videoSendStats.getVideoBytesSentPerSecond());
		assertEquals(BigInteger.ZERO, videoSendStats.getVideoBytesSentPerSecond());

		assertNotNull(videoSendStats.getVideoBytesSent());
		assertEquals(BigInteger.ZERO, videoSendStats.getVideoBytesSent());


		WebRTCAudioSendStats audioSendStats = new WebRTCAudioSendStats();
		assertEquals(BigInteger.ZERO, audioSendStats.getAudioBytesSent());
		assertEquals(BigInteger.ZERO, audioSendStats.getAudioBytesSentPerSecond());


	}

	@Test
	public void testEncoderBlockedList() {

		assertEquals(0, adapter.getNumberOfEncodersBlocked());

		adapter.encoderBlocked("stream1", false);

		assertEquals(0, adapter.getNumberOfEncodersBlocked());

		adapter.encoderBlocked("stream1", true);

		assertEquals(1, adapter.getNumberOfEncodersBlocked());

		adapter.encoderBlocked("stream2", true);
		adapter.encoderBlocked("stream3", true);

		assertEquals(3, adapter.getNumberOfEncodersBlocked());

		adapter.encoderBlocked("stream2", false);
		adapter.encoderBlocked("stream3", false);
		adapter.encoderBlocked("stream1", false);

		assertEquals(0, adapter.getNumberOfEncodersBlocked());
	}
}<|MERGE_RESOLUTION|>--- conflicted
+++ resolved
@@ -627,20 +627,6 @@
 
 		when(dataStore.getLocalLiveBroadcastCount(Mockito.any())).thenReturn(1L);
 
-<<<<<<< HEAD
-=======
-		DataStoreFactory dataStoreFactory = mock(DataStoreFactory.class);
-		when(dataStoreFactory.getDataStore()).thenReturn(dataStore);
-
-		adapter.setDataStoreFactory(dataStoreFactory);
-		
-		//it should return after 10 seconds
-		adapter.serverShuttingdown();
-		verify(sf, times(1)).stopStream();
-		verify(cbs, times(1)).stop();
-		verify(muxerAdaptor, times(1)).stop();
-
->>>>>>> a1082ba2
 		new Thread() {
 			public void run() {
 				try {
@@ -657,8 +643,6 @@
 		
 		adapter.serverShuttingdown();
 
-<<<<<<< HEAD
-
 		verify(streamFetcher, times(1)).stopStream();
 		verify(streamFetcher2, times(1)).stopStream();
 		
@@ -667,11 +651,9 @@
 
 		verify(cbs, times(1)).stop();
 		verify(muxerAdaptor, times(1)).stop();
-=======
-		verify(sf, times(2)).stopStream();
+
 		verify(cbs, times(2)).stop();
 		verify(muxerAdaptor, times(2)).stop();
->>>>>>> a1082ba2
 
 	}
 	
