package io.antmedia.test;

import static org.junit.Assert.assertEquals;
import static org.junit.Assert.assertFalse;
import static org.junit.Assert.assertNotNull;
import static org.junit.Assert.assertNull;
import static org.junit.Assert.assertTrue;
import static org.junit.Assert.fail;
import static org.mockito.ArgumentMatchers.any;
import static org.mockito.Mockito.*;

import java.io.ByteArrayInputStream;
import java.io.File;
import java.io.FileInputStream;
import java.io.FileNotFoundException;
import java.io.IOException;
import java.io.InputStream;
import java.lang.reflect.Field;
import java.math.BigInteger;
import java.nio.ByteBuffer;
import java.nio.file.Files;
import java.nio.file.Path;
import java.util.ArrayList;
import java.util.Arrays;
import java.util.HashMap;
import java.util.List;
import java.util.Map;
import java.util.concurrent.ConcurrentHashMap;
import java.util.concurrent.TimeUnit;

import org.apache.commons.lang3.RandomUtils;
import org.apache.http.HttpEntity;
import org.apache.http.StatusLine;
import org.apache.http.client.methods.CloseableHttpResponse;
import org.apache.http.impl.client.CloseableHttpClient;
import org.awaitility.Awaitility;
import org.json.simple.JSONObject;
import org.json.simple.parser.JSONParser;
import org.junit.After;
import org.junit.Before;
import org.junit.Rule;
import org.junit.Test;
import org.junit.rules.TestRule;
import org.junit.rules.TestWatcher;
import org.junit.runner.Description;
import org.mockito.ArgumentCaptor;
import org.mockito.Mockito;
import org.red5.server.api.IContext;
import org.red5.server.api.scope.IScope;
import org.red5.server.stream.ClientBroadcastStream;
import org.springframework.context.ApplicationContext;

import com.google.auth.oauth2.GoogleCredentials;
import com.google.firebase.FirebaseApp;
import com.google.firebase.FirebaseOptions;
import com.google.firebase.messaging.BatchResponse;
import com.google.firebase.messaging.FirebaseMessaging;
import com.google.firebase.messaging.FirebaseMessagingException;
import com.google.firebase.messaging.Message;
import com.google.firebase.messaging.MulticastMessage;
import com.google.firebase.messaging.SendResponse;

import io.antmedia.AntMediaApplicationAdapter;
import io.antmedia.AppSettings;
import io.antmedia.cluster.ClusterNode;
import io.antmedia.cluster.IClusterNotifier;
import io.antmedia.cluster.IClusterStore;
import io.antmedia.datastore.db.DataStore;
import io.antmedia.datastore.db.DataStoreFactory;
import io.antmedia.datastore.db.IDataStoreFactory;
import io.antmedia.datastore.db.InMemoryDataStore;
import io.antmedia.datastore.db.MapDBStore;
import io.antmedia.datastore.db.types.Broadcast;
import io.antmedia.datastore.db.types.VoD;
import io.antmedia.integration.AppFunctionalV2Test;
import io.antmedia.licence.ILicenceService;
import io.antmedia.muxer.IAntMediaStreamHandler;
import io.antmedia.muxer.MuxAdaptor;
import io.antmedia.plugin.api.IClusterStreamFetcher;
import io.antmedia.plugin.api.IPacketListener;
import io.antmedia.rest.model.Result;
import io.antmedia.security.AcceptOnlyStreamsInDataStore;
import io.antmedia.settings.ServerSettings;
import io.antmedia.statistic.type.WebRTCAudioReceiveStats;
import io.antmedia.statistic.type.WebRTCAudioSendStats;
import io.antmedia.statistic.type.WebRTCVideoReceiveStats;
import io.antmedia.statistic.type.WebRTCVideoSendStats;
import io.antmedia.storage.StorageClient;
import io.antmedia.streamsource.StreamFetcher;
import io.antmedia.streamsource.StreamFetcherManager;
import io.antmedia.track.ISubtrackPoller;
import io.vertx.core.Vertx;
import io.vertx.core.VertxOptions;
import io.vertx.core.impl.VertxImpl;
import io.vertx.ext.dropwizard.DropwizardMetricsOptions;


public class AntMediaApplicationAdaptorUnitTest {

	AntMediaApplicationAdapter adapter;
	String streamsFolderPath = "webapps/test/streams";

	Vertx vertx = Vertx.vertx();

	@Rule
	public TestRule watcher = new TestWatcher() {
		protected void starting(Description description) {
			System.out.println("Starting test: " + description.getMethodName());
		}

		protected void failed(Throwable e, Description description) {
			System.out.println("Failed test: " + description.getMethodName());
		};
		protected void finished(Description description) {
			System.out.println("Finishing test: " + description.getMethodName());
		};
	};

	@Before
	public void before() {
		adapter = new AntMediaApplicationAdapter();
		adapter.setVertx(vertx);
		File f = new File(streamsFolderPath);
		try {
			AppFunctionalV2Test.delete(f);
		} catch (IOException e) {
			e.printStackTrace();
		}

		File webApps = new File("webapps");
		if (!webApps.exists()) {
			webApps.mkdirs();
		}
		File junit = new File(webApps, "junit");
		if (!junit.exists()) {
			junit.mkdirs();
		}

		File webinf = new File(junit, "WEB-INF");
		if (!webinf.exists()) {
			webinf.mkdirs();
		}

	}

	@After
	public void after() {
		adapter = null;

		try {
			AppFunctionalV2Test.delete(new File("webapps"));
		} catch (IOException e) {
			e.printStackTrace();
		}
	}

	
	public void testFirebase() throws IOException, FirebaseMessagingException {
		FileInputStream serviceAccount =
				new FileInputStream("path/to/serviceAccountKey.json");

				FirebaseOptions options = new FirebaseOptions.Builder()
				  .setCredentials(GoogleCredentials.fromStream(serviceAccount))
				  .build();

				FirebaseApp.initializeApp(options);
				
				{
				String registrationToken = "YOUR_REGISTRATION_TOKEN";

				// See documentation on defining a message payload.
				Message message = Message.builder()
				    .putData("score", "850")
				    .putData("time", "2:45")
				    .setToken(registrationToken)
				    .build();

				// Send a message to the device corresponding to the provided
				// registration token.
				String response = FirebaseMessaging.getInstance().send(message);
				// Response is a message ID string.
				System.out.println("Successfully sent message: " + response);
				}
				
				{
				
				
				List<String> registrationTokens = Arrays.asList(
					    "YOUR_REGISTRATION_TOKEN_1",
					    // ...
					    "YOUR_REGISTRATION_TOKEN_n"
					);

					MulticastMessage message = MulticastMessage.builder()
					    .putData("score", "850")
					    .putData("time", "2:45")
					    .addAllTokens(registrationTokens)
					    .build();
					BatchResponse response = FirebaseMessaging.getInstance().sendMulticast(message);
					
					if (response.getFailureCount() > 0) {
						  List<SendResponse> responses = response.getResponses();
						  List<String> failedTokens = new ArrayList<>();
						  for (int i = 0; i < responses.size(); i++) {
						    if (!responses.get(i).isSuccessful()) {
						      // The order of responses corresponds to the order of the registration tokens.
						      failedTokens.add(registrationTokens.get(i));
						    }
						  }

						  System.out.println("List of tokens that caused failures: " + failedTokens);
					}
				}
				
	}
	@Test
	public void testIsIncomingTimeValid() {
		AppSettings newSettings = new AppSettings();

		IScope scope = mock(IScope.class);

		when(scope.getName()).thenReturn("junit");

		AntMediaApplicationAdapter spyAdapter = Mockito.spy(adapter);
		AppSettings appSettings = new AppSettings();
		spyAdapter.setAppSettings(appSettings);
		IContext context = mock(IContext.class);
		when(context.getBean(any())).thenReturn(mock(AcceptOnlyStreamsInDataStore.class));
		when(scope.getContext()).thenReturn(context);
		Mockito.doReturn(mock(DataStore.class)).when(spyAdapter).getDataStore();


		newSettings = new AppSettings();

		assertFalse(spyAdapter.isIncomingTimeValid(newSettings));

		newSettings.setUpdateTime(1000);

		assertFalse(spyAdapter.isIncomingTimeValid(newSettings));

		appSettings.setUpdateTime(900);

		assertTrue(spyAdapter.isIncomingTimeValid(newSettings));

		appSettings.setUpdateTime(2000);

		assertFalse(spyAdapter.isIncomingTimeValid(newSettings));

		newSettings.setUpdateTime(3000);
		assertTrue(spyAdapter.isIncomingTimeValid(newSettings));



	}

	public static class AppSettingsChild extends AppSettings {

		public String field = "field";
		public static String fieldStatic = "fieldStatic";

		public static final String fieldFinalStatic = "fieldFinalStatic";
	}

	@Test
	public void testFieldValue() {

		AppSettingsChild settings = new AppSettingsChild();
		AppSettingsChild newSettings = new AppSettingsChild();

		settings.field = "field";
		newSettings.field = "field2";

		Field field;
		try {
			field = settings.getClass().getDeclaredField("field");
			boolean result = AntMediaApplicationAdapter.setAppSettingsFieldValue(settings, newSettings, field);
			assertTrue(result);
			assertEquals(settings.field, newSettings.field);


			field = settings.getClass().getDeclaredField("fieldStatic");
			result = AntMediaApplicationAdapter.setAppSettingsFieldValue(settings, newSettings, field);
			assertFalse(result);

			field = settings.getClass().getDeclaredField("fieldFinalStatic");
			result = AntMediaApplicationAdapter.setAppSettingsFieldValue(settings, newSettings, field);
			assertFalse(result);


			AppSettings settings2 = new AppSettings();
			AppSettings newSettings2 = new AppSettings();
			settings2.setAcceptOnlyStreamsInDataStore(true);
			newSettings2.setAcceptOnlyStreamsInDataStore(false);

			field = settings2.getClass().getDeclaredField("acceptOnlyRoomsInDataStore");
			result = AntMediaApplicationAdapter.setAppSettingsFieldValue(settings2, newSettings2, field);
			assertTrue(result);
			assertEquals(settings2.isAcceptOnlyRoomsInDataStore(), newSettings2.isAcceptOnlyRoomsInDataStore());






		} catch (NoSuchFieldException e) {
			e.printStackTrace();
			fail(e.getMessage());
		} catch (SecurityException e) {
			e.printStackTrace();
			fail(e.getMessage());
		}



	}


	@Test
	public void testAppSettings() 
	{
		AppSettings settings = new AppSettings();

		AppSettings newSettings = Mockito.spy(new AppSettings());
		newSettings.setVodFolder("");
		newSettings.setListenerHookURL("");
		newSettings.setHlsflags("delete_segments");
		newSettings.setTokenHashSecret("");
		newSettings.setDataChannelPlayerDistribution("");
		newSettings.setDashSegDuration("");

		IScope scope = mock(IScope.class);

		when(scope.getName()).thenReturn("junit");

		AntMediaApplicationAdapter spyAdapter = Mockito.spy(adapter);
		IContext context = mock(IContext.class);
		when(context.getBean(any())).thenReturn(mock(AcceptOnlyStreamsInDataStore.class));
		when(scope.getContext()).thenReturn(context);
		Mockito.doReturn(mock(DataStore.class)).when(spyAdapter).getDataStore();

		StorageClient storageClient = Mockito.mock(StorageClient.class);
		spyAdapter.setStorageClient(storageClient);

		assertEquals(storageClient, spyAdapter.getStorageClient());

		spyAdapter.setAppSettings(settings);
		spyAdapter.setScope(scope);
		assertEquals("", settings.getHlsPlayListType());
		spyAdapter.updateSettings(newSettings, true, false);

		assertEquals("", settings.getHlsPlayListType());
		assertEquals(newSettings.getHlsPlayListType(), settings.getHlsPlayListType());

		assertEquals("", settings.getDashSegDuration());
		assertEquals(newSettings.getDashSegDuration(), settings.getDashSegDuration());

		assertEquals("delete_segments", settings.getHlsflags());
		assertEquals(newSettings.getHlsflags(), settings.getHlsflags());


		IClusterNotifier clusterNotifier = mock(IClusterNotifier.class);

		IClusterStore clusterStore = mock(IClusterStore.class);

		when(clusterNotifier.getClusterStore()).thenReturn(clusterStore);
		spyAdapter.setClusterNotifier(clusterNotifier);

		newSettings.setVodFolder(null);
		newSettings.setHlsPlayListType(null);
		newSettings.setHlsflags(null);
		spyAdapter.updateSettings(newSettings, true, false);

		assertEquals("", settings.getVodUploadFinishScript());
		assertEquals(null, settings.getHlsPlayListType());
		assertEquals(null, settings.getHlsflags());
		assertEquals(newSettings.getHlsflags(), settings.getHlsflags());

		verify(clusterNotifier, times(1)).getClusterStore();
		verify(clusterStore, times(1)).saveSettings(settings);

		spyAdapter.updateSettings(newSettings, false, false);
		//it should not change times(1) because we don't want it to update the datastore
		verify(clusterNotifier, times(1)).getClusterStore();
		verify(clusterStore, times(1)).saveSettings(settings);

		settings.setUpdateTime(1000);
		newSettings.setUpdateTime(900);
		assertFalse(spyAdapter.updateSettings(newSettings, false, true));
<<<<<<< HEAD
=======

		newSettings.setPlayJwtControlEnabled(true);
		newSettings.setPlayTokenControlEnabled(true);
		newSettings.setEnableTimeTokenForPlay(true);

		assertFalse(spyAdapter.updateSettings(newSettings, false, false));

		newSettings.setPlayJwtControlEnabled(false);
		newSettings.setPlayTokenControlEnabled(false);


		assertTrue(spyAdapter.updateSettings(newSettings, false, false));

		newSettings.setEnableTimeTokenForPublish(true);
		newSettings.setPublishTokenControlEnabled(true);
		newSettings.setPublishJwtControlEnabled(true);

		assertFalse(spyAdapter.updateSettings(newSettings, false, false));
		newSettings.setEnableTimeTokenForPublish(false);
		newSettings.setPublishJwtControlEnabled(false);

		assertTrue(spyAdapter.updateSettings(newSettings, false, false));

>>>>>>> d3f2bcd7
	}

	@Test
	public void testResetBroadcasts() 
	{
		IScope scope = mock(IScope.class);
		when(scope.getName()).thenReturn("junit");

		DataStore dataStore = new InMemoryDataStore("dbname");
		DataStoreFactory dsf = Mockito.mock(DataStoreFactory.class);
		Mockito.when(dsf.getDataStore()).thenReturn(dataStore);

		AntMediaApplicationAdapter spyAdapter = Mockito.spy(adapter);
		IContext context = mock(IContext.class);
		when(context.getBean(spyAdapter.VERTX_BEAN_NAME)).thenReturn(vertx);
		StorageClient storageClient = Mockito.mock(StorageClient.class);
		when(context.getBean(StorageClient.BEAN_NAME)).thenReturn(storageClient);

		when(scope.getContext()).thenReturn(context);
		spyAdapter.setDataStoreFactory(dsf);

		Mockito.doReturn(dataStore).when(spyAdapter).getDataStore();
		spyAdapter.setScope(scope);
		spyAdapter.setAppSettings(new AppSettings());
		spyAdapter.setStreamPublishSecurityList(new ArrayList<>());


		// Add 1. Broadcast
		Broadcast broadcast = new Broadcast();
		broadcast.setZombi(true);		


		// Add 2. Broadcast
		Broadcast broadcast2 = new Broadcast();

		broadcast2.setWebRTCViewerCount(100);
		broadcast2.setRtmpViewerCount(10);
		broadcast2.setHlsViewerCount(1000);

		broadcast2.setStatus(spyAdapter.BROADCAST_STATUS_BROADCASTING);


		// Add 3. Broadcast
		Broadcast broadcast3 = new Broadcast();
		broadcast3.setStatus(spyAdapter.BROADCAST_STATUS_PREPARING);

		dataStore.save(broadcast);
		dataStore.save(broadcast2);
		dataStore.save(broadcast3);

		// Should 3 broadcast in DB
		assertEquals(3, dataStore.getBroadcastCount());

		Result result = new Result(false);
		Mockito.when(spyAdapter.createInitializationProcess(Mockito.anyString())).thenReturn(result);
		//When createInitializationProcess(scope.getName());

		spyAdapter.setDataStore(dataStore);

		spyAdapter.setServerSettings(new ServerSettings());

		spyAdapter.appStart(scope);

		// Should 2 broadcast in DB, because delete zombie stream
		assertEquals(2, dataStore.getBroadcastCount());

		List<Broadcast> broadcastList = dataStore.getBroadcastList(0, 10, null, null, null, null);
		for (Broadcast testBroadcast : broadcastList) 
		{
			assertEquals(0, testBroadcast.getWebRTCViewerCount());
			assertEquals(0, testBroadcast.getHlsViewerCount());
			assertEquals(0, testBroadcast.getRtmpViewerCount());

			assertEquals(spyAdapter.BROADCAST_STATUS_FINISHED, testBroadcast.getStatus());
		}	
	}

	/**
	 * Test code for https://github.com/ant-media/Ant-Media-Server/issues/4748
	 */
	@Test
	public void testSyncUserVoDBug() {
		File streamsFolder = new File("webapps/junit/streams");
		assertFalse(streamsFolder.exists());	

		//any target
		Path target = new File("/usr").toPath();
		try {
			Files.createSymbolicLink(streamsFolder.toPath(), target);
		} catch (IOException e) {
			e.printStackTrace();
			fail(e.getMessage());
		}


		assertTrue(streamsFolder.exists());	
		assertTrue(Files.isSymbolicLink(streamsFolder.toPath()));


		IScope scope = Mockito.mock(IScope.class);
		Mockito.when(scope.getName()).thenReturn("junit");

		AntMediaApplicationAdapter spyAdapter = Mockito.spy(adapter);
		Mockito.doReturn(scope).when(spyAdapter).getScope();

		DataStore dataStore = new InMemoryDataStore("dbname");
		DataStoreFactory dsf = Mockito.mock(DataStoreFactory.class);
		Mockito.when(dsf.getDataStore()).thenReturn(dataStore);
		spyAdapter.setDataStoreFactory(dsf);


		spyAdapter.synchUserVoDFolder(null, null);
		Mockito.verify(spyAdapter, Mockito.never()).deleteSymbolicLink(any(), any());
		Mockito.verify(spyAdapter, Mockito.never()).createSymbolicLink(any(), any());

		assertTrue(streamsFolder.exists());

		//Don't delete the file if they are the same files
		spyAdapter.deleteSymbolicLink(new File(""), streamsFolder);

		assertTrue(streamsFolder.exists());


	}

	@Test
	public void testSynchUserVoD() {
		File streamsFolder = new File(streamsFolderPath);
		if (!streamsFolder.exists()) {
			assertTrue(streamsFolder.mkdirs());
		}
		DataStore dataStore = new InMemoryDataStore("dbname");
		DataStoreFactory dsf = Mockito.mock(DataStoreFactory.class);
		Mockito.when(dsf.getDataStore()).thenReturn(dataStore);
		adapter.setDataStoreFactory(dsf);

		IScope scope = Mockito.mock(IScope.class);
		Mockito.when(scope.getName()).thenReturn("test");

		AntMediaApplicationAdapter spyAdapter = Mockito.spy(adapter);
		Mockito.doReturn(scope).when(spyAdapter).getScope();



		File realPath = new File("src/test/resources");
		assertTrue(realPath.exists());

		String linkFilePath = streamsFolder.getAbsolutePath() + "/resources";
		File linkFile = new File(linkFilePath);
		//Files.isSymbolicLink(linkFile.toPath());
		try {
			Files.deleteIfExists(linkFile.toPath());
		} catch (IOException e) {
			e.printStackTrace();
			fail(e.getMessage());
		}

		boolean result = spyAdapter.synchUserVoDFolder(null, realPath.getAbsolutePath());
		assertTrue(result);

		//we know there are files in src/test/resources
		//test_short.flv
		//test_video_360p_subtitle.flv
		//test_Video_360p.flv
		//test.flv
		//sample_MP4_480.mp4
		//high_profile_delayed_video.flv
		//test_video_360p_pcm_audio.mkv
		List<VoD> vodList = dataStore.getVodList(0, 50, null, null, null, null);
		assertEquals(7, vodList.size());

		for (VoD voD : vodList) {
			assertEquals("streams/resources/" + voD.getVodName(), voD.getFilePath());
		}

		linkFile = new File(streamsFolder, "resources");
		assertTrue(linkFile.exists());

	}

	@Test
	public void testMuxingFinishedWithPreview(){
		AppSettings appSettings = new AppSettings();
		appSettings.setGeneratePreview(true);
		appSettings.setMuxerFinishScript("src/test/resources/echo.sh");

		adapter.setAppSettings(appSettings);
		File f = new File ("src/test/resources/hello_script");

		DataStore dataStore = new InMemoryDataStore("dbname");
		DataStoreFactory dsf = Mockito.mock(DataStoreFactory.class);
		Mockito.when(dsf.getDataStore()).thenReturn(dataStore);
		adapter.setDataStoreFactory(dsf);

		adapter.setVertx(vertx);

		File anyFile = new File("src/test/resources/sample_MP4_480.mp4");

		File preview = new File("src/test/resources/preview.png");

		assertFalse(f.exists());

		adapter.muxingFinished("streamId", anyFile, 0, 100, 480, "src/test/resources/preview.png", null);

		Awaitility.await().atMost(5, TimeUnit.SECONDS).until(()-> f.exists());

		try {
			Files.delete(f.toPath());
		} catch (IOException e) {
			e.printStackTrace();
			fail(e.getMessage());
		}

	}

	@Test
	public void testMuxingFinished() {

		AppSettings appSettings = new AppSettings();
		appSettings.setMuxerFinishScript("src/test/resources/echo.sh");

		adapter.setAppSettings(appSettings);
		File f = new File ("src/test/resources/hello_script");

		DataStore dataStore = new InMemoryDataStore("dbname");
		DataStoreFactory dsf = Mockito.mock(DataStoreFactory.class);
		Mockito.when(dsf.getDataStore()).thenReturn(dataStore);
		adapter.setDataStoreFactory(dsf);

		adapter.setVertx(vertx);

		File anyFile = new File("src/test/resources/sample_MP4_480.mp4");

		{

			assertFalse(f.exists());

			adapter.muxingFinished("streamId", anyFile, 0, 100, 480, null, null);

			Awaitility.await().atMost(5, TimeUnit.SECONDS).until(()-> f.exists());

			try {
				Files.delete(f.toPath());
			} catch (IOException e) {
				e.printStackTrace();
				fail(e.getMessage());
			}
		}

		{
			appSettings.setMuxerFinishScript("");
			adapter.setAppSettings(appSettings);

			assertFalse(f.exists());

			adapter.muxingFinished("streamId", anyFile, 0, 100, 480, "", null);

			Awaitility.await().pollDelay(3, TimeUnit.SECONDS).atMost(4, TimeUnit.SECONDS).until(()-> !f.exists());
		}

	}

	@Test
	public void testRunMuxerScript() {
		File f = new File ("src/test/resources/hello_script");
		assertFalse(f.exists());

		adapter.setVertx(vertx);
		adapter.runScript("src/test/resources/echo.sh");

		Awaitility.await().atMost(5, TimeUnit.SECONDS).until(()-> f.exists());

		try {
			Files.delete(f.toPath());
		} catch (IOException e) {
			e.printStackTrace();
			fail(e.getMessage());
		}
	}


	@Test
	public void testSendPost() {
		try {
			AntMediaApplicationAdapter spyAdaptor = Mockito.spy(adapter);

			CloseableHttpClient httpClient = Mockito.mock(CloseableHttpClient.class);
			Mockito.doReturn(httpClient).when(spyAdaptor).getHttpClient();

			CloseableHttpResponse httpResponse = Mockito.mock(CloseableHttpResponse.class);
			Mockito.when(httpClient.execute(any())).thenReturn(httpResponse);
			Mockito.when(httpResponse.getStatusLine()).thenReturn(Mockito.mock(StatusLine.class));

			Mockito.when(httpResponse.getEntity()).thenReturn(null);
			StringBuilder response = spyAdaptor.sendPOST("http://any_url", new HashMap());
			assertNull(response);

			HttpEntity entity = Mockito.mock(HttpEntity.class);
			InputStream is = new ByteArrayInputStream(ByteBuffer.allocate(10).array());
			Mockito.when(entity.getContent()).thenReturn(is);
			Mockito.when(httpResponse.getEntity()).thenReturn(entity);
			HashMap map = new HashMap();
			map.put("action", "action_any");
			response = spyAdaptor.sendPOST("http://any_url", map);
			assertNotNull(response);
			assertEquals(10, response.length());


		} catch (IOException e) {
			e.printStackTrace();
			fail(e.getMessage());
		}
	}

	@Test
	public void testHookAfterDefined() 
	{
		AntMediaApplicationAdapter spyAdaptor = Mockito.spy(adapter);
		AppSettings appSettings = new AppSettings();
		spyAdaptor.setAppSettings(appSettings);

		Broadcast broadcast = new Broadcast();
		assertEquals("", spyAdaptor.getListenerHookURL(broadcast));

		String hookURL = "listener_hook_url";
		appSettings.setListenerHookURL(hookURL);

		assertEquals(hookURL, spyAdaptor.getListenerHookURL(broadcast));


		spyAdaptor = Mockito.spy(adapter);
		appSettings = new AppSettings();
		spyAdaptor.setServerSettings(new ServerSettings());
		spyAdaptor.setAppSettings(appSettings);
		DataStore dataStore = new InMemoryDataStore("testHook");
		DataStoreFactory dsf = Mockito.mock(DataStoreFactory.class);
		Mockito.when(dsf.getDataStore()).thenReturn(dataStore);
		spyAdaptor.setDataStoreFactory(dsf);
		spyAdaptor.setDataStore(dataStore);

		dataStore.save(broadcast);

		spyAdaptor.startPublish(broadcast.getStreamId(), 0, IAntMediaStreamHandler.PUBLISH_TYPE_RTMP);

		broadcast = dataStore.get(broadcast.getStreamId());
		Mockito.verify(spyAdaptor, Mockito.timeout(2000).times(1)).getListenerHookURL(broadcast);


		spyAdaptor.closeBroadcast(broadcast.getStreamId());
		Mockito.verify(spyAdaptor, Mockito.timeout(2000).times(2)).getListenerHookURL(broadcast);


		spyAdaptor.publishTimeoutError(broadcast.getStreamId(), "");
		Mockito.verify(spyAdaptor, Mockito.timeout(2000).times(3)).getListenerHookURL(broadcast);

		spyAdaptor.incrementEncoderNotOpenedError(broadcast.getStreamId());
		Mockito.verify(spyAdaptor, Mockito.timeout(2000).times(4)).getListenerHookURL(broadcast);

		spyAdaptor.endpointFailedUpdate(broadcast.getStreamId(), "rtmp_url");
		Mockito.verify(spyAdaptor, Mockito.timeout(2000).times(5)).getListenerHookURL(broadcast);

	}

	@Test
	public void testNotifyHook() {

		AntMediaApplicationAdapter spyAdaptor = Mockito.spy(adapter);

		StringBuilder notifyHook = spyAdaptor.notifyHook(null, null, null, null, null, null, null, null);
		assertNull(notifyHook);

		notifyHook = spyAdaptor.notifyHook("", null, null, null, null, null, null, null);
		assertNull(notifyHook);


		String id = String.valueOf((Math.random() * 10000));
		String action = "any_action";
		String streamName = String.valueOf((Math.random() * 10000));
		String category = "category";

		String vodName = "vod name" + String.valueOf((Math.random() * 10000));
		String vodId = String.valueOf((Math.random() * 10000));

		String url = "this is url";
		notifyHook = spyAdaptor.notifyHook(url, id, action, streamName, category, vodName, vodId, null);
		assertNull(notifyHook);

		try {
			ArgumentCaptor<String> captureUrl = ArgumentCaptor.forClass(String.class);
			ArgumentCaptor<Map> variables = ArgumentCaptor.forClass(Map.class);
			Mockito.verify(spyAdaptor).sendPOST(captureUrl.capture(), variables.capture());
			assertEquals(url, captureUrl.getValue());

			Map variablesMap = variables.getValue();
			assertEquals(id, variablesMap.get("id"));
			assertEquals(action, variablesMap.get("action"));
			assertEquals(streamName, variablesMap.get("streamName"));
			assertEquals(category, variablesMap.get("category"));
			assertEquals(vodName, variablesMap.get("vodName"));
			assertEquals(vodId, variablesMap.get("vodId"));

		} catch (IOException e) {
			e.printStackTrace();
			fail(e.getMessage());
		}


		url = "this is second  url";
		notifyHook = spyAdaptor.notifyHook(url, id, null, null, null, null, null, null);
		assertNull(notifyHook);

		try {
			ArgumentCaptor<String> captureUrl = ArgumentCaptor.forClass(String.class);
			ArgumentCaptor<Map> variables = ArgumentCaptor.forClass(Map.class);
			Mockito.verify(spyAdaptor, Mockito.times(2)).sendPOST(captureUrl.capture(), variables.capture());
			assertEquals(url, captureUrl.getValue());

			Map variablesMap = variables.getValue();
			assertEquals(id, variablesMap.get("id"));
			assertNull(variablesMap.get("action"));
			assertNull(variablesMap.get("streamName"));
			assertNull(variablesMap.get("category"));
			assertNull(variablesMap.get("vodName"));
			assertNull(variablesMap.get("vodId"));

		} catch (IOException e) {
			e.printStackTrace();
			fail(e.getMessage());
		}

	}
	@Test
	public void testNotifyHookErrors(){
		AntMediaApplicationAdapter spyAdaptor = Mockito.spy(adapter);
		AppSettings appSettings = new AppSettings();
		spyAdaptor.setAppSettings(appSettings);

		DataStore dataStore = new InMemoryDataStore("testHook");
		DataStoreFactory dsf = Mockito.mock(DataStoreFactory.class);
		Mockito.when(dsf.getDataStore()).thenReturn(dataStore);
		spyAdaptor.setDataStoreFactory(dsf);

		//get sample mp4 file from test resources
		File anyFile = new File("src/test/resources/sample_MP4_480.mp4");

		//create new broadcast
		Broadcast broadcast = new Broadcast();

		broadcast.setListenerHookURL("listenerHookURL");
		broadcast.setName("name");

		//save this broadcast to db
		String streamId = dataStore.save(broadcast);

		ArgumentCaptor<String> captureUrl = ArgumentCaptor.forClass(String.class);
		ArgumentCaptor<String> captureId = ArgumentCaptor.forClass(String.class);
		ArgumentCaptor<String> captureAction = ArgumentCaptor.forClass(String.class);
		ArgumentCaptor<String> captureStreamName = ArgumentCaptor.forClass(String.class);
		ArgumentCaptor<String> captureCategory = ArgumentCaptor.forClass(String.class);
		ArgumentCaptor<String> captureVodName = ArgumentCaptor.forClass(String.class);
		ArgumentCaptor<String> captureVodId = ArgumentCaptor.forClass(String.class);
		ArgumentCaptor<String> captureMetadata = ArgumentCaptor.forClass(String.class);

		/*
		 * PUBLISH TIMEOUT ERROR
		 */

		spyAdaptor.publishTimeoutError(broadcast.getStreamId(), "");

		Awaitility.await().atMost(10, TimeUnit.SECONDS).until(()-> {
			boolean called = false;
			try {

				//verify that notifyHook is called 1 time
				verify(spyAdaptor, times(1)).notifyHook(captureUrl.capture(), captureId.capture(), captureAction.capture(),
						captureStreamName.capture(), captureCategory.capture(),captureVodName.capture(), captureVodId.capture(), captureMetadata.capture());

				assertEquals(captureUrl.getValue(), broadcast.getListenerHookURL());
				assertEquals(captureId.getValue(), broadcast.getStreamId());
				assertEquals(captureAction.getValue(), "publishTimeoutError");

				called = true;
			} catch (Exception e) {
				e.printStackTrace();

			}
			return called;
		});

		/*
		 * ENCODER NOT OPENED ERROR
		 */

		spyAdaptor.incrementEncoderNotOpenedError(broadcast.getStreamId());

		Awaitility.await().atMost(10, TimeUnit.SECONDS).until(()-> {
			boolean called = false;
			try {

				//verify that notifyHook is called 1 time
				verify(spyAdaptor, times(2)).notifyHook(captureUrl.capture(), captureId.capture(), captureAction.capture(),
						captureStreamName.capture(), captureCategory.capture(),captureVodName.capture(), captureVodId.capture(), captureMetadata.capture());

				assertEquals(captureUrl.getValue(), broadcast.getListenerHookURL());
				assertEquals(captureId.getValue(), broadcast.getStreamId());

				called = true;
			} catch (Exception e) {
				e.printStackTrace();

			}
			return called;
		});

		/*
		 * ENDPOINT FAILED
		 */
		String rtmpUrl = "rtmp://localhost/test/stream123";
		spyAdaptor.endpointFailedUpdate(broadcast.getStreamId(), rtmpUrl);

		Awaitility.await().atMost(10, TimeUnit.SECONDS).until(()-> {
			boolean called = false;
			try {

				//verify that notifyHook is called 1 time
				verify(spyAdaptor, times(3)).notifyHook(captureUrl.capture(), captureId.capture(), captureAction.capture(),
						captureStreamName.capture(), captureCategory.capture(),captureVodName.capture(), captureVodId.capture(), captureMetadata.capture());

				assertEquals(captureUrl.getValue(), broadcast.getListenerHookURL());
				assertEquals(captureId.getValue(), broadcast.getStreamId());
				JSONObject jsObject = (JSONObject) new JSONParser().parse(captureMetadata.getValue());
				assertTrue(jsObject.containsKey("rtmp-url"));
				assertEquals(rtmpUrl, jsObject.get("rtmp-url"));

				called = true;
			} catch (Exception e) {
				e.printStackTrace();

			}
			return called;
		});

		assertEquals(captureAction.getAllValues().get(3), "publishTimeoutError");
		assertEquals(captureAction.getAllValues().get(4), "encoderNotOpenedError");
		assertEquals(captureAction.getAllValues().get(5), "endpointFailed");
	}

	@Test
	public void testNotifyHookFromMuxingFinished() {

		AntMediaApplicationAdapter spyAdaptor = Mockito.spy(adapter);
		AppSettings appSettings = new AppSettings();
		spyAdaptor.setAppSettings(appSettings);

		DataStore dataStore = new InMemoryDataStore("testHook");
		DataStoreFactory dsf = Mockito.mock(DataStoreFactory.class);
		Mockito.when(dsf.getDataStore()).thenReturn(dataStore);
		spyAdaptor.setDataStoreFactory(dsf);

		//get sample mp4 file from test resources
		File anyFile = new File("src/test/resources/sample_MP4_480.mp4");

		//create new broadcast
		Broadcast broadcast = new Broadcast();

		//save this broadcast to db
		String streamId = dataStore.save(broadcast);

		/*
		 * Scenario 1; Stream is saved to DB, but no Hook URL is defined either for stream and in AppSettings
		 * So, no hook is posted
		 */


		ArgumentCaptor<String> captureUrl = ArgumentCaptor.forClass(String.class);
		ArgumentCaptor<String> captureId = ArgumentCaptor.forClass(String.class);
		ArgumentCaptor<String> captureAction = ArgumentCaptor.forClass(String.class);
		ArgumentCaptor<String> captureStreamName = ArgumentCaptor.forClass(String.class);
		ArgumentCaptor<String> captureCategory = ArgumentCaptor.forClass(String.class);
		ArgumentCaptor<String> captureVodName = ArgumentCaptor.forClass(String.class);
		ArgumentCaptor<String> captureVodId = ArgumentCaptor.forClass(String.class);
		ArgumentCaptor<String> captureMetadata = ArgumentCaptor.forClass(String.class);



		//call muxingFinished function
		spyAdaptor.muxingFinished(streamId, anyFile, 0, 100, 480, null, null);

		//verify that notifyHook is never called
		verify(spyAdaptor, never()).notifyHook(captureUrl.capture(), captureId.capture(), captureAction.capture(), 
				captureStreamName.capture(), captureCategory.capture(), captureVodName.capture(), captureVodId.capture(), captureMetadata.capture());


		/*
		 * Scenario 2; hook URL is defined for stream and stream is in DB
		 * So hook is posted
		 */

		//define hook URL for stream specific
		broadcast.setListenerHookURL("listenerHookURL");

		//(Changed due to a bug) In this scenario broadcast name should be irrelevant for the hook to work so setting it to null tests if it is dependent or not.
		broadcast.setName(null);

		//update broadcast
		dataStore.updateBroadcastFields(streamId, broadcast);

		//call muxingFinished function
		spyAdaptor.muxingFinished(streamId, anyFile, 0, 100, 480, null, null);

		Awaitility.await().atMost(10, TimeUnit.SECONDS).until(()-> {
			boolean called = false;
			try {

				//verify that notifyHook is called 1 time
				verify(spyAdaptor, times(1)).notifyHook(captureUrl.capture(), captureId.capture(), captureAction.capture(), 
						captureStreamName.capture(), captureCategory.capture(), captureVodName.capture(), captureVodId.capture(), captureMetadata.capture());

				assertEquals(captureUrl.getValue(), broadcast.getListenerHookURL());
				assertEquals(captureId.getValue(), broadcast.getStreamId());
				assertEquals(captureVodName.getValue()+".mp4", anyFile.getName());
				assertNull(captureStreamName.capture());

				called = true;
			}
			catch (Exception e) {
				e.printStackTrace();

			}
			return called;
		});

		/*
		 * Scenario 3; Stream is deleted from DB (zombi stream)
		 * also no HookURL is defined in AppSettins
		 * so no hook is posted
		 */

		//delete broadcast from db
		dataStore.delete(streamId);

		//call muxingFinished function
		spyAdaptor.muxingFinished(streamId, anyFile, 0, 100, 480, null, null);

		Awaitility.await().atMost(10, TimeUnit.SECONDS).until(()-> {
			boolean called = false;
			try {

				//verify that no new notifyHook is called 
				verify(spyAdaptor, times(1)).notifyHook(captureUrl.capture(), captureId.capture(), captureAction.capture(), 
						captureStreamName.capture(), captureCategory.capture(), captureVodName.capture(), captureVodId.capture(), captureMetadata.capture());

				called = true;
			}
			catch (Exception e) {
				e.printStackTrace();

			}
			return called;
		});

		/*
		 * Scenario 4; Stream is deleted from DB (zombi stream)
		 * but HookURL is defined in AppSettins
		 * so new hook is posted
		 */

		//set common hook URL
		appSettings.setListenerHookURL("listenerHookURL");

		//call muxingFinished function
		spyAdaptor.muxingFinished(streamId, anyFile, 0, 100, 480, null, null);

		Awaitility.await().atMost(10, TimeUnit.SECONDS).until(()-> {
			boolean called = false;
			try {

				//verify that notifyHook is called 2 times
				verify(spyAdaptor, times(2)).notifyHook(captureUrl.capture(), captureId.capture(), captureAction.capture(), 
						captureStreamName.capture(), captureCategory.capture(), captureVodName.capture(), captureVodId.capture(), captureMetadata.capture());

				assertEquals(captureUrl.getValue(), broadcast.getListenerHookURL());
				assertEquals(captureId.getValue(), broadcast.getStreamId());
				assertEquals(captureVodName.getValue()+".mp4", anyFile.getName());

				called = true;
			}
			catch (Exception e) {
				e.printStackTrace();

			}
			return called;
		});

	}


	@Test
	public void testSynchUserVodThrowException() {
		File f = new File(streamsFolderPath);
		assertTrue(f.mkdirs());

		File emptyFile = new File(streamsFolderPath, "emptyfile");
		emptyFile.deleteOnExit();
		try {
			assertTrue(emptyFile.createNewFile());
			boolean synchUserVoDFolder = adapter.deleteSymbolicLink(new File("any_file_not_exist"), f);
			assertFalse(synchUserVoDFolder);

			synchUserVoDFolder = adapter.deleteSymbolicLink(null, f);
			assertFalse(synchUserVoDFolder);


			File oldDir = new File (streamsFolderPath, "dir");
			oldDir.mkdirs();
			Files.deleteIfExists(oldDir.toPath());
			Files.createSymbolicLink(oldDir.toPath(), emptyFile.toPath());
			oldDir.deleteOnExit();

			synchUserVoDFolder = adapter.deleteSymbolicLink(oldDir, f);
			assertTrue(synchUserVoDFolder);

		} catch (IOException e) {
			e.printStackTrace();
			fail(e.getMessage());
		}
	}
	
	@Test
	public void testWaitUntilLiveStreamsStopped() {
		IScope scope = mock(IScope.class);
		when(scope.getName()).thenReturn("test");
		adapter.setScope(scope);

		IContext context = mock(IContext.class);
		when(scope.getContext()).thenReturn(context);
		when(context.getBean(AppSettings.BEAN_NAME)).thenReturn(new AppSettings());


		adapter.setServerSettings(Mockito.spy(new ServerSettings()));
		
		adapter.setDataStore(new InMemoryDataStore("testWaitUntilLiveStreamsStopped"));
		
		int numberOfCall = (int)(Math.random()*999);
		
		for (int i=0; i < numberOfCall; i++) 
		{
			Broadcast stream = new Broadcast();
			stream.setStatus(IAntMediaStreamHandler.BROADCAST_STATUS_BROADCASTING);
			
			adapter.getDataStore().save(stream);
		}
		
		assertEquals(numberOfCall, adapter.getDataStore().getLocalLiveBroadcastCount(ServerSettings.getLocalHostAddress()));
		
		adapter.waitUntilLiveStreamsStopped();
		
		
		assertEquals(0, adapter.getDataStore().getLocalLiveBroadcastCount(ServerSettings.getLocalHostAddress()));

	}

	@Test
	public void testShutDown() {
		IScope scope = mock(IScope.class);
		when(scope.getName()).thenReturn("test");
		adapter.setScope(scope);

		IContext context = mock(IContext.class);
		when(scope.getContext()).thenReturn(context);
		when(context.getBean(AppSettings.BEAN_NAME)).thenReturn(new AppSettings());


		adapter.setServerSettings(Mockito.spy(new ServerSettings()));

		DataStore dataStore = mock(DataStore.class);
		DataStoreFactory dataStoreFactory = mock(DataStoreFactory.class);
		when(dataStoreFactory.getDataStore()).thenReturn(dataStore);

		adapter.setDataStoreFactory(dataStoreFactory);

		//Add first broadcast with wrong URL
		Broadcast stream = new Broadcast();
		try {
			stream.setStreamId(String.valueOf((Math.random() * 100000)));
		} catch (Exception e1) {
			// TODO Auto-generated catch block
			e1.printStackTrace();
		}

		stream.setStreamUrl("anyurl");
		dataStore.save(stream);

		//Add second broadcast with correct URL
		Broadcast stream2 = new Broadcast();
		try {
			stream2.setStreamId(String.valueOf((Math.random() * 100000)));
		} catch (Exception e1) {
			// TODO Auto-generated catch block
			e1.printStackTrace();
		}

		stream2.setStreamUrl("https://commondatastorage.googleapis.com/gtv-videos-bucket/sample/ForBiggerMeltdowns.mp4");		
		dataStore.save(stream2);

		StreamFetcherManager sfm = new StreamFetcherManager(vertx, dataStore, scope);
		StreamFetcherManager fetcherManager = Mockito.spy(sfm);

		StreamFetcher streamFetcher = mock(StreamFetcher.class);
		StreamFetcher streamFetcher2 = mock(StreamFetcher.class);


		Mockito.doReturn(streamFetcher).when(fetcherManager).make(stream, scope, vertx);
		Mockito.doReturn(streamFetcher2).when(fetcherManager).make(stream2, scope, vertx);


		Map<String, StreamFetcher> sfQueue = new ConcurrentHashMap<>();
		sfQueue.put(stream.getStreamId(), streamFetcher);
		sfQueue.put(stream2.getStreamId(), streamFetcher2);

		fetcherManager.setStreamFetcherList(sfQueue);
		adapter.setStreamFetcherManager(fetcherManager);


		MuxAdaptor muxerAdaptor = mock(MuxAdaptor.class);
		Mockito.when(muxerAdaptor.getStreamId()).thenReturn("stream1");
		adapter.muxAdaptorAdded(muxerAdaptor);

		Broadcast broadcast = mock(Broadcast.class);
		when(broadcast.getType()).thenReturn(AntMediaApplicationAdapter.LIVE_STREAM);
		ClientBroadcastStream cbs = mock(ClientBroadcastStream.class);
		when(muxerAdaptor.getBroadcastStream()).thenReturn(cbs);
		when(muxerAdaptor.getBroadcast()).thenReturn(broadcast);

		when(dataStore.getLocalLiveBroadcastCount(any())).thenReturn(1L);

		new Thread() {
			public void run() {
				try {
					sleep(3000);
				} catch (InterruptedException e) {
					e.printStackTrace();
				}
				when(dataStore.getLocalLiveBroadcastCount(any())).thenReturn(0L);
			};
		}.start();

		assertEquals(2, fetcherManager.getStreamFetcherList().size());
		assertEquals(2, sfQueue.size());


		assertFalse(adapter.isServerShuttingDown());

		adapter.serverShuttingdown();

		assertTrue(adapter.isServerShuttingDown());

		verify(streamFetcher, times(1)).stopStream();
		verify(streamFetcher2, times(1)).stopStream();

		assertEquals(0, fetcherManager.getStreamFetcherList().size());
		assertEquals(0, sfQueue.size());

		verify(cbs, times(1)).stop();
		verify(muxerAdaptor, times(1)).stop(true);
	}

	@Test
	public void testCloseStreamFetchers() {

		Map<String, StreamFetcher> streamFetcherList= new ConcurrentHashMap<>();

		StreamFetcher streamFetcher = mock(StreamFetcher.class);
		StreamFetcher streamFetcher2 = mock(StreamFetcher.class);
		StreamFetcher streamFetcher3 = mock(StreamFetcher.class);
		StreamFetcher streamFetcher4 = mock(StreamFetcher.class);

		streamFetcherList.put("streamFetcher", streamFetcher);
		streamFetcherList.put("streamFetcher2", streamFetcher2);
		streamFetcherList.put("streamFetcher3", streamFetcher3);
		streamFetcherList.put("streamFetcher4", streamFetcher4);

		StreamFetcherManager fetcherManager = mock(StreamFetcherManager.class);
		when(fetcherManager.getStreamFetcherList()).thenReturn(streamFetcherList);
		adapter.setStreamFetcherManager(fetcherManager);

		assertEquals(4, streamFetcherList.size());

		adapter.closeStreamFetchers();

		assertEquals(0, streamFetcherList.size());
	}

	@Test
	public void testEncoderBlocked() {
		DataStore dataStore = mock(DataStore.class);
		DataStoreFactory dataStoreFactory = mock(DataStoreFactory.class);
		when(dataStoreFactory.getDataStore()).thenReturn(dataStore);

		adapter.setDataStoreFactory(dataStoreFactory);

		assertEquals(0, adapter.getNumberOfEncodersBlocked());
		assertEquals(0, adapter.getNumberOfEncoderNotOpenedErrors());

		adapter.incrementEncoderNotOpenedError("");
		adapter.incrementEncoderNotOpenedError("");
		adapter.incrementEncoderNotOpenedError("");

		assertEquals(3, adapter.getNumberOfEncoderNotOpenedErrors());
	}

	@Test
	public void testPublishTimeout() {
		assertEquals(0, adapter.getNumberOfPublishTimeoutError());

		DataStore dataStore = mock(DataStore.class);
		DataStoreFactory dataStoreFactory = mock(DataStoreFactory.class);
		when(dataStoreFactory.getDataStore()).thenReturn(dataStore);

		adapter.setDataStoreFactory(dataStoreFactory);

		adapter.publishTimeoutError("streamId", "");

		assertEquals(1, adapter.getNumberOfPublishTimeoutError());
	}

	@Test
	public void testStats() {
		WebRTCVideoReceiveStats receiveStats = new WebRTCVideoReceiveStats();
		assertNotNull(receiveStats.getVideoBytesReceivedPerSecond());
		assertEquals(BigInteger.ZERO, receiveStats.getVideoBytesReceivedPerSecond());

		assertNotNull(receiveStats.getVideoBytesReceived());
		assertEquals(BigInteger.ZERO, receiveStats.getVideoBytesReceived());

		WebRTCAudioReceiveStats audioReceiveStats = new WebRTCAudioReceiveStats();
		assertNotNull(audioReceiveStats.getAudioBytesReceivedPerSecond());
		assertEquals(BigInteger.ZERO, audioReceiveStats.getAudioBytesReceivedPerSecond());


		assertNotNull(audioReceiveStats.getAudioBytesReceived());
		assertEquals(BigInteger.ZERO, audioReceiveStats.getAudioBytesReceived());


		WebRTCVideoSendStats videoSendStats = new WebRTCVideoSendStats();
		assertNotNull(videoSendStats.getVideoBytesSentPerSecond());
		assertEquals(BigInteger.ZERO, videoSendStats.getVideoBytesSentPerSecond());

		assertNotNull(videoSendStats.getVideoBytesSent());
		assertEquals(BigInteger.ZERO, videoSendStats.getVideoBytesSent());


		WebRTCAudioSendStats audioSendStats = new WebRTCAudioSendStats();
		assertEquals(BigInteger.ZERO, audioSendStats.getAudioBytesSent());
		assertEquals(BigInteger.ZERO, audioSendStats.getAudioBytesSentPerSecond());


	}

	@Test
	public void testEncoderBlockedList() {

		assertEquals(0, adapter.getNumberOfEncodersBlocked());

		adapter.encoderBlocked("stream1", false);

		assertEquals(0, adapter.getNumberOfEncodersBlocked());

		adapter.encoderBlocked("stream1", true);

		assertEquals(1, adapter.getNumberOfEncodersBlocked());

		adapter.encoderBlocked("stream2", true);
		adapter.encoderBlocked("stream3", true);

		assertEquals(3, adapter.getNumberOfEncodersBlocked());

		adapter.encoderBlocked("stream2", false);
		adapter.encoderBlocked("stream3", false);
		adapter.encoderBlocked("stream1", false);

		assertEquals(0, adapter.getNumberOfEncodersBlocked());
	}


	@Test
	public void testCreateShutdownFile() {

		IScope scope = mock(IScope.class);
		when(scope.getName()).thenReturn("junit");

		String closedFilePath = "webapps/"+scope.getName()+"/.closed";
		File closedFile = new File(closedFilePath);

		// First stop
		adapter.createShutdownFile(scope.getName());

		assertEquals(true, closedFile.exists());

		adapter.createShutdownFile(scope.getName());

	}

	@Test
	public void testCloseBroadcast() {

		DataStore db = new InMemoryDataStore("db");
		Broadcast broadcast = new Broadcast();
		broadcast.setListenerHookURL("url");
		db.save(broadcast);

		Vertx vertx = Mockito.mock(VertxImpl.class);
		adapter.setDataStore(db);

		IScope scope = mock(IScope.class);
		when(scope.getName()).thenReturn("junit");
		IContext context = Mockito.mock(IContext.class);
		when(context.getApplicationContext()).thenReturn(Mockito.mock(org.springframework.context.ApplicationContext.class));
		when(scope.getContext()).thenReturn(context);

		adapter.setScope(scope);
		adapter.setVertx(vertx);

		adapter.closeBroadcast(broadcast.getStreamId());

		broadcast = db.get(broadcast.getStreamId());
		assertEquals(AntMediaApplicationAdapter.BROADCAST_STATUS_FINISHED, broadcast.getStatus());
	}

	@Test
	public void testInitializationFile() {

		IScope scope = mock(IScope.class);
		when(scope.getName()).thenReturn("junit");

		String initializedFilePath = "webapps/"+scope.getName()+"/.initialized";
		File initializedFile = new File(initializedFilePath);

		String closedFilePath = "webapps/"+scope.getName()+"/.closed";
		File closedFile = new File(closedFilePath);

		Result result = new Result(false); 

		// After the upgrade First initialization
		//initialization file not exist
		//closed file not exist
		result = adapter.createInitializationProcess(scope.getName());

		assertEquals(false, closedFile.exists());
		assertEquals(true, initializedFile.exists());
		assertEquals(true, result.isSuccess());
		assertEquals("Initialized file created in "+ scope.getName(), result.getMessage());


		//After the upgrade repeated initialization
		//initialization file exist
		//closed file not exist
		try {
			initializedFile.createNewFile();
		} catch (IOException e) {
			e.printStackTrace();
		}
		result = adapter.createInitializationProcess(scope.getName());

		assertEquals(false, closedFile.exists());
		assertEquals(true, initializedFile.exists());
		assertEquals(false, result.isSuccess());
		assertEquals("Something wrong in "+ scope.getName(), result.getMessage());


		//After the upgrade repeated initialization
		//initialization file exist
		//closed file exist

		try {
			initializedFile.createNewFile();
		} catch (IOException e) {
			e.printStackTrace();
		}

		try {
			closedFile.createNewFile();
		} catch (IOException e) {
			e.printStackTrace();
		}
		result = adapter.createInitializationProcess(scope.getName());

		assertEquals(false, closedFile.exists());
		assertEquals(true, initializedFile.exists());
		assertEquals(true, result.isSuccess());
		assertEquals("System works, deleted closed file in "+ scope.getName(), result.getMessage());


		//initiiazed file does not exist but closed file exists
		initializedFile.delete();


		try {
			closedFile.createNewFile();
		} catch (IOException e) {
			e.printStackTrace();
		}
		result = adapter.createInitializationProcess(scope.getName());

		assertEquals(false, closedFile.exists());
		assertEquals(true, initializedFile.exists());
		assertEquals(true, result.isSuccess());



		//run create initialization file for odd case
		result = new Result(true);
		initializedFile = Mockito.mock(File.class);
		try {
			Mockito.when(initializedFile.createNewFile()).thenReturn(false);
		} catch (IOException e) {
			e.printStackTrace();
		}

		try {
			adapter.createInitializationFile("app", result, initializedFile);
			assertFalse(result.isSuccess());
		} catch (IOException e) {
			e.printStackTrace();
			fail(e.getMessage());
		}



	}

	boolean threadStarted = false; 
	@Test
	public void testVertexThreadWait() {

		Vertx tempVertx = Vertx.vertx(new VertxOptions()
				.setMetricsOptions(new DropwizardMetricsOptions().setEnabled(true)));
		AntMediaApplicationAdapter antMediaApplicationAdapter = new AntMediaApplicationAdapter();
		antMediaApplicationAdapter.setVertx(tempVertx);
		IScope scope = mock(IScope.class);
		when(scope.getName()).thenReturn("junit");

		antMediaApplicationAdapter.setScope(scope);
		int sleepTime = 5000;

		tempVertx.executeBlocking(l->{
			try {
				threadStarted = true;
				Thread.sleep(sleepTime);
			} catch (InterruptedException e) {
				e.printStackTrace();
			}
		}, r->{});


		Awaitility.await().atMost(10, TimeUnit.SECONDS).until(() -> threadStarted);

		long t0 = System.currentTimeMillis();
		antMediaApplicationAdapter.waitUntilThreadsStop();
		long t1 = System.currentTimeMillis();
		long dt = t1 - t0;
		assertTrue(Math.abs(dt - sleepTime) < 100);

		tempVertx.close();
	}

	@Test
	public void testStreamFetcherStartAutomatically() 
	{
		IScope scope = mock(IScope.class);
		when(scope.getName()).thenReturn("junit");

		DataStore dataStore = new InMemoryDataStore("dbname");
		DataStoreFactory dsf = Mockito.mock(DataStoreFactory.class);
		Mockito.when(dsf.getDataStore()).thenReturn(dataStore);

		AntMediaApplicationAdapter spyAdapter = Mockito.spy(adapter);
		IContext context = mock(IContext.class);
		when(context.getBean(spyAdapter.VERTX_BEAN_NAME)).thenReturn(vertx);
		StorageClient storageClient = Mockito.mock(StorageClient.class);
		when(context.getBean(StorageClient.BEAN_NAME)).thenReturn(storageClient);

		when(scope.getContext()).thenReturn(context);
		spyAdapter.setDataStoreFactory(dsf);

		Mockito.doReturn(dataStore).when(spyAdapter).getDataStore();
		spyAdapter.setScope(scope);


		Broadcast broadcast = new Broadcast();
		broadcast.setType(AntMediaApplicationAdapter.STREAM_SOURCE);
		dataStore.save(broadcast);

		Result result = new Result(false);
		Mockito.when(spyAdapter.createInitializationProcess(Mockito.anyString())).thenReturn(result);
		//When createInitializationProcess(scope.getName());

		StreamFetcherManager streamFetcherManager = mock(StreamFetcherManager.class);

		spyAdapter.setStreamFetcherManager(streamFetcherManager);
		AppSettings settings = new AppSettings();
		settings.setStartStreamFetcherAutomatically(true);
		spyAdapter.setAppSettings(settings);
		spyAdapter.setServerSettings(new ServerSettings());
		spyAdapter.setStreamPublishSecurityList(new ArrayList<>());

		spyAdapter.appStart(scope);

		Awaitility.await().pollInterval(2,TimeUnit.SECONDS).atMost(3, TimeUnit.SECONDS).until(()-> true);

		ArgumentCaptor<Broadcast> broadcastListCaptor = ArgumentCaptor.forClass(Broadcast.class);
		verify(streamFetcherManager, times(1)).startStreaming(broadcastListCaptor.capture());

		broadcast = dataStore.get(broadcast.getStreamId());
		assertNotNull(broadcastListCaptor.getValue());
		assertEquals(broadcast.getStreamId(),  broadcastListCaptor.getValue().getStreamId());
		assertEquals(broadcast.getStatus(),  broadcastListCaptor.getValue().getStatus());
	}

	@Test
	public void testStartStreaming() {
		IScope scope = mock(IScope.class);
		when(scope.getName()).thenReturn("junit");

		DataStore dataStore = new InMemoryDataStore("dbname");
		DataStoreFactory dsf = Mockito.mock(DataStoreFactory.class);
		Mockito.when(dsf.getDataStore()).thenReturn(dataStore);

		AntMediaApplicationAdapter spyAdapter = Mockito.spy(adapter);
		IContext context = mock(IContext.class);
		when(context.getBean(spyAdapter.VERTX_BEAN_NAME)).thenReturn(vertx);

		when(context.getBean(IDataStoreFactory.BEAN_NAME)).thenReturn(dsf);


		ApplicationContext appContext = Mockito.mock(ApplicationContext.class);
		when(context.getApplicationContext()).thenReturn(appContext);
		when(context.getResource(Mockito.anyString())).thenReturn(Mockito.mock(org.springframework.core.io.Resource.class));

		AntMediaApplicationAdapter appAdaptor = Mockito.mock(AntMediaApplicationAdapter.class);
		spyAdapter.setServerSettings(new ServerSettings());
		spyAdapter.setAppSettings(new AppSettings());
		spyAdapter.setDataStore(dataStore);

		when(appContext.getBean(AntMediaApplicationAdapter.BEAN_NAME)).thenReturn(appAdaptor);

		when(appContext.containsBean(AppSettings.BEAN_NAME)).thenReturn(true);
		when(appContext.containsBean(IAntMediaStreamHandler.VERTX_BEAN_NAME)).thenReturn(true);
		when(appContext.getBean(IAntMediaStreamHandler.VERTX_BEAN_NAME)).thenReturn(vertx);
		when(appContext.getBean(AppSettings.BEAN_NAME)).thenReturn(new AppSettings());

		when(scope.getContext()).thenReturn(context);
		spyAdapter.setDataStoreFactory(dsf);

		Mockito.doReturn(dataStore).when(spyAdapter).getDataStore();
		spyAdapter.setScope(scope);

		ILicenceService licenseService = Mockito.mock(ILicenceService.class);
		Mockito.when(context.getBean(ILicenceService.BeanName.LICENCE_SERVICE.toString())).thenReturn(licenseService);
		when(licenseService.isLicenceSuspended()).thenReturn(false);



		Broadcast broadcast = new Broadcast();
		broadcast.setType(AntMediaApplicationAdapter.STREAM_SOURCE);
		broadcast.setStreamUrl("https://commondatastorage.googleapis.com/gtv-videos-bucket/sample/ForBiggerMeltdowns.mp4");
		dataStore.save(broadcast);

		boolean startStreaming = spyAdapter.startStreaming(broadcast).isSuccess();
		assertTrue(startStreaming);
		assertTrue(spyAdapter.getStreamFetcherManager().isStreamRunning(broadcast));

		StreamFetcher streamFetcher = spyAdapter.getStreamFetcherManager().getStreamFetcher(broadcast.getStreamId());
		Awaitility.await().atMost(5, TimeUnit.SECONDS).until(() -> streamFetcher.isThreadActive());

		spyAdapter.getStreamFetcherManager().stopStreaming(broadcast.getStreamId());
		Awaitility.await().atMost(5, TimeUnit.SECONDS).until(() -> !streamFetcher.isThreadActive());



		when(licenseService.isLicenceSuspended()).thenReturn(true);
		startStreaming = spyAdapter.startStreaming(broadcast).isSuccess();
		assertFalse(startStreaming);



	}

	@Test
	public void testStreamFetcherNotStartAutomatically() 
	{
		IScope scope = mock(IScope.class);
		when(scope.getName()).thenReturn("junit");

		DataStore dataStore = new InMemoryDataStore("dbname");
		DataStoreFactory dsf = Mockito.mock(DataStoreFactory.class);
		Mockito.when(dsf.getDataStore()).thenReturn(dataStore);

		AntMediaApplicationAdapter spyAdapter = Mockito.spy(adapter);
		IContext context = mock(IContext.class);
		when(context.getBean(spyAdapter.VERTX_BEAN_NAME)).thenReturn(vertx);

		StorageClient storageClient = Mockito.mock(StorageClient.class);
		when(context.getBean(StorageClient.BEAN_NAME)).thenReturn(storageClient);

		when(scope.getContext()).thenReturn(context);
		spyAdapter.setDataStoreFactory(dsf);

		Mockito.doReturn(dataStore).when(spyAdapter).getDataStore();
		spyAdapter.setScope(scope);


		Broadcast broadcast = new Broadcast();
		broadcast.setType(AntMediaApplicationAdapter.STREAM_SOURCE);
		dataStore.save(broadcast);

		Result result = new Result(false);
		Mockito.when(spyAdapter.createInitializationProcess(Mockito.anyString())).thenReturn(result);
		//When createInitializationProcess(scope.getName());

		StreamFetcherManager streamFetcherManager = mock(StreamFetcherManager.class);

		spyAdapter.setStreamFetcherManager(streamFetcherManager);
		AppSettings settings = new AppSettings();
		settings.setStartStreamFetcherAutomatically(false);
		spyAdapter.setAppSettings(settings);
		spyAdapter.setServerSettings(new ServerSettings());
		spyAdapter.setStreamPublishSecurityList(new ArrayList<>());

		spyAdapter.appStart(scope);

		Awaitility.await().pollInterval(2,TimeUnit.SECONDS).atMost(3, TimeUnit.SECONDS).until(()-> true);

		ArgumentCaptor<Broadcast> broadcastListCaptor = ArgumentCaptor.forClass(Broadcast.class);
		verify(streamFetcherManager, never()).startStreaming(broadcastListCaptor.capture());
	}
	
	
	@Test
	public void testCloseDB() {
		AntMediaApplicationAdapter spyAdapter = Mockito.spy(adapter);
		
		
		
		IContext context = mock(IContext.class);
		when(context.getBean(spyAdapter.VERTX_BEAN_NAME)).thenReturn(vertx);
		IScope scope = mock(IScope.class);
		when(scope.getContext()).thenReturn(context);
		spyAdapter.setScope(scope);
		
		DataStore dataStore = Mockito.mock(DataStore.class);
		DataStoreFactory dsf = Mockito.mock(DataStoreFactory.class);
		Mockito.when(dsf.getDataStore()).thenReturn(dataStore);
		spyAdapter.setDataStoreFactory(dsf);
		
		spyAdapter.closeDB(true);
		Mockito.verify(dataStore).close(true);
		
		spyAdapter.closeDB(false);
		Mockito.verify(dataStore, Mockito.times(1)).close(false);
	
		
		
		when(context.hasBean(IClusterNotifier.BEAN_NAME)).thenReturn(true);
		spyAdapter.closeDB(true);
		Mockito.verify(dataStore).close(true);
		
		Mockito.verify(dataStore, Mockito.timeout(ClusterNode.NODE_UPDATE_PERIOD + 2000).times(2)).close(true);
		
		
	}

	@Test
	public void testClusterUpdateSettings() {
		IScope scope = mock(IScope.class);
		when(scope.getName()).thenReturn("junit");

		DataStore dataStore = new InMemoryDataStore("dbname");
		DataStoreFactory dsf = Mockito.mock(DataStoreFactory.class);
		Mockito.when(dsf.getDataStore()).thenReturn(dataStore);

		AntMediaApplicationAdapter spyAdapter = Mockito.spy(adapter);
		IContext context = mock(IContext.class);
		when(context.getBean(spyAdapter.VERTX_BEAN_NAME)).thenReturn(vertx);
		when(context.hasBean(IClusterNotifier.BEAN_NAME)).thenReturn(true);
		StorageClient storageClient = Mockito.mock(StorageClient.class);
		when(context.getBean(StorageClient.BEAN_NAME)).thenReturn(storageClient);
		ServerSettings serverSettings = new ServerSettings();
		Mockito.doReturn(serverSettings).when(spyAdapter).getServerSettings();


		IClusterNotifier clusterNotifier = Mockito.mock(IClusterNotifier.class);
		when(context.getBean(IClusterNotifier.BEAN_NAME)).thenReturn(clusterNotifier);


		when(scope.getContext()).thenReturn(context);
		spyAdapter.setDataStoreFactory(dsf);

		Mockito.doReturn(dataStore).when(spyAdapter).getDataStore();
		spyAdapter.setScope(scope);

		AppSettings settings = new AppSettings();
		spyAdapter.setAppSettings(settings);

		IClusterStore clusterStore = Mockito.mock(IClusterStore.class);
		when(clusterNotifier.getClusterStore()).thenReturn(clusterStore);

		when(clusterStore.getSettings(any())).thenReturn(null);
		when(context.getBean(AcceptOnlyStreamsInDataStore.BEAN_NAME)).thenReturn(Mockito.mock(AcceptOnlyStreamsInDataStore.class));
		spyAdapter.setServerSettings(new ServerSettings());
		spyAdapter.setStreamPublishSecurityList(new ArrayList<>());

		spyAdapter.appStart(scope);

		verify(clusterNotifier).registerSettingUpdateListener(any(), any());
		verify(spyAdapter).updateSettings(settings, true, false);


		AppSettings clusterStoreSettings = new AppSettings();
		when(clusterStore.getSettings(any())).thenReturn(clusterStoreSettings);
		spyAdapter.appStart(scope);
		verify(clusterNotifier, times(2)).registerSettingUpdateListener(any(), any());
		verify(spyAdapter).updateSettings(clusterStoreSettings, false, false);


		clusterStoreSettings.setToBeDeleted(true);
		clusterStoreSettings.setUpdateTime(System.currentTimeMillis());
		spyAdapter.appStart(scope);
		verify(clusterNotifier, times(3)).registerSettingUpdateListener(any(), any());
		verify(spyAdapter, times(2)).updateSettings(clusterStoreSettings, false, false);


		clusterStoreSettings.setUpdateTime(System.currentTimeMillis()-80000);
		spyAdapter.appStart(scope);
		verify(clusterNotifier, times(4)).registerSettingUpdateListener(any(), any());
		verify(spyAdapter, times(1)).updateSettings(settings, true, false);
		verify(spyAdapter, times(3)).updateSettings(clusterStoreSettings, false, false);


		clusterStoreSettings.setWarFileOriginServerAddress(serverSettings.getHostAddress());
		clusterStoreSettings.setUpdateTime(System.currentTimeMillis()+80000);
		clusterStoreSettings.setPullWarFile(true);
		spyAdapter.appStart(scope);
		verify(spyAdapter, times(2)).updateSettings(settings, true, false);
		assertTrue(settings.isPullWarFile());


		clusterStoreSettings.setWarFileOriginServerAddress("other address");
		clusterStoreSettings.setUpdateTime(System.currentTimeMillis()+80000);
		clusterStoreSettings.setPullWarFile(true);
		spyAdapter.appStart(scope);
		verify(spyAdapter, times(4)).updateSettings(clusterStoreSettings, false, false);
		assertTrue(settings.isPullWarFile());


		clusterStoreSettings.setWarFileOriginServerAddress(serverSettings.getHostAddress());
		clusterStoreSettings.setUpdateTime(System.currentTimeMillis()+80000);
		clusterStoreSettings.setPullWarFile(false);
		spyAdapter.appStart(scope);
		verify(spyAdapter, times(5)).updateSettings(clusterStoreSettings, false, false);
		assertFalse(settings.isPullWarFile());


	}

	@Test
	public void testUpdateMainBroadcast() {
		AntMediaApplicationAdapter spyAdapter = Mockito.spy(adapter);
		DataStore dataStore = new InMemoryDataStore("dbname");
		spyAdapter.setDataStore(dataStore);


		Broadcast subTrack1 = new Broadcast();
		try {
			subTrack1.setStreamId("subtrack1");
		} catch (Exception e) {
			e.printStackTrace();
		}

		Broadcast subTrack2 = new Broadcast();
		try {
			subTrack2.setStreamId("subtrack2");
		} catch (Exception e) {
			e.printStackTrace();
		}

		Broadcast mainTrack = new Broadcast();
		try {
			mainTrack.setStreamId("maintrack");
		} catch (Exception e) {
			e.printStackTrace();
		}
		mainTrack.setZombi(true);

		subTrack1.setMainTrackStreamId(mainTrack.getStreamId());
		subTrack2.setMainTrackStreamId(mainTrack.getStreamId());

		mainTrack.getSubTrackStreamIds().add(subTrack1.getStreamId());
		mainTrack.getSubTrackStreamIds().add(subTrack2.getStreamId());


		dataStore.save(subTrack1);
		dataStore.save(subTrack1);
		dataStore.save(mainTrack);

		spyAdapter.updateMainBroadcast(subTrack1);
		assertNotNull(dataStore.get(mainTrack.getStreamId()));

		spyAdapter.updateMainBroadcast(subTrack2);
		assertNull(dataStore.get(mainTrack.getStreamId()));

	}

	@Test
	public void testAddRemovePacketListener() {

		AntMediaApplicationAdapter spyAdapter = Mockito.spy(adapter);
		MuxAdaptor mockAdaptor = mock(MuxAdaptor.class);
		String streamId = "stream_"+RandomUtils.nextInt(0, 1000);


		MuxAdaptor mockAdaptor2 = mock(MuxAdaptor.class);


		List<MuxAdaptor>  muxAdaptors = new ArrayList<MuxAdaptor>();
		muxAdaptors.add(mockAdaptor);
		muxAdaptors.add(mockAdaptor2);


		when(mockAdaptor2.getStreamId()).thenReturn("dummy");
		when(mockAdaptor.getStreamId()).thenReturn(streamId);

		IClusterStreamFetcher clusterStreamFetcher = mock(IClusterStreamFetcher.class);
		doReturn(muxAdaptors).when(spyAdapter).getMuxAdaptors();
		doReturn(mockAdaptor).when(spyAdapter).getMuxAdaptor(streamId);
		doReturn(mockAdaptor2).when(spyAdapter).getMuxAdaptor("dummy");

		doReturn(clusterStreamFetcher).when(spyAdapter).createClusterStreamFetcher();


		IPacketListener listener = mock(IPacketListener.class);
		spyAdapter.addPacketListener(streamId, listener);

		verify(mockAdaptor, times(1)).addPacketListener(listener);

		spyAdapter.removePacketListener(streamId, listener);
		verify(mockAdaptor, times(1)).removePacketListener(listener);

		String nonExistingStreamId = "stream_"+RandomUtils.nextInt(0, 1000);
		spyAdapter.addPacketListener(nonExistingStreamId, listener);
		verify(clusterStreamFetcher, times(1)).register(nonExistingStreamId, listener);


		spyAdapter.removePacketListener(nonExistingStreamId, listener);
		verify(clusterStreamFetcher, times(1)).remove(nonExistingStreamId, listener);


	}

	@Test
	public void testAppDeletion() 
	{
		DataStore dataStore = Mockito.spy(new InMemoryDataStore("test"));
		adapter.setDataStore(dataStore);

		IScope scope = mock(IScope.class);
		when(scope.getName()).thenReturn("junit");

		IContext context = mock(IContext.class);
		ApplicationContext appContext = mock(ApplicationContext.class);
		when(context.getApplicationContext()).thenReturn(appContext);
		when(appContext.getBean(ServerSettings.BEAN_NAME)).thenReturn(new ServerSettings());

		when(scope.getContext()).thenReturn(context);


		adapter.setScope(scope);

		adapter.stopApplication(true);
		verify(dataStore, timeout(ClusterNode.NODE_UPDATE_PERIOD+1000)).close(true);
	}


	@Test
	public void testGetWebRTCClientMap() {

		assertNotNull(adapter.getWebRTCClientsMap());

		assertTrue(adapter.getWebRTCClientsMap().isEmpty());

	}


	@Test
	public void testSetAndGetSubtrackPoller() {
		
		assertNull(adapter.getSubtrackPoller());
		
		// Set the mockSubtrackPoller using the setter
		
		ISubtrackPoller mockSubtrackPoller = Mockito.mock(ISubtrackPoller.class);
		adapter.setSubtrackPoller(mockSubtrackPoller);

		// Get the subtrackPoller using the getter and verify it's the same as the mock
		ISubtrackPoller retrievedSubtrackPoller = adapter.getSubtrackPoller();
		assertEquals("The retrieved subtrackPoller should match the mock instance.", mockSubtrackPoller, retrievedSubtrackPoller);
	}

}<|MERGE_RESOLUTION|>--- conflicted
+++ resolved
@@ -386,8 +386,7 @@
 		settings.setUpdateTime(1000);
 		newSettings.setUpdateTime(900);
 		assertFalse(spyAdapter.updateSettings(newSettings, false, true));
-<<<<<<< HEAD
-=======
+
 
 		newSettings.setPlayJwtControlEnabled(true);
 		newSettings.setPlayTokenControlEnabled(true);
@@ -411,7 +410,6 @@
 
 		assertTrue(spyAdapter.updateSettings(newSettings, false, false));
 
->>>>>>> d3f2bcd7
 	}
 
 	@Test
