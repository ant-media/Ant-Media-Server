--- conflicted
+++ resolved
@@ -63,7 +63,6 @@
 import org.apache.http.entity.ContentType;
 import org.apache.http.entity.StringEntity;
 import org.apache.http.impl.client.CloseableHttpClient;
-import org.hamcrest.Matchers;
 import org.json.simple.JSONObject;
 import org.json.simple.parser.JSONParser;
 import org.junit.After;
@@ -3372,7 +3371,6 @@
 	}
 
 	@Test
-<<<<<<< HEAD
 	public void testRTMPClusterStreamFetcherListener() throws Exception {
 
 		AntMediaApplicationAdapter spyAdapter = spy(adapter);
@@ -3628,8 +3626,7 @@
 
     }
 
-
-=======
+	@Test
 	public void testExceptionInStreamListener() throws Exception {
 		AtomicBoolean listener1Invoked = new AtomicBoolean(false);
 		AtomicBoolean listener2Invoked = new AtomicBoolean(false);
@@ -3692,6 +3689,5 @@
 				.untilAtomic(listener2Invoked, is(true));
 
 	}
-   
->>>>>>> c1a62fd3
+
 }