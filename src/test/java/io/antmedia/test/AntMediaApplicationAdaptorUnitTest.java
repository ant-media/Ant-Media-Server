--- conflicted
+++ resolved
@@ -7,11 +7,7 @@
 import static org.junit.Assert.assertNull;
 import static org.junit.Assert.assertTrue;
 import static org.junit.Assert.fail;
-<<<<<<< HEAD
 import static org.mockito.ArgumentMatchers.*;
-=======
-import static org.mockito.ArgumentMatchers.any;
->>>>>>> 630c5eda
 import static org.mockito.Mockito.mock;
 import static org.mockito.Mockito.never;
 import static org.mockito.Mockito.timeout;
@@ -1844,8 +1840,7 @@
 		
 		adapter.stopApplication(true);
 		verify(dataStore, timeout(ClusterNode.NODE_UPDATE_PERIOD+1000)).close(true);
-<<<<<<< HEAD
-	}	
+	}
 	@Test
 	public void testRecordStartedHook() throws Exception {
 		final AntMediaApplicationAdapter spyAdaptor = Mockito.spy(adapter);
@@ -1953,9 +1948,6 @@
 		broadcast.setListenerHookURL(null);
 		spyAdaptor.streamPlayItemStop(stream, item);
 
-
-=======
->>>>>>> 630c5eda
 	}
 
 }