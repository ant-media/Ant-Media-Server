--- conflicted
+++ resolved
@@ -436,27 +436,14 @@
 	@Test
 	public void testIsCodecSupported() {
 		appScope = (WebScope) applicationContext.getBean("web.scope");
-<<<<<<< HEAD
 		
 		Mp4Muxer mp4Muxer = new Mp4Muxer(null, null, "streams");
-		mp4Muxer.init(appScope, "test", 0);
+		mp4Muxer.init(appScope, "test", 0, null);
 		
 		
 		WebMMuxer webMMuxer = new WebMMuxer(null, null, "streams");
-		webMMuxer.init(appScope, "test", 0);
-		
-		
-=======
-
-		Mp4Muxer mp4Muxer = new Mp4Muxer(null, null);
-		mp4Muxer.init(appScope, "test", 0, null);
-
-
-		WebMMuxer webMMuxer = new WebMMuxer(null, null);
 		webMMuxer.init(appScope, "test", 0, null);
-
-
->>>>>>> dfce231a
+		
 		assertFalse(webMMuxer.isCodecSupported(AV_CODEC_ID_H264));
 		assertTrue(mp4Muxer.isCodecSupported(AV_CODEC_ID_H264));
 
@@ -493,13 +480,9 @@
 		
 		assertTrue(mp4Muxer.getRegisteredStreamIndexList().contains(5));
 		
-<<<<<<< HEAD
 		HLSMuxer hlsMuxer = new HLSMuxer(vertx, null, null, null, null, null);
-		hlsMuxer.init(appScope, "test", 0);
-=======
-		HLSMuxer hlsMuxer = new HLSMuxer(vertx, null, null, null, null);
 		hlsMuxer.init(appScope, "test", 0, null);
->>>>>>> dfce231a
+
 		hlsMuxer.addStream(codecParameters, rat, 50);
 		assertTrue(hlsMuxer.getRegisteredStreamIndexList().contains(50));
 		
@@ -516,19 +499,12 @@
 
 		appScope = (WebScope) applicationContext.getBean("web.scope");
 		vertx = (Vertx)appScope.getContext().getApplicationContext().getBean(IAntMediaStreamHandler.VERTX_BEAN_NAME);
-<<<<<<< HEAD
 		
 		Mp4Muxer mp4Muxer = new Mp4Muxer(null, vertx, "streams");
 		
-		mp4Muxer.init(appScope, "test", 0);
-		
-=======
-
-		Mp4Muxer mp4Muxer = new Mp4Muxer(null, vertx);
-
 		mp4Muxer.init(appScope, "test", 0, null);
-
->>>>>>> dfce231a
+		
+
 		SpsParser spsParser = new SpsParser(extradata_original, 5);
 
 		AVCodecParameters codecParameters = new AVCodecParameters();
@@ -983,17 +959,14 @@
 
 		activeBroadcastCount = appAdaptor.getDataStore().getActiveBroadcastCount();
 
-		appSettings.setIngestingStreamLimit(2);
-<<<<<<< HEAD
-		
+		appSettings.setIngestingStreamLimit(2);		
 		
 		appAdaptor.startPublish(streamId, 0, null);
-		
-		
+
 		streamId = "stream " + (int)(Math.random()*10000);
 		appAdaptor.startPublish(streamId, 0, null);
 		
-		
+
 		long activeBroadcastCountFinal = activeBroadcastCount;
 		Awaitility.await().atMost(5, TimeUnit.SECONDS).pollInterval(1, TimeUnit.SECONDS)
 		.until(() -> {
@@ -1004,36 +977,12 @@
 			Mockito.verify(appAdaptor, timeout(1000)).stopStreaming(Mockito.any());
 		}
 		
+
 		streamId = "stream " + (int)(Math.random()*10000);
 		appAdaptor.startPublish(streamId, 0, null);
 		
 		Mockito.verify(appAdaptor, timeout(1000).times((int)activeBroadcastCount+1)).stopStreaming(Mockito.any());
 		
-=======
-
-
-		appAdaptor.startPublish(streamId, 0);
-
-
-		streamId = "stream " + (int)(Math.random()*10000);
-		appAdaptor.startPublish(streamId, 0);
-
-		long activeBroadcastCountFinal = activeBroadcastCount;
-		Awaitility.await().atMost(5, TimeUnit.SECONDS).pollInterval(1, TimeUnit.SECONDS)
-				.until(() -> {
-					return activeBroadcastCountFinal + 2 == appAdaptor.getDataStore().getActiveBroadcastCount();
-				});
-
-
-		streamId = "stream " + (int)(Math.random()*10000);
-		appAdaptor.startPublish(streamId, 0);
-
-		Mockito.verify(appAdaptor, timeout(1000)).stopStreaming(Mockito.any());
-
-
-
-
->>>>>>> dfce231a
 	}
 
 	@Test
@@ -1050,15 +999,10 @@
 		Mockito.when(stream.getPublishedName()).thenReturn(streamId);
 
 		doReturn(stream).when(spyAdaptor).getBroadcastStream(Mockito.any(), Mockito.any());
-<<<<<<< HEAD
 		spyAdaptor.startPublish(streamId,0, null);
 		
 		
-=======
-		spyAdaptor.streamPublishStart(stream);
-
-
->>>>>>> dfce231a
+
 		long absoluteTimeMS = System.currentTimeMillis();
 		when(stream.getAbsoluteStartTimeMs()).thenReturn(absoluteTimeMS);
 
@@ -1105,13 +1049,9 @@
 		.until(() ->
 			appAdaptor.getDataStore().get(broadcast.getStreamId())
 			.getStatus().equals(AntMediaApplicationAdapter.BROADCAST_STATUS_BROADCASTING));
-<<<<<<< HEAD
 		assertEquals("RTMP",broadcast.getPublishType());
 		Broadcast dtBroadcast = appAdaptor.getDataStore().get(broadcast.getStreamId()); 
-=======
-
-		Broadcast dtBroadcast = appAdaptor.getDataStore().get(broadcast.getStreamId());
->>>>>>> dfce231a
+
 		assertEquals(0, dtBroadcast.getWebRTCViewerCount());
 		assertEquals(0, dtBroadcast.getHlsViewerCount());
 
