--- conflicted
+++ resolved
@@ -1476,14 +1476,10 @@
 		StreamCodecInfo info = new StreamCodecInfo();
 		clientBroadcastStream.setCodecInfo(info);
 
-<<<<<<< HEAD
-		MuxAdaptor muxAdaptor = MuxAdaptor.initializeMuxAdaptor(clientBroadcastStream, null, false, appScope);
-=======
 		List<EncoderSettings> adaptiveResolutionList = Arrays.asList(new EncoderSettings(144, 150000, 32000,true));
 
 
 		MuxAdaptor muxAdaptor = MuxAdaptor.initializeMuxAdaptor(clientBroadcastStream, adaptiveResolutionList, false, appScope);
->>>>>>> fe5512a4
 
 		//this value should be -1. It means it is uninitialized
 		assertEquals(0, muxAdaptor.getPacketTimeList().size());
@@ -1558,11 +1554,7 @@
 
 			List<MuxAdaptor> muxAdaptorList = new ArrayList<>();
 			for (int j = 0; j < 5; j++) {
-<<<<<<< HEAD
-				MuxAdaptor muxAdaptor = MuxAdaptor.initializeMuxAdaptor(clientBroadcastStream, null, false, appScope);
-=======
 				MuxAdaptor muxAdaptor = MuxAdaptor.initializeMuxAdaptor(clientBroadcastStream, Arrays.asList(), false, appScope);
->>>>>>> fe5512a4
 				muxAdaptorList.add(muxAdaptor);
 			}
 			{
