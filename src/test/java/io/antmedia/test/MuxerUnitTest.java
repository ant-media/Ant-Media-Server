--- conflicted
+++ resolved
@@ -260,11 +260,11 @@
 			flvReader.close();
 
 
-			Awaitility.await().atMost(30, TimeUnit.SECONDS).until(() -> !muxAdaptor.isRecording());
+			Awaitility.await().atMost(20, TimeUnit.SECONDS).until(() -> !muxAdaptor.isRecording());
 
 			assertFalse(muxAdaptor.isRecording());
 
-			Awaitility.await().atMost(30, TimeUnit.SECONDS).pollInterval(2, TimeUnit.SECONDS).until(() -> {
+			Awaitility.await().atMost(20, TimeUnit.SECONDS).pollInterval(2, TimeUnit.SECONDS).until(() -> {
 				File f1 = new File(muxAdaptor.getMuxerList().get(0).getFile().getAbsolutePath());
 				File f2 = new File(muxAdaptor.getMuxerList().get(1).getFile().getAbsolutePath());
 				return f1.exists() && f2.exists();
@@ -339,11 +339,7 @@
 
 				for (MuxAdaptor muxAdaptor : muxAdaptorList) {
 					logger.info("Check if is recording: {}", muxAdaptor.getStreamId());
-<<<<<<< HEAD
 					Awaitility.await().atMost(50, TimeUnit.SECONDS).pollInterval(1, TimeUnit.SECONDS).until(() -> { 
-=======
-					Awaitility.await().atMost(70, TimeUnit.SECONDS).pollInterval(1, TimeUnit.SECONDS).until(() -> {
->>>>>>> 917c607f
 						return muxAdaptor.isRecording();
 					});
 				}
@@ -356,7 +352,7 @@
 				flvReader.close();
 
 				for (MuxAdaptor muxAdaptor : muxAdaptorList) {
-					Awaitility.await().atMost(76, TimeUnit.SECONDS).pollInterval(2, TimeUnit.SECONDS).until(() -> {
+					Awaitility.await().atMost(50, TimeUnit.SECONDS).pollInterval(2, TimeUnit.SECONDS).until(() -> {
 						return !muxAdaptor.isRecording();
 					});
 				}
@@ -418,21 +414,13 @@
 		File file = testMp4Muxing("test_test");
 		assertEquals("test_test.mp4", file.getName());
 
-<<<<<<< HEAD
 		Awaitility.await().atMost(5, TimeUnit.SECONDS).until(() -> { 
-=======
-		Awaitility.await().atMost(7, TimeUnit.SECONDS).until(() -> {
->>>>>>> 917c607f
 			return "test_test".equals(Application.id);
 		});
 		
 		assertEquals("test_test", Application.id);
 		
-<<<<<<< HEAD
 		Awaitility.await().atMost(5, TimeUnit.SECONDS).until(() -> { 
-=======
-		Awaitility.await().atMost(7, TimeUnit.SECONDS).until(() -> {
->>>>>>> 917c607f
 			return "test_test.mp4".equals(Application.file.getName());
 		});
 		
@@ -448,13 +436,13 @@
 		file = testMp4Muxing("test_test");
 		assertEquals("test_test_1.mp4", file.getName());
 
-		Awaitility.await().atMost(10, TimeUnit.SECONDS).until(() -> {
+		Awaitility.await().atMost(5, TimeUnit.SECONDS).until(() -> {
 			return "test_test".equals(Application.id);
 		});
 		
 		assertEquals("test_test", Application.id);
 		
-		Awaitility.await().atMost(15, TimeUnit.SECONDS).until(() -> {
+		Awaitility.await().atMost(5, TimeUnit.SECONDS).until(() -> {
 			return "test_test_1.mp4".equals(Application.file.getName());
 		});
 		
@@ -470,21 +458,13 @@
 		file = testMp4Muxing("test_test");
 		assertEquals("test_test_2.mp4", file.getName());
 
-<<<<<<< HEAD
 		Awaitility.await().atMost(5, TimeUnit.SECONDS).until(() -> { 
-=======
-		Awaitility.await().atMost(15, TimeUnit.SECONDS).until(() -> {
->>>>>>> 917c607f
 			return "test_test".equals(Application.id);
 		});
 		
 		assertEquals("test_test", Application.id);
 		
-<<<<<<< HEAD
 		Awaitility.await().atMost(5, TimeUnit.SECONDS).until(() -> { 
-=======
-		Awaitility.await().atMost(15, TimeUnit.SECONDS).until(() -> {
->>>>>>> 917c607f
 			return "test_test_2.mp4".equals(Application.file.getName());
 		});
 		
@@ -549,16 +529,9 @@
 
 		appAdaptor.streamPublishStart(stream);
 
-<<<<<<< HEAD
 		Awaitility.await().atMost(5, TimeUnit.SECONDS).pollInterval(1, TimeUnit.SECONDS) 
 		.until(() -> 
 			appAdaptor.getDataStore().get(broadcast.getStreamId()) 
-=======
-		Awaitility.await()
-		.atMost(15, TimeUnit.SECONDS)
-		.pollInterval(1, TimeUnit.SECONDS).until(() -> 
-			appAdaptor.getDataStore().get(broadcast.getStreamId())
->>>>>>> 917c607f
 			.getStatus().equals(AntMediaApplicationAdapter.BROADCAST_STATUS_BROADCASTING));
 
 		Broadcast dtBroadcast = appAdaptor.getDataStore().get(broadcast.getStreamId()); 
@@ -576,11 +549,7 @@
 		broadcast.setZombi(true);
 		appAdaptor.streamBroadcastClose(stream);
 
-<<<<<<< HEAD
 		Awaitility.await().atMost(5, TimeUnit.SECONDS).until(() -> appAdaptor.getDataStore().get(broadcast.getStreamId()) == null); 
-=======
-		Awaitility.await().atMost(15, TimeUnit.SECONDS).until(() -> appAdaptor.getDataStore().get(broadcast.getStreamId()) == null);
->>>>>>> 917c607f
 
 		try {
 			Mockito.verify(endpointService).stopBroadcast(endpoint);
@@ -644,11 +613,7 @@
 
 		testMp4Muxing(streamId, false, true);
 
-<<<<<<< HEAD
 		Awaitility.await().atMost(5, TimeUnit.SECONDS).until(() -> { 
-=======
-		Awaitility.await().atMost(15, TimeUnit.SECONDS).until(() -> {
->>>>>>> 917c607f
 			return streamId.equals(Application.id);
 		});
 		
@@ -667,11 +632,7 @@
 
 		verify(appAdaptor, timeout(1000).times(1)).notifyHook(eq(hookUrl), eq(streamId), eq(AntMediaApplicationAdapter.HOOK_ACTION_VOD_READY), eq(null), eq(null), eq(streamId+"_1"), anyString());
 
-<<<<<<< HEAD
 		Awaitility.await().atMost(5, TimeUnit.SECONDS).until(() -> { 
-=======
-		Awaitility.await().atMost(10, TimeUnit.SECONDS).until(() -> {
->>>>>>> 917c607f
 			return streamId.equals(Application.id);
 		});
 		assertEquals(Application.id, streamId);
@@ -939,25 +900,17 @@
 				muxAdaptor.packetReceived(null, streamPacket);
 			}
 
-<<<<<<< HEAD
 
 			Awaitility.await().atMost(90, TimeUnit.SECONDS).until(() -> muxAdaptor.isRecording());
 			assertTrue(muxAdaptor.isRecording());
-=======
-			Awaitility.await().pollDelay(2, TimeUnit.SECONDS).atMost(80, TimeUnit.SECONDS).until(() -> muxAdaptor.isRecording());
->>>>>>> 917c607f
 
 			muxAdaptor.stop();
 
 			flvReader.close();
 
-			Awaitility.await().atMost(80, TimeUnit.SECONDS).until(() -> !muxAdaptor.isRecording());
-
-<<<<<<< HEAD
+
 			Awaitility.await().atMost(40, TimeUnit.SECONDS).until(() -> !muxAdaptor.isRecording());
 			assertFalse(muxAdaptor.isRecording()); 
-=======
->>>>>>> 917c607f
 
 			int duration = 697000;
 			if (shortVersion) {
@@ -965,7 +918,7 @@
 			}
 
 			if (checkDuration) {
-				int finalDuration = duration;
+				int finalDuration = duration; 
 				Awaitility.await().atMost(10, TimeUnit.SECONDS).pollInterval(2, TimeUnit.SECONDS).until(()-> 
 					MuxingTest.testFile(muxAdaptor.getMuxerList().get(0).getFile().getAbsolutePath(), finalDuration)); 
 			}
@@ -1007,7 +960,7 @@
 		}.start();
 
 		
-		Awaitility.await().atMost(20, TimeUnit.SECONDS).until(() -> {
+		Awaitility.await().atMost(10, TimeUnit.SECONDS).until(() -> {
 			return checkStreamReturned;
 		});
 
@@ -1106,23 +1059,15 @@
 
 			}
 
-<<<<<<< HEAD
 			Awaitility.await().atMost(2, TimeUnit.SECONDS).until(() -> muxAdaptor.isRecording()); 
-=======
-			Awaitility.await().atMost(5, TimeUnit.SECONDS).until(() -> muxAdaptor.isRecording());
->>>>>>> 917c607f
 			muxAdaptor.stop();
 
 			flvReader.close();
 
-<<<<<<< HEAD
 			Awaitility.await().atMost(30, TimeUnit.SECONDS).until(() -> !muxAdaptor.isRecording());
-=======
-			Awaitility.await().atMost(40, TimeUnit.SECONDS).until(() -> !muxAdaptor.isRecording());
->>>>>>> 917c607f
 
 			// if there is listenerHookURL, a task will be scheduled, so wait a little to make the call happen
-			Thread.sleep(400);
+			Thread.sleep(200);
 
 			int duration = 146401;
 
@@ -1202,7 +1147,7 @@
 		//write trailer
 		mp4Muxer.writeTrailer();
 
-		Awaitility.await().atMost(15, TimeUnit.SECONDS)
+		Awaitility.await().atMost(10, TimeUnit.SECONDS)
 		.pollInterval(1, TimeUnit.SECONDS)
 		.until(() -> {
 			return MuxingTest.testFile("webapps/junit/streams/" + streamName + ".mp4", 10000);
@@ -1270,22 +1215,13 @@
 				muxAdaptor.packetReceived(null, streamPacket);
 			}
 
-<<<<<<< HEAD
 			Awaitility.await().atMost(2, TimeUnit.SECONDS).until(() -> muxAdaptor.isRecording());
-=======
-			Awaitility.await().atMost(5, TimeUnit.SECONDS).until(() -> muxAdaptor.isRecording());
->>>>>>> 917c607f
 
 			muxAdaptor.stop();
 
 			flvReader.close();
 
-<<<<<<< HEAD
 			Awaitility.await().atMost(10, TimeUnit.SECONDS).until(() -> !muxAdaptor.isRecording());
-=======
-			Awaitility.await().atMost(30, TimeUnit.SECONDS).until(() -> !muxAdaptor.isRecording());
-
->>>>>>> 917c607f
 			List<Muxer> muxerList = muxAdaptor.getMuxerList();
 			HLSMuxer hlsMuxer = null;
 			for (Muxer muxer : muxerList) {
@@ -1322,11 +1258,7 @@
 			assertTrue(files.length < (int) Integer.valueOf(hlsMuxer.getHlsListSize()) * (Integer.valueOf(hlsMuxer.getHlsTime()) + 1));
 
 			//wait to let hls muxer delete ts and m3u8 file
-<<<<<<< HEAD
 			Thread.sleep(hlsListSize * hlsTime * 1000 + 3000); 
-=======
-			Thread.sleep(hlsListSize * hlsTime * 1000 + 4000);
->>>>>>> 917c607f
 
 
 			assertFalse(hlsFile.exists());
@@ -1397,21 +1329,13 @@
 				muxAdaptor.packetReceived(null, streamPacket);
 			}
 
-<<<<<<< HEAD
 			Awaitility.await().atMost(2, TimeUnit.SECONDS).until(() -> muxAdaptor.isRecording());
-=======
-			Awaitility.await().atMost(5, TimeUnit.SECONDS).until(() -> muxAdaptor.isRecording());
->>>>>>> 917c607f
 
 			muxAdaptor.stop();
 
 			flvReader.close();
 
-<<<<<<< HEAD
 			Awaitility.await().atMost(10, TimeUnit.SECONDS).until(() -> !muxAdaptor.isRecording());
-=======
-			Awaitility.await().atMost(30, TimeUnit.SECONDS).until(() -> !muxAdaptor.isRecording());
->>>>>>> 917c607f
 
 			List<Muxer> muxerList = muxAdaptor.getMuxerList();
 			HLSMuxer hlsMuxer = null;
@@ -1450,11 +1374,7 @@
 
 
 			//wait to let hls muxer delete ts and m3u8 file
-<<<<<<< HEAD
 			Thread.sleep(hlsListSize * hlsTime * 1000 + 3000); 
-=======
-			Thread.sleep(hlsListSize * hlsTime * 1000 + 4000);
->>>>>>> 917c607f
 
 
 			files = dir.listFiles(new FilenameFilter() {
@@ -1524,25 +1444,15 @@
 				muxAdaptor.packetReceived(null, streamPacket);
 			}
 
-<<<<<<< HEAD
 			Awaitility.await().atMost(2, TimeUnit.SECONDS).until(() -> muxAdaptor.isRecording());
-=======
-			Awaitility.await().atMost(5, TimeUnit.SECONDS).until(() -> muxAdaptor.isRecording());
->>>>>>> 917c607f
 
 			muxAdaptor.stop();
 
 			flvReader.close();
 
-<<<<<<< HEAD
 			Awaitility.await().atMost(10, TimeUnit.SECONDS).until(() -> !muxAdaptor.isRecording()); 
 
 			// delete job in the list 
-=======
-			Awaitility.await().atMost(30, TimeUnit.SECONDS).until(() -> !muxAdaptor.isRecording());
-
-			// delete job in the list
->>>>>>> 917c607f
 			List<Muxer> muxerList = muxAdaptor.getMuxerList();
 			HLSMuxer hlsMuxer = null;
 			for (Muxer muxer : muxerList) {
@@ -1584,11 +1494,7 @@
 			assertTrue(files.length < (int) Integer.valueOf(hlsMuxer.getHlsListSize()) * (Integer.valueOf(hlsMuxer.getHlsTime()) + 1));
 
 			//wait to let hls muxer delete ts and m3u8 file
-<<<<<<< HEAD
 			Thread.sleep(hlsListSize * hlsTime * 1000 + 3000); 
-=======
-			Thread.sleep(hlsListSize * hlsTime * 1000 + 4000);
->>>>>>> 917c607f
 
 
 			assertFalse(hlsFile.exists());
