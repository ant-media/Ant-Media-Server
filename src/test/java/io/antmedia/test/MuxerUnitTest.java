package io.antmedia.test;

import static org.bytedeco.ffmpeg.global.avcodec.AV_CODEC_ID_AAC;
import static org.bytedeco.ffmpeg.global.avcodec.AV_CODEC_ID_H264;
import static org.bytedeco.ffmpeg.global.avcodec.AV_CODEC_ID_VP8;
import static org.bytedeco.ffmpeg.global.avcodec.AV_PKT_FLAG_KEY;
import static org.bytedeco.ffmpeg.global.avformat.av_read_frame;
import static org.bytedeco.ffmpeg.global.avformat.avformat_close_input;
import static org.bytedeco.ffmpeg.global.avformat.avformat_find_stream_info;
import static org.bytedeco.ffmpeg.global.avformat.avformat_open_input;
import static org.bytedeco.ffmpeg.global.avutil.AVMEDIA_TYPE_ATTACHMENT;
import static org.bytedeco.ffmpeg.global.avutil.AVMEDIA_TYPE_AUDIO;
import static org.bytedeco.ffmpeg.global.avutil.AVMEDIA_TYPE_DATA;
import static org.bytedeco.ffmpeg.global.avutil.AVMEDIA_TYPE_SUBTITLE;
import static org.bytedeco.ffmpeg.global.avutil.AVMEDIA_TYPE_VIDEO;
import static org.bytedeco.ffmpeg.global.avutil.AV_PIX_FMT_YUV420P;
import static org.bytedeco.ffmpeg.global.avutil.AV_SAMPLE_FMT_FLTP;
import static org.bytedeco.ffmpeg.global.avutil.av_dict_get;
import static org.bytedeco.ffmpeg.global.avutil.av_get_default_channel_layout;
import static org.junit.Assert.assertEquals;
import static org.junit.Assert.assertFalse;
import static org.junit.Assert.assertNotEquals;
import static org.junit.Assert.assertNotNull;
import static org.junit.Assert.assertNull;
import static org.junit.Assert.assertTrue;
import static org.junit.Assert.fail;
import static org.mockito.ArgumentMatchers.any;
import static org.mockito.ArgumentMatchers.anyString;
import static org.mockito.ArgumentMatchers.eq;
import static org.mockito.Mockito.doNothing;
import static org.mockito.Mockito.doReturn;
import static org.mockito.Mockito.mock;
import static org.mockito.Mockito.never;
import static org.mockito.Mockito.spy;
import static org.mockito.Mockito.timeout;
import static org.mockito.Mockito.times;
import static org.mockito.Mockito.verify;
import static org.mockito.Mockito.when;

import java.io.File;
import java.io.FileInputStream;
import java.io.FileOutputStream;
import java.io.FilenameFilter;
import java.io.IOException;
import java.lang.ref.WeakReference;
import java.nio.ByteBuffer;
import java.util.ArrayList;
import java.util.Arrays;
import java.util.HashMap;
import java.util.Iterator;
import java.util.List;
import java.util.Map;
import java.util.Queue;
import java.util.concurrent.TimeUnit;
import java.util.concurrent.atomic.AtomicBoolean;

import org.apache.commons.lang3.RandomUtils;
import org.apache.mina.core.buffer.IoBuffer;
import org.apache.tika.io.IOUtils;
import org.awaitility.Awaitility;
import org.bytedeco.ffmpeg.avcodec.AVCodecContext;
import org.bytedeco.ffmpeg.avcodec.AVCodecParameters;
import org.bytedeco.ffmpeg.avcodec.AVPacket;
import org.bytedeco.ffmpeg.avformat.AVFormatContext;
import org.bytedeco.ffmpeg.avformat.AVInputFormat;
import org.bytedeco.ffmpeg.avformat.AVStream;
import org.bytedeco.ffmpeg.avutil.AVDictionary;
import org.bytedeco.ffmpeg.avutil.AVDictionaryEntry;
import org.bytedeco.ffmpeg.avutil.AVRational;
import org.bytedeco.ffmpeg.global.avformat;
import org.bytedeco.ffmpeg.global.avutil;
import org.bytedeco.javacpp.BytePointer;
import org.junit.After;
import org.junit.Before;
import org.junit.BeforeClass;
import org.junit.Rule;
import org.junit.Test;
import org.junit.rules.TestRule;
import org.junit.rules.TestWatcher;
import org.junit.runner.Description;
import org.mockito.ArgumentCaptor;
import org.mockito.Mockito;
import org.red5.codec.IAudioStreamCodec;
import org.red5.codec.IVideoStreamCodec;
import org.red5.codec.StreamCodecInfo;
import org.red5.io.ITag;
import org.red5.io.flv.impl.FLVReader;
import org.red5.server.api.scope.IScope;
import org.red5.server.api.stream.IStreamCapableConnection;
import org.red5.server.api.stream.IStreamPacket;
import org.red5.server.net.rtmp.message.Constants;
import org.red5.server.scope.WebScope;
import org.red5.server.service.mp4.impl.MP4Service;
import org.red5.server.stream.AudioCodecFactory;
import org.red5.server.stream.ClientBroadcastStream;
import org.red5.server.stream.VideoCodecFactory;
import org.slf4j.Logger;
import org.slf4j.LoggerFactory;
import org.springframework.test.annotation.DirtiesContext;
import org.springframework.test.annotation.DirtiesContext.ClassMode;
import org.springframework.test.context.ContextConfiguration;
import org.springframework.test.context.junit4.AbstractJUnit4SpringContextTests;

import io.antmedia.AntMediaApplicationAdapter;
import io.antmedia.AppSettings;
import io.antmedia.RecordType;
import io.antmedia.datastore.db.DataStore;
import io.antmedia.datastore.db.DataStoreFactory;
import io.antmedia.datastore.db.InMemoryDataStore;
import io.antmedia.datastore.db.types.Broadcast;
import io.antmedia.datastore.db.types.Endpoint;
import io.antmedia.datastore.db.types.StreamInfo;
import io.antmedia.integration.AppFunctionalV2Test;
import io.antmedia.integration.MuxingTest;
import io.antmedia.muxer.HLSMuxer;
import io.antmedia.muxer.IAntMediaStreamHandler;
import io.antmedia.muxer.Mp4Muxer;
import io.antmedia.muxer.MuxAdaptor;
import io.antmedia.muxer.Muxer;
import io.antmedia.muxer.RtmpMuxer;
import io.antmedia.muxer.WebMMuxer;
import io.antmedia.muxer.parser.AACConfigParser;
import io.antmedia.muxer.parser.AACConfigParser.AudioObjectTypes;
import io.antmedia.muxer.parser.SpsParser;
import io.antmedia.muxer.parser.codec.AACAudio;
import io.antmedia.plugin.PacketFeeder;
import io.antmedia.plugin.api.IPacketListener;
import io.antmedia.rest.model.Result;
import io.antmedia.storage.AmazonS3StorageClient;
import io.antmedia.storage.StorageClient;
import io.antmedia.test.utils.VideoInfo;
import io.antmedia.test.utils.VideoProber;
import io.vertx.core.Vertx;

@ContextConfiguration(locations = {"test.xml"})
//@ContextConfiguration(classes = {AppConfig.class})
@DirtiesContext(classMode = ClassMode.AFTER_CLASS)
public class MuxerUnitTest extends AbstractJUnit4SpringContextTests {

	protected static Logger logger = LoggerFactory.getLogger(MuxerUnitTest.class);
	protected static final int BUFFER_SIZE = 10240;


	byte[] extradata_original = new byte[] {0x00,0x00,0x00,0x01, 0x67,0x64,0x00,0x15, (byte)0xAC,(byte)0xB2,0x03,(byte)0xC1, 0x7F,(byte)0xCB,(byte)0x80,
			(byte)0x88, 0x00,0x00,0x03,0x00, 0x08,0x00,0x00,0x03, 0x01, (byte)0x94,0x78,(byte)0xB1, 0x72,0x40,0x00,0x00, 0x00,0x01,0x68,
			(byte)0xEB, (byte)0xC3, (byte)0xCB, (byte)0x22, (byte)0xC0};

	byte[] sps_pps_avc = new byte[]{0x01,  0x64, 0x00, 0x15, (byte)0xFF,
			(byte)0xE1, 0x00, 0x1A, 0x67, 0x64,0x00, 0x15, (byte)0xAC, (byte)0xB2, 0x03,
			(byte)0xC1, 0x7F, (byte)0xCB, (byte)0x80, (byte)0x88, 0x00, 0x00, 0x03, 0x00,
			0x08, 0x00, 0x00, 0x03, 0x01, (byte)0x94, (byte)0x78, (byte)0xB1, 0x72, 0x40, 0x01, 0x00, 0x06, 0x68,
			(byte)0xEB, (byte)0xC3, (byte)0xCB, 0x22, (byte)0xC0};

	byte[] aacConfig = new byte[] {0x12, 0x10, 0x56, (byte)0xE5, 0x00};

	protected WebScope appScope;
	private AppSettings appSettings;

	static {
		System.setProperty("red5.deployment.type", "junit");
		System.setProperty("red5.root", ".");
	}

	private DataStore datastore;

	@BeforeClass
	public static void beforeClass() {
		avformat.av_register_all();
		avformat.avformat_network_init();
		avutil.av_log_set_level(avutil.AV_LOG_INFO);
	}

	@Before
	public void before() {
		File webApps = new File("webapps");
		if (!webApps.exists()) {
			webApps.mkdirs();
		}
		File junit = new File(webApps, "junit");
		if (!junit.exists()) {
			junit.mkdirs();
		}


		//reset values in the bean
		getAppSettings().resetDefaults();
		getAppSettings().setAddDateTimeToMp4FileName(false);
	}

	@After
	public void after() {


		try {
			AppFunctionalV2Test.delete(new File("webapps"));
		} catch (IOException e) {
			e.printStackTrace();
		}

		//reset values in the bean
		getAppSettings().resetDefaults();
		getAppSettings().setAddDateTimeToMp4FileName(false);
	}

	@Rule
	public TestRule watcher = new TestWatcher() {
		protected void starting(Description description) {
			System.out.println("Starting test: " + description.getMethodName());
		}

		protected void failed(Throwable e, Description description) {
			System.out.println("Failed test: " + description.getMethodName());
		}

		protected void finished(Description description) {
			System.out.println("Finishing test: " + description.getMethodName());
		}

	};
	private Vertx vertx;

	public class StreamPacket implements IStreamPacket {

		private ITag readTag;
		private IoBuffer data;

		public StreamPacket(ITag tag) {
			readTag = tag;
			data = readTag.getBody();
		}

		@Override
		public int getTimestamp() {
			return readTag.getTimestamp();
		}

		@Override
		public byte getDataType() {
			return readTag.getDataType();
		}

		@Override
		public IoBuffer getData() {
			return data;
		}

		public void setData(IoBuffer data) {
			this.data = data;
		}
	}


	@Test
	public void testConvertAvcExtraDataToAnnexB()
	{
		byte[] sps_pps_avc = new byte[]{0x01,  0x64, 0x00, 0x15, (byte)0xFF,
				(byte)0xE1, 0x00, 0x1A, 0x67, 0x64,0x00, 0x15, (byte)0xAC, (byte)0xB2, 0x03,
				(byte)0xC1, 0x7F, (byte)0xCB, (byte)0x80, (byte)0x88, 0x00, 0x00, 0x03, 0x00,
				0x08, 0x00, 0x00, 0x03, 0x01, (byte)0x94, (byte)0x78, (byte)0xB1, 0x72, 0x40, 0x01, 0x00, 0x06, 0x68,
				(byte)0xEB, (byte)0xC3, (byte)0xCB, 0x22, (byte)0xC0};

		assertEquals(43, sps_pps_avc.length);

		byte[] extradata_annexb = MuxAdaptor.getAnnexbExtradata(sps_pps_avc);



		assertEquals(extradata_annexb.length, extradata_original.length);

		for (int i = 0; i < extradata_original.length; i++) {
			assertEquals(extradata_annexb[i], extradata_original[i]);
		}

		SpsParser spsParser = new SpsParser(extradata_annexb, 5);

		assertEquals(480, spsParser.getWidth());
		assertEquals(360, spsParser.getHeight());

	}

	@Test
	public void testParseAACConfig() 
	{
		AACConfigParser aacParser = new AACConfigParser(aacConfig, 0);
		assertEquals(44100, aacParser.getSampleRate());
		assertEquals(2, aacParser.getChannelCount());
		assertEquals(AACConfigParser.AudioObjectTypes.AAC_LC, aacParser.getObjectType());
		assertEquals(1024, aacParser.getFrameSize());;
		assertFalse(aacParser.isErrorOccured());

		aacParser = new AACConfigParser(new byte[] {0, 0}, 0);
		assertTrue(aacParser.isErrorOccured());		


		aacParser = new AACConfigParser(new byte[] {(byte) 0x80, 0}, 0);
		assertTrue(aacParser.isErrorOccured());	

		aacParser = new AACConfigParser(new byte[] {(byte) 0x17, 0}, 0);
		assertTrue(aacParser.isErrorOccured());

		aacParser = new AACConfigParser(new byte[] {(byte) 0x12, (byte)0x77}, 0);
		assertTrue(aacParser.isErrorOccured());

		aacParser = new AACConfigParser(new byte[] {(byte) 0x12, (byte)0x17}, 0);
		assertFalse(aacParser.isErrorOccured());

		aacParser = new AACConfigParser(new byte[] {(byte) 0x12, (byte)0x38}, 0);
		assertFalse(aacParser.isErrorOccured());

	}

	@Test
	public void testAACAudio() {
		AACAudio aacAudio = new AACAudio();

		assertEquals("AAC", aacAudio.getName());

		IoBuffer result = IoBuffer.allocate(4);
		result.setAutoExpand(true);
		result.put(aacConfig);
		result.rewind();

		assertFalse(aacAudio.canHandleData(result));
		result.limit(0);

		assertFalse(aacAudio.canHandleData(result));
		assertTrue(aacAudio.addData(result));
		assertNull(aacAudio.getDecoderConfiguration());
	}


	@Test
	public void testFFmpegReadPacket()
	{
		AVFormatContext inputFormatContext = avformat.avformat_alloc_context();
		AVInputFormat findInputFormat = avformat.av_find_input_format("flv");
		if (avformat_open_input(inputFormatContext, (String) "src/test/resources/test.flv", findInputFormat,
				(AVDictionary) null) < 0) {
			//	return false;
		}

		long startFindStreamInfoTime = System.currentTimeMillis();

		int ret = avformat_find_stream_info(inputFormatContext, (AVDictionary) null);
		if (ret < 0) {
		}

		AVCodecParameters codecpar = inputFormatContext.streams(1).codecpar();

		byte[] data2 = new byte[codecpar.extradata_size()];


		codecpar.extradata().position(0).get(data2);

		AVPacket pkt = new AVPacket();


		logger.info("codecpar.bit_rate(): {}\n" +
				"		codecpar.bits_per_coded_sample(): {} \n" +
				"		codecpar.bits_per_raw_sample(): {} \n" +
				"		codecpar.block_align(): {}\n" +
				"		codecpar.channel_layout(): {}\n" +
				"		codecpar.channels(): {}\n" +
				"		codecpar.codec_id(): {}\n" +
				"		codecpar.codec_tag(): {}\n" +
				"		codecpar.codec_type(): {} \n" +
				"		codecpar.format(): {}\n" +
				"		codecpar.frame_size():{} \n" +
				"		codecpar.level():{} \n" +
				"		codecpar.profile():{} \n" +
				"		codecpar.sample_rate(): {}",

				codecpar.bit_rate(),
				codecpar.bits_per_coded_sample(),
				codecpar.bits_per_raw_sample(),
				codecpar.block_align(),
				codecpar.channel_layout(),
				codecpar.channels(),
				codecpar.codec_id(),
				codecpar.codec_tag(),
				codecpar.codec_type(),
				codecpar.format(),
				codecpar.frame_size(),
				codecpar.level(),
				codecpar.profile(),
				codecpar.sample_rate());



		int i = 0;
		try {

			while ((ret = av_read_frame(inputFormatContext, pkt)) >= 0) 
			{

				if (inputFormatContext.streams(pkt.stream_index()).codecpar().codec_type() == AVMEDIA_TYPE_AUDIO) 
				{
					pkt.data().position(0).limit(pkt.size());


					logger.info("		pkt.duration():{} \n" + 
							"					pkt.flags(): {} \n" + 
							"					pkt.pos(): {}\n" + 
							"					pkt.size(): {}\n" + 
							"					pkt.stream_index():{} ",
							pkt.duration(),
							pkt.flags(),
							pkt.pos(),
							pkt.size(),
							pkt.stream_index());




					byte[] data = new byte[(int) pkt.size()];

					pkt.data().get(data);

					FileOutputStream fos = new FileOutputStream("audio_ffmpeg" + i);

					fos.write(data);

					fos.close();

					i++;
					if (i == 5) {

						break;
					}

				}

			}

		}
		catch (Exception e) {
			e.printStackTrace();
		}

	}


	@Test
	public void testAudioTag() {

		try {
			File file = new File("src/test/resources/test.flv"); //ResourceUtils.getFile(this.getClass().getResource("test.flv"));
			final FLVReader flvReader = new FLVReader(file);

			int i = 0;
			while (flvReader.hasMoreTags()) {
				ITag readTag = flvReader.readTag();
				StreamPacket streamPacket = new StreamPacket(readTag);


				if (streamPacket.getDataType() == Constants.TYPE_AUDIO_DATA)
				{
					int bodySize = streamPacket.getData().limit();

					byte[] bodyBuf = new byte[bodySize-2];
					// put the bytes into the array
					//streamPacket.getData().position(5);
					streamPacket.getData().position(2);
					streamPacket.getData().get(bodyBuf);
					// get the audio or video codec identifier
					streamPacket.getData().position(0);

					FileOutputStream fos = new FileOutputStream("audio_tag" + i);
					fos.write(bodyBuf);


					fos.close();
					i++;
					if (i == 5) {
						break;
					}



				}
			}
		}
		catch (Exception e) {
			e.printStackTrace();
		}
	}


	@Test
	public void testIsCodecSupported() {
		appScope = (WebScope) applicationContext.getBean("web.scope");

		Mp4Muxer mp4Muxer = new Mp4Muxer(null, null, "streams");
		mp4Muxer.init(appScope, "test", 0, null, 0);


		WebMMuxer webMMuxer = new WebMMuxer(null, null, "streams");
		webMMuxer.init(appScope, "test", 0, null, 0);


		assertFalse(webMMuxer.isCodecSupported(AV_CODEC_ID_H264));
		assertTrue(mp4Muxer.isCodecSupported(AV_CODEC_ID_H264));

		assertFalse(mp4Muxer.isCodecSupported(AV_CODEC_ID_VP8));
		assertTrue(webMMuxer.isCodecSupported(AV_CODEC_ID_VP8));


	}

	@Test
	public void testStreamIndex() {
		Mp4Muxer mp4Muxer = new Mp4Muxer(null, vertx, "streams");

		appScope = (WebScope) applicationContext.getBean("web.scope");
		mp4Muxer.init(appScope, "test", 0, null, 0);

		SpsParser spsParser = new SpsParser(extradata_original, 5);

		AVCodecParameters codecParameters = new AVCodecParameters();
		codecParameters.width(spsParser.getWidth());
		codecParameters.height(spsParser.getHeight());
		codecParameters.codec_id(AV_CODEC_ID_H264);
		codecParameters.codec_type(AVMEDIA_TYPE_VIDEO);
		codecParameters.extradata_size(sps_pps_avc.length);
		BytePointer extraDataPointer = new BytePointer(sps_pps_avc);
		codecParameters.extradata(extraDataPointer);
		codecParameters.format(AV_PIX_FMT_YUV420P);
		codecParameters.codec_tag(0);

		AVRational rat = new AVRational().num(1).den(1000);
		//mp4Muxer.addVideoStream(spsParser.getWidth(), spsParser.getHeight(), rat, AV_CODEC_ID_H264, 0, true, codecParameters);

		mp4Muxer.addStream(codecParameters, rat, 5);

		assertTrue(mp4Muxer.getRegisteredStreamIndexList().contains(5));


		HLSMuxer hlsMuxer = new HLSMuxer(vertx, Mockito.mock(StorageClient.class), "streams", 0, null);
		hlsMuxer.setHlsParameters( null, null, null, null, null);
		hlsMuxer.init(appScope, "test", 0, null,0);
		hlsMuxer.addStream(codecParameters, rat, 50);
		assertTrue(hlsMuxer.getRegisteredStreamIndexList().contains(50));


		RtmpMuxer rtmpMuxer = new RtmpMuxer("any_url", vertx);
		rtmpMuxer.init(appScope, "test", 0, null, 0);
		rtmpMuxer.addStream(codecParameters, rat, 50);

	}

	@Test
	public void testGetAudioCodecParameters() {
		appScope = (WebScope) applicationContext.getBean("web.scope");
		logger.info("Application / web scope: {}", appScope);
		assertEquals(1, appScope.getDepth());

		MuxAdaptor muxAdaptor = Mockito.spy(MuxAdaptor.initializeMuxAdaptor(Mockito.mock(ClientBroadcastStream.class), false, appScope));
		muxAdaptor.setAudioDataConf(new byte[] {0, 0});

		assertNull(muxAdaptor.getAudioCodecParameters());

		try {
			muxAdaptor.setEnableAudio(true);
			assertTrue(muxAdaptor.isEnableAudio());

			muxAdaptor.prepare();

			assertFalse(muxAdaptor.isEnableAudio());
		} 
		catch (Exception e) 
		{
			e.printStackTrace();
			fail(e.getMessage());
		}
	}

	@Test
	public void testMuxerStartStopRTMPStreaming() {
		appScope = (WebScope) applicationContext.getBean("web.scope");
		logger.info("Application / web scope: {}", appScope);
		assertTrue(appScope.getDepth() == 1);

		MuxAdaptor muxAdaptor = Mockito.spy(MuxAdaptor.initializeMuxAdaptor(null, false, appScope));

		muxAdaptor.setIsRecording(true);
		Mockito.doReturn(true).when(muxAdaptor).prepareMuxer(Mockito.any());

		String rtmpUrl = "rtmp://localhost";
		int resolutionHeight = 480;
		Result result = muxAdaptor.startRtmpStreaming(rtmpUrl, resolutionHeight);
		assertFalse(result.isSuccess());

		muxAdaptor.setHeight(480);
		result = muxAdaptor.startRtmpStreaming(rtmpUrl, resolutionHeight);
		assertTrue(result.isSuccess());


		result = muxAdaptor.startRtmpStreaming(rtmpUrl, 0);
		assertTrue(result.isSuccess());



		RtmpMuxer rtmpMuxer = Mockito.mock(RtmpMuxer.class);
		Mockito.doReturn(rtmpMuxer).when(muxAdaptor).getRtmpMuxer(Mockito.any());
		muxAdaptor.stopRtmpStreaming(rtmpUrl, resolutionHeight);
		Mockito.verify(rtmpMuxer).writeTrailer();


		muxAdaptor.stopRtmpStreaming(rtmpUrl, 0);
		Mockito.verify(rtmpMuxer, Mockito.times(2)).writeTrailer();


		muxAdaptor.stopRtmpStreaming(rtmpUrl, 360);
		//it should be 2 times again because 360 and 480 don't match
		Mockito.verify(rtmpMuxer, Mockito.times(2)).writeTrailer();

	}

	@Test
	public void testMuxerEndpointStatusUpdate() {

		appScope = (WebScope) applicationContext.getBean("web.scope");
		logger.info("Application / web scope: {}", appScope);
		assertTrue(appScope.getDepth() == 1);

		MuxAdaptor muxAdaptor = Mockito.spy(MuxAdaptor.initializeMuxAdaptor(null, false, appScope));
		Broadcast broadcast = new Broadcast();
		try {
			broadcast.setStreamId("test");
		} catch (Exception e) {
			e.printStackTrace();
		}

		muxAdaptor.setBroadcast(broadcast);
		Endpoint rtmpEndpoint = new Endpoint();
		String rtmpUrl = "rtmp://localhost/LiveApp/test12";
		rtmpEndpoint.setRtmpUrl(rtmpUrl);
		List<Endpoint> endpointList = new ArrayList<>();
		endpointList.add(rtmpEndpoint);

		broadcast.setEndPointList(endpointList);
		boolean result = muxAdaptor.init(appScope, "test", false);
		muxAdaptor.getDataStore().save(broadcast);

		muxAdaptor.endpointStatusUpdated(rtmpUrl, IAntMediaStreamHandler.BROADCAST_STATUS_BROADCASTING);


		Awaitility.await().atMost(5, TimeUnit.SECONDS).until(()-> {
			Broadcast broadcastLocal = muxAdaptor.getDataStore().get(broadcast.getStreamId());
			return IAntMediaStreamHandler.BROADCAST_STATUS_BROADCASTING.equals(broadcastLocal.getEndPointList().get(0).getStatus());
		});


		muxAdaptor.getDataStore().delete(broadcast.getStreamId());

		muxAdaptor.endpointStatusUpdated(rtmpUrl, IAntMediaStreamHandler.BROADCAST_STATUS_BROADCASTING);
		assertEquals(1, muxAdaptor.getEndpointStatusUpdateMap().size());

		Awaitility.await().atMost(5, TimeUnit.SECONDS).until(()-> {
			return 0 == muxAdaptor.getEndpointStatusUpdateMap().size();
		});

	}

	@Test
	public void testBroadcastHasBeenDeleted() {
		appScope = (WebScope) applicationContext.getBean("web.scope");
		logger.info("Application / web scope: {}", appScope);
		assertTrue(appScope.getDepth() == 1);

		MuxAdaptor muxAdaptor = Mockito.spy(MuxAdaptor.initializeMuxAdaptor(null, false, appScope));

		String rtmpUrl = "rtmp://localhost/LiveApp/test12";
		Broadcast broadcast = new Broadcast();
		try {
			broadcast.setStreamId("test");
		} catch (Exception e) {
			e.printStackTrace();
		}

		getAppSettings().setEndpointRepublishLimit(1);
		getAppSettings().setEndpointHealthCheckPeriodMs(2000);
		muxAdaptor.setBroadcast(broadcast);

		boolean result = muxAdaptor.init(appScope, "test", false);

		muxAdaptor.endpointStatusUpdated(rtmpUrl, IAntMediaStreamHandler.BROADCAST_STATUS_ERROR);

		muxAdaptor.setBroadcast(null);
		Mockito.verify(muxAdaptor, timeout(3000)).clearCounterMapsAndCancelTimer(Mockito.anyString(), Mockito.anyLong());



	}

	@Test
	public void testRTMPHealthCheckProcess(){
		appScope = (WebScope) applicationContext.getBean("web.scope");
		logger.info("Application / web scope: {}", appScope);
		assertTrue(appScope.getDepth() == 1);

		MuxAdaptor muxAdaptor = Mockito.spy(MuxAdaptor.initializeMuxAdaptor(null, false, appScope));
		Broadcast broadcast = new Broadcast();
		try {
			broadcast.setStreamId("test");
		} catch (Exception e) {
			e.printStackTrace();
		}

		getAppSettings().setEndpointRepublishLimit(1);
		getAppSettings().setEndpointHealthCheckPeriodMs(2000);

		muxAdaptor.setBroadcast(broadcast);
		Endpoint rtmpEndpoint = new Endpoint();
		String rtmpUrl = "rtmp://localhost/LiveApp/test12";
		rtmpEndpoint.setRtmpUrl(rtmpUrl);
		List<Endpoint> endpointList = new ArrayList<>();
		endpointList.add(rtmpEndpoint);

		broadcast.setEndPointList(endpointList);
		boolean result = muxAdaptor.init(appScope, "test", false);
		muxAdaptor.getDataStore().save(broadcast);

		muxAdaptor.endpointStatusUpdated(rtmpUrl, IAntMediaStreamHandler.BROADCAST_STATUS_ERROR);

		assertTrue(muxAdaptor.getIsHealthCheckStartedMap().get(rtmpUrl));

		muxAdaptor.endpointStatusUpdated(rtmpUrl, IAntMediaStreamHandler.BROADCAST_STATUS_BROADCASTING);
		Awaitility.await().atMost(10, TimeUnit.SECONDS).until(()-> {
			Broadcast broadcastLocal = muxAdaptor.getDataStore().get(broadcast.getStreamId());
			return muxAdaptor.getIsHealthCheckStartedMap().getOrDefault(rtmpUrl, false) == false;
		});

		//ERROR SCENARIO
		muxAdaptor.endpointStatusUpdated(rtmpUrl, IAntMediaStreamHandler.BROADCAST_STATUS_ERROR);

		Awaitility.await().atMost(5, TimeUnit.SECONDS).until(()-> {
			Broadcast broadcastLocal = muxAdaptor.getDataStore().get(broadcast.getStreamId());
			return IAntMediaStreamHandler.BROADCAST_STATUS_ERROR.equals(broadcastLocal.getEndPointList().get(0).getStatus());
		});

		assertTrue(muxAdaptor.getIsHealthCheckStartedMap().get(rtmpUrl));
		Awaitility.await().atMost(10, TimeUnit.SECONDS).until(()-> {
			return muxAdaptor.getIsHealthCheckStartedMap().getOrDefault(rtmpUrl, false) == false;
		});

		//SET BROADCASTING AGAIN
		muxAdaptor.endpointStatusUpdated(rtmpUrl, IAntMediaStreamHandler.BROADCAST_STATUS_BROADCASTING);


		Awaitility.await().atMost(5, TimeUnit.SECONDS).until(()-> {
			Broadcast broadcastLocal = muxAdaptor.getDataStore().get(broadcast.getStreamId());
			return IAntMediaStreamHandler.BROADCAST_STATUS_BROADCASTING.equals(broadcastLocal.getEndPointList().get(0).getStatus());
		});

		//FAILED SCENARIO
		muxAdaptor.endpointStatusUpdated(rtmpUrl, IAntMediaStreamHandler.BROADCAST_STATUS_FAILED);

		Awaitility.await().atMost(5, TimeUnit.SECONDS).until(()-> {
			Broadcast broadcastLocal = muxAdaptor.getDataStore().get(broadcast.getStreamId());
			return IAntMediaStreamHandler.BROADCAST_STATUS_FAILED.equals(broadcastLocal.getEndPointList().get(0).getStatus());
		});

		assertTrue(muxAdaptor.getIsHealthCheckStartedMap().get(rtmpUrl));
		Awaitility.await().atMost(10, TimeUnit.SECONDS).until(()-> {
			return muxAdaptor.getIsHealthCheckStartedMap().getOrDefault(rtmpUrl, false) == false;
		});

		//FINISHED SCENARIO
		muxAdaptor.endpointStatusUpdated(rtmpUrl, IAntMediaStreamHandler.BROADCAST_STATUS_FINISHED);

		Awaitility.await().atMost(5, TimeUnit.SECONDS).until(()-> {
			Broadcast broadcastLocal = muxAdaptor.getDataStore().get(broadcast.getStreamId());
			return IAntMediaStreamHandler.BROADCAST_STATUS_FINISHED.equals(broadcastLocal.getEndPointList().get(0).getStatus());
		});

		Awaitility.await().atMost(10, TimeUnit.SECONDS).until(()-> {
			return muxAdaptor.getIsHealthCheckStartedMap().getOrDefault(rtmpUrl, false) == false;
		});


		//RETRY LIMIT EXCEEDED SCENARIO
		getAppSettings().setEndpointRepublishLimit(0);

		muxAdaptor.endpointStatusUpdated(rtmpUrl, IAntMediaStreamHandler.BROADCAST_STATUS_ERROR);

		Awaitility.await().atMost(5, TimeUnit.SECONDS).until(()-> {
			Broadcast broadcastLocal = muxAdaptor.getDataStore().get(broadcast.getStreamId());
			return IAntMediaStreamHandler.BROADCAST_STATUS_ERROR.equals(broadcastLocal.getEndPointList().get(0).getStatus());
		});

		assertTrue(muxAdaptor.getIsHealthCheckStartedMap().get(rtmpUrl));
		Awaitility.await().atMost(10, TimeUnit.SECONDS).until(()-> {
			return muxAdaptor.getIsHealthCheckStartedMap().getOrDefault(rtmpUrl, false) == false;
		});

		verify(muxAdaptor, Mockito.timeout(5000)).sendEndpointErrorNotifyHook(rtmpUrl);

	}
	@Test
	public void testRTMPWriteCrash(){

		appScope = (WebScope) applicationContext.getBean("web.scope");

		SpsParser spsParser = new SpsParser(extradata_original, 5);

		AVCodecParameters codecParameters = new AVCodecParameters();
		codecParameters.width(spsParser.getWidth());
		codecParameters.height(spsParser.getHeight());
		codecParameters.codec_id(AV_CODEC_ID_H264);
		codecParameters.codec_type(AVMEDIA_TYPE_VIDEO);
		codecParameters.extradata_size(sps_pps_avc.length);
		BytePointer extraDataPointer = new BytePointer(sps_pps_avc);
		codecParameters.extradata(extraDataPointer);
		codecParameters.format(AV_PIX_FMT_YUV420P);
		codecParameters.codec_tag(0);
		AVRational rat = new AVRational().num(1).den(1000);

		RtmpMuxer rtmpMuxer = new RtmpMuxer("any_url", vertx);

		rtmpMuxer.init(appScope, "test", 0, null, 0);
		rtmpMuxer.addStream(codecParameters, rat, 50);
		assertTrue(rtmpMuxer.initializeOutputFormatContextIO());

		rtmpMuxer.setIsRunning(new AtomicBoolean(true));

		//This was a crash if we don't check headerWritten after we initialize the context and get isRunning true
		//To test the scenarios of that crash;
		rtmpMuxer.writeTrailer();

		//This should work since the trailer is not written yet
		rtmpMuxer.writeHeader();

		//This should work since header is written
		rtmpMuxer.writeTrailer();

		//This is for testing writeHeader after writeTrailer.
		rtmpMuxer.writeHeader();
	}

	@Test
	public void testMp4MuxerDirectStreaming() {

		appScope = (WebScope) applicationContext.getBean("web.scope");
		vertx = (Vertx)appScope.getContext().getApplicationContext().getBean(IAntMediaStreamHandler.VERTX_BEAN_NAME);

		Mp4Muxer mp4Muxer = new Mp4Muxer(null, vertx, "streams");

		mp4Muxer.init(appScope, "test", 0, null, 0);


		SpsParser spsParser = new SpsParser(extradata_original, 5);

		AVCodecParameters codecParameters = new AVCodecParameters();
		codecParameters.width(spsParser.getWidth());
		codecParameters.height(spsParser.getHeight());
		codecParameters.codec_id(AV_CODEC_ID_H264);
		codecParameters.codec_type(AVMEDIA_TYPE_VIDEO);
		codecParameters.extradata_size(sps_pps_avc.length);
		BytePointer extraDataPointer = new BytePointer(sps_pps_avc);
		codecParameters.extradata(extraDataPointer);
		codecParameters.format(AV_PIX_FMT_YUV420P);
		codecParameters.codec_tag(0);

		AVRational rat = new AVRational().num(1).den(1000);
		//mp4Muxer.addVideoStream(spsParser.getWidth(), spsParser.getHeight(), rat, AV_CODEC_ID_H264, 0, true, codecParameters);

		mp4Muxer.addStream(codecParameters, rat, 0);


		AACConfigParser aacConfigParser = new AACConfigParser(aacConfig, 0);
		AVCodecParameters audioCodecParameters = new AVCodecParameters();
		audioCodecParameters.sample_rate(aacConfigParser.getSampleRate());
		audioCodecParameters.channels(aacConfigParser.getChannelCount());
		audioCodecParameters.channel_layout(av_get_default_channel_layout(aacConfigParser.getChannelCount()));
		audioCodecParameters.codec_id(AV_CODEC_ID_AAC);
		audioCodecParameters.codec_type(AVMEDIA_TYPE_AUDIO);

		if (aacConfigParser.getObjectType() == AudioObjectTypes.AAC_LC) {

			audioCodecParameters.profile(AVCodecContext.FF_PROFILE_AAC_LOW);
		}
		else if (aacConfigParser.getObjectType() == AudioObjectTypes.AAC_LTP) {

			audioCodecParameters.profile(AVCodecContext.FF_PROFILE_AAC_LTP);
		}
		else if (aacConfigParser.getObjectType() == AudioObjectTypes.AAC_MAIN) {

			audioCodecParameters.profile(AVCodecContext.FF_PROFILE_AAC_MAIN);
		}
		else if (aacConfigParser.getObjectType() == AudioObjectTypes.AAC_SSR) {

			audioCodecParameters.profile(AVCodecContext.FF_PROFILE_AAC_SSR);
		}

		audioCodecParameters.frame_size(aacConfigParser.getFrameSize());
		audioCodecParameters.format(AV_SAMPLE_FMT_FLTP);
		BytePointer extraDataPointer2 = new BytePointer(aacConfig);
		audioCodecParameters.extradata(extraDataPointer2);
		audioCodecParameters.extradata_size(aacConfig.length);
		audioCodecParameters.codec_tag(0);


		mp4Muxer.addStream(audioCodecParameters, rat, 1);


		mp4Muxer.prepareIO();

		int i = 0;
		try {
			File file = new File("src/test/resources/test.flv"); //ResourceUtils.getFile(this.getClass().getResource("test.flv"));
			final FLVReader flvReader = new FLVReader(file);
			while (flvReader.hasMoreTags())
			{
				ITag readTag = flvReader.readTag();
				StreamPacket streamPacket = new StreamPacket(readTag);


				if (streamPacket.getDataType() == Constants.TYPE_VIDEO_DATA)
				{
					int bodySize = streamPacket.getData().limit();

					byte frameType = streamPacket.getData().position(0).get();

					// get the audio or video codec identifier

					ByteBuffer byteBuffer = ByteBuffer.allocateDirect(bodySize-5);
					byteBuffer.put(streamPacket.getData().buf().position(5));

					mp4Muxer.writeVideoBuffer(byteBuffer, streamPacket.getTimestamp(), 0, 0, (frameType & 0xF0) == IVideoStreamCodec.FLV_FRAME_KEY, 0, streamPacket.getTimestamp());

				}
				else if (streamPacket.getDataType() == Constants.TYPE_AUDIO_DATA) {
					i++;
					if (i == 1) {
						continue;
					}
					int bodySize = streamPacket.getData().limit();

					ByteBuffer byteBuffer = ByteBuffer.allocateDirect(bodySize-2);
					byteBuffer.put(streamPacket.getData().buf().position(2));

					mp4Muxer.writeAudioBuffer(byteBuffer, 1, streamPacket.getTimestamp());

				}

			}

			mp4Muxer.writeTrailer();


			Awaitility.await().atMost(5, TimeUnit.SECONDS).until(() -> MuxingTest.testFile(mp4Muxer.getFile().getAbsolutePath(), 697000));


		}
		catch (Exception e) {
			e.printStackTrace();
			fail(e.getMessage());
		}


	}

	@Test
	public void testMuxAdaptorEnableSettingsPreviewCreatePeriod() {

		if (appScope == null) {
			appScope = (WebScope) applicationContext.getBean("web.scope");
			logger.info("Application / web scope: {}", appScope);
			assertTrue(appScope.getDepth() == 1);
		}

		MuxAdaptor muxAdaptor = MuxAdaptor.initializeMuxAdaptor(null, false, appScope);
		int createPreviewPeriod = (int) (Math.random() * 10000);
		assertNotEquals(0, createPreviewPeriod);
		getAppSettings().setCreatePreviewPeriod(createPreviewPeriod);
		Broadcast broadcast = new Broadcast();
		try {
			broadcast.setStreamId("test");
		} catch (Exception e) {
			e.printStackTrace();
		}

		muxAdaptor.setBroadcast(broadcast);
		boolean result = muxAdaptor.init(appScope, "test", false);
		assertTrue(result);

		assertEquals(createPreviewPeriod, muxAdaptor.getPreviewCreatePeriod());
	}

	@Test
	public void testMuxingSimultaneously() {

		if (appScope == null) {
			appScope = (WebScope) applicationContext.getBean("web.scope");
			logger.info("Application / web scope: {}", appScope);
			assertTrue(appScope.getDepth() == 1);
		}

		getAppSettings().setMp4MuxingEnabled(true);
		getAppSettings().setAddDateTimeToMp4FileName(false);
		getAppSettings().setHlsMuxingEnabled(true);
		getAppSettings().setDeleteHLSFilesOnEnded(false);

		ClientBroadcastStream clientBroadcastStream = new ClientBroadcastStream();
		StreamCodecInfo info = new StreamCodecInfo();
		clientBroadcastStream.setCodecInfo(info);

		MuxAdaptor muxAdaptor = MuxAdaptor.initializeMuxAdaptor(clientBroadcastStream, false, appScope);

		//this value should be -1. It means it is uninitialized
		assertEquals(0, muxAdaptor.getPacketTimeList().size());
		File file = null;

		try {
			file = new File("target/test-classes/test.flv"); //ResourceUtils.getFile(this.getClass().getResource("test.flv"));
			final FLVReader flvReader = new FLVReader(file);

			logger.debug("f path:" + file.getAbsolutePath());
			assertTrue(file.exists());
			String streamId = "test" + (int) (Math.random() * 991000);
			Broadcast broadcast = new Broadcast();
			broadcast.setStreamId(streamId);
			getDataStore().save(broadcast);
			boolean result = muxAdaptor.init(appScope, streamId, false);
			assertTrue(result);

			muxAdaptor.start();

			feedMuxAdaptor(flvReader, Arrays.asList(muxAdaptor), info);

			assertTrue(muxAdaptor.isRecording());

			muxAdaptor.stop(true);

			flvReader.close();


			Awaitility.await().atMost(20, TimeUnit.SECONDS).until(() -> !muxAdaptor.isRecording());

			assertFalse(muxAdaptor.isRecording());

			Awaitility.await().atMost(20, TimeUnit.SECONDS).pollInterval(2, TimeUnit.SECONDS).until(() -> {
				File f1 = new File(muxAdaptor.getMuxerList().get(0).getFile().getAbsolutePath());
				File f2 = new File(muxAdaptor.getMuxerList().get(1).getFile().getAbsolutePath());
				return f1.exists() && f2.exists();
			});


			assertTrue(MuxingTest.testFile(muxAdaptor.getMuxerList().get(0).getFile().getAbsolutePath()));
			assertTrue(MuxingTest.testFile(muxAdaptor.getMuxerList().get(1).getFile().getAbsolutePath()));

		} catch (Exception e) {
			e.printStackTrace();
			fail("excsereption:" + e);
		}

	}


	@Test
	public void testStressMp4Muxing() {

		long startTime = System.nanoTime();
		if (appScope == null) {
			appScope = (WebScope) applicationContext.getBean("web.scope");
			logger.debug("Application / web scope: {}", appScope);
			assertTrue(appScope.getDepth() == 1);
		}

		try {

			ClientBroadcastStream clientBroadcastStream = new ClientBroadcastStream();
			StreamCodecInfo info = new StreamCodecInfo();
			clientBroadcastStream.setCodecInfo(info);

			getAppSettings().setMaxAnalyzeDurationMS(50000);
			getAppSettings().setHlsMuxingEnabled(false);
			getAppSettings().setMp4MuxingEnabled(true);
			getAppSettings().setAddDateTimeToMp4FileName(false);

			List<MuxAdaptor> muxAdaptorList = new ArrayList<>();
			for (int j = 0; j < 5; j++) {
				MuxAdaptor muxAdaptor = MuxAdaptor.initializeMuxAdaptor(clientBroadcastStream, false, appScope);
				muxAdaptorList.add(muxAdaptor);
			}
			{

				File file = new File("src/test/resources/test.flv"); //ResourceUtils.getFile(this.getClass().getResource("test.flv"));
				final FLVReader flvReader = new FLVReader(file);

				logger.debug("f path: " + file.getAbsolutePath());
				assertTrue(file.exists());

				for (Iterator<MuxAdaptor> iterator = muxAdaptorList.iterator(); iterator.hasNext(); ) {
					MuxAdaptor muxAdaptor = (MuxAdaptor) iterator.next();
					String streamId = "test" + (int) (Math.random() * 991000);
					Broadcast broadcast = new Broadcast();
					broadcast.setStreamId(streamId);
					getDataStore().save(broadcast);

					boolean result = muxAdaptor.init(appScope, streamId, false);
					assertTrue(result);
					muxAdaptor.start();
					logger.info("Mux adaptor instance initialized for {}", streamId);
				}

				feedMuxAdaptor(flvReader, muxAdaptorList, info);

				for (MuxAdaptor muxAdaptor : muxAdaptorList) {
					logger.info("Check if is recording: {}", muxAdaptor.getStreamId());
					Awaitility.await().atMost(50, TimeUnit.SECONDS).pollInterval(1, TimeUnit.SECONDS).until(() -> {
						return muxAdaptor.isRecording();
					});
				}

				for (MuxAdaptor muxAdaptor : muxAdaptorList) {
					muxAdaptor.stop(true);
				}


				flvReader.close();

				for (MuxAdaptor muxAdaptor : muxAdaptorList) {
					Awaitility.await().atMost(50, TimeUnit.SECONDS).pollInterval(2, TimeUnit.SECONDS).until(() -> {
						logger.info("Check if it's not recording: {}", muxAdaptor.getStreamId());
						return !muxAdaptor.isRecording();
					});
				}


			}

			int count = 0;
			for (MuxAdaptor muxAdaptor : muxAdaptorList) {
				List<Muxer> muxerList = muxAdaptor.getMuxerList();
				for (Muxer abstractMuxer : muxerList) {
					if (abstractMuxer instanceof Mp4Muxer) {
						assertTrue(MuxingTest.testFile(abstractMuxer.getFile().getAbsolutePath(), 697000));
						count++;
					}
				}
			}

			assertEquals(muxAdaptorList.size(), count);

			long diff = (System.nanoTime() - startTime) / 1000000;

			System.out.println(" time diff: " + diff + " ms");
		} catch (Exception e) {

			e.printStackTrace();
			fail(e.getMessage());
		}

		getAppSettings().setHlsMuxingEnabled(true);

	}

	@Test
	public void testMuxerStreamType() 
	{
		assertEquals("video", MuxAdaptor.getStreamType(AVMEDIA_TYPE_VIDEO));
		assertEquals("audio", MuxAdaptor.getStreamType(AVMEDIA_TYPE_AUDIO));
		assertEquals("data", MuxAdaptor.getStreamType(AVMEDIA_TYPE_DATA));
		assertEquals("subtitle", MuxAdaptor.getStreamType(AVMEDIA_TYPE_SUBTITLE));
		assertEquals("attachment", MuxAdaptor.getStreamType(AVMEDIA_TYPE_ATTACHMENT));	
		assertEquals("not_known", MuxAdaptor.getStreamType(55));	
	}


	@Test
	public void testMp4MuxingWithWithMultipleDepth() {
		File file = testMp4Muxing("test_test/test");
		assertEquals("test.mp4", file.getName());

		file = testMp4Muxing("dir1/dir2/file");
		assertTrue(file.exists());

		file = testMp4Muxing("dir1/dir2/dir3/file");
		assertTrue(file.exists());

		file = testMp4Muxing("dir1/dir2/dir3/dir4/file");
		assertTrue(file.exists());
	}

	@Test
	public void testMp4MuxingWithSameName() {
		logger.info("running testMp4MuxingWithSameName");

		Application.resetFields();

		assertTrue(Application.id.isEmpty());
		assertTrue(Application.file.isEmpty());
		assertTrue(Application.duration.isEmpty());

		File file = testMp4Muxing("test_test");
		assertEquals("test_test.mp4", file.getName());

		Awaitility.await().atMost(5, TimeUnit.SECONDS).until(() -> {
			return "test_test".equals(Application.id.get(0));
		});

		assertEquals("test_test", Application.id.get(0));

		Awaitility.await().atMost(5, TimeUnit.SECONDS).until(() -> {
			return "test_test.mp4".equals(Application.file.get(0).getName());
		});

		assertEquals("test_test.mp4", Application.file.get(0).getName());
		assertNotEquals(0L, (long)Application.duration.get(0));

		Application.resetFields();

		assertTrue(Application.id.isEmpty());
		assertTrue(Application.file.isEmpty());
		assertTrue(Application.duration.isEmpty());

		file = testMp4Muxing("test_test");
		assertEquals("test_test_1.mp4", file.getName());

		Awaitility.await().atMost(5, TimeUnit.SECONDS).until(() -> {
			return "test_test".equals(Application.id.get(0));
		});

		assertEquals("test_test", Application.id.get(0));

		Awaitility.await().atMost(5, TimeUnit.SECONDS).until(() -> {
			return "test_test_1.mp4".equals(Application.file.get(0).getName());
		});

		assertEquals("test_test_1.mp4", Application.file.get(0).getName());
		assertNotEquals(0L, Application.duration);

		Application.resetFields();

		assertTrue(Application.id.isEmpty());
		assertTrue(Application.file.isEmpty());
		assertTrue(Application.duration.isEmpty());

		file = testMp4Muxing("test_test");
		assertEquals("test_test_2.mp4", file.getName());

		Awaitility.await().atMost(5, TimeUnit.SECONDS).until(() -> {
			return "test_test".equals(Application.id.get(0));
		});

		assertEquals("test_test", Application.id.get(0));

		Awaitility.await().atMost(5, TimeUnit.SECONDS).until(() -> {
			return "test_test_2.mp4".equals(Application.file.get(0).getName());
		});

		assertEquals("test_test_2.mp4", Application.file.get(0).getName());
		assertNotEquals(0L, (long)Application.duration.get(0));

		logger.info("leaving testMp4MuxingWithSameName");
	}


	@Test
	public void testBaseStreamFileServiceBug() {
		MP4Service mp4Service = new MP4Service();

		String fileName = mp4Service.prepareFilename("mp4:1");
		assertEquals("1.mp4", fileName);

		fileName = mp4Service.prepareFilename("mp4:12");
		assertEquals("12.mp4", fileName);

		fileName = mp4Service.prepareFilename("mp4:123");
		assertEquals("123.mp4", fileName);

		fileName = mp4Service.prepareFilename("mp4:1234");
		assertEquals("1234.mp4", fileName);

		fileName = mp4Service.prepareFilename("mp4:12345");
		assertEquals("12345.mp4", fileName);

		fileName = mp4Service.prepareFilename("mp4:123456");
		assertEquals("123456.mp4", fileName);

		fileName = mp4Service.prepareFilename("mp4:1.mp4");
		assertEquals("1.mp4", fileName);

		fileName = mp4Service.prepareFilename("mp4:123456789.mp4");
		assertEquals("123456789.mp4", fileName);

	}

	@Test
	public void testApplicationStreamLimit()
	{
		AntMediaApplicationAdapter appAdaptor = Mockito.spy((AntMediaApplicationAdapter) applicationContext.getBean("web.handler"));
		assertNotNull(appAdaptor);

		String streamId = "stream " + (int)(Math.random()*10000);

		appAdaptor.setDataStore(new InMemoryDataStore("dbtest"));
		long activeBroadcastCount = appAdaptor.getDataStore().getActiveBroadcastCount();

		logger.info("Active broadcast count: {}", activeBroadcastCount);
		long broadcastCount = appAdaptor.getDataStore().getBroadcastCount();
		logger.info("Total broadcast count: {}", broadcastCount);
		if (activeBroadcastCount > 0)
		{
			long pageSize = broadcastCount / 50 + 1;

			for (int i = 0; i < pageSize; i++)
			{
				List<Broadcast> broadcastList = appAdaptor.getDataStore().getBroadcastList(i*50, 50, "", "status", "", "");

				for (Broadcast broadcast : broadcastList)
				{
					logger.info("Broadcast id: {} status:{}", broadcast.getStreamId(), broadcast.getStatus());
				}
			}
		}

		activeBroadcastCount = appAdaptor.getDataStore().getActiveBroadcastCount();

		appSettings.setIngestingStreamLimit(2);


		appAdaptor.startPublish(streamId, 0, null);


		streamId = "stream " + (int)(Math.random()*10000);

		appAdaptor.startPublish(streamId, 0, null);

		long activeBroadcastCountFinal = activeBroadcastCount;
		Awaitility.await().atMost(5, TimeUnit.SECONDS).pollInterval(1, TimeUnit.SECONDS)
		.until(() -> {
			return activeBroadcastCountFinal + 2 == appAdaptor.getDataStore().getActiveBroadcastCount();
		});

		if (activeBroadcastCount == 1) {
			Mockito.verify(appAdaptor, timeout(1000)).stopStreaming(Mockito.any());
		}

		streamId = "stream " + (int)(Math.random()*10000);

		appAdaptor.startPublish(streamId, 0, null);

		Mockito.verify(appAdaptor, timeout(1000).times((int)activeBroadcastCount+1)).stopStreaming(Mockito.any());

	}

	@Test
	public void testAbsoluteStartTimeMs()
	{
		AntMediaApplicationAdapter appAdaptor = ((AntMediaApplicationAdapter) applicationContext.getBean("web.handler"));
		assertNotNull(appAdaptor);

		AntMediaApplicationAdapter spyAdaptor = Mockito.spy(appAdaptor);

		ClientBroadcastStream stream = Mockito.mock(ClientBroadcastStream.class);

		String streamId = "stream" + (int)(Math.random() * 10000000);
		Mockito.when(stream.getPublishedName()).thenReturn(streamId);

		doReturn(stream).when(spyAdaptor).getBroadcastStream(Mockito.any(), Mockito.any());

		spyAdaptor.startPublish(streamId,0, null);


		long absoluteTimeMS = System.currentTimeMillis();
		when(stream.getAbsoluteStartTimeMs()).thenReturn(absoluteTimeMS);

		Awaitility.await().atMost(5, TimeUnit.SECONDS).pollInterval(1, TimeUnit.SECONDS)
		.until(() ->
		appAdaptor.getDataStore().get(streamId).getAbsoluteStartTimeMs() == absoluteTimeMS);

		spyAdaptor.stopPublish(stream.getPublishedName());


		Awaitility.await().atMost(5, TimeUnit.SECONDS).pollInterval(1, TimeUnit.SECONDS)
		.until(() ->
		appAdaptor.getDataStore().get(streamId) == null);



	}


	@Test
	public void testMp4MuxingAndNotifyCallback() {

		Application app =  (Application) applicationContext.getBean("web.handler");
		AntMediaApplicationAdapter appAdaptor = Mockito.spy(app);

		doReturn(new StringBuilder("")).when(appAdaptor).notifyHook(anyString(), anyString(), anyString(), anyString(), anyString(), anyString(), anyString(), anyString());
		assertNotNull(appAdaptor);

		//just check below value that it is not null, this is not related to this case but it should be tested
		String hookUrl = "http://google.com";
		String name = "namer123";
		Broadcast broadcast = new Broadcast(AntMediaApplicationAdapter.BROADCAST_STATUS_CREATED, name);
		broadcast.setListenerHookURL(hookUrl);
		String streamId = appAdaptor.getDataStore().save(broadcast);

		Application.resetFields();
		testMp4Muxing(streamId, false, true);

		Awaitility.await().atMost(5, TimeUnit.SECONDS).until(() -> {
			return streamId.equals(Application.id.get(0));
		});

		assertTrue(Application.id.contains(streamId));
		assertEquals(Application.file.get(0).getName(), streamId + ".mp4");
		assertTrue(Math.abs(697202l - Application.duration.get(0)) < 250);

		broadcast = appAdaptor.getDataStore().get(streamId);
		//we do not save duration of the finished live streams
		//assertEquals((long)broadcast.getDuration(), 697132L);

		Awaitility.await().atMost(5, TimeUnit.SECONDS).pollInterval(1, TimeUnit.SECONDS).until(()-> {
			return Application.notifyHookAction.contains(AntMediaApplicationAdapter.HOOK_ACTION_VOD_READY);
		});

		assertTrue(Application.notifyId.contains(streamId));
		assertTrue(Application.notitfyURL.contains(hookUrl));
		assertTrue(Application.notifyHookAction.contains(AntMediaApplicationAdapter.HOOK_ACTION_VOD_READY));
		assertTrue(Application.notifyVodName.contains(streamId));

		Application.resetFields();
		assertTrue(Application.notifyId.isEmpty());
		assertTrue(Application.notitfyURL.isEmpty());
		assertTrue(Application.notifyHookAction.isEmpty());

		//test with same id again
		testMp4Muxing(streamId, true, true);

		Awaitility.await().atMost(5, TimeUnit.SECONDS).pollInterval(1, TimeUnit.SECONDS).until(()-> {
			return Application.notifyHookAction.contains(AntMediaApplicationAdapter.HOOK_ACTION_VOD_READY);
		});

		assertTrue(Application.notifyId.contains(streamId));
		assertTrue(Application.notitfyURL.contains(hookUrl));
		assertTrue(Application.notifyHookAction.contains(AntMediaApplicationAdapter.HOOK_ACTION_VOD_READY));
		assertTrue(Application.notifyVodName.contains(streamId+"_1"));



		Awaitility.await().atMost(5, TimeUnit.SECONDS).until(() -> {
			return Application.id.contains(streamId);
		});
		assertEquals(Application.id.get(0), streamId);
		assertEquals(Application.file.get(0).getName(), streamId + "_1.mp4");
		assertEquals(10040L, (long)Application.duration.get(0));

		broadcast = appAdaptor.getDataStore().get(streamId);
		//we do not save duration of the finished live streams
		//assertEquals((long)broadcast.getDuration(), 10080L);

	}

	@Test
	public void testMp4MuxingHighProfileDelayedVideo() {

		String name = "high_profile_delayed_video_" + (int)(Math.random()*10000);
		if (appScope == null) {
			appScope = (WebScope) applicationContext.getBean("web.scope");
			logger.debug("Application / web scope: {}", appScope);
			assertTrue(appScope.getDepth() == 1);
		}

		ClientBroadcastStream clientBroadcastStream = new ClientBroadcastStream();
		StreamCodecInfo info = new StreamCodecInfo();

		clientBroadcastStream.setCodecInfo(info);

		MuxAdaptor muxAdaptor = MuxAdaptor.initializeMuxAdaptor(clientBroadcastStream, false, appScope);

		if(getDataStore().get(name) == null) {
			Broadcast broadcast = new Broadcast();
			try {
				broadcast.setStreamId(name);
			} catch (Exception e1) {
				e1.printStackTrace();
			}
			getDataStore().save(broadcast);
		}
		getAppSettings().setMp4MuxingEnabled(true);
		getAppSettings().setHlsMuxingEnabled(false);

		logger.info("HLS muxing enabled {}", appSettings.isHlsMuxingEnabled());

		//File file = new File(getResource("test.mp4").getFile());
		File file = null;

		try {

			file = new File("src/test/resources/high_profile_delayed_video.flv");

			final FLVReader flvReader = new FLVReader(file);

			logger.debug("f path:" + file.getAbsolutePath());
			assertTrue(file.exists());

			boolean result = muxAdaptor.init(appScope, name, false);

			assertTrue(result);

			muxAdaptor.start();

			feedMuxAdaptor(flvReader, Arrays.asList(muxAdaptor), info);

			Awaitility.await().atMost(90, TimeUnit.SECONDS).until(() -> muxAdaptor.isRecording());
			assertTrue(muxAdaptor.isRecording());

			muxAdaptor.stop(true);

			flvReader.close();


			Awaitility.await().atMost(40, TimeUnit.SECONDS).until(() -> !muxAdaptor.isRecording());
			assertFalse(muxAdaptor.isRecording());

			int finalDuration = 20000;
			Awaitility.await().atMost(10, TimeUnit.SECONDS).pollInterval(2, TimeUnit.SECONDS).until(()->
			MuxingTest.testFile(muxAdaptor.getMuxerList().get(0).getFile().getAbsolutePath(), finalDuration));

			assertEquals(0, MuxingTest.videoStartTimeMs);
			assertEquals(0, MuxingTest.audioStartTimeMs);

		} catch (Exception e) {
			e.printStackTrace();
			fail("exception:" + e);
		}
		logger.info("leaving testMp4Muxing");
	}


	public File testMp4Muxing(String name) {
		return testMp4Muxing(name, true, true);
	}

	@Test
	public void testMuxAdaptorClose() {

		appScope = (WebScope) applicationContext.getBean("web.scope");

		MuxAdaptor muxAdaptor = MuxAdaptor.initializeMuxAdaptor(null, false, appScope);
		String streamId = "stream_id" + (int)(Math.random()*10000);

		Broadcast broadcast = new Broadcast();
		try {
			broadcast.setStreamId(streamId);
		} catch (Exception e) {
			e.printStackTrace();
		}

		muxAdaptor.setBroadcast(broadcast);
		boolean result = muxAdaptor.init(appScope, streamId, false);

		assertTrue(result);

		muxAdaptor.closeResources();
	}

	@Test
	public void testWriteBufferedPacket() {

		if (appScope == null) {
			appScope = (WebScope) applicationContext.getBean("web.scope");
			logger.debug("Application / web scope: {}", appScope);
			assertTrue(appScope.getDepth() == 1);
		}

		MuxAdaptor muxAdaptor = Mockito.spy(MuxAdaptor.initializeMuxAdaptor(null, false, appScope));

		muxAdaptor.setBuffering(true);
		muxAdaptor.writeBufferedPacket();
		assertTrue(muxAdaptor.isBuffering());

		muxAdaptor.setBuffering(false);
		muxAdaptor.writeBufferedPacket();
		//it should false because there is no packet in the queue
		assertTrue(muxAdaptor.isBuffering());

		Queue<IStreamPacket> bufferQueue = muxAdaptor.getBufferQueue();
		muxAdaptor.setBuffering(false);
		AVStream stream = Mockito.mock(AVStream.class);
		when(stream.time_base()).thenReturn(MuxAdaptor.TIME_BASE_FOR_MS);


		ITag tag = mock(ITag.class);
		when(tag.getTimestamp()).thenReturn(1000);

		IStreamPacket pkt = new StreamPacket(tag);

		//pkt.stream_index(0);

		bufferQueue.add(pkt);

		doNothing().when(muxAdaptor).writeStreamPacket(any());
		muxAdaptor.writeBufferedPacket();
		verify(muxAdaptor).writeStreamPacket(any());
		assertTrue(muxAdaptor.isBuffering());
		assertTrue(bufferQueue.isEmpty());

		muxAdaptor.setBuffering(false);
		muxAdaptor.setBufferingFinishTimeMs(System.currentTimeMillis());

		ITag tag2 = mock(ITag.class);
		int timeStamp = 10000;
		when(tag2.getTimestamp()).thenReturn(timeStamp);
		pkt = new StreamPacket(tag2);
		bufferQueue.add(pkt);
		muxAdaptor.writeBufferedPacket();
		assertFalse(muxAdaptor.isBuffering());

	}

	@Test
	public void testRtmpIngestBufferTime()
	{

		try {
			if (appScope == null) {
				appScope = (WebScope) applicationContext.getBean("web.scope");
				logger.debug("Application / web scope: {}", appScope);
				assertTrue(appScope.getDepth() == 1);
			}

			ClientBroadcastStream clientBroadcastStream = new ClientBroadcastStream();
			StreamCodecInfo info = new StreamCodecInfo();

			clientBroadcastStream.setCodecInfo(info);

			MuxAdaptor muxAdaptor = MuxAdaptor.initializeMuxAdaptor(clientBroadcastStream, false, appScope);

			//increase max analyze duration to some higher value because it's also to close connections if packet is not received
			getAppSettings().setMaxAnalyzeDurationMS(5000);
			getAppSettings().setRtmpIngestBufferTimeMs(1000);
			getAppSettings().setMp4MuxingEnabled(false);
			getAppSettings().setHlsMuxingEnabled(false);

			File file = new File("target/test-classes/test.flv");

			String streamId = "streamId" + (int)(Math.random()*10000);
			Broadcast broadcast = new Broadcast();
			try {
				broadcast.setStreamId(streamId);
			} catch (Exception e) {
				e.printStackTrace();
			}

			muxAdaptor.setBroadcast(broadcast);
			boolean result = muxAdaptor.init(appScope, streamId, false);
			assertTrue(result);

			muxAdaptor.start();


			final FLVReader flvReader = new FLVReader(file);
			boolean firstAudioPacketReceived = false;
			boolean firstVideoPacketReceived = false;
			long lastTimeStamp = 0;
			while (flvReader.hasMoreTags())
			{
				ITag readTag = flvReader.readTag();
				StreamPacket streamPacket = new StreamPacket(readTag);
				lastTimeStamp = readTag.getTimestamp();
				if (!firstAudioPacketReceived && streamPacket.getDataType() == Constants.TYPE_AUDIO_DATA)
				{
					IAudioStreamCodec audioStreamCodec = AudioCodecFactory.getAudioCodec(streamPacket.getData().position(0));
					info.setAudioCodec(audioStreamCodec);
					audioStreamCodec.addData(streamPacket.getData().position(0));
					info.setHasAudio(true);
					firstAudioPacketReceived = true;
				}
				else if (!firstVideoPacketReceived && streamPacket.getDataType() == Constants.TYPE_VIDEO_DATA)
				{
					IVideoStreamCodec videoStreamCodec = VideoCodecFactory.getVideoCodec(streamPacket.getData().position(0));
					videoStreamCodec.addData(streamPacket.getData().position(0));
					info.setVideoCodec(videoStreamCodec);
					info.setHasVideo(true);
					firstVideoPacketReceived = true;
				}


				if (lastTimeStamp < 6000) {

					muxAdaptor.packetReceived(null, streamPacket);
				}
				else {
					break;
				}
			}
			System.gc();

			Awaitility.await().atMost(5, TimeUnit.SECONDS).until(muxAdaptor::isRecording);
			//let the buffered time finish and buffering state is true
			Awaitility.await().atMost(10, TimeUnit.SECONDS).until(muxAdaptor::isBuffering);

			//load again for 6 more seconds
			while (flvReader.hasMoreTags())
			{
				ITag readTag = flvReader.readTag();

				if (readTag.getTimestamp() - lastTimeStamp  < 6000) {
					StreamPacket streamPacket = new StreamPacket(readTag);
					muxAdaptor.packetReceived(null, streamPacket);
				}
				else {
					break;
				}
			}
			System.out.println("finish feeding");
			//buffering should be false after a while because it's loaded with 5 seconds
			Awaitility.await().atMost(5, TimeUnit.SECONDS).until(() -> !muxAdaptor.isBuffering());

			//after 6 seconds buffering should be also true again because it's finished
			Awaitility.await().atMost(6, TimeUnit.SECONDS).until(muxAdaptor::isBuffering);

			muxAdaptor.stop(true);

			Awaitility.await().atMost(4, TimeUnit.SECONDS).until(() -> !muxAdaptor.isRecording());

		}
		catch (Exception e) {
			e.printStackTrace();
			fail(e.getMessage());
		}

		getAppSettings().setRtmpIngestBufferTimeMs(0);

	}

	@Test
	public void testMp4Muxing() {
		File mp4File = testMp4Muxing("lkdlfkdlfkdlfk");

		VideoInfo fileInfo = VideoProber.getFileInfo(mp4File.getAbsolutePath());
		assertTrue(252 - fileInfo.videoPacketsCount<5);
		assertTrue(431 - fileInfo.audioPacketsCount<5);
	}


	public File testMp4Muxing(String name, boolean shortVersion, boolean checkDuration) {

		logger.info("running testMp4Muxing");

		if (appScope == null) {
			appScope = (WebScope) applicationContext.getBean("web.scope");
			logger.debug("Application / web scope: {}", appScope);
			assertTrue(appScope.getDepth() == 1);
		}

		ClientBroadcastStream clientBroadcastStream = new ClientBroadcastStream();
		StreamCodecInfo info = new StreamCodecInfo();

		clientBroadcastStream.setCodecInfo(info);

		MuxAdaptor muxAdaptor = MuxAdaptor.initializeMuxAdaptor(clientBroadcastStream, false, appScope);

		if(getDataStore().get(name) == null) {
			Broadcast broadcast = new Broadcast();
			try {
				broadcast.setStreamId(name);
			} catch (Exception e1) {
				e1.printStackTrace();
			}
			getDataStore().save(broadcast);
		}
		getAppSettings().setMp4MuxingEnabled(true);
		getAppSettings().setHlsMuxingEnabled(false);

		logger.info("HLS muxing enabled {}", appSettings.isHlsMuxingEnabled());

		//File file = new File(getResource("test.mp4").getFile());
		File file = null;

		try {

			if (shortVersion) {
				file = new File("target/test-classes/test_short.flv"); //ResourceUtils.getFile(this.getClass().getResource("test.flv"));
			} else {
				file = new File("target/test-classes/test.flv"); //ResourceUtils.getFile(this.getClass().getResource("test.flv"));
			}

			final FLVReader flvReader = new FLVReader(file);

			logger.debug("f path:" + file.getAbsolutePath());
			assertTrue(file.exists());

			boolean result = muxAdaptor.init(appScope, name, false);

			assertTrue(result);

			muxAdaptor.start();

			feedMuxAdaptor(flvReader, Arrays.asList(muxAdaptor), info);

			Awaitility.await().atMost(90, TimeUnit.SECONDS).until(() -> muxAdaptor.isRecording());
			assertTrue(muxAdaptor.isRecording());

			muxAdaptor.stop(true);

			flvReader.close();


			Awaitility.await().atMost(40, TimeUnit.SECONDS).until(() -> !muxAdaptor.isRecording());
			assertFalse(muxAdaptor.isRecording());

			int duration = 697000;
			if (shortVersion) {
				duration = 10080;
			}

			if (checkDuration) {
				int finalDuration = duration;
				Awaitility.await().atMost(10, TimeUnit.SECONDS).pollInterval(2, TimeUnit.SECONDS).until(()->
				MuxingTest.testFile(muxAdaptor.getMuxerList().get(0).getFile().getAbsolutePath(), finalDuration));
			}
			return muxAdaptor.getMuxerList().get(0).getFile();
		} catch (Exception e) {
			e.printStackTrace();
			fail("exception:" + e);
		}
		logger.info("leaving testMp4Muxing");
		return null;
	}


	@Test
	public void testMp4MuxingSubtitledVideo() {
		getAppSettings().setMp4MuxingEnabled(true);
		getAppSettings().setAddDateTimeToMp4FileName(true);
		getAppSettings().setHlsMuxingEnabled(true);
		getAppSettings().setDeleteHLSFilesOnEnded(false);
		getAppSettings().setUploadExtensionsToS3(2);


		if (appScope == null) {
			appScope = (WebScope) applicationContext.getBean("web.scope");
			logger.debug("Application / web scope: {}", appScope);
			assertTrue(appScope.getDepth() == 1);
		}

		ClientBroadcastStream clientBroadcastStream = new ClientBroadcastStream();
		StreamCodecInfo info = new StreamCodecInfo();
		clientBroadcastStream.setCodecInfo(info);

		MuxAdaptor muxAdaptor = MuxAdaptor.initializeMuxAdaptor(clientBroadcastStream, false, appScope);

		//File file = new File(getResource("test.mp4").getFile());
		File file = null;

		try {

			file = new File("target/test-classes/test_video_360p_subtitle.flv"); //ResourceUtils.getFile(this.getClass().getResource("test.flv"));


			final FLVReader flvReader = new FLVReader(file);

			logger.debug("f path:" + file.getAbsolutePath());
			assertTrue(file.exists());
			Broadcast broadcast = new Broadcast();
			try {
				broadcast.setStreamId("video_with_subtitle_stream");
			} catch (Exception e) {
				e.printStackTrace();
			}

			muxAdaptor.setBroadcast(broadcast);

			boolean result = muxAdaptor.init(appScope, "video_with_subtitle_stream", false);
			assertTrue(result);


			muxAdaptor.start();

			feedMuxAdaptor(flvReader, Arrays.asList(muxAdaptor), info);

			Awaitility.await().atMost(2, TimeUnit.SECONDS).until(() -> muxAdaptor.isRecording());
			muxAdaptor.stop(true);

			flvReader.close();

			Awaitility.await().atMost(30, TimeUnit.SECONDS).until(() -> !muxAdaptor.isRecording());

			// if there is listenerHookURL, a task will be scheduled, so wait a little to make the call happen
			Thread.sleep(200);

			List<Muxer> muxerList = muxAdaptor.getMuxerList();
			Mp4Muxer mp4Muxer = null;
			for (Muxer muxer : muxerList) {
				if (muxer instanceof Mp4Muxer) {
					mp4Muxer = (Mp4Muxer) muxer;
					break;
				}
			}
			assertFalse(mp4Muxer.isUploadingToS3());

			int duration = 146401;

			assertTrue(MuxingTest.testFile(muxAdaptor.getMuxerList().get(0).getFile().getAbsolutePath(), duration));
			assertTrue(MuxingTest.testFile(muxAdaptor.getMuxerList().get(1).getFile().getAbsolutePath()));

		} catch (Exception e) {
			e.printStackTrace();
			fail("exception:" + e);
		}
	}

	@Test
	public void testHLSNormal() {
		testHLSMuxing("hlsmuxing_test");
	}

	@Test
	public void testUploadExtensions(){
		//av_log_set_level (40);
		int hlsListSize = 3;
		int hlsTime = 2;
		String name = "streamtestExtensions";

		getAppSettings().setMp4MuxingEnabled(true);
		getAppSettings().setAddDateTimeToMp4FileName(false);
		getAppSettings().setHlsMuxingEnabled(true);
		getAppSettings().setDeleteHLSFilesOnEnded(false);
		getAppSettings().setHlsTime(String.valueOf(hlsTime));
		getAppSettings().setHlsListSize(String.valueOf(hlsListSize));
		getAppSettings().setUploadExtensionsToS3(3);
		getAppSettings().setS3RecordingEnabled(true);


		if (appScope == null) {
			appScope = (WebScope) applicationContext.getBean("web.scope");
			logger.debug("Application / web scope: {}", appScope);
			assertTrue(appScope.getDepth() == 1);
		}

		ClientBroadcastStream clientBroadcastStream = new ClientBroadcastStream();
		StreamCodecInfo info = new StreamCodecInfo();
		clientBroadcastStream.setCodecInfo(info);

		Vertx vertx = (Vertx) applicationContext.getBean(AntMediaApplicationAdapter.VERTX_BEAN_NAME);
		assertNotNull(vertx);

		StorageClient client = Mockito.mock(AmazonS3StorageClient.class);
		HLSMuxer hlsMuxerTester = new HLSMuxer(vertx, client, "streams",1, "Standard");
		hlsMuxerTester.setHlsParameters(null, null, null, null, null);
		assertFalse(hlsMuxerTester.isUploadingToS3());


		MuxAdaptor muxAdaptor = MuxAdaptor.initializeMuxAdaptor(clientBroadcastStream, false, appScope);
		muxAdaptor.setStorageClient(client);

		File file = null;
		try {

			file = new File("src/test/resources/test.flv"); //ResourceUtils.getFile(this.getClass().getResource("test.flv"));
			final FLVReader flvReader = new FLVReader(file);

			logger.info("f path:" + file.getAbsolutePath());
			assertTrue(file.exists());
			Broadcast broadcast = new Broadcast();
			try {
				broadcast.setStreamId(name);
			} catch (Exception e) {
				e.printStackTrace();
			}

			muxAdaptor.setBroadcast(broadcast);
			boolean result = muxAdaptor.init(appScope, name, false);
			assert (result);

			muxAdaptor.start();

			feedMuxAdaptor(flvReader, Arrays.asList(muxAdaptor), info);

			Awaitility.await().atMost(2, TimeUnit.SECONDS).until(() -> muxAdaptor.isRecording());

			muxAdaptor.stop(true);

			flvReader.close();

			Awaitility.await().atMost(10, TimeUnit.SECONDS).until(() -> !muxAdaptor.isRecording());

			Thread.sleep(10000);

			List<Muxer> muxerList = muxAdaptor.getMuxerList();
			HLSMuxer hlsMuxer = null;
			Mp4Muxer mp4Muxer = null;
			for (Muxer muxer : muxerList) {
				if (muxer instanceof HLSMuxer) {
					hlsMuxer = (HLSMuxer) muxer;
					break;
				}
			}
			for (Muxer muxer : muxerList) {
				if (muxer instanceof Mp4Muxer) {
					mp4Muxer = (Mp4Muxer) muxer;
					break;
				}
			}
			assertNotNull(hlsMuxer);
			assertNotNull(mp4Muxer);
			File hlsFile = hlsMuxer.getFile();

			String hlsFilePath = hlsFile.getAbsolutePath();
			int lastIndex = hlsFilePath.lastIndexOf(".m3u8");

			String mp4Filename = hlsFilePath.substring(0, lastIndex) + ".mp4";

			//just check mp4 file is not created
			File mp4File = new File(mp4Filename);
			assertTrue(mp4File.exists());

			assertTrue(MuxingTest.testFile(hlsFile.getAbsolutePath()));

			//The setting is given 3 (011) so both enabled true
			assertTrue(hlsMuxer.isUploadingToS3());
			assertTrue(mp4Muxer.isUploadingToS3());

			File dir = new File(hlsFile.getAbsolutePath()).getParentFile();
			File[] files = dir.listFiles(new FilenameFilter() {
				@Override
				public boolean accept(File dir, String name) {
					return name.endsWith(".ts");
				}
			});

			System.out.println("ts file count:" + files.length);

			assertTrue(files.length > 0);
			assertTrue(files.length < (int) Integer.valueOf(hlsMuxer.getHlsListSize()) * (Integer.valueOf(hlsMuxer.getHlsTime()) + 1));

		} catch (Exception e) {
			e.printStackTrace();
			fail(e.getMessage());
		}
	}

	@Test
	public void testMp4MuxingWithDirectParams() {
		Vertx vertx = (Vertx) applicationContext.getBean(AntMediaApplicationAdapter.VERTX_BEAN_NAME);
		assertNotNull(vertx);

		Mp4Muxer mp4Muxer = new Mp4Muxer(null, vertx, "streams");

		if (appScope == null) {
			appScope = (WebScope) applicationContext.getBean("web.scope");
			logger.debug("Application / web scope: {}", appScope);
			assertTrue(appScope.getDepth() == 1);
		}

		String streamName = "stream_name_" + (int) (Math.random() * 10000);
		//init
		mp4Muxer.init(appScope, streamName, 0, null, 0);

		//add stream
		int width = 640;
		int height = 480;
		boolean addStreamResult = mp4Muxer.addVideoStream(width, height, null, AV_CODEC_ID_H264, 0, false, null);
		assertTrue(addStreamResult);

		//prepare io
		boolean prepareIOresult = mp4Muxer.prepareIO();
		assertTrue(prepareIOresult);

		try {
			FileInputStream fis = new FileInputStream("src/test/resources/frame0");
			byte[] byteArray = IOUtils.toByteArray(fis);

			fis.close();

			long now = System.currentTimeMillis();
			ByteBuffer encodedVideoFrame = ByteBuffer.wrap(byteArray);

			for (int i = 0; i < 100; i++) {
				//add packet
				mp4Muxer.writeVideoBuffer(encodedVideoFrame, now + i * 100, 0, 0, true, 0,  now + i* 100);
			}

		} catch (IOException e) {
			e.printStackTrace();
			fail(e.getMessage());
		}

		//write trailer
		mp4Muxer.writeTrailer();

		Awaitility.await().atMost(20, TimeUnit.SECONDS)
		.pollInterval(1, TimeUnit.SECONDS)
		.until(() -> {
			return MuxingTest.testFile("webapps/junit/streams/" + streamName + ".mp4", 10000);
		});


	}

	@Test
	public void testMp4FinalName() {
		{
			//Scenario 1
			//1. The file does not exist on local disk -> stream1.mp4
			//2. The same file exists on storage -> stream1.mp4
			//3. The uploaded file should be to the storage should be -> stream1_1.mp4
			
			Vertx vertx = (Vertx) applicationContext.getBean(AntMediaApplicationAdapter.VERTX_BEAN_NAME);
			assertNotNull(vertx);
			String streamName = "stream_name_s" + (int) (Math.random() * 10000);
			getAppSettings().setMp4MuxingEnabled(true);
			getAppSettings().setUploadExtensionsToS3(7);
			getAppSettings().setS3RecordingEnabled(true);

			StorageClient client = Mockito.mock(StorageClient.class);
			doReturn(false).when(client).fileExist(Mockito.any());
			doReturn(true).when(client).fileExist("streams/" + streamName + ".mp4");

			if (appScope == null) {
				appScope = (WebScope) applicationContext.getBean("web.scope");
				logger.debug("Application / web scope: {}", appScope);
				assertTrue(appScope.getDepth() == 1);
			}
			
			//scenario 1
			//1. The file does not exist on local disk -> stream1.mp4
			//2. The same file exists on storage -> stream1.mp4
			//3. The uploaded file should be to the storage should be -> stream1_1.mp4
			{
				Mp4Muxer mp4Muxer = new Mp4Muxer(client, vertx, "streams");
				//init
				mp4Muxer.init(appScope, streamName, 0, null, 0);
				
				//initialize tmp file
				mp4Muxer.getOutputFormatContext();
	
				File finalFileName = mp4Muxer.getFinalFileName(true);
				assertTrue(finalFileName.getAbsolutePath().endsWith(streamName+"_1.mp4"));
			}
			
			//Scenario 2
			//1. The file exists on local disk -> stream1.mp4
			//2. The file does not exist on storage -> stream1.mp4
			//3. The uploaded file should be  -> stream1_1.mp4
			{
				
				try {
					File file1 = new File("webapps/junit/streams/" + streamName + ".mp4");
					file1.createNewFile();
					
					doReturn(false).when(client).fileExist("streams/" + streamName + ".mp4");
			
				
					Mp4Muxer mp4Muxer = new Mp4Muxer(client, vertx, "streams");
					//init
					mp4Muxer.init(appScope, streamName, 0, null, 0);
					
					//initialize tmp file
					mp4Muxer.getOutputFormatContext();
					
					File finalFileName = mp4Muxer.getFinalFileName(true);
					assertTrue(finalFileName.getAbsolutePath().endsWith(streamName+"_1.mp4"));
					
					finalFileName = mp4Muxer.getFinalFileName(false);
					assertTrue(finalFileName.getAbsolutePath().endsWith(streamName+"_1.mp4"));
					
					file1.delete();
					
								
				} 
				catch (IOException e) 
				{
					e.printStackTrace();
					fail(e.getMessage());
				}
				
				
			}
			
			//Scenario 3
			//1. The file does not exists on local disk -> stream1.mp4
			//2. The file does exist on storage -> stream1.mp4, stream1_1.mp4, stream1_2.mp4
			//3. The uploaded file should be  -> stream1_3.mp4
			{
				doReturn(true).when(client).fileExist("streams/" + streamName + ".mp4");
				doReturn(true).when(client).fileExist("streams/" + streamName + "_1.mp4");
				doReturn(true).when(client).fileExist("streams/" + streamName + "_2.mp4");
				
				
				Mp4Muxer mp4Muxer = new Mp4Muxer(client, vertx, "streams");
				//init
				mp4Muxer.init(appScope, streamName, 0, null, 0);
				
				//initialize tmp file
				mp4Muxer.getOutputFormatContext();
				
				File finalFileName = mp4Muxer.getFinalFileName(true);
				assertTrue(finalFileName.getAbsolutePath().endsWith(streamName+"_3.mp4"));
				
				finalFileName = mp4Muxer.getFinalFileName(false);
				assertTrue(finalFileName.getAbsolutePath().endsWith(streamName+".mp4"));
			}
			
			//Scenario 4
			//1. The file does not exists on local disk -> stream1.webm
			//2. The file does exist on storage -> stream1.webm, stream1_1.webm, stream1_2.webm
			//3. The uploaded file should be  -> stream1_3.mp4
			{
				doReturn(true).when(client).fileExist("streams/" + streamName + ".webm");
				doReturn(true).when(client).fileExist("streams/" + streamName + "_1.webm");
				doReturn(true).when(client).fileExist("streams/" + streamName + "_2.webm");
				
				
				WebMMuxer webMMuxer = new WebMMuxer(client, vertx, "streams");
				//init
				webMMuxer.init(appScope, streamName, 0, null, 0);
				
				//initialize tmp file
				webMMuxer.getOutputFormatContext();
				
				File finalFileName = webMMuxer.getFinalFileName(true);
				assertTrue(finalFileName.getAbsolutePath().endsWith(streamName+"_3.webm"));
				
				finalFileName = webMMuxer.getFinalFileName(false);
				assertTrue(finalFileName.getAbsolutePath().endsWith(streamName+".webm"));
			}
				
		}

	}


	@Test
	public void testHLSMuxingWithinChildScope() {

		int hlsTime = 2;
		int hlsListSize = 3;

		getAppSettings().setMp4MuxingEnabled(false);
		getAppSettings().setAddDateTimeToMp4FileName(false);
		getAppSettings().setHlsMuxingEnabled(true);
		getAppSettings().setDeleteHLSFilesOnEnded(true);
		getAppSettings().setHlsTime(String.valueOf(hlsTime));
		getAppSettings().setHlsListSize(String.valueOf(hlsListSize));


		if (appScope == null) {
			appScope = (WebScope) applicationContext.getBean("web.scope");
			logger.debug("Application / web scope: {}", appScope);
			assertTrue(appScope.getDepth() == 1);
		}
		ClientBroadcastStream clientBroadcastStream = new ClientBroadcastStream();
		StreamCodecInfo info = new StreamCodecInfo();
		clientBroadcastStream.setCodecInfo(info);

		MuxAdaptor muxAdaptor = MuxAdaptor.initializeMuxAdaptor(clientBroadcastStream, false, appScope);

		appScope.createChildScope("child");


		IScope childScope = appScope.getScope("child");

		childScope.createChildScope("child2");
		IScope childScope2 = childScope.getScope("child2");

		childScope2.createChildScope("child3");
		IScope childScope3 = childScope2.getScope("child3");

		File file = null;
		try {


			file = new File("target/test-classes/test.flv"); //ResourceUtils.getFile(this.getClass().getResource("test.flv"));
			final FLVReader flvReader = new FLVReader(file);

			logger.debug("f path:" + file.getAbsolutePath());
			assertTrue(file.exists());
			Broadcast broadcast = new Broadcast();
			try {
				broadcast.setStreamId("test_within_childscope");
			} catch (Exception e) {
				e.printStackTrace();
			}

			muxAdaptor.setBroadcast(broadcast);


			boolean result = muxAdaptor.init(childScope3, "test_within_childscope", false);
			assert (result);

			muxAdaptor.start();

			feedMuxAdaptor(flvReader, Arrays.asList(muxAdaptor), info);
			Awaitility.await().atMost(2, TimeUnit.SECONDS).until(() -> muxAdaptor.isRecording());

			muxAdaptor.stop(true);

			flvReader.close();

			Awaitility.await().atMost(10, TimeUnit.SECONDS).until(() -> !muxAdaptor.isRecording());
			List<Muxer> muxerList = muxAdaptor.getMuxerList();
			HLSMuxer hlsMuxer = null;
			for (Muxer muxer : muxerList) {
				if (muxer instanceof HLSMuxer) {
					hlsMuxer = (HLSMuxer) muxer;
					break;
				}
			}
			assertNotNull(hlsMuxer);
			File hlsFile = hlsMuxer.getFile();

			String hlsFilePath = hlsFile.getAbsolutePath();
			int lastIndex = hlsFilePath.lastIndexOf(".m3u8");

			String mp4Filename = hlsFilePath.substring(0, lastIndex) + ".mp4";

			//just check mp4 file is not created
			File mp4File = new File(mp4Filename);
			assertFalse(mp4File.exists());

			assertTrue(MuxingTest.testFile(hlsFile.getAbsolutePath()));

			File dir = new File(hlsFile.getAbsolutePath()).getParentFile();
			File[] files = dir.listFiles(new FilenameFilter() {
				@Override
				public boolean accept(File dir, String name) {
					return name.endsWith(".ts");
				}
			});

			System.out.println("ts file count:" + files.length);

			assertTrue(files.length > 0);
			assertTrue(files.length < (int) Integer.valueOf(hlsMuxer.getHlsListSize()) * (Integer.valueOf(hlsMuxer.getHlsTime()) + 1));

			//wait to let hls muxer delete ts and m3u8 file

			Awaitility.await().atMost(hlsListSize * hlsTime * 1000 + 3000, TimeUnit.MILLISECONDS).pollInterval(1, TimeUnit.SECONDS)
			.until(() -> {
				File[] filesTmp = dir.listFiles(new FilenameFilter() {
					@Override
					public boolean accept(File dir, String name) {
						return name.endsWith(".ts") || name.endsWith(".m3u8");
					}
				});
				return 0 == filesTmp.length;
			});


			assertFalse(hlsFile.exists());

			files = dir.listFiles(new FilenameFilter() {
				@Override
				public boolean accept(File dir, String name) {
					return name.endsWith(".ts") || name.endsWith(".m3u8");
				}
			});

			assertEquals(0, files.length);

		} catch (Exception e) {
			e.printStackTrace();
			fail(e.getMessage());
		}


	}


	public void feedMuxAdaptor(FLVReader flvReader,List<MuxAdaptor> muxAdaptorList, StreamCodecInfo info)
	{
		boolean firstAudioPacketReceived = false;
		boolean firstVideoPacketReceived = false;
		while (flvReader.hasMoreTags())
		{
			ITag readTag = flvReader.readTag();
			StreamPacket streamPacket = new StreamPacket(readTag);
			if (!firstAudioPacketReceived && streamPacket.getDataType() == Constants.TYPE_AUDIO_DATA)
			{
				IAudioStreamCodec audioStreamCodec = AudioCodecFactory.getAudioCodec(streamPacket.getData().position(0));
				info.setAudioCodec(audioStreamCodec);
				audioStreamCodec.addData(streamPacket.getData().position(0));
				info.setHasAudio(true);
				firstAudioPacketReceived = true;
			}
			else if (!firstVideoPacketReceived && streamPacket.getDataType() == Constants.TYPE_VIDEO_DATA)
			{
				IVideoStreamCodec videoStreamCodec = VideoCodecFactory.getVideoCodec(streamPacket.getData().position(0));
				videoStreamCodec.addData(streamPacket.getData().position(0));
				info.setVideoCodec(videoStreamCodec);
				info.setHasVideo(true);
				firstVideoPacketReceived = true;

			}
			for (MuxAdaptor muxAdaptor : muxAdaptorList) {

				streamPacket = new StreamPacket(readTag);
				int bodySize = streamPacket.getData().position(0).limit();
				byte[] data = new byte[bodySize];
				streamPacket.getData().get(data);

				streamPacket.setData(IoBuffer.wrap(data));

				muxAdaptor.packetReceived(null, streamPacket);


			}
		}
	}

	@Test
	public void testHLSNaming() {
		HLSMuxer hlsMuxer = new HLSMuxer(vertx,Mockito.mock(StorageClient.class), "", 7, "Standard");
		appScope = (WebScope) applicationContext.getBean("web.scope");
		hlsMuxer.init(appScope, "test", 0, "", 100);
		assertEquals("./webapps/junit/streams/test_%04d.ts", hlsMuxer.getSegmentFilename());
<<<<<<< HEAD
		
		hlsMuxer = new HLSMuxer(vertx,Mockito.mock(StorageClient.class), "", 7, null);
		hlsMuxer.init(appScope, "test", 0, "", 0);
		assertEquals("./webapps/junit/streams/test_%04d.ts", hlsMuxer.getSegmentFilename());
		
		hlsMuxer = new HLSMuxer(vertx,Mockito.mock(StorageClient.class), "", 7, null);
		hlsMuxer.init(appScope, "test", 300, "", 0);
		assertEquals("./webapps/junit/streams/test_300p%04d.ts", hlsMuxer.getSegmentFilename());
		
		hlsMuxer = new HLSMuxer(vertx,Mockito.mock(StorageClient.class), "", 7, null);
=======

		hlsMuxer = new HLSMuxer(vertx,Mockito.mock(StorageClient.class), "", 7);
		hlsMuxer.init(appScope, "test", 0, "", 0);
		assertEquals("./webapps/junit/streams/test_%04d.ts", hlsMuxer.getSegmentFilename());

		hlsMuxer = new HLSMuxer(vertx,Mockito.mock(StorageClient.class), "", 7);
		hlsMuxer.init(appScope, "test", 300, "", 0);
		assertEquals("./webapps/junit/streams/test_300p%04d.ts", hlsMuxer.getSegmentFilename());

		hlsMuxer = new HLSMuxer(vertx,Mockito.mock(StorageClient.class), "", 7);
>>>>>>> 581bd4bf
		hlsMuxer.init(appScope, "test", 300, "", 400000);
		assertEquals("./webapps/junit/streams/test_300p400kbps%04d.ts", hlsMuxer.getSegmentFilename());

	}

	public void testHLSMuxing(String name) {

		//av_log_set_level (40);
		int hlsListSize = 3;
		int hlsTime = 2;

		getAppSettings().setMp4MuxingEnabled(false);
		getAppSettings().setAddDateTimeToMp4FileName(false);
		getAppSettings().setHlsMuxingEnabled(true);
		getAppSettings().setDeleteHLSFilesOnEnded(true);
		getAppSettings().setHlsTime(String.valueOf(hlsTime));
		getAppSettings().setHlsListSize(String.valueOf(hlsListSize));
		getAppSettings().setUploadExtensionsToS3(2);


		if (appScope == null) {
			appScope = (WebScope) applicationContext.getBean("web.scope");
			logger.debug("Application / web scope: {}", appScope);
			assertTrue(appScope.getDepth() == 1);
		}

		ClientBroadcastStream clientBroadcastStream = new ClientBroadcastStream();
		StreamCodecInfo info = new StreamCodecInfo();
		clientBroadcastStream.setCodecInfo(info);

		MuxAdaptor muxAdaptor = MuxAdaptor.initializeMuxAdaptor(clientBroadcastStream, false, appScope);

		File file = null;
		try {

			file = new File("src/test/resources/test.flv"); //ResourceUtils.getFile(this.getClass().getResource("test.flv"));
			final FLVReader flvReader = new FLVReader(file);

			logger.info("f path:" + file.getAbsolutePath());
			assertTrue(file.exists());
			Broadcast broadcast = new Broadcast();
			try {
				broadcast.setStreamId(name);
			} catch (Exception e) {
				e.printStackTrace();
			}

			muxAdaptor.setBroadcast(broadcast);
			boolean result = muxAdaptor.init(appScope, name, false);
			assert (result);

			muxAdaptor.start();

			feedMuxAdaptor(flvReader, Arrays.asList(muxAdaptor), info);

			Awaitility.await().atMost(2, TimeUnit.SECONDS).until(() -> muxAdaptor.isRecording());


			HLSMuxer hlsMuxer = null;
			{
				List<Muxer> muxerList = muxAdaptor.getMuxerList();

				for (Muxer muxer : muxerList) {
					if (muxer instanceof HLSMuxer) {
						hlsMuxer = (HLSMuxer) muxer;
						break;
					}
				}
				assertNotNull(hlsMuxer);
				//Call it separately for an unexpected case. It increases coverage and it checks not to crash
				hlsMuxer.prepareIO();
			}

			muxAdaptor.stop(true);

			flvReader.close();

			Awaitility.await().atMost(10, TimeUnit.SECONDS).until(() -> !muxAdaptor.isRecording());


			File hlsFile = hlsMuxer.getFile();

			String hlsFilePath = hlsFile.getAbsolutePath();
			int lastIndex = hlsFilePath.lastIndexOf(".m3u8");

			String mp4Filename = hlsFilePath.substring(0, lastIndex) + ".mp4";

			//just check mp4 file is not created
			File mp4File = new File(mp4Filename);
			assertFalse(mp4File.exists());

			assertTrue(MuxingTest.testFile(hlsFile.getAbsolutePath()));

			File dir = new File(hlsFile.getAbsolutePath()).getParentFile();
			File[] files = dir.listFiles(new FilenameFilter() {
				@Override
				public boolean accept(File dir, String name) {
					return name.endsWith(".ts");
				}
			});

			System.out.println("ts file count:" + files.length);

			assertTrue(files.length > 0);
			assertTrue(files.length < (int) Integer.valueOf(hlsMuxer.getHlsListSize()) * (Integer.valueOf(hlsMuxer.getHlsTime()) + 1));


			//wait to let hls muxer delete ts and m3u8 file

			Awaitility.await().atMost(hlsListSize * hlsTime * 1000 + 3000, TimeUnit.MILLISECONDS).pollInterval(1, TimeUnit.SECONDS)
			.until(() -> {
				File[] filesTmp = dir.listFiles(new FilenameFilter() {
					@Override
					public boolean accept(File dir, String name) {
						return name.endsWith(".ts") || name.endsWith(".m3u8");
					}
				});
				return 0 == filesTmp.length;
			});


		} catch (Exception e) {
			e.printStackTrace();
			fail(e.getMessage());
		}

		getAppSettings().setDeleteHLSFilesOnEnded(false);

	}
	@Test
	public void testLogs(){
		RtmpMuxer rtmpMuxer = new RtmpMuxer("any_url", vertx);
		byte[] data = new byte[0];
		for(int i = 0; i < 110; i++){
			rtmpMuxer.logIntervals("video", data );
		}
	}


	@Test
	public void testHLSMuxingWithSubtitle() {

		//av_log_set_level (40);
		int hlsListSize = 3;
		int hlsTime = 2;

		getAppSettings().setMp4MuxingEnabled(false);
		getAppSettings().setAddDateTimeToMp4FileName(false);
		getAppSettings().setHlsMuxingEnabled(true);
		getAppSettings().setDeleteHLSFilesOnEnded(true);
		getAppSettings().setHlsTime(String.valueOf(hlsTime));
		getAppSettings().setHlsListSize(String.valueOf(hlsListSize));


		if (appScope == null) {
			appScope = (WebScope) applicationContext.getBean("web.scope");
			logger.debug("Application / web scope: {}", appScope);
			assertTrue(appScope.getDepth() == 1);
		}
		ClientBroadcastStream clientBroadcastStream = new ClientBroadcastStream();
		StreamCodecInfo info = new StreamCodecInfo();
		clientBroadcastStream.setCodecInfo(info);

		MuxAdaptor muxAdaptor = MuxAdaptor.initializeMuxAdaptor(clientBroadcastStream, false, appScope);

		File file = null;
		try {

			file = new File("target/test-classes/test_video_360p_subtitle.flv"); //ResourceUtils.getFile(this.getClass().getResource("test.flv"));
			final FLVReader flvReader = new FLVReader(file);

			logger.info("f path: {}" , file.getAbsolutePath());
			assertTrue(file.exists());
			Broadcast broadcast = new Broadcast();
			try {
				broadcast.setStreamId("hls_video_subtitle");
			} catch (Exception e) {
				e.printStackTrace();
			}

			muxAdaptor.setBroadcast(broadcast);

			boolean result = muxAdaptor.init(appScope, "hls_video_subtitle", false);
			assert (result);

			muxAdaptor.start();

			feedMuxAdaptor(flvReader, Arrays.asList(muxAdaptor), info);

			Awaitility.await().atMost(2, TimeUnit.SECONDS).until(() -> muxAdaptor.isRecording());

			muxAdaptor.stop(true);

			flvReader.close();

			Awaitility.await().atMost(10, TimeUnit.SECONDS).until(() -> !muxAdaptor.isRecording());

			// delete job in the list
			List<Muxer> muxerList = muxAdaptor.getMuxerList();
			HLSMuxer hlsMuxer = null;
			for (Muxer muxer : muxerList) {
				if (muxer instanceof HLSMuxer) {
					hlsMuxer = (HLSMuxer) muxer;
					break;
				}
			}
			assertNotNull(hlsMuxer);
			File hlsFile = hlsMuxer.getFile();

			String hlsFilePath = hlsFile.getAbsolutePath();
			int lastIndex = hlsFilePath.lastIndexOf(".m3u8");

			String mp4Filename = hlsFilePath.substring(0, lastIndex) + ".mp4";

			//just check mp4 file is not created
			File mp4File = new File(mp4Filename);
			assertFalse(mp4File.exists());

			assertTrue(MuxingTest.testFile(hlsFile.getAbsolutePath()));

			File dir = new File(hlsFile.getAbsolutePath()).getParentFile();
			File[] files = dir.listFiles(new FilenameFilter() {
				@Override
				public boolean accept(File dir, String name) {
					return name.endsWith(".ts");
				}
			});

			System.out.println("ts file count:" + files.length);

			assertTrue(files.length > 0);

			logger.info("hls list:{}", (int) Integer.valueOf(hlsMuxer.getHlsListSize()));

			logger.info("hls time:{}", (int) Integer.valueOf(hlsMuxer.getHlsTime()));

			assertTrue(files.length < (int) Integer.valueOf(hlsMuxer.getHlsListSize()) * (Integer.valueOf(hlsMuxer.getHlsTime()) + 1));

			//wait to let hls muxer delete ts and m3u8 file
			Awaitility.await().atMost(hlsListSize * hlsTime * 1000 + 3000, TimeUnit.MILLISECONDS).pollInterval(1, TimeUnit.SECONDS)
			.until(() -> {
				File[] filesTmp = dir.listFiles(new FilenameFilter() {
					@Override
					public boolean accept(File dir, String name) {
						return name.endsWith(".ts") || name.endsWith(".m3u8");
					}
				});
				return 0 == filesTmp.length;
			});



			assertFalse(hlsFile.exists());

			files = dir.listFiles(new FilenameFilter() {
				@Override
				public boolean accept(File dir, String name) {
					return name.endsWith(".ts") || name.endsWith(".m3u8");
				}
			});

			assertEquals(0, files.length);
		} catch (Exception e) {
			e.printStackTrace();
			fail(e.getMessage());
		}

	}

	public AppSettings getAppSettings() {
		if (appSettings == null) {
			appSettings = (AppSettings) applicationContext.getBean(AppSettings.BEAN_NAME);
		}
		return appSettings;
	}

	public DataStore getDataStore() {
		if (datastore == null) {
			datastore = ((DataStoreFactory) applicationContext.getBean(DataStoreFactory.BEAN_NAME)).getDataStore();
		}
		return datastore;
	}

	@Test
	public void testRecording() {
		testRecording("dasss", true);
	}

	public void testRecording(String name, boolean checkDuration) {
		logger.info("running testMp4Muxing");

		if (appScope == null) {
			appScope = (WebScope) applicationContext.getBean("web.scope");
			logger.debug("Application / web scope: {}", appScope);
			assertTrue(appScope.getDepth() == 1);
		}

		ClientBroadcastStream clientBroadcastStream = new ClientBroadcastStream();
		StreamCodecInfo info = new StreamCodecInfo();
		clientBroadcastStream.setCodecInfo(info);

		MuxAdaptor muxAdaptor = MuxAdaptor.initializeMuxAdaptor(clientBroadcastStream, false, appScope);
		getAppSettings().setMp4MuxingEnabled(false);
		getAppSettings().setHlsMuxingEnabled(false);

		logger.info("HLS muxing enabled {}", appSettings.isHlsMuxingEnabled());

		//File file = new File(getResource("test.mp4").getFile());
		File file = null;

		try {

			file = new File("target/test-classes/test.flv");

			final FLVReader flvReader = new FLVReader(file);

			logger.debug("f path:" + file.getAbsolutePath());
			assertTrue(file.exists());

			Broadcast broadcast = new Broadcast();
			try {
				broadcast.setStreamId(name);
			} catch (Exception e) {
				e.printStackTrace();
			}

			muxAdaptor.setBroadcast(broadcast);
			boolean result = muxAdaptor.init(appScope, name, false);

			assertTrue(result);


			muxAdaptor.start();
			logger.info("2");
			int packetNumber = 0;
			int lastTimeStamp = 0;
			int startOfRecordingTimeStamp = 0;
			boolean firstAudioPacketReceived = false;
			boolean firstVideoPacketReceived = false;
			ArrayList<Integer> timeStamps = new ArrayList<>();
			while (flvReader.hasMoreTags()) {

				ITag readTag = flvReader.readTag();

				StreamPacket streamPacket = new StreamPacket(readTag);
				lastTimeStamp = streamPacket.getTimestamp();

				if(packetNumber == 0){
					logger.info("timeStamp 1 "+streamPacket.getTimestamp());
				}
				timeStamps.add(lastTimeStamp);
				if (!firstAudioPacketReceived && streamPacket.getDataType() == Constants.TYPE_AUDIO_DATA)
				{
					System.out.println("audio configuration received");
					IAudioStreamCodec audioStreamCodec = AudioCodecFactory.getAudioCodec(streamPacket.getData().position(0));
					info.setAudioCodec(audioStreamCodec);
					audioStreamCodec.addData(streamPacket.getData().position(0));
					info.setHasAudio(true);

					firstAudioPacketReceived = true;
				}
				else if (!firstVideoPacketReceived && streamPacket.getDataType() == Constants.TYPE_VIDEO_DATA)
				{
					System.out.println("video configuration received");
					IVideoStreamCodec videoStreamCodec = VideoCodecFactory.getVideoCodec(streamPacket.getData().position(0));
					videoStreamCodec.addData(streamPacket.getData().position(0));
					info.setVideoCodec(videoStreamCodec);
					IoBuffer decoderConfiguration = info.getVideoCodec().getDecoderConfiguration();
					logger.info("decoder configuration:" + decoderConfiguration);
					info.setHasVideo(true);

					firstVideoPacketReceived = true;

				}


				muxAdaptor.packetReceived(null, streamPacket);


				if (packetNumber == 40000) {
					logger.info("----input queue size: {}", muxAdaptor.getInputQueueSize());
					Awaitility.await().atMost(90, TimeUnit.SECONDS).until(() -> muxAdaptor.getInputQueueSize() == 0);
					logger.info("----input queue size: {}", muxAdaptor.getInputQueueSize());
					startOfRecordingTimeStamp = streamPacket.getTimestamp();
					assertTrue(muxAdaptor.startRecording(RecordType.MP4));
				}
				packetNumber++;

				if (packetNumber % 3000 == 0) {
					logger.info("packetNumber " + packetNumber);
				}
			}

			Awaitility.await().atMost(90, TimeUnit.SECONDS).until(muxAdaptor::isRecording);

			assertTrue(muxAdaptor.isRecording());
			final String finalFilePath = muxAdaptor.getMuxerList().get(0).getFile().getAbsolutePath();

			int inputQueueSize = muxAdaptor.getInputQueueSize();
			logger.info("----input queue size before stop recording: {}", inputQueueSize);
			Awaitility.await().atMost(90, TimeUnit.SECONDS).until(() -> muxAdaptor.getInputQueueSize() == 0);

			inputQueueSize = muxAdaptor.getInputQueueSize();
			int estimatedLastTimeStamp = lastTimeStamp;
			if (inputQueueSize > 0) {
				estimatedLastTimeStamp = timeStamps.get((timeStamps.size() - inputQueueSize));
			}
			assertTrue(muxAdaptor.stopRecording(RecordType.MP4));

			muxAdaptor.stop(true);

			flvReader.close();

			Awaitility.await().atMost(20, TimeUnit.SECONDS).until(() -> !muxAdaptor.isRecording());

			assertFalse(muxAdaptor.isRecording());

			assertTrue(MuxingTest.testFile(finalFilePath, estimatedLastTimeStamp-startOfRecordingTimeStamp));

		} catch (Exception e) {
			e.printStackTrace();
			fail("exception:" + e);
		}
		logger.info("leaving testRecording");
	}



	@Test
	public void testRemux() {
		String input = "target/test-classes/sample_MP4_480.mp4";
		String rotated = "rotated.mp4";

		Mp4Muxer.remux(input, rotated, 90);
		AVFormatContext inputFormatContext = avformat.avformat_alloc_context();

		int ret;
		if (inputFormatContext == null) {
			System.out.println("cannot allocate input context");
		}

		if ((ret = avformat_open_input(inputFormatContext, rotated, null, (AVDictionary) null)) < 0) {
			System.out.println("cannot open input context: " + rotated);
		}

		ret = avformat_find_stream_info(inputFormatContext, (AVDictionary) null);
		if (ret < 0) {
			System.out.println("Could not find stream information\n");
		}

		int streamCount = inputFormatContext.nb_streams();

		for (int i = 0; i < streamCount; i++) {
			AVCodecContext codecContext = inputFormatContext.streams(i).codec();
			if (codecContext.codec_type() == AVMEDIA_TYPE_VIDEO) {
				AVStream videoStream = inputFormatContext.streams(i);

				AVDictionaryEntry entry = av_dict_get(videoStream.metadata(), "rotate", null, 0);

				assertEquals("90", entry.value().getString());
			}
		}

		avformat_close_input(inputFormatContext);

		new File(rotated).delete();

	}

	@Test
	public void testMp4MuxingWithSameNameWhileRecording() {

		/*
		 * In this test we create such a case with spy Files
		 * In record directory
		 * test.mp4						existing
		 * test_1.mp4 					non-existing
		 * test_2.mp4 					non-existing
		 * test.mp4.tmp_extension		non-existing
		 * test_1.mp4.tmp_extension		existing
		 * test_2.mp4.tmp_extension		non-existing
		 *
		 * So we check new record file must be temp_2.mp4
		 */

		String streamId = "test";
		Muxer mp4Muxer = spy(new Mp4Muxer(null, null, "streams"));
		IScope scope = mock(IScope.class);

		File parent = mock(File.class);
		when(parent.exists()).thenReturn(true);

		File existingFile = spy(new File(streamId+".mp4"));
		doReturn(true).when(existingFile).exists();
		doReturn(parent).when(existingFile).getParentFile();

		File nonExistingFile_1 = spy(new File(streamId+"_1.mp4"));
		doReturn(false).when(nonExistingFile_1).exists();

		File nonExistingFile_2 = spy(new File(streamId+"_2.mp4"));
		doReturn(false).when(nonExistingFile_2).exists();


		File nonExistingTempFile = spy(new File(streamId+".mp4"+Muxer.TEMP_EXTENSION));
		doReturn(true).when(nonExistingTempFile).exists();

		File existingTempFile_1 = spy(new File(streamId+"_1.mp4"+Muxer.TEMP_EXTENSION));
		doReturn(true).when(existingTempFile_1).exists();

		File nonExistingTempFile_2 = spy(new File(streamId+"_2.mp4"+Muxer.TEMP_EXTENSION));
		doReturn(false).when(nonExistingTempFile_2).exists();

		doReturn(existingFile).when(mp4Muxer).getResourceFile(any(), eq(streamId), eq(".mp4"), eq(null));
		doReturn(nonExistingFile_1).when(mp4Muxer).getResourceFile(any(), eq(streamId+"_1"), eq(".mp4"), eq(null));
		doReturn(nonExistingFile_2).when(mp4Muxer).getResourceFile(any(), eq(streamId+"_2"), eq(".mp4"), eq(null));

		doReturn(nonExistingTempFile).when(mp4Muxer).getResourceFile(any(), eq(streamId), eq(".mp4"+Muxer.TEMP_EXTENSION), eq(null));
		doReturn(existingTempFile_1).when(mp4Muxer).getResourceFile(any(), eq(streamId+"_1"), eq(".mp4"+Muxer.TEMP_EXTENSION), eq(null));
		doReturn(nonExistingTempFile_2).when(mp4Muxer).getResourceFile(any(), eq(streamId+"_2"), eq(".mp4"+Muxer.TEMP_EXTENSION), eq(null));

		mp4Muxer.init(scope, streamId, 0, false, null, 0);

		assertEquals(nonExistingFile_2, mp4Muxer.getFile());

	}

	@Test
	public void testMp4MuxingWhileTempFileExist() {

		/*
		 * In this test we create such a case with spy Files
		 * In record directory
		 * test.mp4						non-existing
		 * test_1.mp4 					non-existing
		 * test.mp4.tmp_extension		existing
		 * test_1.mp4.tmp_extension		non-existing
		 *
		 * So we check new record file must be temp_1.mp4
		 */

		String streamId = "test";
		Muxer mp4Muxer = spy(new Mp4Muxer(null, null, "streams"));
		IScope scope = mock(IScope.class);

		File parent = mock(File.class);
		when(parent.exists()).thenReturn(true);

		File nonExistingFile = spy(new File(streamId+".mp4"));
		doReturn(false).when(nonExistingFile).exists();
		doReturn(parent).when(nonExistingFile).getParentFile();

		File nonExistingFile_1 = spy(new File(streamId+"_1.mp4"));
		doReturn(false).when(nonExistingFile_1).exists();

		File existingTempFile = spy(new File(streamId+".mp4"+Muxer.TEMP_EXTENSION));
		doReturn(true).when(existingTempFile).exists();

		File nonExistingTempFile_1 = spy(new File(streamId+"_1.mp4"+Muxer.TEMP_EXTENSION));
		doReturn(false).when(nonExistingTempFile_1).exists();

		doReturn(nonExistingFile).when(mp4Muxer).getResourceFile(any(), eq(streamId), eq(".mp4"), eq(null));
		doReturn(nonExistingFile_1).when(mp4Muxer).getResourceFile(any(), eq(streamId+"_1"), eq(".mp4"), eq(null));

		doReturn(existingTempFile).when(mp4Muxer).getResourceFile(any(), eq(streamId), eq(".mp4"+Muxer.TEMP_EXTENSION), eq(null));
		doReturn(nonExistingTempFile_1).when(mp4Muxer).getResourceFile(any(), eq(streamId+"_1"), eq(".mp4"+Muxer.TEMP_EXTENSION), eq(null));

		mp4Muxer.init(scope, streamId, 0, false, null, 0);

		assertEquals(nonExistingFile_1, mp4Muxer.getFile());

	}

	@Test
	public void testAnalyzeTime() {
		if (appScope == null) {
			appScope = (WebScope) applicationContext.getBean("web.scope");
			logger.info("Application / web scope: {}", appScope);
			assertTrue(appScope.getDepth() == 1);
		}

		getAppSettings().setDeleteHLSFilesOnEnded(false);

		ClientBroadcastStream clientBroadcastStream = Mockito.spy(new ClientBroadcastStream());
		Mockito.doReturn(Mockito.mock(IStreamCapableConnection.class)).when(clientBroadcastStream).getConnection();
		StreamCodecInfo info = new StreamCodecInfo();
		clientBroadcastStream.setCodecInfo(info);

		assertFalse(clientBroadcastStream.getCodecInfo().hasVideo());
		assertFalse(clientBroadcastStream.getCodecInfo().hasAudio());

		getAppSettings().setMaxAnalyzeDurationMS(3000);
		MuxAdaptor muxAdaptor = Mockito.spy(MuxAdaptor.initializeMuxAdaptor(clientBroadcastStream, false, appScope));
		Broadcast broadcast = new Broadcast();
		try {
			broadcast.setStreamId("name");
		} catch (Exception e) {
			e.printStackTrace();
		}

		muxAdaptor.setBroadcast(broadcast);
		muxAdaptor.init(appScope, "name", false);

		clientBroadcastStream.setMuxAdaptor(new WeakReference<MuxAdaptor>(muxAdaptor));

		assertFalse(muxAdaptor.isRecording());

		muxAdaptor.start();		

		Awaitility.await().atLeast(getAppSettings().getMaxAnalyzeDurationMS()*2, TimeUnit.MILLISECONDS)
		.atMost(getAppSettings().getMaxAnalyzeDurationMS()*2+1000, TimeUnit.MILLISECONDS)
		.until(() -> {
			return muxAdaptor.isStopRequestExist();
		});

		Mockito.verify(muxAdaptor, Mockito.timeout(500)).closeRtmpConnection();

		//it should be false because there is no video and audio in the stream.
		assertFalse(muxAdaptor.isRecording());

	}

	@Test
	public void testMuxAdaptorPacketListener() {
		if (appScope == null) {
			appScope = (WebScope) applicationContext.getBean("web.scope");
			logger.info("Application / web scope: {}", appScope);
			assertTrue(appScope.getDepth() == 1);
		}

		String streamId = "stream"+RandomUtils.nextInt(1, 1000);
		Broadcast broadcast = new Broadcast();
		try {
			broadcast.setStreamId(streamId);
		} catch (Exception e) {
			e.printStackTrace();
		}

		MuxAdaptor muxAdaptor = Mockito.spy(MuxAdaptor.initializeMuxAdaptor(null, false, appScope));
		muxAdaptor.setBroadcast(broadcast);
		muxAdaptor.init(appScope, streamId, false);
		doNothing().when(muxAdaptor).updateQualityParameters(Mockito.anyLong(), any());


		IPacketListener listener = mock(IPacketListener.class);
		muxAdaptor.addPacketListener(listener);

		verify(listener, Mockito.times(1)).setVideoStreamInfo(eq(muxAdaptor.getStreamId()), any());
		verify(listener, Mockito.times(1)).setAudioStreamInfo(eq(muxAdaptor.getStreamId()), any());

		AVStream stream = mock(AVStream.class);
		AVCodecParameters codecParameters = mock(AVCodecParameters.class);
		when(stream.codecpar()).thenReturn(codecParameters);
		when(codecParameters.codec_type()).thenReturn(AVMEDIA_TYPE_VIDEO);

		AVPacket pkt = mock(AVPacket.class);
		when(pkt.flags()).thenReturn(AV_PKT_FLAG_KEY);

		muxAdaptor.writePacket(stream, pkt);
		verify(listener, Mockito.times(1)).onVideoPacket(streamId, pkt);

		when(codecParameters.codec_type()).thenReturn(AVMEDIA_TYPE_AUDIO);
		muxAdaptor.writePacket(stream, pkt);
		verify(listener, Mockito.times(1)).onAudioPacket(streamId, pkt);

		muxAdaptor.removePacketListener(listener);

	}

	@Test
	public void testPacketFeeder() {
		String streamId = "stream"+RandomUtils.nextInt(1, 1000);
		PacketFeeder packetFeeder = new PacketFeeder(streamId);
		IPacketListener listener = mock(IPacketListener.class);
		packetFeeder.addListener(listener);

		ByteBuffer encodedVideoFrame = ByteBuffer.allocate(100); 
		packetFeeder.writeVideoBuffer(encodedVideoFrame, 50, 0, 0, false, 0, 50);
		verify(listener, Mockito.times(1)).onVideoPacket(eq(streamId), any());

		ByteBuffer audioFrame = ByteBuffer.allocate(100); 
		packetFeeder.writeAudioBuffer(audioFrame, 1, 50);
		verify(listener, Mockito.times(1)).onAudioPacket(eq(streamId), any());


	}

	@Test
	public void testRegisterRTMPStreamToMainTrack() {
		if (appScope == null) {
			appScope = (WebScope) applicationContext.getBean("web.scope");
			logger.debug("Application / web scope: {}", appScope);
			assertTrue(appScope.getDepth() == 1);
		}

		ClientBroadcastStream clientBroadcastStream1 = new ClientBroadcastStream();
		StreamCodecInfo info = new StreamCodecInfo();
		clientBroadcastStream1.setCodecInfo(info);
		Map<String, String> params1 = new HashMap<String, String>();
		String mainTrackId = "mainTrack"+RandomUtils.nextInt(0, 10000);
		params1.put("mainTrack", mainTrackId);
		clientBroadcastStream1.setParameters(params1);
		MuxAdaptor muxAdaptor1 = spy(MuxAdaptor.initializeMuxAdaptor(clientBroadcastStream1, false, appScope));
		
		String sub1 = "subtrack1"+RandomUtils.nextInt(0, 10000);;
		muxAdaptor1.setStreamId(sub1);
		DataStore ds1 = spy(new InMemoryDataStore("testdb"));
		doReturn(ds1).when(muxAdaptor1).getDataStore();
		doReturn(new Broadcast()).when(muxAdaptor1).getBroadcast();
		muxAdaptor1.registerToMainTrackIfExists();
		verify(ds1, times(1)).updateBroadcastFields(anyString(), any());

		ArgumentCaptor<Broadcast> argument = ArgumentCaptor.forClass(Broadcast.class);
		verify(ds1, times(1)).save(argument.capture());
		assertEquals(mainTrackId, argument.getValue().getStreamId());
		assertTrue(argument.getValue().getSubTrackStreamIds().contains(sub1));

		String sub2 = "subtrack2"+RandomUtils.nextInt(0, 10000);;
		ClientBroadcastStream clientBroadcastStream2 = new ClientBroadcastStream();
		clientBroadcastStream2.setCodecInfo(info);
		clientBroadcastStream2.setParameters(params1);
		MuxAdaptor muxAdaptor2 = spy(MuxAdaptor.initializeMuxAdaptor(clientBroadcastStream2, false, appScope));
		muxAdaptor2.setStreamId(sub2);
		doReturn(new Broadcast()).when(muxAdaptor2).getBroadcast();
		doReturn(ds1).when(muxAdaptor2).getDataStore();
		muxAdaptor2.registerToMainTrackIfExists();
		
		ArgumentCaptor<Broadcast> argument2 = ArgumentCaptor.forClass(Broadcast.class);
		verify(ds1, times(1)).save(argument2.capture());
		assertEquals(mainTrackId, argument2.getValue().getStreamId());
		assertTrue(argument2.getValue().getSubTrackStreamIds().contains(sub1));
		
		Broadcast mainBroadcast = ds1.get(mainTrackId);
		assertEquals(2, mainBroadcast.getSubTrackStreamIds().size());
		
		ClientBroadcastStream clientBroadcastStream3 = new ClientBroadcastStream();
		clientBroadcastStream3.setCodecInfo(info);
		MuxAdaptor muxAdaptor3 = spy(MuxAdaptor.initializeMuxAdaptor(clientBroadcastStream3, false, appScope));
		muxAdaptor3.setStreamId("stream3");
		DataStore ds2 = mock(DataStore.class);
		doReturn(ds2).when(muxAdaptor3).getDataStore();
		muxAdaptor3.registerToMainTrackIfExists();
		verify(ds2, never()).updateBroadcastFields(anyString(), any());
		
	}
}<|MERGE_RESOLUTION|>--- conflicted
+++ resolved
@@ -535,7 +535,7 @@
 		assertTrue(mp4Muxer.getRegisteredStreamIndexList().contains(5));
 
 
-		HLSMuxer hlsMuxer = new HLSMuxer(vertx, Mockito.mock(StorageClient.class), "streams", 0, null);
+		HLSMuxer hlsMuxer = new HLSMuxer(vertx, Mockito.mock(StorageClient.class), "streams", 0);
 		hlsMuxer.setHlsParameters( null, null, null, null, null);
 		hlsMuxer.init(appScope, "test", 0, null,0);
 		hlsMuxer.addStream(codecParameters, rat, 50);
@@ -1943,7 +1943,7 @@
 		assertNotNull(vertx);
 
 		StorageClient client = Mockito.mock(AmazonS3StorageClient.class);
-		HLSMuxer hlsMuxerTester = new HLSMuxer(vertx, client, "streams",1, "Standard");
+		HLSMuxer hlsMuxerTester = new HLSMuxer(vertx, client, "streams",1);
 		hlsMuxerTester.setHlsParameters(null, null, null, null, null);
 		assertFalse(hlsMuxerTester.isUploadingToS3());
 
@@ -2408,33 +2408,21 @@
 
 	@Test
 	public void testHLSNaming() {
-		HLSMuxer hlsMuxer = new HLSMuxer(vertx,Mockito.mock(StorageClient.class), "", 7, "Standard");
+		HLSMuxer hlsMuxer = new HLSMuxer(vertx,Mockito.mock(StorageClient.class), "", 7);
 		appScope = (WebScope) applicationContext.getBean("web.scope");
 		hlsMuxer.init(appScope, "test", 0, "", 100);
 		assertEquals("./webapps/junit/streams/test_%04d.ts", hlsMuxer.getSegmentFilename());
-<<<<<<< HEAD
-		
-		hlsMuxer = new HLSMuxer(vertx,Mockito.mock(StorageClient.class), "", 7, null);
+
+		hlsMuxer = new HLSMuxer(vertx,Mockito.mock(StorageClient.class), "", 7);
 		hlsMuxer.init(appScope, "test", 0, "", 0);
 		assertEquals("./webapps/junit/streams/test_%04d.ts", hlsMuxer.getSegmentFilename());
-		
-		hlsMuxer = new HLSMuxer(vertx,Mockito.mock(StorageClient.class), "", 7, null);
+
+		hlsMuxer = new HLSMuxer(vertx,Mockito.mock(StorageClient.class), "", 7);
 		hlsMuxer.init(appScope, "test", 300, "", 0);
 		assertEquals("./webapps/junit/streams/test_300p%04d.ts", hlsMuxer.getSegmentFilename());
 		
-		hlsMuxer = new HLSMuxer(vertx,Mockito.mock(StorageClient.class), "", 7, null);
-=======
 
 		hlsMuxer = new HLSMuxer(vertx,Mockito.mock(StorageClient.class), "", 7);
-		hlsMuxer.init(appScope, "test", 0, "", 0);
-		assertEquals("./webapps/junit/streams/test_%04d.ts", hlsMuxer.getSegmentFilename());
-
-		hlsMuxer = new HLSMuxer(vertx,Mockito.mock(StorageClient.class), "", 7);
-		hlsMuxer.init(appScope, "test", 300, "", 0);
-		assertEquals("./webapps/junit/streams/test_300p%04d.ts", hlsMuxer.getSegmentFilename());
-
-		hlsMuxer = new HLSMuxer(vertx,Mockito.mock(StorageClient.class), "", 7);
->>>>>>> 581bd4bf
 		hlsMuxer.init(appScope, "test", 300, "", 400000);
 		assertEquals("./webapps/junit/streams/test_300p400kbps%04d.ts", hlsMuxer.getSegmentFilename());
 
