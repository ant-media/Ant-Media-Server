--- conflicted
+++ resolved
@@ -513,13 +513,11 @@
         broadcast.setListenerHookURL(hookUrl);
         String streamId = appAdaptor.getDataStore().save(broadcast);
 
-
         testMp4Muxing(streamId, false, true);
-
-
+		
         assertEquals(Application.id, streamId);
-        assertEquals(Application.file.getName(), streamId + ".mp4");
-        assertEquals(697132L, Application.duration);
+		assertEquals(Application.file.getName(), streamId + ".mp4");
+		assertEquals(697182L, Application.duration);
 
         broadcast = appAdaptor.getDataStore().get(streamId);
         //we do not save duration of the finished live streams
@@ -589,8 +587,11 @@
 
         try {
 
+
             QuartzSchedulingService scheduler = (QuartzSchedulingService) applicationContext.getBean(QuartzSchedulingService.BEAN_NAME);
             assertNotNull(scheduler);
+			//by default, stream source job is scheduled
+			assertEquals(1, scheduler.getScheduledJobNames().size());
 
             //by default, stream source job is scheduled
             assertEquals(scheduler.getScheduledJobNames().size(), 1);
@@ -710,13 +711,7 @@
                 StreamPacket streamPacket = new StreamPacket(readTag);
                 muxAdaptor.packetReceived(null, streamPacket);
 
-<<<<<<< HEAD
-            }
-=======
-		assertEquals(Application.id, streamId);
-		assertEquals(Application.file.getName(), streamId + ".mp4");
-		assertEquals(697182L, Application.duration);
->>>>>>> 21a699a6
+            }
 
             Thread.sleep(500);
 
@@ -797,12 +792,7 @@
             FileInputStream fis = new FileInputStream("src/test/resources/frame0");
             byte[] byteArray = IOUtils.toByteArray(fis);
 
-<<<<<<< HEAD
             fis.close();
-=======
-			//by default, stream source job is scheduled
-			assertEquals(1, scheduler.getScheduledJobNames().size());
->>>>>>> 21a699a6
 
             ByteBuffer encodedVideoFrame = ByteBuffer.wrap(byteArray);
 
