--- conflicted
+++ resolved
@@ -103,12 +103,8 @@
 		testUpdateLocationParams(dataStore);
 		testPlaylist(dataStore);
 		testAddTrack(dataStore);
-<<<<<<< HEAD
-		testGetVoDIdByStreamId(dataStore);
-=======
 		testClearAtStart(dataStore);
-
->>>>>>> 852d38a0
+    testGetVoDIdByStreamId(dataStore);
 	}
 
 	@Test
@@ -140,12 +136,8 @@
 		testUpdateLocationParams(dataStore);
 		testPlaylist(dataStore);
 		testAddTrack(dataStore);
-<<<<<<< HEAD
-		testGetVoDIdByStreamId(dataStore);
-=======
 		testClearAtStart(dataStore);
->>>>>>> 852d38a0
-
+    testGetVoDIdByStreamId(dataStore);
 	}
 
 	@Test
