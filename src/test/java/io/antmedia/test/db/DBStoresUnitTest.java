package io.antmedia.test.db;

import static org.junit.Assert.assertEquals;
import static org.junit.Assert.assertFalse;
import static org.junit.Assert.assertNotEquals;
import static org.junit.Assert.assertNotNull;
import static org.junit.Assert.assertNull;
import static org.junit.Assert.assertTrue;
import static org.junit.Assert.fail;

import java.io.File;
import java.io.IOException;
import java.nio.file.Files;
import java.time.Instant;
import java.util.ArrayList;
import java.util.Iterator;
import java.util.List;
import java.util.Random;
import java.util.concurrent.TimeUnit;

import org.apache.commons.lang3.RandomStringUtils;
import org.apache.commons.lang3.RandomUtils;
import org.awaitility.Awaitility;
import org.junit.After;
import org.junit.Before;
import org.junit.Test;

import org.slf4j.Logger;
import org.slf4j.LoggerFactory;

import dev.morphia.Datastore;
import dev.morphia.query.Query;
import io.antmedia.AntMediaApplicationAdapter;
import io.antmedia.datastore.db.DataStore;
import io.antmedia.datastore.db.DataStoreFactory;
import io.antmedia.datastore.db.InMemoryDataStore;
import io.antmedia.datastore.db.MapDBStore;
import io.antmedia.datastore.db.MongoStore;
import io.antmedia.datastore.db.types.Broadcast;
import io.antmedia.datastore.db.types.ConferenceRoom;
import io.antmedia.datastore.db.types.ConnectionEvent;
import io.antmedia.datastore.db.types.Endpoint;
import io.antmedia.datastore.db.types.P2PConnection;
import io.antmedia.datastore.db.types.Playlist;
import io.antmedia.datastore.db.types.SocialEndpointCredentials;
import io.antmedia.datastore.db.types.StreamInfo;
import io.antmedia.datastore.db.types.Subscriber;
import io.antmedia.datastore.db.types.SubscriberStats;
import io.antmedia.datastore.db.types.TensorFlowObject;
import io.antmedia.datastore.db.types.Token;
import io.antmedia.datastore.db.types.VoD;
import io.antmedia.muxer.MuxAdaptor;
import io.antmedia.settings.ServerSettings;

public class DBStoresUnitTest {

	protected static Logger logger = LoggerFactory.getLogger(DBStoresUnitTest.class);


	@Before
	public void before() {
		deleteMapDBFile();

	}

	@After
	public void after() {
		deleteMapDBFile();
	}

	public void deleteMapDBFile() {
		File f = new File("testdb");
		if (f.exists()) {
			try {
				Files.delete(f.toPath());
			} catch (IOException e) {
				e.printStackTrace();
				fail(e.getMessage());
			}
		}
	}

	@Test
	public void testMapDBStore() {

		DataStore dataStore = new MapDBStore("testdb");
		
		
		testUnexpectedBroadcastOffset(dataStore);
		testUnexpectedVodOffset(dataStore);
		
		testBugGetExternalStreamsList(dataStore);
		testGetPagination(dataStore);
		testNullCheck(dataStore);
		testSimpleOperations(dataStore);
		testRemoveEndpoint(dataStore);
		testRemoveEndpointWithServiceEndpoint(dataStore);
		testRTMPURL(dataStore);
		testStreamWithId(dataStore);
		testSaveDetection(dataStore);
		testFilterSearchOperations(dataStore);
		testAddSocialEndpointCredentials(dataStore);
		testVoDFunctions(dataStore);
		testSaveStreamInDirectory(dataStore);
		testEditCameraInfo(dataStore);
		testGetActiveBroadcastCount(dataStore);
		testUpdateHLSViewerCount(dataStore);
		testWebRTCViewerCount(dataStore);
		testRTMPViewerCount(dataStore);
		testTokenOperations(dataStore);
		testTimeBasedSubscriberOperations(dataStore);
		testConferenceRoom(dataStore);
		testUpdateStatus(dataStore);
		testP2PConnection(dataStore);
		testUpdateLocationParams(dataStore);
		testPlaylist(dataStore);
		testAddTrack(dataStore);
		testClearAtStart(dataStore);
<<<<<<< HEAD
    	testGetVoDIdByStreamId(dataStore);
    	testBroadcastListSorting(dataStore);	
=======
>>>>>>> 77ac388d
        testGetVoDIdByStreamId(dataStore);
    	testBroadcastListSorting(dataStore);
		testTotalWebRTCViewerCount(dataStore);
		testBroadcastListSearch(dataStore);

	}

	@Test
	public void testMemoryDataStore() {
		DataStore dataStore = new InMemoryDataStore("testdb");
		
		testUnexpectedBroadcastOffset(dataStore);
		testUnexpectedVodOffset(dataStore);
		
		testBugGetExternalStreamsList(dataStore);
		testGetPagination(dataStore);
		testNullCheck(dataStore);
		testSimpleOperations(dataStore);
		testRemoveEndpoint(dataStore);
		testRemoveEndpointWithServiceEndpoint(dataStore);
		testRTMPURL(dataStore);
		testStreamWithId(dataStore);
		testSaveDetection(dataStore);
		testFilterSearchOperations(dataStore);
		testAddSocialEndpointCredentials(dataStore);
		testVoDFunctions(dataStore);
		testSaveStreamInDirectory(dataStore);
		testEditCameraInfo(dataStore);
		testGetActiveBroadcastCount(dataStore);
		testUpdateHLSViewerCount(dataStore);
		testWebRTCViewerCount(dataStore);
		testRTMPViewerCount(dataStore);
		testTokenOperations(dataStore);
		testTimeBasedSubscriberOperations(dataStore);
		testConferenceRoom(dataStore);
		testUpdateStatus(dataStore);
		testP2PConnection(dataStore);
		testUpdateLocationParams(dataStore);
		testPlaylist(dataStore);
		testAddTrack(dataStore);
		testClearAtStart(dataStore);
    	testGetVoDIdByStreamId(dataStore);
    	testBroadcastListSorting(dataStore);
		testTotalWebRTCViewerCount(dataStore);
		testBroadcastListSearch(dataStore);

	}

	@Test
	public void testMongoStore() {

		DataStore dataStore = new MongoStore("localhost", "", "", "testdb");
		Datastore store = ((MongoStore) dataStore).getDataStore();
		Query<Broadcast> deleteQuery = store.find(Broadcast.class);
		store.delete(deleteQuery);

		Query<TensorFlowObject> detectedObjects = store.find(TensorFlowObject.class);
		store.delete(detectedObjects);

		store = ((MongoStore) dataStore).getEndpointCredentialsDS();
		Query<SocialEndpointCredentials> deleteQuery2 = store.find(SocialEndpointCredentials.class);
		store.delete(deleteQuery2);

		store = ((MongoStore)dataStore).getVodDatastore();
		Query<VoD> deleteVodQuery = store.find(VoD.class);
		store.delete(deleteVodQuery);


		testUnexpectedBroadcastOffset(dataStore);
		testUnexpectedVodOffset(dataStore);		
		testBugGetExternalStreamsList(dataStore);
		testGetPagination(dataStore);
		testNullCheck(dataStore);
		testSimpleOperations(dataStore);
		testRemoveEndpoint(dataStore);
		testRemoveEndpointWithServiceEndpoint(dataStore);
		testRTMPURL(dataStore);
		testStreamWithId(dataStore);
		//testSaveDetection(dataStore);
		testFilterSearchOperations(dataStore);
		testAddSocialEndpointCredentials(dataStore);
		testVoDFunctions(dataStore);
		testSaveStreamInDirectory(dataStore);
		testEditCameraInfo(dataStore);
		testGetActiveBroadcastCount(dataStore);
		testUpdateHLSViewerCount(dataStore);
		testWebRTCViewerCount(dataStore);
		testRTMPViewerCount(dataStore);
		testTokenOperations(dataStore);
		testTimeBasedSubscriberOperations(dataStore);
		testClearAtStart(dataStore);
		testClearAtStartCluster(dataStore);
		testConferenceRoom(dataStore);
		testStreamSourceList(dataStore);
		testUpdateStatus(dataStore);
		testP2PConnection(dataStore);
		testUpdateLocationParams(dataStore);
		testPlaylist(dataStore);
		testAddTrack(dataStore);
		testGetVoDIdByStreamId(dataStore);
		testBroadcastListSorting(dataStore);
		testTotalWebRTCViewerCount(dataStore);
		testBroadcastListSearch(dataStore);
	}
	
	@Test
	public void testBug() {
		
		MapDBStore dataStore = new MapDBStore("src/test/resources/damaged_webrtcappee.db");
		
		//Following methods does not return before the bug is fixed
		dataStore.fetchUserVodList(new File(""));
		
		dataStore.getVodList(0, 10, "name", "asc", null);
	}

	public void clear(DataStore dataStore) 
	{
		long numberOfStreams = dataStore.getBroadcastCount();
		int pageSize = 10;
		long pageCount = numberOfStreams / pageSize + ((numberOfStreams % pageSize) > 0 ? 1 : 0);
		int numberOfCall = 0;
		List<Broadcast> totalBroadcastList = new ArrayList<>();
		for (int i = 0; i < pageCount; i++) {
			totalBroadcastList.addAll(dataStore.getBroadcastList(i * pageSize, pageSize, null, null, null, null));
		}

		for (Broadcast broadcast : totalBroadcastList) {
			numberOfCall++;
			assertTrue(dataStore.delete(broadcast.getStreamId()));
		}

		assertEquals(numberOfCall, numberOfStreams);
		
		long numberOfVods = dataStore.getTotalVodNumber();
		pageSize = 50;
		pageCount = numberOfVods / pageSize + ((numberOfVods % pageSize) > 0 ? 1 : 0);
		numberOfCall = 0;
		List<VoD> totalVoDList = new ArrayList<>();
		for (int i = 0; i < pageCount; i++) {
			totalVoDList.addAll(dataStore.getVodList(i * pageSize, pageSize, null, null, null));
		}
		
		for (VoD vod : totalVoDList) {
			numberOfCall++;
			assertTrue(dataStore.deleteVod(vod.getVodId()));
		}

	}
	
	public void testUnexpectedVodOffset(DataStore dataStore) {
		clear(dataStore);
		
		assertEquals(0, dataStore.getTotalVodNumber());
		
		
		List<VoD> vodList = dataStore.getVodList(50, 50, null, null, null);
		assertNotNull(vodList);
		assertEquals(0, vodList.size());
		
		
		vodList = dataStore.getVodList(50, 0, null, null, null);
		assertNotNull(vodList);
		assertEquals(0, vodList.size());
		
		for (int i = 0; i < 10; i++) {
			dataStore.addVod(new VoD("stream", "111223" + (int)(Math.random() * 1000),  "path", "vod", 1517239808, 17933, 1190525, VoD.STREAM_VOD, "1112233" + (int)(Math.random() * 91000)));			
		}
		
		vodList = dataStore.getVodList(6, 4, null, null, null);
		assertNotNull(vodList);
		assertEquals(4, vodList.size());
		
		vodList = dataStore.getVodList(20, 5, null, null, null);
		assertNotNull(vodList);
		assertEquals(0, vodList.size());
		
	}
	
	public void testUnexpectedBroadcastOffset(DataStore dataStore) {
		clear(dataStore);
		
		assertEquals(0, dataStore.getBroadcastCount());
		
		
		List<Broadcast> broadcastList = dataStore.getBroadcastList(50, 50, null, null, null, null);
		assertNotNull(broadcastList);
		assertEquals(0, broadcastList.size());
		
		
		broadcastList = dataStore.getBroadcastList(50, 0, null, null, null, null);
		assertNotNull(broadcastList);
		assertEquals(0, broadcastList.size());
		
		for (int i = 0; i < 10; i++) {
			dataStore.save(new Broadcast(null, null));
		}
		
		broadcastList = dataStore.getBroadcastList(6, 4, null, null, null, null);
		assertNotNull(broadcastList);
		assertEquals(4, broadcastList.size());
		
		broadcastList = dataStore.getBroadcastList(20, 5, null, null, null, null);
		assertNotNull(broadcastList);
		assertEquals(0, broadcastList.size());
	}

	public void testGetActiveBroadcastCount(DataStore dataStore) {

		//save random number of streams with status created
		//long broadcastCountInDataStore = dataStore.getBroadcastCount();
		clear(dataStore);

		assertEquals(0, dataStore.getBroadcastCount());


		long streamCount = (int)(Math.random()  * 500);

		if (streamCount < 10) {
			streamCount = 10;
		}

		System.out.println("Stream count to be added: " + streamCount);

		for (int i = 0; i < streamCount; i++) {
			dataStore.save(new Broadcast(null, null));
		}

		assertEquals(streamCount, dataStore.getBroadcastCount());

		//check that no active broadcast exist
		assertEquals(0, dataStore.getActiveBroadcastCount());

		//change random number of streams status to broadcasting
		long numberOfStatusChangeStreams = (int)(Math.random() * 500);
		if (streamCount < numberOfStatusChangeStreams) {
			numberOfStatusChangeStreams = streamCount;
		}

		int pageSize = 10;
		numberOfStatusChangeStreams = (numberOfStatusChangeStreams / pageSize) * pageSize; //normalize
		long pageCount = numberOfStatusChangeStreams / pageSize;
		int numberOfCall = 0;
		System.out.println("Number of status change stream count: " + numberOfStatusChangeStreams + 
				" page Count: " + pageCount);
		for (int i = 0; i < pageCount; i++) {

			List<Broadcast> broadcastList = dataStore.getBroadcastList(i * pageSize, pageSize, null, null, null, null);
			for (Broadcast broadcast : broadcastList) {
				numberOfCall++;
				assertTrue(dataStore.updateStatus(broadcast.getStreamId(), AntMediaApplicationAdapter.BROADCAST_STATUS_BROADCASTING));
			}

		}

		assertEquals(numberOfCall, numberOfStatusChangeStreams);
		//check that active broadcast exactly the same as changed above
		assertEquals(numberOfStatusChangeStreams, dataStore.getActiveBroadcastCount());

		//change all streams to finished
		streamCount = dataStore.getBroadcastCount();
		pageCount = streamCount / pageSize + ((streamCount % pageSize) > 0 ? 1 : 0);
		for (int i = 0; i < pageCount; i++) {

			List<Broadcast> broadcastList = dataStore.getBroadcastList(i * pageSize, pageSize, null, null, null, null);
			for (Broadcast broadcast : broadcastList) {
				assertTrue(dataStore.updateStatus(broadcast.getStreamId(), AntMediaApplicationAdapter.BROADCAST_STATUS_FINISHED));
				assertEquals(0, broadcast.getWebRTCViewerCount());
				assertEquals(0, broadcast.getHlsViewerCount());
				assertEquals(0, broadcast.getRtmpViewerCount());
			}
		}

		//check that no active broadcast
		assertEquals(0, dataStore.getActiveBroadcastCount());
	}


	public void testBugGetExternalStreamsList(DataStore datastore) {


		// add ip camera 
		Broadcast broadcast = new Broadcast("name", "ipAddr", "username", "password", "rtspUrl", AntMediaApplicationAdapter.IP_CAMERA);
		datastore.save(broadcast);

		//add stream source 
		Broadcast streamSource = new Broadcast("name_stream_source");
		streamSource.setStreamUrl("rtsp urdfdfdl");
		streamSource.setType(AntMediaApplicationAdapter.STREAM_SOURCE);
		datastore.save(streamSource);

		//get external list
		List<Broadcast> streamsList = datastore.getExternalStreamsList();
		assertNotNull(streamsList);

		assertEquals(2, streamsList.size());

		//check that there are two streams and values are same as added above

	}

	public void testSaveStreamInDirectory(DataStore datastore) {


		File f = new File("src/test/resources");

		long totalVodCount = datastore.getTotalVodNumber();
		assertEquals(0, totalVodCount);
		assertEquals(5, datastore.fetchUserVodList(f));

		//we know there are 5 files there
		//test_short.flv
		//test_video_360p_subtitle.flv
		//test_Video_360p.flv
		//test.flv
		//sample_MP4_480.mp4

		totalVodCount = datastore.getTotalVodNumber();
		assertEquals(5, totalVodCount);

		List<VoD> vodList = datastore.getVodList(0, 50, null, null, null);
		assertEquals(5, vodList.size());
		for (VoD voD : vodList) {
			assertEquals("streams/resources/"+voD.getVodName(), voD.getFilePath());
		}


		f = new File("not_exist");
		assertEquals(0, datastore.fetchUserVodList(f));


		assertEquals(0, datastore.fetchUserVodList(null));


	}

	public void testStreamWithId(DataStore dataStore) {
		try {
			Broadcast broadcast = new Broadcast();
			broadcast.setName("stream_having_id");
			String streamId = "stream_id";
			broadcast.setStreamId(streamId);

			String streamIdReturn = dataStore.save(broadcast);

			assertEquals(streamId, streamIdReturn);

			assertEquals(streamId, broadcast.getStreamId());

		} catch (Exception e) {
			e.printStackTrace();
		}
	}

	public void testRTMPURL(DataStore dataStore) {
		Broadcast broadcast = new Broadcast();
		broadcast.setName("test");
		String key = dataStore.save(broadcast);

		assertNull(dataStore.get(key).getRtmpURL());

		broadcast = new Broadcast();
		broadcast.setName("test2");
		broadcast.setRtmpURL(null);

		String key2 = dataStore.save(broadcast);

		assertNotEquals(key, key2);

		assertNull(dataStore.get(key2).getRtmpURL());

		broadcast = new Broadcast();
		broadcast.setName("test3");
		String rtmpURL = "content_is_not_important";
		broadcast.setRtmpURL(rtmpURL);

		String key3 = dataStore.save(broadcast);

		assertEquals(dataStore.get(key3).getRtmpURL(), rtmpURL + key3);

	}

	public void testNullCheck(DataStore dataStore) {

		try {
			String save = dataStore.save(null);

			assertNull(save);

			assertNull(dataStore.get(null));

			assertFalse(dataStore.updateDuration(null, 100000));

			assertFalse(dataStore.updateStatus(null, "created"));

			assertFalse(dataStore.addEndpoint(null, null));
		} catch (Exception e) {
			e.printStackTrace();
			fail(e.getMessage());
		}
	}

	public void testVoDFunctions(DataStore datastore) {
		//fail("Write test codes about saveVod, AddVod, AddUserVod, delete vod ");

		//create a vod
		String vodId = RandomStringUtils.randomNumeric(24);
		VoD streamVod=new VoD("streamName", "streamId", "filePath", "vodName", 111, 111, 111, VoD.STREAM_VOD,vodId);

		//save stream vod

		datastore.addVod(streamVod);

		//check vod number

		assertEquals(1, datastore.getTotalVodNumber());
		VoD voD = datastore.getVoD(vodId);
		assertEquals(streamVod.getFilePath(), voD.getFilePath());
		assertEquals(streamVod.getStreamId(), voD.getStreamId());
		assertEquals(streamVod.getStreamName(), voD.getStreamName());
		assertEquals(streamVod.getType(), voD.getType());

		//add uservod
		vodId = RandomStringUtils.randomNumeric(24);
		VoD userVod=new VoD("streamName", "streamId", "filePath", "vodName", 111, 111, 111, VoD.USER_VOD,vodId);

		datastore.addVod(userVod);

		//check vod number

		assertEquals(2, datastore.getTotalVodNumber());
		voD = datastore.getVoD(userVod.getVodId());
		assertEquals(userVod.getFilePath(), voD.getFilePath());
		assertEquals(userVod.getStreamId(), voD.getStreamId());
		assertEquals(userVod.getStreamName(), voD.getStreamName());
		assertEquals(userVod.getType(), voD.getType());

		//delete streamVod
		datastore.deleteVod(streamVod.getVodId());
		assertNull(datastore.getVoD(streamVod.getVodId()));

		assertEquals(1, datastore.getTotalVodNumber());

		//delete userVod
		datastore.deleteVod(userVod.getVodId());
		assertNull(datastore.getVoD(voD.getVodId()));

		//check vod number
		assertEquals(0, datastore.getTotalVodNumber());

	}

	public void testEditCameraInfo(DataStore datastore) {

		//fail("Write test codes about getCamera, getExternalStreamList ");

		//create an IP Camera
		Broadcast camera= new Broadcast("old_name", "0.0.0.0", "username", "password", "rtspUrl", AntMediaApplicationAdapter.IP_CAMERA);	

		//save this cam
		datastore.save(camera);

		//check it is saved
		assertNotNull(camera.getStreamId());

		//change cam info
		camera.setName("new_name");
		camera.setIpAddr("1.1.1.1");

		datastore.updateBroadcastFields(camera.getStreamId(), camera);

		//check whether is changed or not
		assertEquals("1.1.1.1", camera.getIpAddr());
		assertEquals("new_name", camera.getName());
		datastore.delete(camera.getStreamId());
	}

	public void testUpdateHLSViewerCount(DataStore dataStore) {
		//create a stream
		Broadcast broadcast = new Broadcast();
		broadcast.setStatus(AntMediaApplicationAdapter.BROADCAST_STATUS_BROADCASTING);
		broadcast.setName("test");
		String key = dataStore.save(broadcast);

		Broadcast broadcast2 = new Broadcast();
		broadcast2.setStatus(AntMediaApplicationAdapter.BROADCAST_STATUS_BROADCASTING);
		broadcast2.setName("test2");
		String key2 = dataStore.save(broadcast2);

		//update hls viewer several times 
		//check hls viewer count
		int totalCountFor1 = 0;
		int totalCountFor2 = 0;
		for (int i = 0; i < 50; i++) {
			int viewerCount = (int)(Math.random()*99999);
			if (viewerCount % 2 == 0) {
				viewerCount = -1 * viewerCount;
			}
			assertTrue(dataStore.updateHLSViewerCount(key, viewerCount));

			totalCountFor1 += viewerCount;

			int viewerCount2 = (int)(Math.random()*99999);
			if (viewerCount2 % 2 == 0) {
				viewerCount2 = -1 * viewerCount2;
			}
			assertTrue(dataStore.updateHLSViewerCount(key2, viewerCount2));
			totalCountFor2 += viewerCount2;

			assertEquals(totalCountFor1, dataStore.get(key).getHlsViewerCount());
			assertEquals(totalCountFor2, dataStore.get(key2).getHlsViewerCount());
			
			// If broadcast finished
			
			
		}
	}

	public void testWebRTCViewerCount(DataStore dataStore) {
		//create a stream
		Broadcast broadcast = new Broadcast();
		broadcast.setStatus(AntMediaApplicationAdapter.BROADCAST_STATUS_BROADCASTING);
		broadcast.setName("test");
		String key = dataStore.save(broadcast);

		Broadcast broadcast2 = new Broadcast();
		broadcast2.setStatus(AntMediaApplicationAdapter.BROADCAST_STATUS_BROADCASTING);
		broadcast2.setName("test2");
		String key2 = dataStore.save(broadcast2);

		int totalViewerCountFor1 = 0;
		int totalViewerCountFor2 = 0;
		for (int i = 0; i < 150; i++) {

			boolean increment = false; 
			int randomValue = (int)(Math.random()*99999);
			if (randomValue % 2 == 0) {
				increment = true;
				totalViewerCountFor1++;
			}
			else {
				totalViewerCountFor1--;
			}
			
			if(dataStore.get(key).getWebRTCViewerCount()>0 || (dataStore.get(key).getWebRTCViewerCount()==0 && increment)) {
				assertTrue(dataStore.updateWebRTCViewerCount(key, increment));
			}
			else {
				assertFalse(dataStore.updateWebRTCViewerCount(key, increment));
				totalViewerCountFor1 = 0;
			}

			increment = false; 
			randomValue = (int)(Math.random()*99999);
			if (randomValue % 2 == 0) {
				increment = true;
				totalViewerCountFor2++;
			}
			else {
				totalViewerCountFor2--;
			}

			if(dataStore.get(key2).getWebRTCViewerCount()>0 || (dataStore.get(key2).getWebRTCViewerCount()==0 && increment)) {
				assertTrue(dataStore.updateWebRTCViewerCount(key2, increment));
			}
			else {
				assertFalse(dataStore.updateWebRTCViewerCount(key2, increment));
				totalViewerCountFor2 = 0;
			}

			assertEquals(totalViewerCountFor1, dataStore.get(key).getWebRTCViewerCount());
			assertEquals(totalViewerCountFor2, dataStore.get(key2).getWebRTCViewerCount());
		}
	}

	public void testRTMPViewerCount(DataStore dataStore) {
		//create a stream
		Broadcast broadcast = new Broadcast();
		broadcast.setStatus(AntMediaApplicationAdapter.BROADCAST_STATUS_BROADCASTING);
		broadcast.setName("test");
		String key = dataStore.save(broadcast);

		Broadcast broadcast2 = new Broadcast();
		broadcast2.setStatus(AntMediaApplicationAdapter.BROADCAST_STATUS_BROADCASTING);
		broadcast2.setName("test2");
		String key2 = dataStore.save(broadcast2);

		int totalViewerCountFor1 = 0;
		int totalViewerCountFor2 = 0;
		for (int i = 0; i < 150; i++) {

			boolean increment = false; 
			int randomValue = (int)(Math.random()*99999);
			if (randomValue % 2 == 0) {
				increment = true;
				totalViewerCountFor1++;
			}
			else {
				totalViewerCountFor1--;
			}
			
			if(dataStore.get(key).getRtmpViewerCount()>0 || (dataStore.get(key).getRtmpViewerCount()==0 && increment)) {
				assertTrue(dataStore.updateRtmpViewerCount(key, increment));
			}
			else {
				assertFalse(dataStore.updateRtmpViewerCount(key, increment));
				totalViewerCountFor1 = 0;
			}
			
			increment = false; 
			randomValue = (int)(Math.random()*99999);
			if (randomValue % 2 == 0) {
				increment = true;
				totalViewerCountFor2++;
			}
			else {
				totalViewerCountFor2--;
			}
			
			if(dataStore.get(key2).getRtmpViewerCount()>0 || (dataStore.get(key2).getRtmpViewerCount()==0 && increment)) {
				assertTrue(dataStore.updateRtmpViewerCount(key2, increment));
			}
			else {
				assertFalse(dataStore.updateRtmpViewerCount(key2, increment));
				totalViewerCountFor2 = 0;
			}
			
			assertEquals(totalViewerCountFor1, dataStore.get(key).getRtmpViewerCount());
			assertEquals(totalViewerCountFor2, dataStore.get(key2).getRtmpViewerCount());
		}
	}

	public void testGetPagination(DataStore dataStore) {

		List<Broadcast> broadcastList2 = dataStore.getBroadcastList(0, 50, null, null, null, null);
		for (Iterator iterator = broadcastList2.iterator(); iterator.hasNext();) {
			Broadcast broadcast = (Broadcast) iterator.next();
			dataStore.delete(broadcast.getStreamId());

		}

		for (int i = 0; i < 36; i++) {
			Broadcast broadcast = new Broadcast(null, null);
			broadcast.setName(i + "");
			String key = dataStore.save(broadcast);
			assertNotNull(key);
			assertNotNull(broadcast.getStreamId());

			assertEquals(dataStore.get(key).getName(), i + "");
		}

		List<Broadcast> broadcastList = dataStore.getBroadcastList(0, 10, null, null, null, null);
		assertNotNull(broadcastList);
		assertEquals(10, broadcastList.size());
		for (int i = 0; i < broadcastList.size(); i++) {

			assertTrue(0 <= Integer.valueOf(broadcastList.get(i).getName()));

			assertTrue(36 > Integer.valueOf(broadcastList.get(i).getName()));
		}

		broadcastList = dataStore.getBroadcastList(10, 10, null, null, null, null);
		assertNotNull(broadcastList);
		assertEquals(10, broadcastList.size());
		for (int i = 0; i < broadcastList.size(); i++) {
			// int count = 10 + i;
			// assertEquals(count +"", broadcastList.get(i).getName());
			assertTrue(0 <= Integer.valueOf(broadcastList.get(i).getName()));

			assertTrue(36 > Integer.valueOf(broadcastList.get(i).getName()));
		}

		broadcastList = dataStore.getBroadcastList(20, 10, null, null, null, null);
		assertNotNull(broadcastList);
		assertEquals(10, broadcastList.size());
		for (int i = 0; i < broadcastList.size(); i++) {
			/*
			 * int count = 20 + i; assertEquals(count +"",
			 * broadcastList.get(i).getName());
			 */

			assertTrue(0 <= Integer.valueOf(broadcastList.get(i).getName()));

			assertTrue(36 > Integer.valueOf(broadcastList.get(i).getName()));
		}

		broadcastList = dataStore.getBroadcastList(30, 10, null, null, null, null);
		assertNotNull(broadcastList);
		assertEquals(6, broadcastList.size());
		for (int i = 0; i < broadcastList.size(); i++) {
			/*
			 * int count = 30 + i; assertEquals(count +"",
			 * broadcastList.get(i).getName());
			 */

			assertTrue(0 <= Integer.valueOf(broadcastList.get(i).getName()));

			assertTrue(36 > Integer.valueOf(broadcastList.get(i).getName()));
		}
	}

	public void testBroadcastListSearch(DataStore dataStore){

		Broadcast broadcast1 = new Broadcast(AntMediaApplicationAdapter.BROADCAST_STATUS_BROADCASTING, "bbbStream");
		broadcast1.setDate(1000);
		broadcast1.setType(AntMediaApplicationAdapter.LIVE_STREAM);
		Broadcast broadcast2 = new Broadcast(AntMediaApplicationAdapter.BROADCAST_STATUS_FINISHED, "aaaStream");
		broadcast2.setDate(100000);
		broadcast2.setType(AntMediaApplicationAdapter.IP_CAMERA); // Ip Camera
		Broadcast broadcast3 = new Broadcast(AntMediaApplicationAdapter.BROADCAST_STATUS_PREPARING, "cccStream");
		broadcast3.setDate(100000000);
		broadcast3.setType(AntMediaApplicationAdapter.STREAM_SOURCE); //Stream Source

		dataStore.save(broadcast1);
		dataStore.save(broadcast2);
		dataStore.save(broadcast3);

		List<Broadcast> broadcastList = dataStore.getBroadcastList(0, 50, null, null, null, broadcast2.getStreamId());
		assertEquals(broadcastList.get(0).getStreamId(), broadcast2.getStreamId());
		assertEquals(broadcastList.get(0).getName(), broadcast2.getName());

		broadcastList = dataStore.getBroadcastList(0, 50, null, null, null, "tream");
		assertEquals(3, broadcastList.size());

		broadcastList = dataStore.getBroadcastList(0, 50, null, null, null, "bstr");
		assertEquals(1, broadcastList.size());
		assertEquals(broadcastList.get(0).getStreamId(), broadcast1.getStreamId());
		assertEquals(broadcastList.get(0).getName(), broadcast1.getName());

		broadcastList = dataStore.getBroadcastList(0, 50, null, null, null, "antme");
		assertEquals(0, broadcastList.size());

	}
	
	public void testBroadcastListSorting(DataStore dataStore) {
		
		List<Broadcast> broadcastList2 = dataStore.getBroadcastList(0, 50, null, null, null, null);
		for (Iterator iterator = broadcastList2.iterator(); iterator.hasNext();) {
			Broadcast broadcast = (Broadcast) iterator.next();
			dataStore.delete(broadcast.getStreamId());
		}

		Broadcast broadcast1 = new Broadcast(AntMediaApplicationAdapter.BROADCAST_STATUS_BROADCASTING, "bbbStream");
		broadcast1.setDate(1000);
		broadcast1.setType(AntMediaApplicationAdapter.LIVE_STREAM);
		Broadcast broadcast2 = new Broadcast(AntMediaApplicationAdapter.BROADCAST_STATUS_FINISHED, "aaaStream");
		broadcast2.setDate(100000);
		broadcast2.setType(AntMediaApplicationAdapter.IP_CAMERA); // Ip Camera
		Broadcast broadcast3 = new Broadcast(AntMediaApplicationAdapter.BROADCAST_STATUS_PREPARING, "cccStream");
		broadcast3.setDate(100000000); 
		broadcast3.setType(AntMediaApplicationAdapter.STREAM_SOURCE); //Stream Source
		
		dataStore.save(broadcast1);
		dataStore.save(broadcast2);
		dataStore.save(broadcast3);
		
		List<Broadcast> broadcastList = dataStore.getBroadcastList(0, 50, null, null, null, null);
		assertEquals(3, broadcastList.size());
		
		broadcastList = dataStore.getBroadcastList(0, 50, "", "", "", "");
		assertEquals(3, broadcastList.size());
		
		broadcastList = dataStore.getBroadcastList(0, 50, null, "name", "asc", null);
		assertEquals(3, broadcastList.size());
		assertEquals(broadcastList.get(0).getStreamId(), broadcast2.getStreamId());
		assertEquals(broadcastList.get(1).getStreamId(), broadcast1.getStreamId());
		assertEquals(broadcastList.get(2).getStreamId(), broadcast3.getStreamId());
		
		
		broadcastList = dataStore.getBroadcastList(0, 50, null, "name", "desc", null);
		assertEquals(3, broadcastList.size());
		assertEquals(broadcastList.get(0).getStreamId(), broadcast3.getStreamId());
		assertEquals(broadcastList.get(1).getStreamId(), broadcast1.getStreamId());
		assertEquals(broadcastList.get(2).getStreamId(), broadcast2.getStreamId());
		
		
		broadcastList = dataStore.getBroadcastList(0, 50, null, "date", "asc" , null);
		assertEquals(3, broadcastList.size());
		assertEquals(broadcastList.get(0).getStreamId(), broadcast1.getStreamId());
		assertEquals(broadcastList.get(1).getStreamId(), broadcast2.getStreamId());
		assertEquals(broadcastList.get(2).getStreamId(), broadcast3.getStreamId());
		
		broadcastList = dataStore.getBroadcastList(0, 50, null, "date", "desc", null);
		assertEquals(3, broadcastList.size());
		assertEquals(broadcastList.get(0).getStreamId(), broadcast3.getStreamId());
		assertEquals(broadcastList.get(1).getStreamId(), broadcast2.getStreamId());
		assertEquals(broadcastList.get(2).getStreamId(), broadcast1.getStreamId());
		
		
		broadcastList = dataStore.getBroadcastList(0, 50, null, "status", "asc", null);
		assertEquals(3, broadcastList.size());
		assertEquals(broadcastList.get(0).getStreamId(), broadcast1.getStreamId());
		assertEquals(broadcastList.get(1).getStreamId(), broadcast2.getStreamId());
		assertEquals(broadcastList.get(2).getStreamId(), broadcast3.getStreamId());
		
		broadcastList = dataStore.getBroadcastList(0, 50, null, "status", "desc", null);
		assertEquals(3, broadcastList.size());
		assertEquals(broadcastList.get(0).getStreamId(), broadcast3.getStreamId());
		assertEquals(broadcastList.get(1).getStreamId(), broadcast2.getStreamId());
		assertEquals(broadcastList.get(2).getStreamId(), broadcast1.getStreamId());
		
		
		broadcastList = dataStore.getBroadcastList(0, 2, null, "status", "desc", null);
		assertEquals(2, broadcastList.size());
		assertEquals(broadcastList.get(0).getStreamId(), broadcast3.getStreamId());
		assertEquals(broadcastList.get(1).getStreamId(), broadcast2.getStreamId());
		
		broadcastList = dataStore.getBroadcastList(2, 3, null, "status", "desc" ,null);
		assertEquals(1, broadcastList.size());
		assertEquals(broadcastList.get(0).getStreamId(), broadcast1.getStreamId());
		
		
		broadcastList = dataStore.getBroadcastList(-10, 100, AntMediaApplicationAdapter.IP_CAMERA, "status", "desc", null);
		assertEquals(1, broadcastList.size());
		assertEquals(broadcastList.get(0).getStreamId(), broadcast2.getStreamId());
		
		dataStore.delete(broadcast1.getStreamId());
		dataStore.delete(broadcast2.getStreamId());
		dataStore.delete(broadcast3.getStreamId());
		
		broadcastList = dataStore.getBroadcastList(0, 50, null, null, null, null);
		assertEquals(0, broadcastList.size());
	}

	public void testRemoveEndpoint(DataStore dataStore) {
		Broadcast broadcast = new Broadcast(null, null);
		String name = "name 1";
		String description = "description 2";
		broadcast.setName(name);
		broadcast.setDescription(description);
		String key = dataStore.save(broadcast);

		assertNotNull(key);
		assertNotNull(broadcast.getStreamId());

		Broadcast broadcast2 = dataStore.get(key);

		assertEquals(name, broadcast2.getName());
		assertEquals(description, broadcast2.getDescription());

		String rtmpUrl = "rtmp:((ksklasjflakjflaskjflsadfkjsal";
		Endpoint endPoint = new Endpoint("broacdast id", "stream id", null, broadcast2.getName(), rtmpUrl, "generic", null);

		boolean result = dataStore.addEndpoint(broadcast2.getStreamId().toString(), endPoint);
		assertTrue(result);

		rtmpUrl = "rtmp:(sdfsfsf(ksklasjflakjflaskjflsadfkjsal";
		String endpointStreamId = "stream id 2";
		Endpoint endPoint2 = new Endpoint("broacdast id 2", endpointStreamId, broadcast2.getName(), rtmpUrl,
				"facebook", null, null);

		result = dataStore.addEndpoint(broadcast2.getStreamId().toString(), endPoint2);
		assertTrue(result);

		broadcast2 = dataStore.get(key);
		assertNotNull(broadcast2.getEndPointList());
		assertEquals(2, broadcast2.getEndPointList().size());

		// remove end point
		result = dataStore.removeEndpoint(broadcast2.getStreamId(), endPoint, true);
		assertTrue(result);
		broadcast2 = dataStore.get(key);
		assertNotNull(broadcast2.getEndPointList());
		// its size should be 1
		assertEquals(1, broadcast2.getEndPointList().size());

		// endpoint2 should be in the list, check stream id
		assertEquals(broadcast2.getEndPointList().get(0).getStreamId(), endpointStreamId);

		//
		Endpoint endPoint3Clone = new Endpoint(endPoint2.getBroadcastId(), endPoint2.getStreamId(), endPoint2.getName(),
				endPoint2.getRtmpUrl(), endPoint2.getType(), null, null);

		// remove end point2
		result = dataStore.removeEndpoint(broadcast2.getStreamId(), endPoint3Clone, true);
		assertTrue(result);
		broadcast2 = dataStore.get(key);
		assertTrue(broadcast2.getEndPointList() == null || broadcast2.getEndPointList().size() == 0);

		// add new enpoints
		rtmpUrl = "rtmp:(sdfsfsf(ksklasjflakjflaskjflsadfkjsal";
		endpointStreamId = "stream id 2";
		endPoint = new Endpoint("broacdast id 2", endpointStreamId, broadcast2.getName(), rtmpUrl, "facebook", null, null);

		assertTrue(dataStore.addEndpoint(broadcast2.getStreamId(), endPoint));

		String rtmpUrl2 = "rtmp:(sdfsfskmkmkmkmf(ksklasjflakjflaskjflsadfkjsal";
		endpointStreamId = "stream id 2";
		endPoint2 = new Endpoint("broacdast id 2", endpointStreamId, broadcast2.getName(), rtmpUrl2, "facebook", null, null);

		assertTrue(dataStore.addEndpoint(broadcast2.getStreamId(), endPoint2));

		assertTrue(dataStore.removeAllEndpoints(broadcast2.getStreamId()));

		broadcast2 = dataStore.get(broadcast2.getStreamId());
		assertTrue(broadcast2.getEndPointList() == null || broadcast2.getEndPointList().size() == 0);

	}
	
	public void testRemoveEndpointWithServiceEndpoint(DataStore dataStore) {
		Broadcast broadcast = new Broadcast(null, null);
		String name = "name 1";
		String description = "description 2";
		broadcast.setName(name);
		broadcast.setDescription(description);
		String key = dataStore.save(broadcast);

		assertNotNull(key);
		assertNotNull(broadcast.getStreamId());

		Broadcast broadcast2 = dataStore.get(key);

		assertEquals(name, broadcast2.getName());
		assertEquals(description, broadcast2.getDescription());

		String rtmpUrl = "rtmp:((ksklasjflakjflaskjflsadfkjsal";
		Endpoint endPoint = new Endpoint("broacdast id", "stream id", null, broadcast2.getName(), rtmpUrl, "generic", null);

		boolean result = dataStore.addEndpoint(broadcast2.getStreamId().toString(), endPoint);
		assertTrue(result);

		rtmpUrl = "rtmp:(sdfsfsf(ksklasjflakjflaskjflsadfkjsal";
		String endpointStreamId = "stream id 2";
		Endpoint endPoint2 = new Endpoint("broacdast id 2", endpointStreamId, broadcast2.getName(), rtmpUrl,
				"facebook", "generic_2", null);

		result = dataStore.addEndpoint(broadcast2.getStreamId().toString(), endPoint2);
		assertTrue(result);

		broadcast2 = dataStore.get(key);
		assertNotNull(broadcast2.getEndPointList());
		assertEquals(2, broadcast2.getEndPointList().size());

		// remove end point
		result = dataStore.removeEndpoint(broadcast2.getStreamId(), endPoint, false);
		assertTrue(result);
		broadcast2 = dataStore.get(key);
		assertNotNull(broadcast2.getEndPointList());
		// its size should be 1
		assertEquals(1, broadcast2.getEndPointList().size());

		// endpoint2 should be in the list, check stream id
		assertEquals(broadcast2.getEndPointList().get(0).getStreamId(), endpointStreamId);

		//
		Endpoint endPoint3Clone = new Endpoint(endPoint2.getBroadcastId(), endPoint2.getStreamId(), endPoint2.getName(),
				endPoint2.getRtmpUrl(), endPoint2.getType(), "generic_2", null);

		// remove end point2
		result = dataStore.removeEndpoint(broadcast2.getStreamId(), endPoint3Clone, false);
		assertTrue(result);
		broadcast2 = dataStore.get(key);
		assertTrue(broadcast2.getEndPointList() == null || broadcast2.getEndPointList().size() == 0);

		// add new enpoints
		rtmpUrl = "rtmp:(sdfsfsf(ksklasjflakjflaskjflsadfkjsal";
		endpointStreamId = "stream id 2";
		endPoint = new Endpoint("broacdast id 2", endpointStreamId, broadcast2.getName(), rtmpUrl, "facebook", "generic_2", null);

		assertTrue(dataStore.addEndpoint(broadcast2.getStreamId(), endPoint));

		String rtmpUrl2 = "rtmp:(sdfsfskmkmkmkmf(ksklasjflakjflaskjflsadfkjsal";
		endpointStreamId = "stream id 2";
		endPoint2 = new Endpoint("broadcast id 2", endpointStreamId, broadcast2.getName(), rtmpUrl2, "facebook", "generic_3", null);

		assertTrue(dataStore.addEndpoint(broadcast2.getStreamId(), endPoint2));

		assertTrue(dataStore.removeAllEndpoints(broadcast2.getStreamId()));

		broadcast2 = dataStore.get(broadcast2.getStreamId());
		assertTrue(broadcast2.getEndPointList() == null || broadcast2.getEndPointList().size() == 0);

	}

	public void testSimpleOperations(DataStore dataStore) {
		try {

			Broadcast broadcast = new Broadcast(null, null);
			String key = dataStore.save(broadcast);
			

			assertNotNull(key);
			assertNotNull(broadcast.getStreamId());

			assertEquals(broadcast.getStreamId().toString(), key);
			assertNull(dataStore.get(broadcast.getStreamId()).getQuality());

			Broadcast broadcast2 = dataStore.get(key);
			assertEquals(broadcast.getStreamId(), broadcast2.getStreamId());
			assertTrue(broadcast2.isPublish());

			assertEquals(AntMediaApplicationAdapter.BROADCAST_STATUS_CREATED, broadcast.getStatus());
			assertEquals(0, broadcast.getStartTime());
			assertNull(broadcast.getOriginAdress());
			
			String name = "name 1";
			String description = "description 2";
			Broadcast tmp = new Broadcast();
			tmp.setName(name);
			tmp.setDescription(description);
			tmp.setStatus(AntMediaApplicationAdapter.BROADCAST_STATUS_BROADCASTING);
			long now = System.currentTimeMillis();
			tmp.setStartTime(now);
			tmp.setOriginAdress(ServerSettings.getLocalHostAddress());
			boolean result = dataStore.updateBroadcastFields(broadcast.getStreamId(), tmp);
			assertTrue(result);

			broadcast2 = dataStore.get(key);

			assertEquals(name, broadcast2.getName());
			assertEquals(description, broadcast2.getDescription());
			assertEquals(AntMediaApplicationAdapter.BROADCAST_STATUS_BROADCASTING, broadcast2.getStatus());
			assertEquals(now, broadcast2.getStartTime());
			assertEquals(ServerSettings.getLocalHostAddress(), tmp.getOriginAdress());

			result = dataStore.updateDuration(broadcast.getStreamId().toString(), 100000);
			assertTrue(result);

			broadcast2 = dataStore.get(key);

			assertEquals(name, broadcast2.getName());
			assertEquals(description, broadcast2.getDescription());
			assertEquals(100000, (long) broadcast2.getDuration());

			result = dataStore.updateStatus(broadcast.getStreamId().toString(),
					AntMediaApplicationAdapter.BROADCAST_STATUS_CREATED);
			assertTrue(result);

			broadcast2 = dataStore.get(key);

			assertEquals(name, broadcast2.getName());
			assertEquals(description, broadcast2.getDescription());
			assertEquals(100000, (long) broadcast2.getDuration());
			assertEquals(AntMediaApplicationAdapter.BROADCAST_STATUS_CREATED, broadcast2.getStatus());

			result = dataStore.updateStatus(broadcast.getStreamId().toString(),
					AntMediaApplicationAdapter.BROADCAST_STATUS_FINISHED);
			assertTrue(result);

			broadcast2 = dataStore.get(key);

			assertEquals(name, broadcast2.getName());
			assertEquals(description, broadcast2.getDescription());
			assertEquals(100000, (long) broadcast2.getDuration());
			assertEquals(AntMediaApplicationAdapter.BROADCAST_STATUS_FINISHED, broadcast2.getStatus());
			assertEquals(0, broadcast2.getWebRTCViewerCount());
			assertEquals(0, broadcast2.getHlsViewerCount());
			assertEquals(0, broadcast2.getRtmpViewerCount());

			assertEquals(null, broadcast2.getEndPointList());

			String rtmpUrl = "rtmp:((ksklasjflakjflaskjflsadfkjsal";
			Endpoint endPoint = new Endpoint("broacdast id", "stream id", broadcast2.getName(), rtmpUrl, "generic", null, null);

			result = dataStore.addEndpoint(broadcast2.getStreamId().toString(), endPoint);
			assertTrue(result);

			result = dataStore.addEndpoint(broadcast2.getStreamId().toString(), null);
			assertFalse(result);

			broadcast2 = dataStore.get(key);
			assertNotNull(broadcast2.getEndPointList());
			assertEquals(1, broadcast2.getEndPointList().size());
			assertEquals(broadcast2.getEndPointList().get(0).getName(), broadcast2.getName());
			assertEquals(broadcast2.getEndPointList().get(0).getRtmpUrl(), rtmpUrl);

			rtmpUrl = "rtmp:(sdfsfsf(ksklasjflakjflaskjflsadfkjsal";
			endPoint = new Endpoint("broacdast id 2", "stream id 2", broadcast2.getName(), rtmpUrl, "facebook", null, null);

			result = dataStore.addEndpoint(broadcast2.getStreamId().toString(), endPoint);
			assertTrue(result);

			broadcast2 = dataStore.get(key);
			assertNotNull(broadcast2.getEndPointList());
			assertEquals(2, broadcast2.getEndPointList().size());
			assertEquals(broadcast2.getEndPointList().get(1).getName(), broadcast2.getName());
			assertEquals(broadcast2.getEndPointList().get(1).getRtmpUrl(), rtmpUrl);

			Broadcast broadcast3 = new Broadcast("test3");
			broadcast3.setQuality("poor");
			assertNotNull(broadcast3.getQuality());
			dataStore.save(broadcast3);
			
			result = dataStore.updateSourceQualityParameters(broadcast3.getStreamId(), null, 0, 0);
			assertTrue(result);
			//it's poor because it's not updated because of null
			assertEquals("poor", dataStore.get(broadcast3.getStreamId()).getQuality());

			
			result = dataStore.updateSourceQualityParameters(broadcast3.getStreamId(), "good", 0, 0);
			assertTrue(result);
			assertEquals("good", dataStore.get(broadcast3.getStreamId()).getQuality());

			//set mp4 muxing to true
			result = dataStore.setMp4Muxing(key, MuxAdaptor.RECORDING_ENABLED_FOR_STREAM);

			//check that setting is saved
			assertTrue(result);

			//check that setting is saved correctly
			assertEquals(MuxAdaptor.RECORDING_ENABLED_FOR_STREAM, dataStore.get(key).getMp4Enabled());


			//check null case
			result = dataStore.setMp4Muxing(null, MuxAdaptor.RECORDING_DISABLED_FOR_STREAM);

			assertFalse(result);


			//set mp4 muxing to false
			result = dataStore.setMp4Muxing(key, MuxAdaptor.RECORDING_DISABLED_FOR_STREAM);

			//check that setting is saved
			assertTrue(result);

			//check that setting is saved correctly
			assertEquals(MuxAdaptor.RECORDING_DISABLED_FOR_STREAM, dataStore.get(key).getMp4Enabled());

			//set webm muxing to true
			result = dataStore.setWebMMuxing(key, MuxAdaptor.RECORDING_ENABLED_FOR_STREAM);

			//check that setting is saved
			assertTrue(result);

			//check that setting is saved correctly
			assertEquals(MuxAdaptor.RECORDING_ENABLED_FOR_STREAM, dataStore.get(key).getWebMEnabled());


			//check null case
			result = dataStore.setWebMMuxing(null, MuxAdaptor.RECORDING_DISABLED_FOR_STREAM);

			assertFalse(result);


			//set webm muxing to false
			result = dataStore.setWebMMuxing(key, MuxAdaptor.RECORDING_DISABLED_FOR_STREAM);

			//check that setting is saved
			assertTrue(result);

			//check that setting is saved correctly
			assertEquals(MuxAdaptor.RECORDING_DISABLED_FOR_STREAM, dataStore.get(key).getWebMEnabled());

			
			result = dataStore.delete(key);
			assertTrue(result);

			assertNull(dataStore.get(key));




		} catch (Exception e) {
			e.printStackTrace();
			fail(e.getMessage());
		}

	}


	private void testFilterSearchOperations(DataStore dataStore) {
		
		clear(dataStore);

		Broadcast cameraBroadcast = new Broadcast("test", "192.168.1.100", "admin", "admin", "rtspUrl", "ipCamera");
		Broadcast liveBroadcast = new Broadcast("live_test");
		liveBroadcast.setType("liveStream");

		assertNotNull(dataStore.save(cameraBroadcast));
		assertNotNull(dataStore.save(liveBroadcast));

		assertNotNull(cameraBroadcast.getType());
		assertNotNull(liveBroadcast.getStreamId());

		String type = dataStore.get(cameraBroadcast.getStreamId()).getType();
		String live_type = dataStore.get(liveBroadcast.getStreamId()).getType();

		assertEquals("ipCamera", type);
		assertEquals("liveStream", live_type);

		List<Broadcast> returnList = dataStore.getBroadcastList(0, 10, "ipCamera", null, null, null);

		assertEquals(1, returnList.size());

		VoD newVod =  new VoD("streamName", "1112233" + (int)(Math.random() * 1000), "path", "vod", 1517239908, 17933, 1190425, VoD.STREAM_VOD, "1112233" + (int)(Math.random() * 91000));
		VoD newVod2 = new VoD("davut", "111223" + (int)(Math.random() * 1000),  "path", "vod", 1517239808, 17933, 1190525, VoD.STREAM_VOD, "1112233" + (int)(Math.random() * 91000));
		VoD newVod3 = new VoD("oguz", "11122" + (int)(Math.random() * 1000),  "path", "vod", 1517239708, 17933, 1190625, VoD.STREAM_VOD, "1112233" + (int)(Math.random() * 91000));
		VoD newVod4 = new VoD("ahmet", "111" + (int)(Math.random() * 1000),  "path", "vod", 1517239608, 17933, 1190725, VoD.STREAM_VOD, "1112233" + (int)(Math.random() * 91000));
		VoD newVod5 = new VoD("mehmet", "11" + (int)(Math.random() * 1000), "path", "vod", 1517239508, 17933, 1190825, VoD.STREAM_VOD, "1112233" + (int)(Math.random() * 91000));

		String vodId = dataStore.addVod(newVod);
		assertNotNull(vodId);
		System.out.println("Vod id 1 " + vodId);

		vodId = dataStore.addVod(newVod2);
		assertNotNull(vodId);
		System.out.println("Vod id 2 " + vodId);

		vodId = dataStore.addVod(newVod3);
		assertNotNull(vodId);
		System.out.println("Vod id 3 " + vodId);

		vodId = dataStore.addVod(newVod4);
		assertNotNull(vodId);
		System.out.println("Vod id 4 " + vodId);

		vodId = dataStore.addVod(newVod5);
		assertNotNull(vodId);
		System.out.println("Vod id 5 " + vodId);


		long totalVodNumber = dataStore.getTotalVodNumber();
		assertEquals(5, totalVodNumber);

		assertTrue(dataStore.deleteVod(newVod.getVodId()));
		assertTrue(dataStore.deleteVod(newVod2.getVodId()));
		totalVodNumber = dataStore.getTotalVodNumber();
		assertEquals(3, totalVodNumber);
		assertTrue(dataStore.deleteVod(newVod3.getVodId()));
		assertTrue(dataStore.deleteVod(newVod4.getVodId()));
		assertTrue(dataStore.deleteVod(newVod5.getVodId()));

		totalVodNumber = dataStore.getTotalVodNumber();
		assertEquals(0, totalVodNumber);


	}


	public void testAddSocialEndpointCredentials(DataStore dataStore) 
	{
		// add social endpoint credential 

		assertNull(dataStore.addSocialEndpointCredentials(null));

		String name = "name" + (int)(Math.random()*10000000);
		String serviceName = "serviceName"  + (int)(Math.random()*10000000);
		String authTime = "authtime" + (int)(Math.random()*10000000);
		String expireTimeInSeconds = "expireTimeInSeconds" + (int)(Math.random()*10000000);
		String tokenType = "tokenType" + (int)(Math.random()*10000000);
		String accessToken = "accessToken" + (int)(Math.random()*10000000);
		String refreshToken = "refreshToken" + (int)(Math.random()*10000000);
		SocialEndpointCredentials credentials = new SocialEndpointCredentials(name, serviceName, authTime, expireTimeInSeconds, tokenType, accessToken, refreshToken);


		SocialEndpointCredentials addedCredential = dataStore.addSocialEndpointCredentials(credentials);

		assertNotNull(addedCredential);
		assertNotNull(addedCredential.getId());
		assertTrue(addedCredential.getId().length() >= 6);

		credentials.setServiceName(null);
		assertNull(dataStore.addSocialEndpointCredentials(credentials));
		//restore service name because it is used below to check values
		credentials.setServiceName(serviceName);

		// get id of the social endpoint
		SocialEndpointCredentials socialEndpointCredentials = dataStore.getSocialEndpointCredentials(addedCredential.getId());

		assertNotNull(socialEndpointCredentials);
		// check fields
		assertEquals(socialEndpointCredentials.getAccountName(), credentials.getAccountName());
		assertEquals(socialEndpointCredentials.getServiceName(), credentials.getServiceName());
		assertEquals(socialEndpointCredentials.getId(), addedCredential.getId());
		assertEquals(socialEndpointCredentials.getAccessToken(), credentials.getAccessToken());
		assertEquals(socialEndpointCredentials.getRefreshToken(), credentials.getRefreshToken());
		assertEquals(socialEndpointCredentials.getTokenType(), credentials.getTokenType());
		assertEquals(socialEndpointCredentials.getExpireTimeInSeconds(), credentials.getExpireTimeInSeconds());
		assertEquals(socialEndpointCredentials.getAuthTimeInMilliseconds(), credentials.getAuthTimeInMilliseconds());

		// add social endpoint 
		name = "name" + (int)(Math.random()*10000000);
		serviceName = "serviceName"  + (int)(Math.random()*10000000);
		authTime = "authtime" + (int)(Math.random()*10000000);
		expireTimeInSeconds = "expireTimeInSeconds" + (int)(Math.random()*10000000);
		tokenType = null;
		accessToken = "accessToken" + (int)(Math.random()*10000000);
		refreshToken = null;
		credentials = new SocialEndpointCredentials(name, serviceName, authTime, expireTimeInSeconds, tokenType, accessToken, refreshToken);

		addedCredential = dataStore.addSocialEndpointCredentials(credentials);

		assertNotNull(addedCredential);
		assertNotNull(addedCredential.getId());
		assertTrue(addedCredential.getId().length() >= 6);

		//get credentials
		socialEndpointCredentials = dataStore.getSocialEndpointCredentials(addedCredential.getId());

		// check fields
		assertEquals(socialEndpointCredentials.getAccountName(), credentials.getAccountName());
		assertEquals(socialEndpointCredentials.getServiceName(), credentials.getServiceName());
		assertEquals(socialEndpointCredentials.getId(), addedCredential.getId());
		assertEquals(socialEndpointCredentials.getAccessToken(), credentials.getAccessToken());
		assertEquals(socialEndpointCredentials.getRefreshToken(), credentials.getRefreshToken());
		assertEquals(socialEndpointCredentials.getTokenType(), credentials.getTokenType());
		assertEquals(socialEndpointCredentials.getExpireTimeInSeconds(), credentials.getExpireTimeInSeconds());
		assertEquals(socialEndpointCredentials.getAuthTimeInMilliseconds(), credentials.getAuthTimeInMilliseconds());

		// add other social endpoint
		name = "name" + (int)(Math.random()*10000000);
		serviceName = "serviceName"  + (int)(Math.random()*10000000);
		authTime = "authtime" + (int)(Math.random()*10000000);
		expireTimeInSeconds = "expireTimeInSeconds" + (int)(Math.random()*10000000);
		tokenType = "tokenType" + (int)(Math.random()*10000000);
		accessToken = "accessToken" + (int)(Math.random()*10000000);
		refreshToken = "refreshToken" + (int)(Math.random()*10000000);
		credentials = new SocialEndpointCredentials(name, serviceName, authTime, expireTimeInSeconds, tokenType, accessToken, refreshToken);

		addedCredential = dataStore.addSocialEndpointCredentials(credentials);

		assertNotNull(addedCredential);
		assertNotNull(addedCredential.getId());
		assertTrue(addedCredential.getId().length() >= 6);

		//it should not accept credential having id because there is already one in the db
		assertNotNull(dataStore.addSocialEndpointCredentials(credentials));

		//get credentials
		socialEndpointCredentials = dataStore.getSocialEndpointCredentials(addedCredential.getId());

		// check fields
		assertEquals(socialEndpointCredentials.getAccountName(), credentials.getAccountName());
		assertEquals(socialEndpointCredentials.getServiceName(), credentials.getServiceName());
		assertEquals(socialEndpointCredentials.getId(), addedCredential.getId());
		assertEquals(socialEndpointCredentials.getAccessToken(), credentials.getAccessToken());
		assertEquals(socialEndpointCredentials.getRefreshToken(), credentials.getRefreshToken());
		assertEquals(socialEndpointCredentials.getTokenType(), credentials.getTokenType());
		assertEquals(socialEndpointCredentials.getExpireTimeInSeconds(), credentials.getExpireTimeInSeconds());
		assertEquals(socialEndpointCredentials.getAuthTimeInMilliseconds(), credentials.getAuthTimeInMilliseconds());

		//it should not save
		credentials = new SocialEndpointCredentials(name, serviceName, authTime, expireTimeInSeconds, tokenType, accessToken, refreshToken);
		credentials.setId("not_id_in_db");
		assertNull(dataStore.addSocialEndpointCredentials(credentials));


		// get list of the social endpoint
		List<SocialEndpointCredentials> socialEndpoints = dataStore.getSocialEndpoints(0, 10);

		// check the count
		assertEquals(3, socialEndpoints.size());

		// remove social endpoint
		assertTrue(dataStore.removeSocialEndpointCredentials(socialEndpoints.get(0).getId()));

		//remove same social endpoint
		assertFalse(dataStore.removeSocialEndpointCredentials(socialEndpoints.get(0).getId()));

		assertFalse(dataStore.removeSocialEndpointCredentials("any_id_not_exist"));

		// get list of the social endpoint
		socialEndpoints = dataStore.getSocialEndpoints(0, 10);

		// check that the count
		assertEquals(2, socialEndpoints.size());

		// remove social endpoint
		assertTrue(dataStore.removeSocialEndpointCredentials(socialEndpoints.get(0).getId()));
		// get list of the social endpoint
		socialEndpoints = dataStore.getSocialEndpoints(0, 10);
		// check that the count
		assertEquals(1, socialEndpoints.size());

		// remove social endpoint
		assertTrue(dataStore.removeSocialEndpointCredentials(socialEndpoints.get(0).getId()));
		// get list of the social endpoint
		socialEndpoints = dataStore.getSocialEndpoints(0, 10);
		// check that the count
		assertEquals(0, socialEndpoints.size());
	}


	public void testSaveDetection(DataStore dataStore){
		String item1 = "item1";
		long detectionTime = 434234L;
		float probability1 = 0.1f;
		
		double minX = 5.5;
		double minY = 4.4;
		double maxX = 3.3;
		double maxY = 2.2;

		List<TensorFlowObject> detectedObjects = new ArrayList<>();
		TensorFlowObject tfObject = new TensorFlowObject(item1, probability1, "imageId");
		tfObject.setMinX(minX);
		tfObject.setMinY(minY);
		tfObject.setMaxX(maxX);
		tfObject.setMaxY(maxY);

		detectedObjects.add(tfObject);
		dataStore.saveDetection("id", detectionTime, detectedObjects);

		List<TensorFlowObject> list = dataStore.getDetectionList("id", 0, 10);
		assertEquals(1,list.size());
		assertEquals(item1, list.get(0).objectName);
		assertEquals(probability1, list.get(0).probability,0.1F);
		assertEquals(detectionTime, list.get(0).detectionTime);	
		
		assertEquals(minX, list.get(0).getMinX(), 0.0001);	
		assertEquals(minY, list.get(0).getMinY(), 0.0001);	
		assertEquals(maxX, list.get(0).getMaxX(), 0.0001);	
		assertEquals(maxY, list.get(0).getMaxY(), 0.0001);	
	}

	public void testTokenOperations(DataStore store) {

		//create token
		Token testToken = new Token();
		
		//define a valid expire date
		long expireDate = Instant.now().getEpochSecond() + 1000;

		Random r = new Random();
		String streamId = "streamId" + r.nextInt();
		testToken.setStreamId(streamId);
		testToken.setExpireDate(expireDate);
		testToken.setType(Token.PLAY_TOKEN);
		testToken.setTokenId("tokenID");

		store.saveToken(testToken);

		assertNotNull(testToken.getTokenId());

		//get tokens of stream
		List <Token> tokens = store.listAllTokens(testToken.getStreamId(), 0, 10);

		assertEquals(1, tokens.size());

		//revoke tokens
		store.revokeTokens(testToken.getStreamId());

		//get tokens of stream
		tokens = store.listAllTokens(testToken.getStreamId(), 0, 10);

		//it should be zero because all tokens are revoked
		assertEquals(0, tokens.size());

		//create token again
		testToken = new Token();

		testToken.setStreamId(streamId);
		testToken.setExpireDate(expireDate);
		testToken.setType(Token.PLAY_TOKEN);
		String tokenId = "tokenId" + (int)(Math.random()*99999);
		testToken.setTokenId(tokenId);
		testToken.setRoomId("testRoom");

		store.saveToken(testToken);
		
		//get this token
		Token retrievedToken = store.getToken(testToken.getTokenId());
		
		assertNotNull(retrievedToken);
		assertEquals("testRoom", retrievedToken.getRoomId());
		
		
		//delete this token
		assertTrue(store.deleteToken(testToken.getTokenId()));
		
		tokens = store.listAllTokens(testToken.getStreamId(),0 , 10);
		
		//it should be zero because all tokens are revoked
		assertEquals(0, tokens.size());
		
		
		
		//create token again
		testToken = new Token();

		testToken.setStreamId(streamId);
		testToken.setExpireDate(expireDate);
		testToken.setType(Token.PLAY_TOKEN);
		testToken.setTokenId("tokenID" + r.nextInt());


		store.saveToken(testToken);
		
		//validate token
		Token validatedToken = store.validateToken(testToken);

		//token should be validated and returned
		assertNotNull(validatedToken);

		//this should be false, because validated token is deleted after consumed
		Token expiredToken = store.validateToken(testToken);

		assertNull(expiredToken);

		
		//create token again, this time create a room token
		testToken = new Token();

		testToken.setStreamId(streamId);
		testToken.setExpireDate(expireDate);
		testToken.setType(Token.PLAY_TOKEN);
		testToken.setTokenId("tokenID" + r.nextInt());
		testToken.setRoomId("testRoom");

		store.saveToken(testToken);
		
		//validate token
		validatedToken = store.validateToken(testToken);

		//token should be validated and returned
		assertNotNull(validatedToken);

		//this is again not null, because validated token is not deleted because it is a room token
		expiredToken = store.validateToken(testToken);

		assertNotNull(expiredToken);
		
		//change stream id of token
		
		testToken.setStreamId("changed");
		
		//validate token
		validatedToken = store.validateToken(testToken);

		//token should be validated and returned
		assertNotNull(validatedToken);
				
	}
	
	public void testTimeBasedSubscriberOperations(DataStore store) {
		// clean db in the begining of the test
		String streamId = "stream1";
		store.revokeSubscribers(streamId);
		// null checks
		assertFalse(store.addSubscriber("stream1", null));
		
		assertFalse(store.isSubscriberConnected("stream1", null));
		assertNull(store.getSubscriber("stream1", null));
		assertFalse(store.addSubscriberConnectionEvent("stream1", null, null));
		
		
		// create a subscriber play
		Subscriber subscriberPlay = new Subscriber();
		subscriberPlay.setStreamId(streamId);
		subscriberPlay.setSubscriberId("subscriber1");
		subscriberPlay.setB32Secret("6qsp6qhndryqs56zjmvs37i6gqtjsdvc");
		subscriberPlay.setType(Subscriber.PLAY_TYPE);
		assertTrue(store.addSubscriber(subscriberPlay.getStreamId(), subscriberPlay));
		
		// create a subscriber publish
		Subscriber subscriberPub = new Subscriber();
		subscriberPub.setStreamId(streamId);
		subscriberPub.setSubscriberId("subscriber2");
		subscriberPub.setB32Secret("6qsp6qhndryqs56zjmvs37i6gqtjsdvc");
		subscriberPub.setType(Subscriber.PUBLISH_TYPE);
		assertTrue(store.addSubscriber(subscriberPub.getStreamId(), subscriberPub));
		
		//get subscribers of stream
		List <Subscriber> subscribers = store.listAllSubscribers(streamId, 0, 10);
		assertEquals(2, subscribers.size());
		List <SubscriberStats> subscriberStats = store.listAllSubscriberStats(streamId, 0, 10);
		assertEquals(2, subscriberStats.size());
		
		//revoke subscribers
		store.revokeSubscribers(subscriberPlay.getStreamId());

		//get subscribers of stream
		subscribers = store.listAllSubscribers(streamId, 0, 10);
		subscriberStats = store.listAllSubscriberStats(streamId, 0, 10);
		
		
		//it should be zero because all subscribers are revoked
		assertEquals(0, subscribers.size());
		assertEquals(0, subscriberStats.size());
		
		//create subscriber again
		assertTrue(store.addSubscriber(subscriberPub.getStreamId(), subscriberPub));

		//get this subscriber
		Subscriber written = store.getSubscriber(subscriberPub.getStreamId(), subscriberPub.getSubscriberId());
		
		assertNotNull(written);
		assertEquals(subscriberPub.getSubscriberId(), written.getSubscriberId());
		assertEquals(subscriberPub.getType(), written.getType());
		
		//delete this subscriber
		assertTrue(store.deleteSubscriber(streamId, written.getSubscriberId()));
		
		subscribers = store.listAllSubscribers(streamId, 0, 10);
		subscriberStats = store.listAllSubscriberStats(streamId, 0, 10);
		
		//it should be zero because subscriber is deleted
		assertEquals(0, subscribers.size());
		assertEquals(0, subscriberStats.size());
		
		//create subscriber again
		assertTrue(store.addSubscriber(subscriberPlay.getStreamId(), subscriberPlay));

		ConnectionEvent connected = new ConnectionEvent();
		connected.setEventType(ConnectionEvent.CONNECTED_EVENT);
		long eventTime = 20;
		connected.setTimestamp(eventTime);
		
		ConnectionEvent disconnected = new ConnectionEvent();
		disconnected.setEventType(ConnectionEvent.DISCONNECTED_EVENT);
		eventTime = 21;
		disconnected.setTimestamp(eventTime);		
		
		// add connected event
		store.addSubscriberConnectionEvent(subscriberPlay.getStreamId(), subscriberPlay.getSubscriberId(), connected);
		// isConnected should be true
		assertTrue(store.isSubscriberConnected(subscriberPlay.getStreamId(), subscriberPlay.getSubscriberId()));
		
		// add disconnected event
		store.addSubscriberConnectionEvent(subscriberPlay.getStreamId(), subscriberPlay.getSubscriberId(), disconnected);
		written = store.getSubscriber(subscriberPlay.getStreamId(), subscriberPlay.getSubscriberId());
		
		// isConnected should return false
		assertFalse(store.isSubscriberConnected(subscriberPlay.getStreamId(), subscriberPlay.getSubscriberId()));
		assertFalse(written.isConnected());
		
		// there should be two events with correct order
		List<ConnectionEvent> events = written.getStats().getConnectionEvents();
		assertEquals(2, events.size());  
		
		assertEquals(ConnectionEvent.CONNECTED_EVENT, events.get(0).getEventType());
		assertEquals(ConnectionEvent.DISCONNECTED_EVENT, events.get(1).getEventType());
		
		// add connected event
		store.addSubscriberConnectionEvent(subscriberPlay.getStreamId(), subscriberPlay.getSubscriberId(), connected);
		// isConnected should be true again
		assertTrue(store.isSubscriberConnected(subscriberPlay.getStreamId(), subscriberPlay.getSubscriberId()));
		
		// reset connection status
		store.resetSubscribersConnectedStatus();
		// connection status should false again
		assertFalse(store.isSubscriberConnected(subscriberPlay.getStreamId(), subscriberPlay.getSubscriberId()));
		
		store.revokeSubscribers(streamId);
	}
	
	@Test
	public void testDontWriteStatsToDB () {
		DataStore ds = createDB("memorydb", false);
		assertTrue(ds instanceof InMemoryDataStore);	
		testDontWriteStatsToDB(ds);

		ds = createDB("mapdb", false);
		assertTrue(ds instanceof MapDBStore);	
		testDontWriteStatsToDB(ds);

		ds = createDB("mongodb", false);
		assertTrue(ds instanceof MongoStore);	
		testDontWriteStatsToDB(ds);


	}

	public void testDontWriteStatsToDB (DataStore dataStore) {
		testDontUpdateRtmpViewerStats(dataStore);
		testDontUpdateHLSViewerStats(dataStore);
		testDontUpdateWebRTCViewerStats(dataStore);
		testDontUpdateSourceQualityParameters(dataStore);
	}

	public void testDontUpdateRtmpViewerStats(DataStore dataStore) {
		Broadcast broadcast = new Broadcast();
		broadcast.setName("test");
		String key = dataStore.save(broadcast);

		assertFalse(dataStore.updateRtmpViewerCount(key, true));
		assertEquals(0, dataStore.get(key).getRtmpViewerCount());
	}

	public void testDontUpdateHLSViewerStats(DataStore dataStore) {
		Broadcast broadcast = new Broadcast();
		broadcast.setName("test");
		String key = dataStore.save(broadcast);

		assertFalse(dataStore.updateHLSViewerCount(key, 1));
		assertEquals(0, dataStore.get(key).getHlsViewerCount());
	}

	public void testDontUpdateWebRTCViewerStats(DataStore dataStore) {
		Broadcast broadcast = new Broadcast();
		broadcast.setName("test");
		String key = dataStore.save(broadcast);

		assertFalse(dataStore.updateWebRTCViewerCount(key, true));
		assertEquals(0, dataStore.get(key).getWebRTCViewerCount());
	}

	public void testDontUpdateSourceQualityParameters(DataStore dataStore) {
		Broadcast broadcast = new Broadcast();
		broadcast.setName("test");
		broadcast.setQuality("poor");
		String key = dataStore.save(broadcast);
		assertFalse(dataStore.updateSourceQualityParameters(key, "good", 0, 0));
		assertEquals("poor", dataStore.get(key).getQuality());
	}

	private DataStore createDB(String type, boolean writeStats) {
		DataStoreFactory dsf = new DataStoreFactory();
		dsf.setWriteStatsToDatastore(writeStats);
		dsf.setDbType(type);
		dsf.setDbName("testdb");
		dsf.setDbHost("localhost");
		dsf.init();
		return dsf.getDataStore();
	}

	public void testClearAtStart(DataStore dataStore) {
		
		if (dataStore instanceof MongoStore) {
			deleteBroadcast((MongoStore) dataStore);
			assertEquals(0, dataStore.getBroadcastCount());
		}
		else  {
			long broadcastCount = dataStore.getBroadcastCount();
			System.out.println("broadcast count: " + broadcastCount);
			int j = 0;
			List<Broadcast> broadcastList;
			while ((broadcastList = dataStore.getBroadcastList(0, 50, null, null, null, null)) != null)
			{
				if (broadcastList.size() == 0) {
					break;
				}
				for (Broadcast broadcast : broadcastList) {
					assertTrue(dataStore.delete(broadcast.getStreamId()));
					
				}
			}
			
		}
		
		assertEquals(0, dataStore.getBroadcastCount());
		Broadcast broadcast = new Broadcast();
		broadcast.setName("test1");
		broadcast.setZombi(true);
		dataStore.save(broadcast);

		Broadcast broadcast2 = new Broadcast();
		broadcast2.setName("test2");
		broadcast2.setZombi(true);
		dataStore.save(broadcast2);
		
		Broadcast broadcast3 = new Broadcast();
		broadcast3.setStatus(AntMediaApplicationAdapter.BROADCAST_STATUS_BROADCASTING);	
		broadcast3.setWebRTCViewerCount(104);
		broadcast3.setHlsViewerCount(305);
		broadcast3.setRtmpViewerCount(506);
		dataStore.save(broadcast3);
		
		Broadcast broadcast4 = new Broadcast();
		broadcast4.setStatus(AntMediaApplicationAdapter.BROADCAST_STATUS_PREPARING);
		broadcast4.setWebRTCViewerCount(10);
		broadcast4.setHlsViewerCount(30);
		broadcast4.setRtmpViewerCount(50);
		dataStore.save(broadcast4);
		
		assertEquals(4, dataStore.getBroadcastCount());

		dataStore.resetBroadcasts(ServerSettings.getLocalHostAddress());

		assertEquals(2, dataStore.getBroadcastCount());
		List<Broadcast> broadcastList = dataStore.getBroadcastList(0, 10, null, null, null, null);
		for (Broadcast tmp : broadcastList) {
			assertEquals(AntMediaApplicationAdapter.BROADCAST_STATUS_FINISHED, tmp.getStatus());
			assertEquals(0, tmp.getWebRTCViewerCount());
			assertEquals(0, tmp.getHlsViewerCount());
			assertEquals(0, tmp.getRtmpViewerCount());
		}
		
	}

	public void testClearAtStartCluster(DataStore dataStore) {
		
		
		deleteBroadcast((MongoStore) dataStore);
		
		Broadcast broadcast = new Broadcast();
		broadcast.setOriginAdress(ServerSettings.getLocalHostAddress());
		broadcast.setName("test1");
		try {
			broadcast.setStreamId("test1");
		} catch (Exception e) {
			e.printStackTrace();
		}
		broadcast.setZombi(true);
		dataStore.save(broadcast);

		StreamInfo si = new StreamInfo();
		si.setHost(ServerSettings.getLocalHostAddress());
		si.setStreamId(broadcast.getStreamId());

		dataStore.saveStreamInfo(si);

		StreamInfo si2 = new StreamInfo();
		si2.setHost(ServerSettings.getLocalHostAddress());
		si2.setStreamId(broadcast.getStreamId());
		si2.setVideoPort(1000);
		si2.setAudioPort(1100);


		dataStore.saveStreamInfo(si2);

		dataStore.getStreamInfoList(broadcast.getStreamId());

		assertEquals(1, dataStore.getBroadcastCount());
		assertEquals(2, dataStore.getStreamInfoList(broadcast.getStreamId()).size());

		dataStore.resetBroadcasts(ServerSettings.getLocalHostAddress());

		assertEquals(0, dataStore.getBroadcastCount());
		assertEquals(0, dataStore.getStreamInfoList(broadcast.getStreamId()).size());
		
	}

	@Test
	public void testMongoDBSaveStreamInfo() {
		MongoStore dataStore = new MongoStore("localhost", "", "", "testdb");
		deleteStreamInfos(dataStore);

		//same ports different host => there will be 2 SIs
		saveStreamInfo(dataStore, "host1", 1000, 2000, 0, "host2", 1000, 2000, 0);
		assertEquals(2, dataStore.getDataStore().find(StreamInfo.class).count());
		deleteStreamInfos(dataStore);

		//different ports same host => there will be 2 SIs
		saveStreamInfo(dataStore, "host1", 1000, 2000, 0, "host1", 1100, 2100, 0);
		assertEquals(2, dataStore.getDataStore().find(StreamInfo.class).count());
		deleteStreamInfos(dataStore);

		//same video ports same host => first SI should be deleted
		saveStreamInfo(dataStore, "host1", 1000, 2000, 0, "host1", 1000, 2100, 0);
		assertEquals(1, dataStore.getDataStore().find(StreamInfo.class).count());
		assertTrue(dataStore.getStreamInfoList("test1").isEmpty());
		deleteStreamInfos(dataStore);

		//same audio ports same host => first SI should be deleted
		saveStreamInfo(dataStore, "host1", 1000, 2000, 0, "host1", 1100, 2000, 0);
		assertEquals(1, dataStore.getDataStore().find(StreamInfo.class).count());
		assertTrue(dataStore.getStreamInfoList("test1").isEmpty());
		deleteStreamInfos(dataStore);

		//first video port same with second audio port and same host => first SI should be deleted
		saveStreamInfo(dataStore, "host1", 1000, 2000, 0, "host1", 1100, 1000, 0);
		assertEquals(1, dataStore.getDataStore().find(StreamInfo.class).count());
		assertTrue(dataStore.getStreamInfoList("test1").isEmpty());
		deleteStreamInfos(dataStore);

		//first audio port same with second video port and same host => first SI should be deleted
		saveStreamInfo(dataStore, "host1", 1000, 2000, 0, "host1", 2000, 2100, 0);
		assertEquals(1, dataStore.getDataStore().find(StreamInfo.class).count());
		assertTrue(dataStore.getStreamInfoList("test1").isEmpty());
		deleteStreamInfos(dataStore);
		
		//host and port duplication exist so first SI should be deleted
		saveStreamInfo(dataStore, "host1", 1000, 2000, 2100, "host1", 2000, 2100, 3000);
		assertEquals(1, dataStore.getDataStore().find(StreamInfo.class).count());
		assertTrue(dataStore.getStreamInfoList("test1").isEmpty());
		deleteStreamInfos(dataStore);
		
		//host and port duplication exist so first SI should be deleted
		saveStreamInfo(dataStore, "host1", 1000, 2000, 3000, "host1", 4000, 5000, 1000);
		assertEquals(1, dataStore.getDataStore().find(StreamInfo.class).count());
		assertTrue(dataStore.getStreamInfoList("test1").isEmpty());
		deleteStreamInfos(dataStore);
		
	}

	public void deleteStreamInfos(MongoStore dataStore) {
		Query<StreamInfo> deleteQuery = dataStore.getDataStore().find(StreamInfo.class);
		dataStore.getDataStore().delete(deleteQuery);
	}
	
	public void deleteBroadcast(MongoStore dataStore) {
		Query<Broadcast> deleteQuery = dataStore.getDataStore().find(Broadcast.class);
		dataStore.getDataStore().delete(deleteQuery);
	}

	public void saveStreamInfo(DataStore dataStore, String host1, int videoPort1, int audioPort1, int dataPort1,
			String host2, int videoPort2, int audioPort2, int dataPort2) {

		StreamInfo si = new StreamInfo();
		si.setHost(host1);
		si.setVideoPort(videoPort1);
		si.setAudioPort(audioPort1);
		si.setDataChannelPort(dataPort1);
		si.setStreamId("test1");
		dataStore.saveStreamInfo(si);

		assertEquals(1, dataStore.getStreamInfoList("test1").size());

		si = new StreamInfo();
		si.setHost(host2);
		si.setVideoPort(videoPort2);
		si.setAudioPort(audioPort2);
		si.setDataChannelPort(dataPort2);
		si.setStreamId("test2");
		dataStore.saveStreamInfo(si);
	}


	public void testConferenceRoom(DataStore datastore) {

		ConferenceRoom room = new ConferenceRoom();

		long now = Instant.now().getEpochSecond();

		String roomId = "roomId" + RandomStringUtils.random(10);
		room.setRoomId(roomId);
		room.setStartDate(now);
		//1 hour later
		room.setEndDate(now + 3600);

		//create room
		assertTrue(datastore.createConferenceRoom(room));

		//get room		
		ConferenceRoom dbRoom = datastore.getConferenceRoom(room.getRoomId());

		assertNotNull(dbRoom);
		assertEquals(roomId, dbRoom.getRoomId());

		dbRoom.setEndDate(now + 7200);

		//edit room
		assertTrue(datastore.editConferenceRoom(dbRoom.getRoomId(), dbRoom));
		
		ConferenceRoom conferenceRoom = datastore.getConferenceRoom("room_not_exist");
		assertNull(conferenceRoom);
		
		assertFalse(datastore.editConferenceRoom("room_not_exist", dbRoom));


		ConferenceRoom editedRoom = datastore.getConferenceRoom(dbRoom.getRoomId());

		assertNotNull(editedRoom);
		assertEquals(now + 7200, editedRoom.getEndDate());

		//delete room
		assertTrue(datastore.deleteConferenceRoom(editedRoom.getRoomId()));

		assertNull(datastore.getConferenceRoom(editedRoom.getRoomId()));
	}
	
	/*
	 * This test is written for mongostore
	 */
	private void testStreamSourceList(DataStore dataStore) {
		deleteBroadcast((MongoStore) dataStore);
		
		Broadcast ss1 = new Broadcast("ss1");
		ss1.setType(AntMediaApplicationAdapter.STREAM_SOURCE);
		ss1.setStatus(AntMediaApplicationAdapter.BROADCAST_STATUS_FINISHED);
		
		Broadcast ss2 = new Broadcast("ss2");
		ss2.setType(AntMediaApplicationAdapter.STREAM_SOURCE);
		ss2.setStatus(AntMediaApplicationAdapter.BROADCAST_STATUS_BROADCASTING);
		
		Broadcast ss3 = new Broadcast("ss3");
		ss3.setType(AntMediaApplicationAdapter.STREAM_SOURCE);
		ss3.setStatus(AntMediaApplicationAdapter.BROADCAST_STATUS_PREPARING);
		  
		dataStore.save(ss1);
		dataStore.save(ss2);
		dataStore.save(ss3);
		
		List<Broadcast> list = dataStore.getExternalStreamsList();
		assertEquals(1, list.size());

		List<Broadcast> list2 = dataStore.getExternalStreamsList();
		assertEquals(0, list2.size());

		
	}
	
	private void testUpdateStatus(DataStore dataStore) {
		String streamId = "test";
		Broadcast broadcast = new Broadcast();
		try {
			broadcast.setStreamId(streamId);
		} catch (Exception e1) {
			e1.printStackTrace();
		}
		
		broadcast.setWebRTCViewerCount(10);
		broadcast.setHlsViewerCount(1000);
		broadcast.setRtmpViewerCount(100);
		
		broadcast.setStatus(AntMediaApplicationAdapter.BROADCAST_STATUS_CREATED);
		dataStore.save(broadcast);
		
		Broadcast broadcastFromStore = dataStore.get(streamId);
		assertNotNull(broadcastFromStore);
		assertEquals(AntMediaApplicationAdapter.BROADCAST_STATUS_CREATED, broadcastFromStore.getStatus());
		assertEquals(0, broadcastFromStore.getStartTime());

		long now = System.currentTimeMillis();
		dataStore.updateStatus(streamId, AntMediaApplicationAdapter.BROADCAST_STATUS_BROADCASTING);
		
		broadcastFromStore = dataStore.get(streamId);
		assertEquals(AntMediaApplicationAdapter.BROADCAST_STATUS_BROADCASTING, broadcastFromStore.getStatus());
		assertTrue(Math.abs(now-broadcastFromStore.getStartTime()) < 100);
		
		//wait to be sure time changed from we set now
		try {
			Thread.sleep(10);
		} catch (InterruptedException e) {
			e.printStackTrace();
		}
		
		dataStore.updateStatus(streamId, AntMediaApplicationAdapter.BROADCAST_STATUS_FINISHED);
		
		broadcastFromStore = dataStore.get(streamId);
		assertEquals(AntMediaApplicationAdapter.BROADCAST_STATUS_FINISHED, broadcastFromStore.getStatus());
		assertTrue(Math.abs(now-broadcastFromStore.getStartTime()) < 100);
		
		assertEquals(0, broadcastFromStore.getWebRTCViewerCount());
		assertEquals(0, broadcastFromStore.getRtmpViewerCount());
		assertEquals(0, broadcastFromStore.getHlsViewerCount());
	}
	
	private void testP2PConnection(DataStore dataStore) {
		String streamId = "p2pstream"+Math.random()*100;
		P2PConnection p2pConn = new P2PConnection(streamId, "dummy");
		if(dataStore instanceof MongoStore) {
			assertNull(dataStore.getP2PConnection(streamId));
			assertTrue(dataStore.createP2PConnection(p2pConn));
			P2PConnection conn = dataStore.getP2PConnection(streamId);
			assertNotNull(conn);
			assertEquals(streamId, conn.getStreamId());
			assertEquals("dummy", conn.getOriginNode());
			assertTrue(dataStore.deleteP2PConnection(streamId));
			assertNull(dataStore.getP2PConnection(streamId));
			
			
			assertFalse(dataStore.createP2PConnection(null));
			assertNull(dataStore.getP2PConnection(streamId));
			assertFalse(dataStore.deleteP2PConnection(streamId));
			
			
		}
		else {
			assertFalse(dataStore.createP2PConnection(p2pConn));
			assertNull(dataStore.getP2PConnection(streamId));
			assertFalse(dataStore.deleteP2PConnection(streamId));
		}
	}
	
	public void testUpdateLocationParams(DataStore dataStore) {
		logger.info("testUpdateLocationParams for {}", dataStore.getClass());

		String streamId = "test"+Math.random()*100;
		Broadcast broadcast = new Broadcast();
		try {
			broadcast.setStreamId(streamId);
		} catch (Exception e1) {
			e1.printStackTrace();
		}
		dataStore.save(broadcast);
		
		Broadcast broadcastFromStore = dataStore.get(streamId);
		assertNull(broadcastFromStore.getLatitude());
		assertNull(broadcastFromStore.getLongitude());
		assertNull(broadcastFromStore.getAltitude());
		
		String latitude = "51.507351";
		String longitude = "-0.127758";
		String altitude = "58.58";
		
		assertEquals(AntMediaApplicationAdapter.BROADCAST_STATUS_CREATED, broadcastFromStore.getStatus());
		
		broadcastFromStore.setLatitude(latitude);
		broadcastFromStore.setLongitude(longitude);
		broadcastFromStore.setAltitude(altitude);
		broadcastFromStore.setStatus(null);
		assertTrue(dataStore.updateBroadcastFields(streamId, broadcastFromStore));
		
		Broadcast broadcastFromStore2 = dataStore.get(streamId);
		assertEquals(latitude, broadcastFromStore2.getLatitude());
		assertEquals(longitude, broadcastFromStore2.getLongitude());
		assertEquals(altitude, broadcastFromStore2.getAltitude());
		
		if (!(dataStore instanceof InMemoryDataStore)) {
			assertEquals(AntMediaApplicationAdapter.BROADCAST_STATUS_CREATED, broadcastFromStore2.getStatus());
		}
	}
	
	public void testPlaylist(DataStore dataStore) {
		
		//create a broadcast
		Broadcast broadcast=new Broadcast();
		
		List<Broadcast> broadcastList = new ArrayList<>();
		
		broadcastList.add(broadcast);
		
		Playlist playlist = new Playlist("12312",0,"playlistName",AntMediaApplicationAdapter.BROADCAST_STATUS_CREATED,111,111,broadcastList);

		//create playlist
		assertTrue(dataStore.createPlaylist(playlist));
		
		//update playlist
		assertTrue(dataStore.editPlaylist(playlist.getPlaylistId(), playlist));

		//get new playlist		
		Playlist playlist2 = dataStore.getPlaylist(playlist.getPlaylistId());

		assertNotNull(playlist2);
		
		assertEquals("playlistName", playlist.getPlaylistName());

		//delete playlist
		assertTrue(dataStore.deletePlaylist(playlist.getPlaylistId()));

		assertNull(dataStore.getPlaylist(playlist.getPlaylistId()));
		
	}

	public void testAddTrack(DataStore dataStore) {

		String mainTrackId = RandomStringUtils.randomAlphanumeric(8);
		String subTrackId = RandomStringUtils.randomAlphanumeric(8);

		Broadcast mainTrack= new Broadcast();
		try {
			mainTrack.setStreamId(mainTrackId);
		} catch (Exception e) {
			e.printStackTrace();
		}

		Broadcast subtrack= new Broadcast();
		try {
			subtrack.setStreamId(subTrackId);
		} catch (Exception e) {
			e.printStackTrace();
		}

		dataStore.save(mainTrack);
		dataStore.save(subtrack);

		assertNull(mainTrack.getSubTrackStreamIds());
		assertNull(subtrack.getMainTrackStreamId());

		subtrack.setMainTrackStreamId(mainTrackId);
		assertTrue(dataStore.updateBroadcastFields(subTrackId, subtrack));

		dataStore.addSubTrack(mainTrackId, subTrackId);
		mainTrack = dataStore.get(mainTrackId);
		subtrack = dataStore.get(subTrackId);
		assertEquals(1, mainTrack.getSubTrackStreamIds().size());
		assertEquals(subTrackId, mainTrack.getSubTrackStreamIds().get(0));
		assertEquals(mainTrackId, subtrack.getMainTrackStreamId());

	}
	public void testGetVoDIdByStreamId(DataStore dataStore) {
		String streamId=RandomStringUtils.randomNumeric(24);
		String vodId1="vod_1";
		String vodId2="vod_2";
		String vodId3="vod_3";
		VoD vod1 = new VoD("streamName", streamId, "filePath", "vodName2", 333, 111, 111, VoD.STREAM_VOD, vodId1);
		VoD vod2 = new VoD("streamName", streamId, "filePath", "vodName1", 222, 111, 111, VoD.STREAM_VOD, vodId2);
		VoD vod3 = new VoD("streamName", "streamId123", "filePath", "vodName3", 111, 111, 111, VoD.STREAM_VOD, vodId3);

		dataStore.addVod(vod1);
		dataStore.addVod(vod2);
		dataStore.addVod(vod3);

		List<VoD> vodResult = dataStore.getVodList(0, 50, null, null, streamId);

		boolean vod1Match = false, vod2Match = false;
		for (VoD vod : vodResult) {
			if (vod.getVodId().equals(vod1.getVodId())) {
				vod1Match = true;
			}
			else if (vod.getVodId().equals(vod2.getVodId())) {
				vod2Match = true;
			}
			else if (vod.getVodId().equals(vod3.getVodId())) {
				fail("vod3 should not be matched");
			}
		}
		assertTrue(vod1Match);
		assertTrue(vod2Match);
	}

	
	public void testTotalWebRTCViewerCount(DataStore dataStore) {
		int total = 0;
		for (int i = 0; i < 150; i++) {
			Broadcast broadcast = new Broadcast();
			broadcast.setStatus(AntMediaApplicationAdapter.BROADCAST_STATUS_BROADCASTING);
			broadcast.setName("test"+i);
			int count = RandomUtils.nextInt(0, 50);
			total += count;
			broadcast.setWebRTCViewerCount(count);
			dataStore.save(broadcast);
		}
		
		assertEquals(total, dataStore.getTotalWebRTCViewersCount());	
		
		int total2 = 0;
		for (int i = 0; i < 150; i++) {
			Broadcast broadcast = new Broadcast();
			broadcast.setStatus(AntMediaApplicationAdapter.BROADCAST_STATUS_BROADCASTING);
			broadcast.setName("test"+i);
			int count = RandomUtils.nextInt(0, 50);
			total2 += count;
			broadcast.setWebRTCViewerCount(count);
			dataStore.save(broadcast);
		}
		
		//totalWebRTCViewersCount is still total but not total+total2 due to cache
		assertEquals(total, dataStore.getTotalWebRTCViewersCount());	
		

		int finalTotal = total+total2;
		
		//Alter cache time it solud be total+total2
		Awaitility.await().atMost(DataStore.TOTAL_WEBRTC_VIEWER_COUNT_CACHE_TIME+1100, TimeUnit.MILLISECONDS)
			.pollDelay(1000, TimeUnit.MILLISECONDS)
			.until(() -> (finalTotal == dataStore.getTotalWebRTCViewersCount()));
	}	
}<|MERGE_RESOLUTION|>--- conflicted
+++ resolved
@@ -116,13 +116,8 @@
 		testPlaylist(dataStore);
 		testAddTrack(dataStore);
 		testClearAtStart(dataStore);
-<<<<<<< HEAD
     	testGetVoDIdByStreamId(dataStore);
     	testBroadcastListSorting(dataStore);	
-=======
->>>>>>> 77ac388d
-        testGetVoDIdByStreamId(dataStore);
-    	testBroadcastListSorting(dataStore);
 		testTotalWebRTCViewerCount(dataStore);
 		testBroadcastListSearch(dataStore);
 
