package io.antmedia.test.db;

import static org.junit.Assert.assertEquals;
import static org.junit.Assert.assertFalse;
import static org.junit.Assert.assertNotEquals;
import static org.junit.Assert.assertNotNull;
import static org.junit.Assert.assertNull;
import static org.junit.Assert.assertTrue;
import static org.junit.Assert.fail;

import java.io.File;
import java.io.IOException;
import java.nio.file.Files;
import java.time.Instant;
import java.util.ArrayList;
import java.util.Collections;
import java.util.Iterator;
import java.util.List;
import java.util.Random;
import java.util.concurrent.TimeUnit;

import org.apache.commons.lang3.RandomStringUtils;
import org.apache.commons.lang3.RandomUtils;
import org.awaitility.Awaitility;
import org.junit.After;
import org.junit.Before;
import org.junit.Test;
import org.mockito.Mockito;
import org.slf4j.Logger;
import org.slf4j.LoggerFactory;
import org.springframework.context.ApplicationContext;

import com.mongodb.MongoClient;
import com.mongodb.MongoClientURI;

import dev.morphia.DeleteOptions;
import io.antmedia.AntMediaApplicationAdapter;
import io.antmedia.datastore.db.DataStore;
import io.antmedia.datastore.db.DataStoreFactory;
import io.antmedia.datastore.db.InMemoryDataStore;
import io.antmedia.datastore.db.MapDBStore;
import io.antmedia.datastore.db.MongoStore;
import io.antmedia.datastore.db.types.Broadcast;
import io.antmedia.datastore.db.types.Broadcast.PlayListItem;
import io.antmedia.datastore.db.types.ConferenceRoom;
import io.antmedia.datastore.db.types.ConnectionEvent;
import io.antmedia.datastore.db.types.Endpoint;
import io.antmedia.datastore.db.types.P2PConnection;
import io.antmedia.datastore.db.types.StreamInfo;
import io.antmedia.datastore.db.types.Subscriber;
import io.antmedia.datastore.db.types.SubscriberStats;
import io.antmedia.datastore.db.types.TensorFlowObject;
import io.antmedia.datastore.db.types.Token;
import io.antmedia.datastore.db.types.VoD;
import io.antmedia.datastore.db.types.WebRTCViewerInfo;
import io.antmedia.muxer.IAntMediaStreamHandler;
import io.antmedia.muxer.MuxAdaptor;
import io.antmedia.settings.ServerSettings;
import io.vertx.core.Vertx;

public class DBStoresUnitTest {

	protected static Logger logger = LoggerFactory.getLogger(DBStoresUnitTest.class);

	private Vertx vertx = Vertx.vertx();

	@Before
	public void before() {
		deleteMapDBFile();

	}

	@After
	public void after() {
		deleteMapDBFile();
	}

	public void deleteMapDBFile() {
		File f = new File("testdb");
		if (f.exists()) {
			try {
				Files.delete(f.toPath());
			} catch (IOException e) {
				e.printStackTrace();
				fail(e.getMessage());
			}
		}
	}
	
	@Test
	public void testMapDBStore() {

		DataStore dataStore = new MapDBStore("testdb", vertx);
		
		
		testBugFreeStreamId(dataStore);
		testUnexpectedBroadcastOffset(dataStore);
		testUnexpectedVodOffset(dataStore);
		
		testBugGetExternalStreamsList(dataStore);
		testGetPagination(dataStore);
		testNullCheck(dataStore);
		testSimpleOperations(dataStore);
		testRemoveEndpoint(dataStore);
		testRemoveEndpointWithServiceEndpoint(dataStore);
		testRTMPURL(dataStore);
		testStreamWithId(dataStore);
		testSaveDetection(dataStore);
		testFilterSearchOperations(dataStore);
		testVoDFunctions(dataStore);
		testSaveStreamInDirectory(dataStore);
		testEditCameraInfo(dataStore);
		testGetActiveBroadcastCount(dataStore);
		testUpdateHLSViewerCount(dataStore);
		testWebRTCViewerCount(dataStore);
		testRTMPViewerCount(dataStore);
		testTokenOperations(dataStore);
		testTimeBasedSubscriberOperations(dataStore);
		testConferenceRoom(dataStore);
		testUpdateStatus(dataStore);
		testP2PConnection(dataStore);
		testUpdateLocationParams(dataStore);
		testPlaylist(dataStore);
		testAddTrack(dataStore);
		testClearAtStart(dataStore);
    	testGetVoDIdByStreamId(dataStore);
    	testBroadcastListSorting(dataStore);	
		testTotalWebRTCViewerCount(dataStore);
		testBroadcastListSearch(dataStore);
		testVodSearch(dataStore);
		testConferenceRoomSorting(dataStore);
		testConferenceRoomSearch(dataStore);
		testUpdateEndpointStatus(dataStore);
		testWebRTCViewerOperations(dataStore);
		testUpdateMetaData(dataStore);
	}
	
	@Test
	public void testMapDBPersistent() {
		DataStore dataStore = new MapDBStore("testdb", vertx);
		
		Broadcast broadcast = new Broadcast(null, null);
		String key = dataStore.save(broadcast);
		
		assertNotNull(key);
		assertNotNull(broadcast.getStreamId());

		assertEquals(broadcast.getStreamId().toString(), key);
		assertNull(dataStore.get(broadcast.getStreamId()).getQuality());

		Broadcast broadcast2 = dataStore.get(key);
		assertEquals(broadcast.getStreamId(), broadcast2.getStreamId());
		assertTrue(broadcast2.isPublish());
		
		
		dataStore.close(false);
		
		dataStore = new MapDBStore("testdb", vertx);
		Broadcast broadcast3 = dataStore.get(key);
		assertEquals(broadcast.getStreamId(), broadcast3.getStreamId());
		assertTrue(broadcast3.isPublish());
		
		dataStore.close(false);
		
	}

	@Test
	public void testMemoryDataStore() {
		DataStore dataStore = new InMemoryDataStore("testdb");
		
		testBugFreeStreamId(dataStore);
		testUnexpectedBroadcastOffset(dataStore);
		testUnexpectedVodOffset(dataStore);
		
		testBugGetExternalStreamsList(dataStore);
		testGetPagination(dataStore);
		testNullCheck(dataStore);
		testSimpleOperations(dataStore);
		testRemoveEndpoint(dataStore);
		testRemoveEndpointWithServiceEndpoint(dataStore);
		testRTMPURL(dataStore);
		testStreamWithId(dataStore);
		testSaveDetection(dataStore);
		testFilterSearchOperations(dataStore);
		testVoDFunctions(dataStore);
		testSaveStreamInDirectory(dataStore);
		testEditCameraInfo(dataStore);
		testGetActiveBroadcastCount(dataStore);
		testUpdateHLSViewerCount(dataStore);
		testWebRTCViewerCount(dataStore);
		testRTMPViewerCount(dataStore);
		testTokenOperations(dataStore);
		testTimeBasedSubscriberOperations(dataStore);
		testConferenceRoom(dataStore);
		testUpdateStatus(dataStore);
		testP2PConnection(dataStore);
		testUpdateLocationParams(dataStore);
		testPlaylist(dataStore);
		testAddTrack(dataStore);
		testClearAtStart(dataStore);
    	testGetVoDIdByStreamId(dataStore);
    	testBroadcastListSorting(dataStore);
		testTotalWebRTCViewerCount(dataStore);
		testBroadcastListSearch(dataStore);
		testVodSearch(dataStore);
		testConferenceRoomSorting(dataStore);
		testConferenceRoomSearch(dataStore);
		testUpdateEndpointStatus(dataStore);
		testWebRTCViewerOperations(dataStore);
		testUpdateMetaData(dataStore);
	}
	

	@Test
	public void testMongoStore() {

		DataStore dataStore = new MongoStore("localhost", "", "", "testdb");
		//delete db
		dataStore.close(true);
		
		dataStore = new MongoStore("localhost", "", "", "testdb");

		testBugFreeStreamId(dataStore);
		testUnexpectedBroadcastOffset(dataStore);
		testUnexpectedVodOffset(dataStore);		
		testBugGetExternalStreamsList(dataStore);
		testGetPagination(dataStore);
		testNullCheck(dataStore);
		testSimpleOperations(dataStore);
		testRemoveEndpoint(dataStore);
		testRemoveEndpointWithServiceEndpoint(dataStore);
		testRTMPURL(dataStore);
		testStreamWithId(dataStore);
		//testSaveDetection(dataStore);
		testFilterSearchOperations(dataStore);
		testVoDFunctions(dataStore);
		testSaveStreamInDirectory(dataStore);
		testEditCameraInfo(dataStore);
		testGetActiveBroadcastCount(dataStore);
		testUpdateHLSViewerCount(dataStore);
		testWebRTCViewerCount(dataStore);
		testRTMPViewerCount(dataStore);
		testTokenOperations(dataStore);
		testTimeBasedSubscriberOperations(dataStore);
		testClearAtStart(dataStore);
		testClearAtStartCluster(dataStore);
		testConferenceRoom(dataStore);
		testStreamSourceList(dataStore);
		testUpdateStatus(dataStore);
		testP2PConnection(dataStore);
		testUpdateLocationParams(dataStore);
		testPlaylist(dataStore);
		testAddTrack(dataStore);
		testGetVoDIdByStreamId(dataStore);
		testBroadcastListSorting(dataStore);
		testTotalWebRTCViewerCount(dataStore);
		testBroadcastListSearch(dataStore);
		testVodSearch(dataStore);
		testConferenceRoomSorting(dataStore);
		testConferenceRoomSearch(dataStore);
		testUpdateEndpointStatus(dataStore);
		testWebRTCViewerOperations(dataStore);
		testUpdateMetaData(dataStore);
	}
	
	@Test
	public void testBug() {
		
		MapDBStore dataStore = new MapDBStore("src/test/resources/damaged_webrtcappee.db", vertx);
		
		//Following methods does not return before the bug is fixed
		dataStore.fetchUserVodList(new File(""));
		
		dataStore.getVodList(0, 10, "name", "asc", null, null);
		dataStore.getConferenceRoomList(0, 10, "asc", null, null);
	}

	public void clear(DataStore dataStore) 
	{
		long numberOfStreams = dataStore.getBroadcastCount();
		int pageSize = 10;
		long pageCount = numberOfStreams / pageSize + ((numberOfStreams % pageSize) > 0 ? 1 : 0);
		int numberOfCall = 0;
		List<Broadcast> totalBroadcastList = new ArrayList<>();
		for (int i = 0; i < pageCount; i++) {
			totalBroadcastList.addAll(dataStore.getBroadcastList(i * pageSize, pageSize, null, null, null, null));
		}

		for (Broadcast broadcast : totalBroadcastList) {
			numberOfCall++;
			assertTrue(dataStore.delete(broadcast.getStreamId()));
		}

		assertEquals(numberOfCall, numberOfStreams);
		
		long numberOfVods = dataStore.getTotalVodNumber();
		pageSize = 50;
		pageCount = numberOfVods / pageSize + ((numberOfVods % pageSize) > 0 ? 1 : 0);
		numberOfCall = 0;
		List<VoD> totalVoDList = new ArrayList<>();
		for (int i = 0; i < pageCount; i++) {
			totalVoDList.addAll(dataStore.getVodList(i * pageSize, pageSize, null, null, null, null));
		}
		
		for (VoD vod : totalVoDList) {
			numberOfCall++;
			assertTrue(dataStore.deleteVod(vod.getVodId()));
		}

	}
	
	public void testUnexpectedVodOffset(DataStore dataStore) {
		clear(dataStore);
		
		assertEquals(0, dataStore.getTotalVodNumber());
		
		
		List<VoD> vodList = dataStore.getVodList(50, 50, null, null, null, null);
		assertNotNull(vodList);
		assertEquals(0, vodList.size());
		
		
		vodList = dataStore.getVodList(50, 0, null, null, null, null);
		assertNotNull(vodList);
		assertEquals(0, vodList.size());
		
		for (int i = 0; i < 10; i++) {
<<<<<<< HEAD
			dataStore.addVod(new VoD("stream", "111223" + (int)(Math.random() * 1000),  "path", "vod", 1517239808, 111, 17933, 1190525, VoD.STREAM_VOD, "1112233" + (int)(Math.random() * 91000)));			
=======
			dataStore.addVod(new VoD("stream", "111223" + (int)(Math.random() * 1000),  "path", "vod", 1517239808, 17933, 1190525, VoD.STREAM_VOD, "1112233" + (int)(Math.random() * 91000), null));
>>>>>>> 68ff0a0b
		}
		
		vodList = dataStore.getVodList(6, 4, null, null, null, null);
		assertNotNull(vodList);
		assertEquals(4, vodList.size());
		
		vodList = dataStore.getVodList(20, 5, null, null, null, null);
		assertNotNull(vodList);
		assertEquals(0, vodList.size());
	}
	
	public void testUnexpectedBroadcastOffset(DataStore dataStore) {
		clear(dataStore);
		
		assertEquals(0, dataStore.getBroadcastCount());
		
		
		List<Broadcast> broadcastList = dataStore.getBroadcastList(50, 50, null, null, null, null);
		assertNotNull(broadcastList);
		assertEquals(0, broadcastList.size());
		
		
		broadcastList = dataStore.getBroadcastList(50, 0, null, null, null, null);
		assertNotNull(broadcastList);
		assertEquals(0, broadcastList.size());
		
		for (int i = 0; i < 10; i++) {
			dataStore.save(new Broadcast(null, null));
		}
		
		broadcastList = dataStore.getBroadcastList(6, 4, null, null, null, null);
		assertNotNull(broadcastList);
		assertEquals(4, broadcastList.size());
		
		broadcastList = dataStore.getBroadcastList(20, 5, null, null, null, null);
		assertNotNull(broadcastList);
		assertEquals(0, broadcastList.size());
	}

	public void testGetActiveBroadcastCount(DataStore dataStore) {

		//save random number of streams with status created
		//long broadcastCountInDataStore = dataStore.getBroadcastCount();
		clear(dataStore);

		assertEquals(0, dataStore.getBroadcastCount());


		long streamCount = (int)(Math.random()  * 500);

		if (streamCount < 10) {
			streamCount = 10;
		}

		System.out.println("Stream count to be added: " + streamCount);

		for (int i = 0; i < streamCount; i++) {
			dataStore.save(new Broadcast(null, null));
		}

		assertEquals(streamCount, dataStore.getBroadcastCount());

		//check that no active broadcast exist
		assertEquals(0, dataStore.getActiveBroadcastCount());

		//change random number of streams status to broadcasting
		long numberOfStatusChangeStreams = (int)(Math.random() * 500);
		if (streamCount < numberOfStatusChangeStreams) {
			numberOfStatusChangeStreams = streamCount;
		}

		int pageSize = 10;
		numberOfStatusChangeStreams = (numberOfStatusChangeStreams / pageSize) * pageSize; //normalize
		long pageCount = numberOfStatusChangeStreams / pageSize;
		int numberOfCall = 0;
		System.out.println("Number of status change stream count: " + numberOfStatusChangeStreams + 
				" page Count: " + pageCount);
		for (int i = 0; i < pageCount; i++) {

			List<Broadcast> broadcastList = dataStore.getBroadcastList(i * pageSize, pageSize, null, null, null, null);
			for (Broadcast broadcast : broadcastList) {
				numberOfCall++;
				assertTrue(dataStore.updateStatus(broadcast.getStreamId(), AntMediaApplicationAdapter.BROADCAST_STATUS_BROADCASTING));
			}

		}

		assertEquals(numberOfCall, numberOfStatusChangeStreams);
		//check that active broadcast exactly the same as changed above
		assertEquals(numberOfStatusChangeStreams, dataStore.getActiveBroadcastCount());

		//change all streams to finished
		streamCount = dataStore.getBroadcastCount();
		pageCount = streamCount / pageSize + ((streamCount % pageSize) > 0 ? 1 : 0);
		for (int i = 0; i < pageCount; i++) {

			List<Broadcast> broadcastList = dataStore.getBroadcastList(i * pageSize, pageSize, null, null, null, null);
			for (Broadcast broadcast : broadcastList) {
				assertTrue(dataStore.updateStatus(broadcast.getStreamId(), AntMediaApplicationAdapter.BROADCAST_STATUS_FINISHED));
				assertEquals(0, broadcast.getWebRTCViewerCount());
				assertEquals(0, broadcast.getHlsViewerCount());
				assertEquals(0, broadcast.getRtmpViewerCount());
			}
		}

		//check that no active broadcast
		assertEquals(0, dataStore.getActiveBroadcastCount());
	}
	
	
	public void testBugFreeStreamId(DataStore datastore) {
		// add ip camera 
		Broadcast broadcast = new Broadcast();
		
		try 
		{
			broadcast.setStreamId("");
		} catch (Exception e) {
			e.printStackTrace();
			fail(e.getMessage());
		}
		
		String streamId = datastore.save(broadcast);
		assertNotEquals("", streamId);
		
		
	}


	public void testBugGetExternalStreamsList(DataStore datastore) {


		// add ip camera 
		Broadcast broadcast = new Broadcast("name", "ipAddr", "username", "password", "rtspUrl", AntMediaApplicationAdapter.IP_CAMERA);
		datastore.save(broadcast);

		//add stream source 
		Broadcast streamSource = new Broadcast("name_stream_source");
		streamSource.setStreamUrl("rtsp urdfdfdl");
		streamSource.setType(AntMediaApplicationAdapter.STREAM_SOURCE);
		datastore.save(streamSource);

		//get external list
		List<Broadcast> streamsList = datastore.getExternalStreamsList();
		assertNotNull(streamsList);

		assertEquals(2, streamsList.size());

		//check that there are two streams and values are same as added above

	}

	public void testSaveStreamInDirectory(DataStore datastore) {


		File f = new File("src/test/resources");

		long totalVodCount = datastore.getTotalVodNumber();
		assertEquals(0, totalVodCount);
		assertEquals(7, datastore.fetchUserVodList(f));

		//we know there are files there
		//test_short.flv
		//test_video_360p_subtitle.flv
		//test_Video_360p.flv
		//test.flv
		//sample_MP4_480.mp4
		//high_profile_delayed_video.flv
		//test_video_360p_pcm_audio.mkv

		totalVodCount = datastore.getTotalVodNumber();
		assertEquals(7, totalVodCount);

		List<VoD> vodList = datastore.getVodList(0, 50, null, null, null, null);
		assertEquals(7, vodList.size());
		for (VoD voD : vodList) {
			assertEquals("streams/resources/"+voD.getVodName(), voD.getFilePath());
		}


		f = new File("not_exist");
		assertEquals(0, datastore.fetchUserVodList(f));


		assertEquals(0, datastore.fetchUserVodList(null));


	}

	public void testStreamWithId(DataStore dataStore) {
		try {
			Broadcast broadcast = new Broadcast();
			broadcast.setName("stream_having_id");
			String streamId = "stream_id";
			broadcast.setStreamId(streamId);

			String streamIdReturn = dataStore.save(broadcast);

			assertEquals(streamId, streamIdReturn);

			assertEquals(streamId, broadcast.getStreamId());

		} catch (Exception e) {
			e.printStackTrace();
		}
	}

	public void testRTMPURL(DataStore dataStore) {
		Broadcast broadcast = new Broadcast();
		broadcast.setName("test");
		String key = dataStore.save(broadcast);

		assertNull(dataStore.get(key).getRtmpURL());

		broadcast = new Broadcast();
		broadcast.setName("test2");
		broadcast.setRtmpURL(null);

		String key2 = dataStore.save(broadcast);

		assertNotEquals(key, key2);

		assertNull(dataStore.get(key2).getRtmpURL());

		broadcast = new Broadcast();
		broadcast.setName("test3");
		String rtmpURL = "content_is_not_important";
		broadcast.setRtmpURL(rtmpURL);

		String key3 = dataStore.save(broadcast);

		assertEquals(dataStore.get(key3).getRtmpURL(), rtmpURL + key3);

	}

	public void testNullCheck(DataStore dataStore) {

		try {
			String save = dataStore.save(null);

			assertNull(save);

			assertNull(dataStore.get(null));

			assertFalse(dataStore.updateDuration(null, 100000));

			assertFalse(dataStore.updateStatus(null, "created"));

			assertFalse(dataStore.addEndpoint(null, null));
		} catch (Exception e) {
			e.printStackTrace();
			fail(e.getMessage());
		}
	}

	public void testVoDFunctions(DataStore datastore) {
		//fail("Write test codes about saveVod, AddVod, AddUserVod, delete vod ");

		//create a vod
		String vodId = RandomStringUtils.randomNumeric(24);
<<<<<<< HEAD
		VoD streamVod=new VoD("streamName", "streamId", "filePath", "vodName", 111, 111, 111, 111, VoD.STREAM_VOD,vodId);
=======
		VoD streamVod=new VoD("streamName", "streamId", "filePath", "vodName", 111, 111, 111, VoD.STREAM_VOD,vodId,null);
>>>>>>> 68ff0a0b

		//save stream vod

		datastore.addVod(streamVod);

		//check vod number

		assertEquals(1, datastore.getTotalVodNumber());
		VoD voD = datastore.getVoD(vodId);
		assertEquals(streamVod.getFilePath(), voD.getFilePath());
		assertEquals(streamVod.getStreamId(), voD.getStreamId());
		assertEquals(streamVod.getStreamName(), voD.getStreamName());
		assertEquals(streamVod.getStartTime(), voD.getStartTime());
		assertEquals(streamVod.getDuration(), voD.getDuration());
		assertEquals(streamVod.getFileSize(), voD.getFileSize());
		assertEquals(streamVod.getCreationDate(), voD.getCreationDate());
		assertEquals(streamVod.getType(), voD.getType());

		//add uservod
		vodId = RandomStringUtils.randomNumeric(24);
<<<<<<< HEAD
		VoD userVod=new VoD("streamName", "streamId", "filePath", "vodName", 111, 111, 111, 111, VoD.USER_VOD,vodId);
=======
		VoD userVod=new VoD("streamName", "streamId", "filePath", "vodName", 111, 111, 111, VoD.USER_VOD,vodId,null);
>>>>>>> 68ff0a0b

		datastore.addVod(userVod);

		//check vod number

		assertEquals(2, datastore.getTotalVodNumber());
		voD = datastore.getVoD(userVod.getVodId());
		assertEquals(userVod.getFilePath(), voD.getFilePath());
		assertEquals(userVod.getStreamId(), voD.getStreamId());
		assertEquals(userVod.getStreamName(), voD.getStreamName());
		assertEquals(streamVod.getStartTime(), voD.getStartTime());
		assertEquals(streamVod.getDuration(), voD.getDuration());
		assertEquals(streamVod.getFileSize(), voD.getFileSize());
		assertEquals(streamVod.getCreationDate(), voD.getCreationDate());
		assertEquals(userVod.getType(), voD.getType());

		//delete streamVod
		datastore.deleteVod(streamVod.getVodId());
		assertNull(datastore.getVoD(streamVod.getVodId()));

		assertEquals(1, datastore.getTotalVodNumber());

		//delete userVod
		datastore.deleteVod(userVod.getVodId());
		assertNull(datastore.getVoD(voD.getVodId()));

		//check vod number
		assertEquals(0, datastore.getTotalVodNumber());

	}

	public void testEditCameraInfo(DataStore datastore) {

		//fail("Write test codes about getCamera, getExternalStreamList ");

		//create an IP Camera
		Broadcast camera= new Broadcast("old_name", "0.0.0.0", "username", "password", "rtspUrl", AntMediaApplicationAdapter.IP_CAMERA);	

		//save this cam
		datastore.save(camera);

		//check it is saved
		assertNotNull(camera.getStreamId());

		//change cam info
		camera.setName("new_name");
		camera.setIpAddr("1.1.1.1");

		datastore.updateBroadcastFields(camera.getStreamId(), camera);

		//check whether is changed or not
		assertEquals("1.1.1.1", camera.getIpAddr());
		assertEquals("new_name", camera.getName());
		datastore.delete(camera.getStreamId());
	}

	public void testUpdateHLSViewerCount(DataStore dataStore) {
		//create a stream
		Broadcast broadcast = new Broadcast();
		broadcast.setStatus(AntMediaApplicationAdapter.BROADCAST_STATUS_BROADCASTING);
		broadcast.setName("test");
		String key = dataStore.save(broadcast);

		Broadcast broadcast2 = new Broadcast();
		broadcast2.setStatus(AntMediaApplicationAdapter.BROADCAST_STATUS_BROADCASTING);
		broadcast2.setName("test2");
		String key2 = dataStore.save(broadcast2);

		//update hls viewer several times 
		//check hls viewer count
		int totalCountFor1 = 0;
		int totalCountFor2 = 0;
		for (int i = 0; i < 50; i++) {
			int viewerCount = (int)(Math.random()*99999);
			if (viewerCount % 2 == 0) {
				viewerCount = -1 * viewerCount;
			}
			assertTrue(dataStore.updateHLSViewerCount(key, viewerCount));

			totalCountFor1 += viewerCount;

			int viewerCount2 = (int)(Math.random()*99999);
			if (viewerCount2 % 2 == 0) {
				viewerCount2 = -1 * viewerCount2;
			}
			assertTrue(dataStore.updateHLSViewerCount(key2, viewerCount2));
			totalCountFor2 += viewerCount2;

			assertEquals(totalCountFor1, dataStore.get(key).getHlsViewerCount());
			assertEquals(totalCountFor2, dataStore.get(key2).getHlsViewerCount());
			
			// If broadcast finished
			
			
		}
	}

	public void testWebRTCViewerCount(DataStore dataStore) {
		//create a stream
		Broadcast broadcast = new Broadcast();
		broadcast.setStatus(AntMediaApplicationAdapter.BROADCAST_STATUS_BROADCASTING);
		broadcast.setName("test");
		String key = dataStore.save(broadcast);

		Broadcast broadcast2 = new Broadcast();
		broadcast2.setStatus(AntMediaApplicationAdapter.BROADCAST_STATUS_BROADCASTING);
		broadcast2.setName("test2");
		String key2 = dataStore.save(broadcast2);

		int totalViewerCountFor1 = 0;
		int totalViewerCountFor2 = 0;
		for (int i = 0; i < 150; i++) {

			boolean increment = false; 
			int randomValue = (int)(Math.random()*99999);
			if (randomValue % 2 == 0) {
				increment = true;
				totalViewerCountFor1++;
			}
			else {
				totalViewerCountFor1--;
			}
			
			if(dataStore.get(key).getWebRTCViewerCount()>0 || (dataStore.get(key).getWebRTCViewerCount()==0 && increment)) {
				assertTrue(dataStore.updateWebRTCViewerCount(key, increment));
			}
			else {
				assertFalse(dataStore.updateWebRTCViewerCount(key, increment));
				totalViewerCountFor1 = 0;
			}

			increment = false; 
			randomValue = (int)(Math.random()*99999);
			if (randomValue % 2 == 0) {
				increment = true;
				totalViewerCountFor2++;
			}
			else {
				totalViewerCountFor2--;
			}

			if(dataStore.get(key2).getWebRTCViewerCount()>0 || (dataStore.get(key2).getWebRTCViewerCount()==0 && increment)) {
				assertTrue(dataStore.updateWebRTCViewerCount(key2, increment));
			}
			else {
				assertFalse(dataStore.updateWebRTCViewerCount(key2, increment));
				totalViewerCountFor2 = 0;
			}

			assertEquals(totalViewerCountFor1, dataStore.get(key).getWebRTCViewerCount());
			assertEquals(totalViewerCountFor2, dataStore.get(key2).getWebRTCViewerCount());
		}
	}

	public void testRTMPViewerCount(DataStore dataStore) {
		//create a stream
		Broadcast broadcast = new Broadcast();
		broadcast.setStatus(AntMediaApplicationAdapter.BROADCAST_STATUS_BROADCASTING);
		broadcast.setName("test");
		String key = dataStore.save(broadcast);

		Broadcast broadcast2 = new Broadcast();
		broadcast2.setStatus(AntMediaApplicationAdapter.BROADCAST_STATUS_BROADCASTING);
		broadcast2.setName("test2");
		String key2 = dataStore.save(broadcast2);

		int totalViewerCountFor1 = 0;
		int totalViewerCountFor2 = 0;
		for (int i = 0; i < 150; i++) {

			boolean increment = false; 
			int randomValue = (int)(Math.random()*99999);
			if (randomValue % 2 == 0) {
				increment = true;
				totalViewerCountFor1++;
			}
			else {
				totalViewerCountFor1--;
			}
			
			if(dataStore.get(key).getRtmpViewerCount()>0 || (dataStore.get(key).getRtmpViewerCount()==0 && increment)) {
				assertTrue(dataStore.updateRtmpViewerCount(key, increment));
			}
			else {
				assertFalse(dataStore.updateRtmpViewerCount(key, increment));
				totalViewerCountFor1 = 0;
			}
			
			increment = false; 
			randomValue = (int)(Math.random()*99999);
			if (randomValue % 2 == 0) {
				increment = true;
				totalViewerCountFor2++;
			}
			else {
				totalViewerCountFor2--;
			}
			
			if(dataStore.get(key2).getRtmpViewerCount()>0 || (dataStore.get(key2).getRtmpViewerCount()==0 && increment)) {
				assertTrue(dataStore.updateRtmpViewerCount(key2, increment));
			}
			else {
				assertFalse(dataStore.updateRtmpViewerCount(key2, increment));
				totalViewerCountFor2 = 0;
			}
			
			assertEquals(totalViewerCountFor1, dataStore.get(key).getRtmpViewerCount());
			assertEquals(totalViewerCountFor2, dataStore.get(key2).getRtmpViewerCount());
		}
	}

	public void testGetPagination(DataStore dataStore) {

		List<Broadcast> broadcastList2 = dataStore.getBroadcastList(0, 50, null, null, null,null);
		for (Iterator iterator = broadcastList2.iterator(); iterator.hasNext();) {
			Broadcast broadcast = (Broadcast) iterator.next();
			dataStore.delete(broadcast.getStreamId());

		}

		for (int i = 0; i < 36; i++) {
			Broadcast broadcast = new Broadcast(null, null);
			broadcast.setName(i + "");
			String key = dataStore.save(broadcast);
			assertNotNull(key);
			assertNotNull(broadcast.getStreamId());

			assertEquals(dataStore.get(key).getName(), i + "");
		}

		List<Broadcast> broadcastList = dataStore.getBroadcastList(0, 10, null, null, null, null);
		assertNotNull(broadcastList);
		assertEquals(10, broadcastList.size());
		for (int i = 0; i < broadcastList.size(); i++) {

			assertTrue(0 <= Integer.valueOf(broadcastList.get(i).getName()));

			assertTrue(36 > Integer.valueOf(broadcastList.get(i).getName()));
		}

		broadcastList = dataStore.getBroadcastList(10, 10, null, null, null, null);
		assertNotNull(broadcastList);
		assertEquals(10, broadcastList.size());
		for (int i = 0; i < broadcastList.size(); i++) {
			// int count = 10 + i;
			// assertEquals(count +"", broadcastList.get(i).getName());
			assertTrue(0 <= Integer.valueOf(broadcastList.get(i).getName()));

			assertTrue(36 > Integer.valueOf(broadcastList.get(i).getName()));
		}

		broadcastList = dataStore.getBroadcastList(20, 10, null, null, null, null);
		assertNotNull(broadcastList);
		assertEquals(10, broadcastList.size());
		for (int i = 0; i < broadcastList.size(); i++) {
			/*
			 * int count = 20 + i; assertEquals(count +"",
			 * broadcastList.get(i).getName());
			 */

			assertTrue(0 <= Integer.valueOf(broadcastList.get(i).getName()));

			assertTrue(36 > Integer.valueOf(broadcastList.get(i).getName()));
		}

		broadcastList = dataStore.getBroadcastList(30, 10, null, null, null, null);
		assertNotNull(broadcastList);
		assertEquals(6, broadcastList.size());
		for (int i = 0; i < broadcastList.size(); i++) {
			/*
			 * int count = 30 + i; assertEquals(count +"",
			 * broadcastList.get(i).getName());
			 */

			assertTrue(0 <= Integer.valueOf(broadcastList.get(i).getName()));

			assertTrue(36 > Integer.valueOf(broadcastList.get(i).getName()));
		}
	}

	public void testBroadcastListSearch(DataStore dataStore){
		long broadcastCount = dataStore.getBroadcastCount();
		int pageCount = (int)(broadcastCount/50 + 1);
		
		for (int i = 0; i < pageCount; i++) {
			List<Broadcast> broadcastList2 = dataStore.getBroadcastList(0, 50, null, null, null, null);
			for (Iterator iterator = broadcastList2.iterator(); iterator.hasNext();) {
				Broadcast broadcast = (Broadcast) iterator.next();
				dataStore.delete(broadcast.getStreamId());
			}
		}
		
	

		Broadcast broadcast1 = new Broadcast(AntMediaApplicationAdapter.BROADCAST_STATUS_BROADCASTING, "bbbStream");
		broadcast1.setDate(1000);
		broadcast1.setType(AntMediaApplicationAdapter.LIVE_STREAM);
		Broadcast broadcast2 = new Broadcast(AntMediaApplicationAdapter.BROADCAST_STATUS_FINISHED, "aaaStream");
		broadcast2.setDate(100000);
		broadcast2.setType(AntMediaApplicationAdapter.IP_CAMERA); // Ip Camera
		Broadcast broadcast3 = new Broadcast(AntMediaApplicationAdapter.BROADCAST_STATUS_PREPARING, "cccStream");
		broadcast3.setDate(100000000);
		broadcast3.setType(AntMediaApplicationAdapter.STREAM_SOURCE); //Stream Source
		Broadcast broadcast4 = new Broadcast(null);
		broadcast4.setDate(100000);
		broadcast4.setType(AntMediaApplicationAdapter.LIVE_STREAM); //Null check

		Broadcast broadcast5 = new Broadcast(AntMediaApplicationAdapter.BROADCAST_STATUS_FINISHED, "aaaStm");
		broadcast5.setDate(100000);
		broadcast5.setType(AntMediaApplicationAdapter.LIVE_STREAM);


		dataStore.save(broadcast1);
		dataStore.save(broadcast2);
		dataStore.save(broadcast3);
		dataStore.save(broadcast4);
		dataStore.save(broadcast5);

		long count = dataStore.getPartialBroadcastNumber("ast");
		assertEquals(2, count);

		count = dataStore.getPartialBroadcastNumber(null);
		assertEquals(5, count);

		List<Broadcast> broadcastList = dataStore.getBroadcastList(0, 50, null, null, null, broadcast2.getStreamId());
		assertEquals(broadcastList.get(0).getStreamId(), broadcast2.getStreamId());
		assertEquals(broadcastList.get(0).getName(), broadcast2.getName());

		broadcastList = dataStore.getBroadcastList(0, 50, null, null, null, broadcast4.getStreamId());
		assertEquals(broadcastList.get(0).getStreamId(), broadcast4.getStreamId());
		assertEquals(null, broadcast4.getName());

		broadcastList = dataStore.getBroadcastList(0, 50, null, null, null, "tream");
		assertEquals(3, broadcastList.size());

		broadcastList = dataStore.getBroadcastList(0, 50, null, null, null, "bstr");
		assertEquals(1, broadcastList.size());
		assertEquals(broadcastList.get(0).getStreamId(), broadcast1.getStreamId());
		assertEquals(broadcastList.get(0).getName(), broadcast1.getName());

		broadcastList = dataStore.getBroadcastList(0, 50, null, null, null, "antme");
		assertEquals(0, broadcastList.size());

	}

	public void testConferenceRoomSearch(DataStore dataStore) {
		List<ConferenceRoom> roomList2 = dataStore.getConferenceRoomList(0, 50, null, null, null);
		for (Iterator iterator = roomList2.iterator(); iterator.hasNext();) {
			ConferenceRoom room = (ConferenceRoom) iterator.next();
			dataStore.deleteConferenceRoom(room.getRoomId());
		}

		long now = Instant.now().getEpochSecond();
		//Create rooms to check sorting
		ConferenceRoom room = new ConferenceRoom();

		String roomId = "aaaroom";
		room.setRoomId(roomId);
		room.setStartDate(now);
		room.setEndDate(now + 3600);

		ConferenceRoom room2 = new ConferenceRoom();
		roomId = "bbbtahir";
		room2.setRoomId(roomId);
		room2.setStartDate(now + 150);
		room2.setEndDate(now + 360);

		ConferenceRoom room3 = new ConferenceRoom();
		roomId = "cctast";
		room3.setRoomId(roomId);
		room3.setStartDate(now + 10);
		room3.setEndDate(now + 36000);

		dataStore.createConferenceRoom(room);
		dataStore.createConferenceRoom(room2);
		dataStore.createConferenceRoom(room3);

		List<ConferenceRoom> roomList = dataStore.getConferenceRoomList(0,50,null,null,null);
		assertEquals(3, roomList.size());

		roomList = dataStore.getConferenceRoomList(0,50,"","","");
		assertEquals(3, roomList.size());

		roomList = dataStore.getConferenceRoomList(0,50,"","","ta");
		assertEquals(2, roomList.size());

		roomList = dataStore.getConferenceRoomList(0,50,"","","tahir");
		assertEquals(1, roomList.size());
		assertEquals(roomList.get(0).getRoomId(), room2.getRoomId());

		roomList = dataStore.getConferenceRoomList(0,50,"","","ccta");
		assertEquals(1, roomList.size());
		assertEquals(roomList.get(0).getRoomId(), room3.getRoomId());

		roomList = dataStore.getConferenceRoomList(0,50,"roomId","asc","ta");
		assertEquals(2, roomList.size());
		assertEquals(roomList.get(0).getRoomId(), room2.getRoomId());
		assertEquals(roomList.get(1).getRoomId(), room3.getRoomId());

		roomList = dataStore.getConferenceRoomList(0,50,"roomId","desc","ta");
		assertEquals(2, roomList.size());
		assertEquals(roomList.get(1).getRoomId(), room2.getRoomId());
		assertEquals(roomList.get(0).getRoomId(), room3.getRoomId());

	}

	public void testConferenceRoomSorting(DataStore dataStore){
		List<ConferenceRoom> roomList2 = dataStore.getConferenceRoomList(0, 50, null, null, null);
		for (Iterator iterator = roomList2.iterator(); iterator.hasNext();) {
			ConferenceRoom room = (ConferenceRoom) iterator.next();
			dataStore.deleteConferenceRoom(room.getRoomId());
		}

		long now = Instant.now().getEpochSecond();
		//Create rooms to check sorting
		ConferenceRoom room = new ConferenceRoom();

		String roomId = "aaaroom";
		room.setRoomId(roomId);
		room.setStartDate(now);
		room.setEndDate(now + 3600);

		ConferenceRoom room2 = new ConferenceRoom();
		roomId = "bbbroom";
		room2.setRoomId(roomId);
		room2.setStartDate(now + 150);
		room2.setEndDate(now + 360);

		ConferenceRoom room3 = new ConferenceRoom();
		roomId = "cccroom";
		room3.setRoomId(roomId);
		room3.setStartDate(now + 10);
		room3.setEndDate(now + 36000);

		dataStore.createConferenceRoom(room);
		dataStore.createConferenceRoom(room2);
		dataStore.createConferenceRoom(room3);

		List<ConferenceRoom> roomList = dataStore.getConferenceRoomList(0,50,null,null,null);
		assertEquals(3, roomList.size());

		roomList = dataStore.getConferenceRoomList(0,50,"","","");
		assertEquals(3, roomList.size());

		roomList = dataStore.getConferenceRoomList(0,50,"roomId","asc", null);
		assertEquals(3, roomList.size());
		assertEquals(roomList.get(0).getRoomId(), room.getRoomId());
		assertEquals(roomList.get(1).getRoomId(), room2.getRoomId());
		assertEquals(roomList.get(2).getRoomId(), room3.getRoomId());

		roomList = dataStore.getConferenceRoomList(0,50,"roomId","desc", null);
		assertEquals(3, roomList.size());
		assertEquals(roomList.get(2).getRoomId(), room.getRoomId());
		assertEquals(roomList.get(1).getRoomId(), room2.getRoomId());
		assertEquals(roomList.get(0).getRoomId(), room3.getRoomId());

		roomList = dataStore.getConferenceRoomList(0,50,"startDate","asc", null);
		assertEquals(3, roomList.size());
		assertEquals(roomList.get(0).getRoomId(), room.getRoomId());
		assertEquals(roomList.get(2).getRoomId(), room2.getRoomId());
		assertEquals(roomList.get(1).getRoomId(), room3.getRoomId());

		roomList = dataStore.getConferenceRoomList(0,50,"startDate","desc", null);
		assertEquals(3, roomList.size());
		assertEquals(roomList.get(2).getRoomId(), room.getRoomId());
		assertEquals(roomList.get(0).getRoomId(), room2.getRoomId());
		assertEquals(roomList.get(1).getRoomId(), room3.getRoomId());

		roomList = dataStore.getConferenceRoomList(0,50,"startDate","desc", "room");
		assertEquals(3, roomList.size());
		assertEquals(roomList.get(2).getRoomId(), room.getRoomId());
		assertEquals(roomList.get(0).getRoomId(), room2.getRoomId());
		assertEquals(roomList.get(1).getRoomId(), room3.getRoomId());

		roomList = dataStore.getConferenceRoomList(0,50,"endDate","asc", null);
		assertEquals(3, roomList.size());
		assertEquals(roomList.get(1).getRoomId(), room.getRoomId());
		assertEquals(roomList.get(0).getRoomId(), room2.getRoomId());
		assertEquals(roomList.get(2).getRoomId(), room3.getRoomId());

		roomList = dataStore.getConferenceRoomList(0,50,"endDate","desc", null);
		assertEquals(3, roomList.size());
		assertEquals(roomList.get(1).getRoomId(), room.getRoomId());
		assertEquals(roomList.get(2).getRoomId(), room2.getRoomId());
		assertEquals(roomList.get(0).getRoomId(), room3.getRoomId());

	}
	
	public void testBroadcastListSorting(DataStore dataStore) {
		
		List<Broadcast> broadcastList2 = dataStore.getBroadcastList(0, 50, null, null, null, null);
		for (Iterator iterator = broadcastList2.iterator(); iterator.hasNext();) {
			Broadcast broadcast = (Broadcast) iterator.next();
			dataStore.delete(broadcast.getStreamId());
		}

		Broadcast broadcast1 = new Broadcast(AntMediaApplicationAdapter.BROADCAST_STATUS_BROADCASTING, "bbbStream");
		broadcast1.setDate(1000);
		broadcast1.setType(AntMediaApplicationAdapter.LIVE_STREAM);
		Broadcast broadcast2 = new Broadcast(AntMediaApplicationAdapter.BROADCAST_STATUS_FINISHED, "aaaStream");
		broadcast2.setDate(100000);
		broadcast2.setType(AntMediaApplicationAdapter.IP_CAMERA); // Ip Camera
		Broadcast broadcast3 = new Broadcast(AntMediaApplicationAdapter.BROADCAST_STATUS_PREPARING, "cccStream");
		broadcast3.setDate(100000000); 
		broadcast3.setType(AntMediaApplicationAdapter.STREAM_SOURCE); //Stream Source
		
		dataStore.save(broadcast1);
		dataStore.save(broadcast2);
		dataStore.save(broadcast3);
		
		List<Broadcast> broadcastList = dataStore.getBroadcastList(0, 50, null, null, null, null);
		assertEquals(3, broadcastList.size());
		
		broadcastList = dataStore.getBroadcastList(0, 50, "", "", "", "");
		assertEquals(3, broadcastList.size());
		
		broadcastList = dataStore.getBroadcastList(0, 50, null, "name", "asc", null);
		assertEquals(3, broadcastList.size());
		assertEquals(broadcastList.get(0).getStreamId(), broadcast2.getStreamId());
		assertEquals(broadcastList.get(1).getStreamId(), broadcast1.getStreamId());
		assertEquals(broadcastList.get(2).getStreamId(), broadcast3.getStreamId());

		broadcastList = dataStore.getBroadcastList(0, 50, null, "name", "asc", "Stream");
		assertEquals(3, broadcastList.size());
		assertEquals(broadcastList.get(0).getStreamId(), broadcast2.getStreamId());
		assertEquals(broadcastList.get(1).getStreamId(), broadcast1.getStreamId());
		assertEquals(broadcastList.get(2).getStreamId(), broadcast3.getStreamId());
		
		
		broadcastList = dataStore.getBroadcastList(0, 50, null, "name", "desc", null);
		assertEquals(3, broadcastList.size());
		assertEquals(broadcastList.get(0).getStreamId(), broadcast3.getStreamId());
		assertEquals(broadcastList.get(1).getStreamId(), broadcast1.getStreamId());
		assertEquals(broadcastList.get(2).getStreamId(), broadcast2.getStreamId());

		//case insensitive test
		broadcastList = dataStore.getBroadcastList(0, 50, null, "name", "desc", "str");
		assertEquals(3, broadcastList.size());
		assertEquals(broadcastList.get(0).getStreamId(), broadcast3.getStreamId());
		assertEquals(broadcastList.get(1).getStreamId(), broadcast1.getStreamId());
		assertEquals(broadcastList.get(2).getStreamId(), broadcast2.getStreamId());
		
		
		broadcastList = dataStore.getBroadcastList(0, 50, null, "date", "asc" , null);
		assertEquals(3, broadcastList.size());
		assertEquals(broadcastList.get(0).getStreamId(), broadcast1.getStreamId());
		assertEquals(broadcastList.get(1).getStreamId(), broadcast2.getStreamId());
		assertEquals(broadcastList.get(2).getStreamId(), broadcast3.getStreamId());

		broadcastList = dataStore.getBroadcastList(0, 50, null, "date", "asc" , "st");
		assertEquals(3, broadcastList.size());
		assertEquals(broadcastList.get(0).getStreamId(), broadcast1.getStreamId());
		assertEquals(broadcastList.get(1).getStreamId(), broadcast2.getStreamId());
		assertEquals(broadcastList.get(2).getStreamId(), broadcast3.getStreamId());
		
		broadcastList = dataStore.getBroadcastList(0, 50, null, "date", "desc", null);
		assertEquals(3, broadcastList.size());
		assertEquals(broadcastList.get(0).getStreamId(), broadcast3.getStreamId());
		assertEquals(broadcastList.get(1).getStreamId(), broadcast2.getStreamId());
		assertEquals(broadcastList.get(2).getStreamId(), broadcast1.getStreamId());
		
		
		broadcastList = dataStore.getBroadcastList(0, 50, null, "status", "asc", null);
		assertEquals(3, broadcastList.size());
		assertEquals(broadcastList.get(0).getStreamId(), broadcast1.getStreamId());
		assertEquals(broadcastList.get(1).getStreamId(), broadcast2.getStreamId());
		assertEquals(broadcastList.get(2).getStreamId(), broadcast3.getStreamId());
		
		broadcastList = dataStore.getBroadcastList(0, 50, null, "status", "desc", null);
		assertEquals(3, broadcastList.size());
		assertEquals(broadcastList.get(0).getStreamId(), broadcast3.getStreamId());
		assertEquals(broadcastList.get(1).getStreamId(), broadcast2.getStreamId());
		assertEquals(broadcastList.get(2).getStreamId(), broadcast1.getStreamId());
		
		
		broadcastList = dataStore.getBroadcastList(0, 2, null, "status", "desc", null);
		assertEquals(2, broadcastList.size());
		assertEquals(broadcastList.get(0).getStreamId(), broadcast3.getStreamId());
		assertEquals(broadcastList.get(1).getStreamId(), broadcast2.getStreamId());

		broadcastList = dataStore.getBroadcastList(0, 2, null, "status", "desc", "stream");
		assertEquals(2, broadcastList.size());
		assertEquals(broadcastList.get(0).getStreamId(), broadcast3.getStreamId());
		assertEquals(broadcastList.get(1).getStreamId(), broadcast2.getStreamId());
		
		broadcastList = dataStore.getBroadcastList(2, 3, null, "status", "desc" ,null);
		assertEquals(1, broadcastList.size());
		assertEquals(broadcastList.get(0).getStreamId(), broadcast1.getStreamId());
		
		
		broadcastList = dataStore.getBroadcastList(-10, 100, AntMediaApplicationAdapter.IP_CAMERA, "status", "desc", null);
		assertEquals(1, broadcastList.size());
		assertEquals(broadcastList.get(0).getStreamId(), broadcast2.getStreamId());
		
		dataStore.delete(broadcast1.getStreamId());
		dataStore.delete(broadcast2.getStreamId());
		dataStore.delete(broadcast3.getStreamId());
		
		broadcastList = dataStore.getBroadcastList(0, 50, null, null, null, null);
		assertEquals(0, broadcastList.size());
	}

	public void testRemoveEndpoint(DataStore dataStore) {
		Broadcast broadcast = new Broadcast(null, null);
		String name = "name 1";
		String description = "description 2";
		broadcast.setName(name);
		broadcast.setDescription(description);
		String key = dataStore.save(broadcast);

		assertNotNull(key);
		assertNotNull(broadcast.getStreamId());

		Broadcast broadcast2 = dataStore.get(key);

		assertEquals(name, broadcast2.getName());
		assertEquals(description, broadcast2.getDescription());

		String rtmpUrl = "rtmp:((ksklasjflakjflaskjflsadfkjsal";
		Endpoint endPoint = new Endpoint("broacdast id", "stream id", null, broadcast2.getName(), rtmpUrl, "generic", null);

		boolean result = dataStore.addEndpoint(broadcast2.getStreamId().toString(), endPoint);
		assertTrue(result);

		rtmpUrl = "rtmp:(sdfsfsf(ksklasjflakjflaskjflsadfkjsal";
		String endpointStreamId = "stream id 2";
		Endpoint endPoint2 = new Endpoint("broacdast id 2", endpointStreamId, broadcast2.getName(), rtmpUrl,
				"facebook", null, null);

		result = dataStore.addEndpoint(broadcast2.getStreamId().toString(), endPoint2);
		assertTrue(result);

		broadcast2 = dataStore.get(key);
		assertNotNull(broadcast2.getEndPointList());
		assertEquals(2, broadcast2.getEndPointList().size());

		// remove end point
		result = dataStore.removeEndpoint(broadcast2.getStreamId(), endPoint, true);
		assertTrue(result);
		broadcast2 = dataStore.get(key);
		assertNotNull(broadcast2.getEndPointList());
		// its size should be 1
		assertEquals(1, broadcast2.getEndPointList().size());

		// endpoint2 should be in the list, check stream id
		assertEquals(broadcast2.getEndPointList().get(0).getStreamId(), endpointStreamId);

		//
		Endpoint endPoint3Clone = new Endpoint(endPoint2.getBroadcastId(), endPoint2.getStreamId(), endPoint2.getName(),
				endPoint2.getRtmpUrl(), endPoint2.getType(), null, null);

		// remove end point2
		result = dataStore.removeEndpoint(broadcast2.getStreamId(), endPoint3Clone, true);
		assertTrue(result);
		broadcast2 = dataStore.get(key);
		assertTrue(broadcast2.getEndPointList() == null || broadcast2.getEndPointList().size() == 0);

		// add new enpoints
		rtmpUrl = "rtmp:(sdfsfsf(ksklasjflakjflaskjflsadfkjsal";
		endpointStreamId = "stream id 2";
		endPoint = new Endpoint("broacdast id 2", endpointStreamId, broadcast2.getName(), rtmpUrl, "facebook", null, null);

		assertTrue(dataStore.addEndpoint(broadcast2.getStreamId(), endPoint));

		String rtmpUrl2 = "rtmp:(sdfsfskmkmkmkmf(ksklasjflakjflaskjflsadfkjsal";
		endpointStreamId = "stream id 2";
		endPoint2 = new Endpoint("broacdast id 2", endpointStreamId, broadcast2.getName(), rtmpUrl2, "facebook", null, null);

		assertTrue(dataStore.addEndpoint(broadcast2.getStreamId(), endPoint2));

		assertTrue(dataStore.removeAllEndpoints(broadcast2.getStreamId()));

		broadcast2 = dataStore.get(broadcast2.getStreamId());
		assertTrue(broadcast2.getEndPointList() == null || broadcast2.getEndPointList().size() == 0);

	}
	
	public void testRemoveEndpointWithServiceEndpoint(DataStore dataStore) {
		Broadcast broadcast = new Broadcast(null, null);
		String name = "name 1";
		String description = "description 2";
		broadcast.setName(name);
		broadcast.setDescription(description);
		String key = dataStore.save(broadcast);

		assertNotNull(key);
		assertNotNull(broadcast.getStreamId());

		Broadcast broadcast2 = dataStore.get(key);

		assertEquals(name, broadcast2.getName());
		assertEquals(description, broadcast2.getDescription());

		String rtmpUrl = "rtmp:((ksklasjflakjflaskjflsadfkjsal";
		Endpoint endPoint = new Endpoint("broacdast id", "stream id", null, broadcast2.getName(), rtmpUrl, "generic", null);

		boolean result = dataStore.addEndpoint(broadcast2.getStreamId().toString(), endPoint);
		assertTrue(result);

		rtmpUrl = "rtmp:(sdfsfsf(ksklasjflakjflaskjflsadfkjsal";
		String endpointStreamId = "stream id 2";
		Endpoint endPoint2 = new Endpoint("broacdast id 2", endpointStreamId, broadcast2.getName(), rtmpUrl,
				"facebook", "generic_2", null);

		result = dataStore.addEndpoint(broadcast2.getStreamId().toString(), endPoint2);
		assertTrue(result);

		broadcast2 = dataStore.get(key);
		assertNotNull(broadcast2.getEndPointList());
		assertEquals(2, broadcast2.getEndPointList().size());

		// remove end point
		result = dataStore.removeEndpoint(broadcast2.getStreamId(), endPoint, false);
		assertTrue(result);
		broadcast2 = dataStore.get(key);
		assertNotNull(broadcast2.getEndPointList());
		// its size should be 1
		assertEquals(1, broadcast2.getEndPointList().size());

		// endpoint2 should be in the list, check stream id
		assertEquals(broadcast2.getEndPointList().get(0).getStreamId(), endpointStreamId);

		//
		Endpoint endPoint3Clone = new Endpoint(endPoint2.getBroadcastId(), endPoint2.getStreamId(), endPoint2.getName(),
				endPoint2.getRtmpUrl(), endPoint2.getType(), "generic_2", null);

		// remove end point2
		result = dataStore.removeEndpoint(broadcast2.getStreamId(), endPoint3Clone, false);
		assertTrue(result);
		broadcast2 = dataStore.get(key);
		assertTrue(broadcast2.getEndPointList() == null || broadcast2.getEndPointList().size() == 0);

		// add new enpoints
		rtmpUrl = "rtmp:(sdfsfsf(ksklasjflakjflaskjflsadfkjsal";
		endpointStreamId = "stream id 2";
		endPoint = new Endpoint("broacdast id 2", endpointStreamId, broadcast2.getName(), rtmpUrl, "facebook", "generic_2", null);

		assertTrue(dataStore.addEndpoint(broadcast2.getStreamId(), endPoint));

		String rtmpUrl2 = "rtmp:(sdfsfskmkmkmkmf(ksklasjflakjflaskjflsadfkjsal";
		endpointStreamId = "stream id 2";
		endPoint2 = new Endpoint("broadcast id 2", endpointStreamId, broadcast2.getName(), rtmpUrl2, "facebook", "generic_3", null);

		assertTrue(dataStore.addEndpoint(broadcast2.getStreamId(), endPoint2));

		assertTrue(dataStore.removeAllEndpoints(broadcast2.getStreamId()));

		broadcast2 = dataStore.get(broadcast2.getStreamId());
		assertTrue(broadcast2.getEndPointList() == null || broadcast2.getEndPointList().size() == 0);

	}
	


	public void testSimpleOperations(DataStore dataStore) {
		try {

			Broadcast broadcast = new Broadcast(null, null);
			String key = dataStore.save(broadcast);
			

			assertNotNull(key);
			assertNotNull(broadcast.getStreamId());

			assertEquals(broadcast.getStreamId().toString(), key);
			assertNull(dataStore.get(broadcast.getStreamId()).getQuality());

			Broadcast broadcast2 = dataStore.get(key);
			assertEquals(broadcast.getStreamId(), broadcast2.getStreamId());
			assertTrue(broadcast2.isPublish());

			assertEquals(AntMediaApplicationAdapter.BROADCAST_STATUS_CREATED, broadcast.getStatus());
			assertEquals(0, broadcast.getStartTime());
			assertNull(broadcast.getOriginAdress());
			
			String name = "name 1";
			String description = "description 2";
			Broadcast tmp = new Broadcast();
			tmp.setName(name);
			tmp.setDescription(description);
			tmp.setStatus(AntMediaApplicationAdapter.BROADCAST_STATUS_BROADCASTING);
			long now = System.currentTimeMillis();
			tmp.setStartTime(now);
			tmp.setOriginAdress(ServerSettings.getLocalHostAddress());
			String subFolder = "test_folder";
			tmp.setSubFolder(subFolder);
			boolean result = dataStore.updateBroadcastFields(broadcast.getStreamId(), tmp);
			assertTrue(result);

			broadcast2 = dataStore.get(key);

			assertEquals(name, broadcast2.getName());
			assertEquals(subFolder, broadcast2.getSubFolder());
			assertEquals(description, broadcast2.getDescription());
			assertEquals(AntMediaApplicationAdapter.BROADCAST_STATUS_BROADCASTING, broadcast2.getStatus());
			assertEquals(now, broadcast2.getStartTime());
			assertEquals(ServerSettings.getLocalHostAddress(), tmp.getOriginAdress());

			result = dataStore.updateDuration(broadcast.getStreamId().toString(), 100000);
			assertTrue(result);

			broadcast2 = dataStore.get(key);

			assertEquals(name, broadcast2.getName());
			assertEquals(description, broadcast2.getDescription());
			assertEquals(100000, (long) broadcast2.getDuration());

			result = dataStore.updateStatus(broadcast.getStreamId().toString(),
					AntMediaApplicationAdapter.BROADCAST_STATUS_CREATED);
			assertTrue(result);

			broadcast2 = dataStore.get(key);

			assertEquals(name, broadcast2.getName());
			assertEquals(description, broadcast2.getDescription());
			assertEquals(100000, (long) broadcast2.getDuration());
			assertEquals(AntMediaApplicationAdapter.BROADCAST_STATUS_CREATED, broadcast2.getStatus());

			result = dataStore.updateStatus(broadcast.getStreamId().toString(),
					AntMediaApplicationAdapter.BROADCAST_STATUS_FINISHED);
			assertTrue(result);

			broadcast2 = dataStore.get(key);

			assertEquals(name, broadcast2.getName());
			assertEquals(description, broadcast2.getDescription());
			assertEquals(100000, (long) broadcast2.getDuration());
			assertEquals(AntMediaApplicationAdapter.BROADCAST_STATUS_FINISHED, broadcast2.getStatus());
			assertEquals(0, broadcast2.getWebRTCViewerCount());
			assertEquals(0, broadcast2.getHlsViewerCount());
			assertEquals(0, broadcast2.getRtmpViewerCount());

			assertEquals(null, broadcast2.getEndPointList());

			String rtmpUrl = "rtmp:((ksklasjflakjflaskjflsadfkjsal";
			Endpoint endPoint = new Endpoint("broacdast id", "stream id", broadcast2.getName(), rtmpUrl, "generic", null, null);

			result = dataStore.addEndpoint(broadcast2.getStreamId().toString(), endPoint);
			assertTrue(result);

			result = dataStore.addEndpoint(broadcast2.getStreamId().toString(), null);
			assertFalse(result);

			broadcast2 = dataStore.get(key);
			assertNotNull(broadcast2.getEndPointList());
			assertEquals(1, broadcast2.getEndPointList().size());
			assertEquals(broadcast2.getEndPointList().get(0).getName(), broadcast2.getName());
			assertEquals(broadcast2.getEndPointList().get(0).getRtmpUrl(), rtmpUrl);

			rtmpUrl = "rtmp:(sdfsfsf(ksklasjflakjflaskjflsadfkjsal";
			endPoint = new Endpoint("broacdast id 2", "stream id 2", broadcast2.getName(), rtmpUrl, "facebook", null, null);

			result = dataStore.addEndpoint(broadcast2.getStreamId().toString(), endPoint);
			assertTrue(result);

			broadcast2 = dataStore.get(key);
			assertNotNull(broadcast2.getEndPointList());
			assertEquals(2, broadcast2.getEndPointList().size());
			assertEquals(broadcast2.getEndPointList().get(1).getName(), broadcast2.getName());
			assertEquals(broadcast2.getEndPointList().get(1).getRtmpUrl(), rtmpUrl);

			Broadcast broadcast3 = new Broadcast("test3");
			broadcast3.setQuality("poor");
			assertNotNull(broadcast3.getQuality());
			dataStore.save(broadcast3);
			
			logger.info("Saved id {}", broadcast3.getStreamId());
			
			assertEquals(broadcast3.getStreamId(), dataStore.get(broadcast3.getStreamId()).getStreamId());
			
			result = dataStore.updateSourceQualityParameters(broadcast3.getStreamId(), null, 0.1, 0);
			assertTrue(result);
			//it's poor because it's not updated because of null
			assertEquals("poor", dataStore.get(broadcast3.getStreamId()).getQuality());

			
			result = dataStore.updateSourceQualityParameters(broadcast3.getStreamId(), "good", 0, 0);
			assertTrue(result);
			assertEquals("good", dataStore.get(broadcast3.getStreamId()).getQuality());

			//set mp4 muxing to true
			result = dataStore.setMp4Muxing(key, MuxAdaptor.RECORDING_ENABLED_FOR_STREAM);

			//check that setting is saved
			assertTrue(result);

			//check that setting is saved correctly
			assertEquals(MuxAdaptor.RECORDING_ENABLED_FOR_STREAM, dataStore.get(key).getMp4Enabled());


			//check null case
			result = dataStore.setMp4Muxing(null, MuxAdaptor.RECORDING_DISABLED_FOR_STREAM);

			assertFalse(result);


			//set mp4 muxing to false
			result = dataStore.setMp4Muxing(key, MuxAdaptor.RECORDING_DISABLED_FOR_STREAM);

			//check that setting is saved
			assertTrue(result);

			//check that setting is saved correctly
			assertEquals(MuxAdaptor.RECORDING_DISABLED_FOR_STREAM, dataStore.get(key).getMp4Enabled());

			//set webm muxing to true
			result = dataStore.setWebMMuxing(key, MuxAdaptor.RECORDING_ENABLED_FOR_STREAM);

			//check that setting is saved
			assertTrue(result);

			//check that setting is saved correctly
			assertEquals(MuxAdaptor.RECORDING_ENABLED_FOR_STREAM, dataStore.get(key).getWebMEnabled());


			//check null case
			result = dataStore.setWebMMuxing(null, MuxAdaptor.RECORDING_DISABLED_FOR_STREAM);

			assertFalse(result);


			//set webm muxing to false
			result = dataStore.setWebMMuxing(key, MuxAdaptor.RECORDING_DISABLED_FOR_STREAM);

			//check that setting is saved
			assertTrue(result);

			//check that setting is saved correctly
			assertEquals(MuxAdaptor.RECORDING_DISABLED_FOR_STREAM, dataStore.get(key).getWebMEnabled());

			
			result = dataStore.delete(key);
			assertTrue(result);

			assertNull(dataStore.get(key));




		} catch (Exception e) {
			e.printStackTrace();
			fail(e.getMessage());
		}

	}

	private void testVodSearch(DataStore dataStore){
		clear(dataStore);

<<<<<<< HEAD
		VoD newVod =  new VoD("streamName", "1112233" + (int)(Math.random() * 1000), "path", "aaVod", 1517239908, 123, 17933, 1190425, VoD.STREAM_VOD, "1149253" + (int)(Math.random() * 91000));
		VoD newVod2 = new VoD("oguz", "123456" + (int)(Math.random() * 1000),  "path", "cCVod", 1517239708, 456, 17933, 1190625, VoD.STREAM_VOD, "11503943" + (int)(Math.random() * 91000));
		VoD newVod3 = new VoD("ahmet", "2341" + (int)(Math.random() * 1000),  "path", "TahIr", 1517239608, 17933, 789, 1190725, VoD.STREAM_VOD, "11259243" + (int)(Math.random() * 91000));
		VoD newVod4 = new VoD(null, null,  "path", null, 1517239608, 345, 17933, 1190725, VoD.STREAM_VOD, "11827485" + (int)(Math.random() * 91000));
		VoD newVod5 = new VoD("denem", null,  "path", null, 1517239608, 678, 17933, 1190725, VoD.STREAM_VOD, null);
=======
		VoD newVod =  new VoD("streamName", "1112233" + (int)(Math.random() * 1000), "path", "aaVod", 1517239908, 17933, 1190425, VoD.STREAM_VOD, "1149253" + (int)(Math.random() * 91000),null);
		VoD newVod2 = new VoD("oguz", "123456" + (int)(Math.random() * 1000),  "path", "cCVod", 1517239708, 17933, 1190625, VoD.STREAM_VOD, "11503943" + (int)(Math.random() * 91000),null);
		VoD newVod3 = new VoD("ahmet", "2341" + (int)(Math.random() * 1000),  "path", "TahIr", 1517239608, 17933, 1190725, VoD.STREAM_VOD, "11259243" + (int)(Math.random() * 91000),null);
		VoD newVod4 = new VoD(null, null,  "path", null, 1517239608, 17933, 1190725, VoD.STREAM_VOD, "11827485" + (int)(Math.random() * 91000), null);
		VoD newVod5 = new VoD("denem", null,  "path", null, 1517239608, 17933, 1190725, VoD.STREAM_VOD, null, null);
>>>>>>> 68ff0a0b

		dataStore.addVod(newVod);
		dataStore.addVod(newVod2);
		dataStore.addVod(newVod3);
		dataStore.addVod(newVod4);
		dataStore.addVod(newVod5);

		long totalVodNumber = dataStore.getTotalVodNumber();
		assertEquals(5, totalVodNumber);

		long partialVodNumber = dataStore.getPartialVodNumber("vod");
		assertEquals(2, partialVodNumber);

		partialVodNumber = dataStore.getPartialVodNumber(null);
		assertEquals(5, partialVodNumber);

		List<VoD> vodList = dataStore.getVodList(0, 50, null, null, null, newVod4.getVodId());
		assertEquals(1, vodList.size());
		assertEquals(newVod4.getVodName(), vodList.get(0).getVodName());
		assertEquals(newVod4.getStreamName(), vodList.get(0).getStreamName());
		assertEquals(newVod4.getStreamId(), vodList.get(0).getStreamId());
		assertEquals(newVod4.getVodId(), vodList.get(0).getVodId());

		vodList = dataStore.getVodList(0, 50, null, null, null, newVod5.getVodId());
		assertNotNull(newVod5.getVodId());
		assertEquals(1, vodList.size()); // VodId should never come null even if initialized as null.
		assertEquals(vodList.get(0).getVodId(), newVod5.getVodId());
		assertNull(vodList.get(0).getVodName());

		vodList = dataStore.getVodList(0, 50, null, null, null, newVod.getVodName());
		assertEquals(1, vodList.size());
		assertEquals(newVod.getVodName(), vodList.get(0).getVodName());
		assertEquals(newVod.getStreamName(), vodList.get(0).getStreamName());
		assertEquals(newVod.getStreamId(), vodList.get(0).getStreamId());
		assertEquals(newVod.getVodId(), vodList.get(0).getVodId());

		vodList = dataStore.getVodList(0, 50, null, null, null, newVod.getStreamId());
		assertEquals(1, vodList.size());
		assertEquals(newVod.getVodName(), vodList.get(0).getVodName());
		assertEquals(newVod.getStreamName(), vodList.get(0).getStreamName());
		assertEquals(newVod.getStreamId(), vodList.get(0).getStreamId());
		assertEquals(newVod.getVodId(), vodList.get(0).getVodId());

		vodList = dataStore.getVodList(0, 50, null, null, null, newVod2.getVodId());
		assertEquals(1, vodList.size());
		assertEquals(newVod2.getVodName(), vodList.get(0).getVodName());
		assertEquals(newVod2.getStreamName(), vodList.get(0).getStreamName());
		assertEquals(newVod2.getStreamId(), vodList.get(0).getStreamId());
		assertEquals(newVod2.getVodId(), vodList.get(0).getVodId());

		vodList = dataStore.getVodList(0, 50, null, null, null, "vod");
		assertEquals(2, vodList.size());

		vodList = dataStore.getVodList(0, 50, null, null, null, "ahir");
		assertEquals(1, vodList.size());
		assertEquals(newVod3.getVodName(), vodList.get(0).getVodName());
		assertEquals(newVod3.getStreamName(), vodList.get(0).getStreamName());
		assertEquals(newVod3.getStreamId(), vodList.get(0).getStreamId());
		assertEquals(newVod3.getVodId(), vodList.get(0).getVodId());

		vodList = dataStore.getVodList(0, 50, null, null, null, "vassdfsdgs");
		assertEquals(0, vodList.size());

	}


	private void testFilterSearchOperations(DataStore dataStore) {
		
		clear(dataStore);

		Broadcast cameraBroadcast = new Broadcast("test", "192.168.1.100", "admin", "admin", "rtspUrl", "ipCamera");
		Broadcast liveBroadcast = new Broadcast("live_test");
		liveBroadcast.setType("liveStream");

		assertNotNull(dataStore.save(cameraBroadcast));
		assertNotNull(dataStore.save(liveBroadcast));

		assertNotNull(cameraBroadcast.getType());
		assertNotNull(liveBroadcast.getStreamId());

		String type = dataStore.get(cameraBroadcast.getStreamId()).getType();
		String live_type = dataStore.get(liveBroadcast.getStreamId()).getType();

		assertEquals("ipCamera", type);
		assertEquals("liveStream", live_type);

		List<Broadcast> returnList = dataStore.getBroadcastList(0, 10, "ipCamera", null, null, null);

		assertEquals(1, returnList.size());

<<<<<<< HEAD
		VoD newVod =  new VoD("streamName", "1112233" + (int)(Math.random() * 1000), "path", "vod", 1517239908, 123, 17933, 1190425, VoD.STREAM_VOD, "1112233" + (int)(Math.random() * 91000));
		VoD newVod2 = new VoD("davut", "111223" + (int)(Math.random() * 1000),  "path", "vod", 1517239808, 456, 17933, 1190525, VoD.STREAM_VOD, "1112233" + (int)(Math.random() * 91000));
		VoD newVod3 = new VoD("oguz", "11122" + (int)(Math.random() * 1000),  "path", "vod", 1517239708, 789, 17933, 1190625, VoD.STREAM_VOD, "1112233" + (int)(Math.random() * 91000));
		VoD newVod4 = new VoD("ahmet", "111" + (int)(Math.random() * 1000),  "path", "vod", 1517239608, 234, 17933, 1190725, VoD.STREAM_VOD, "1112233" + (int)(Math.random() * 91000));
		VoD newVod5 = new VoD("mehmet", "11" + (int)(Math.random() * 1000), "path", "vod", 1517239508, 567, 17933, 1190825, VoD.STREAM_VOD, "1112233" + (int)(Math.random() * 91000));
=======
		VoD newVod =  new VoD("streamName", "1112233" + (int)(Math.random() * 1000), "path", "vod", 1517239908, 17933, 1190425, VoD.STREAM_VOD, "1112233" + (int)(Math.random() * 91000), null);
		VoD newVod2 = new VoD("davut", "111223" + (int)(Math.random() * 1000),  "path", "vod", 1517239808, 17933, 1190525, VoD.STREAM_VOD, "1112233" + (int)(Math.random() * 91000), null);
		VoD newVod3 = new VoD("oguz", "11122" + (int)(Math.random() * 1000),  "path", "vod", 1517239708, 17933, 1190625, VoD.STREAM_VOD, "1112233" + (int)(Math.random() * 91000), null);
		VoD newVod4 = new VoD("ahmet", "111" + (int)(Math.random() * 1000),  "path", "vod", 1517239608, 17933, 1190725, VoD.STREAM_VOD, "1112233" + (int)(Math.random() * 91000), null);
		VoD newVod5 = new VoD("mehmet", "11" + (int)(Math.random() * 1000), "path", "vod", 1517239508, 17933, 1190825, VoD.STREAM_VOD, "1112233" + (int)(Math.random() * 91000), null);
>>>>>>> 68ff0a0b

		String vodId = dataStore.addVod(newVod);
		assertNotNull(vodId);
		System.out.println("Vod id 1 " + vodId);

		vodId = dataStore.addVod(newVod2);
		assertNotNull(vodId);
		System.out.println("Vod id 2 " + vodId);

		vodId = dataStore.addVod(newVod3);
		assertNotNull(vodId);
		System.out.println("Vod id 3 " + vodId);

		vodId = dataStore.addVod(newVod4);
		assertNotNull(vodId);
		System.out.println("Vod id 4 " + vodId);

		vodId = dataStore.addVod(newVod5);
		assertNotNull(vodId);
		System.out.println("Vod id 5 " + vodId);


		long totalVodNumber = dataStore.getTotalVodNumber();
		assertEquals(5, totalVodNumber);

		assertTrue(dataStore.deleteVod(newVod.getVodId()));
		assertTrue(dataStore.deleteVod(newVod2.getVodId()));
		totalVodNumber = dataStore.getTotalVodNumber();
		assertEquals(3, totalVodNumber);
		assertTrue(dataStore.deleteVod(newVod3.getVodId()));
		assertTrue(dataStore.deleteVod(newVod4.getVodId()));
		assertTrue(dataStore.deleteVod(newVod5.getVodId()));

		totalVodNumber = dataStore.getTotalVodNumber();
		assertEquals(0, totalVodNumber);


	}

	public void testSaveDetection(DataStore dataStore){
		String item1 = "item1";
		long detectionTime = 434234L;
		float probability1 = 0.1f;
		
		double minX = 5.5;
		double minY = 4.4;
		double maxX = 3.3;
		double maxY = 2.2;

		List<TensorFlowObject> detectedObjects = new ArrayList<>();
		TensorFlowObject tfObject = new TensorFlowObject(item1, probability1, "imageId");
		tfObject.setMinX(minX);
		tfObject.setMinY(minY);
		tfObject.setMaxX(maxX);
		tfObject.setMaxY(maxY);

		detectedObjects.add(tfObject);
		dataStore.saveDetection("id", detectionTime, detectedObjects);

		List<TensorFlowObject> list = dataStore.getDetectionList("id", 0, 10);
		assertEquals(1,list.size());
		assertEquals(item1, list.get(0).objectName);
		assertEquals(probability1, list.get(0).probability,0.1F);
		assertEquals(detectionTime, list.get(0).detectionTime);	
		
		assertEquals(minX, list.get(0).getMinX(), 0.0001);	
		assertEquals(minY, list.get(0).getMinY(), 0.0001);	
		assertEquals(maxX, list.get(0).getMaxX(), 0.0001);	
		assertEquals(maxY, list.get(0).getMaxY(), 0.0001);	
	}

	public void testTokenOperations(DataStore store) {

		//create token
		Token testToken = new Token();
		
		//define a valid expire date
		long expireDate = Instant.now().getEpochSecond() + 1000;

		Random r = new Random();
		String streamId = "streamId" + r.nextInt();
		testToken.setStreamId(streamId);
		testToken.setExpireDate(expireDate);
		testToken.setType(Token.PLAY_TOKEN);
		testToken.setTokenId("tokenID");

		store.saveToken(testToken);

		assertNotNull(testToken.getTokenId());

		//get tokens of stream
		List <Token> tokens = store.listAllTokens(testToken.getStreamId(), 0, 10);

		assertEquals(1, tokens.size());

		//revoke tokens
		store.revokeTokens(testToken.getStreamId());

		//get tokens of stream
		tokens = store.listAllTokens(testToken.getStreamId(), 0, 10);

		//it should be zero because all tokens are revoked
		assertEquals(0, tokens.size());

		//create token again
		testToken = new Token();

		testToken.setStreamId(streamId);
		testToken.setExpireDate(expireDate);
		testToken.setType(Token.PLAY_TOKEN);
		String tokenId = "tokenId" + (int)(Math.random()*99999);
		testToken.setTokenId(tokenId);
		testToken.setRoomId("testRoom");

		store.saveToken(testToken);
		
		//get this token
		Token retrievedToken = store.getToken(testToken.getTokenId());
		
		assertNotNull(retrievedToken);
		assertEquals("testRoom", retrievedToken.getRoomId());
		
		
		//delete this token
		assertTrue(store.deleteToken(testToken.getTokenId()));
		
		tokens = store.listAllTokens(testToken.getStreamId(),0 , 10);
		
		//it should be zero because all tokens are revoked
		assertEquals(0, tokens.size());
		
		
		
		//create token again
		testToken = new Token();

		testToken.setStreamId(streamId);
		testToken.setExpireDate(expireDate);
		testToken.setType(Token.PLAY_TOKEN);
		testToken.setTokenId("tokenID" + r.nextInt());


		store.saveToken(testToken);
		
		//validate token
		Token validatedToken = store.validateToken(testToken);

		//token should be validated and returned
		assertNotNull(validatedToken);

		//this should be false, because validated token is deleted after consumed
		Token expiredToken = store.validateToken(testToken);

		assertNull(expiredToken);

		
		//create token again, this time create a room token
		testToken = new Token();

		testToken.setStreamId(streamId);
		testToken.setExpireDate(expireDate);
		testToken.setType(Token.PLAY_TOKEN);
		testToken.setTokenId("tokenID" + r.nextInt());
		testToken.setRoomId("testRoom");

		store.saveToken(testToken);
		
		//validate token
		validatedToken = store.validateToken(testToken);

		//token should be validated and returned
		assertNotNull(validatedToken);

		//this is again not null, because validated token is not deleted because it is a room token
		expiredToken = store.validateToken(testToken);

		assertNotNull(expiredToken);
		
		//change stream id of token
		
		testToken.setStreamId("changed");
		
		//validate token
		validatedToken = store.validateToken(testToken);

		//token should be validated and returned
		assertNotNull(validatedToken);
				
	}
	
	public void testTimeBasedSubscriberOperations(DataStore store) {
		// clean db in the begining of the test
		String streamId = "stream1";
		store.revokeSubscribers(streamId);
		// null checks
		assertFalse(store.addSubscriber("stream1", null));
		
		assertFalse(store.isSubscriberConnected("stream1", null));
		assertNull(store.getSubscriber("stream1", null));
		assertFalse(store.addSubscriberConnectionEvent("stream1", null, null));
		
		
		// create a subscriber play
		Subscriber subscriberPlay = new Subscriber();
		subscriberPlay.setStreamId(streamId);
		subscriberPlay.setSubscriberId("subscriber1");
		subscriberPlay.setB32Secret("6qsp6qhndryqs56zjmvs37i6gqtjsdvc");
		subscriberPlay.setType(Subscriber.PLAY_TYPE);
		assertTrue(store.addSubscriber(subscriberPlay.getStreamId(), subscriberPlay));
		
		// create a subscriber publish
		Subscriber subscriberPub = new Subscriber();
		subscriberPub.setStreamId(streamId);
		subscriberPub.setSubscriberId("subscriber2");
		subscriberPub.setB32Secret("6qsp6qhndryqs56zjmvs37i6gqtjsdvc");
		subscriberPub.setType(Subscriber.PUBLISH_TYPE);
		assertTrue(store.addSubscriber(subscriberPub.getStreamId(), subscriberPub));
		
		//get subscribers of stream
		List <Subscriber> subscribers = store.listAllSubscribers(streamId, 0, 10);
		assertEquals(2, subscribers.size());
		List <SubscriberStats> subscriberStats = store.listAllSubscriberStats(streamId, 0, 10);
		assertEquals(2, subscriberStats.size());
		
		//revoke subscribers
		store.revokeSubscribers(subscriberPlay.getStreamId());

		//get subscribers of stream
		subscribers = store.listAllSubscribers(streamId, 0, 10);
		subscriberStats = store.listAllSubscriberStats(streamId, 0, 10);
		
		
		//it should be zero because all subscribers are revoked
		assertEquals(0, subscribers.size());
		assertEquals(0, subscriberStats.size());
		
		//create subscriber again
		assertTrue(store.addSubscriber(subscriberPub.getStreamId(), subscriberPub));

		//get this subscriber
		Subscriber written = store.getSubscriber(subscriberPub.getStreamId(), subscriberPub.getSubscriberId());
		
		assertNotNull(written);
		assertEquals(subscriberPub.getSubscriberId(), written.getSubscriberId());
		assertEquals(subscriberPub.getType(), written.getType());
		
		//delete this subscriber
		assertTrue(store.deleteSubscriber(streamId, written.getSubscriberId()));
		
		subscribers = store.listAllSubscribers(streamId, 0, 10);
		subscriberStats = store.listAllSubscriberStats(streamId, 0, 10);
		
		//it should be zero because subscriber is deleted
		assertEquals(0, subscribers.size());
		assertEquals(0, subscriberStats.size());
		
		//create subscriber again
		assertTrue(store.addSubscriber(subscriberPlay.getStreamId(), subscriberPlay));

		ConnectionEvent connected = new ConnectionEvent();
		connected.setEventType(ConnectionEvent.CONNECTED_EVENT);
		long eventTime = 20;
		connected.setTimestamp(eventTime);
		
		ConnectionEvent disconnected = new ConnectionEvent();
		disconnected.setEventType(ConnectionEvent.DISCONNECTED_EVENT);
		eventTime = 21;
		disconnected.setTimestamp(eventTime);		
		
		// add connected event
		store.addSubscriberConnectionEvent(subscriberPlay.getStreamId(), subscriberPlay.getSubscriberId(), connected);
		// isConnected should be true
		assertTrue(store.isSubscriberConnected(subscriberPlay.getStreamId(), subscriberPlay.getSubscriberId()));
		
		// add disconnected event
		store.addSubscriberConnectionEvent(subscriberPlay.getStreamId(), subscriberPlay.getSubscriberId(), disconnected);
		written = store.getSubscriber(subscriberPlay.getStreamId(), subscriberPlay.getSubscriberId());
		
		// isConnected should return false
		assertFalse(store.isSubscriberConnected(subscriberPlay.getStreamId(), subscriberPlay.getSubscriberId()));
		assertFalse(written.isConnected());
		
		// there should be two events with correct order
		List<ConnectionEvent> events = written.getStats().getConnectionEvents();
		assertEquals(2, events.size());  
		
		assertEquals(ConnectionEvent.CONNECTED_EVENT, events.get(0).getEventType());
		assertEquals(ConnectionEvent.DISCONNECTED_EVENT, events.get(1).getEventType());
		
		// add connected event
		store.addSubscriberConnectionEvent(subscriberPlay.getStreamId(), subscriberPlay.getSubscriberId(), connected);
		// isConnected should be true again
		assertTrue(store.isSubscriberConnected(subscriberPlay.getStreamId(), subscriberPlay.getSubscriberId()));
		
		// reset connection status
		store.resetSubscribersConnectedStatus();
		// connection status should false again
		assertFalse(store.isSubscriberConnected(subscriberPlay.getStreamId(), subscriberPlay.getSubscriberId()));
		
		store.revokeSubscribers(streamId);
	}
	
	@Test
	public void testDontWriteStatsToDB () {
		DataStore ds = createDB("memorydb", false);
		assertTrue(ds instanceof InMemoryDataStore);	
		testDontWriteStatsToDB(ds);

		ds = createDB("mapdb", false);
		assertTrue(ds instanceof MapDBStore);	
		testDontWriteStatsToDB(ds);

		ds = createDB("mongodb", false);
		assertTrue(ds instanceof MongoStore);	
		testDontWriteStatsToDB(ds);


	}

	public void testDontWriteStatsToDB (DataStore dataStore) {
		testDontUpdateRtmpViewerStats(dataStore);
		testDontUpdateHLSViewerStats(dataStore);
		testDontUpdateWebRTCViewerStats(dataStore);
		testDontUpdateSourceQualityParameters(dataStore);
	}

	public void testDontUpdateRtmpViewerStats(DataStore dataStore) {
		Broadcast broadcast = new Broadcast();
		broadcast.setName("test");
		String key = dataStore.save(broadcast);

		assertFalse(dataStore.updateRtmpViewerCount(key, true));
		assertEquals(0, dataStore.get(key).getRtmpViewerCount());
	}

	public void testDontUpdateHLSViewerStats(DataStore dataStore) {
		Broadcast broadcast = new Broadcast();
		broadcast.setName("test");
		String key = dataStore.save(broadcast);

		assertFalse(dataStore.updateHLSViewerCount(key, 1));
		assertEquals(0, dataStore.get(key).getHlsViewerCount());
	}

	public void testDontUpdateWebRTCViewerStats(DataStore dataStore) {
		Broadcast broadcast = new Broadcast();
		broadcast.setName("test");
		String key = dataStore.save(broadcast);

		assertFalse(dataStore.updateWebRTCViewerCount(key, true));
		assertEquals(0, dataStore.get(key).getWebRTCViewerCount());
	}

	public void testDontUpdateSourceQualityParameters(DataStore dataStore) {
		Broadcast broadcast = new Broadcast();
		broadcast.setName("test");
		broadcast.setQuality("poor");
		String key = dataStore.save(broadcast);
		assertFalse(dataStore.updateSourceQualityParameters(key, "good", 0, 0));
		assertEquals("poor", dataStore.get(key).getQuality());
	}

	private DataStore createDB(String type, boolean writeStats) {
		DataStoreFactory dsf = new DataStoreFactory();
		
		dsf.setWriteStatsToDatastore(writeStats);
		dsf.setDbType(type);
		dsf.setDbName("testdb");
		dsf.setDbHost("localhost");
		ApplicationContext context = Mockito.mock(ApplicationContext.class);
		Mockito.when(context.getBean(IAntMediaStreamHandler.VERTX_BEAN_NAME)).thenReturn(vertx);
		Mockito.when(context.getBean(ServerSettings.BEAN_NAME)).thenReturn(new ServerSettings());			
		dsf.setApplicationContext(context);
		return dsf.getDataStore();
	}

	public void testClearAtStart(DataStore dataStore) {
		
		if (dataStore instanceof MongoStore) {
			deleteBroadcast((MongoStore) dataStore);
			assertEquals(0, dataStore.getBroadcastCount());
		}
		else  {
			long broadcastCount = dataStore.getBroadcastCount();
			System.out.println("broadcast count: " + broadcastCount);
			int j = 0;
			List<Broadcast> broadcastList;
			while ((broadcastList = dataStore.getBroadcastList(0, 50, null, null, null, null)) != null)
			{
				if (broadcastList.size() == 0) {
					break;
				}
				for (Broadcast broadcast : broadcastList) {
					assertTrue(dataStore.delete(broadcast.getStreamId()));
					
				}
			}
			
		}
		
		assertEquals(0, dataStore.getBroadcastCount());
		Broadcast broadcast = new Broadcast();
		broadcast.setName("test1");
		broadcast.setZombi(true);
		dataStore.save(broadcast);

		Broadcast broadcast2 = new Broadcast();
		broadcast2.setName("test2");
		broadcast2.setZombi(true);
		dataStore.save(broadcast2);
		
		Broadcast broadcast3 = new Broadcast();
		broadcast3.setStatus(AntMediaApplicationAdapter.BROADCAST_STATUS_BROADCASTING);	
		broadcast3.setWebRTCViewerCount(104);
		broadcast3.setHlsViewerCount(305);
		broadcast3.setRtmpViewerCount(506);
		dataStore.save(broadcast3);
		
		Broadcast broadcast4 = new Broadcast();
		broadcast4.setStatus(AntMediaApplicationAdapter.BROADCAST_STATUS_PREPARING);
		broadcast4.setWebRTCViewerCount(10);
		broadcast4.setHlsViewerCount(30);
		broadcast4.setRtmpViewerCount(50);
		dataStore.save(broadcast4);
		
		assertEquals(4, dataStore.getBroadcastCount());
		
		dataStore.resetBroadcasts(ServerSettings.getLocalHostAddress());

		assertEquals(2, dataStore.getBroadcastCount());
		List<Broadcast> broadcastList = dataStore.getBroadcastList(0, 10, null, null, null, null);
		for (Broadcast tmp : broadcastList) {
			assertEquals(AntMediaApplicationAdapter.BROADCAST_STATUS_FINISHED, tmp.getStatus());
			assertEquals(0, tmp.getWebRTCViewerCount());
			assertEquals(0, tmp.getHlsViewerCount());
			assertEquals(0, tmp.getRtmpViewerCount());
		}
		
	}

	public void testClearAtStartCluster(DataStore dataStore) {
		
		
		deleteBroadcast((MongoStore) dataStore);
		
		Broadcast broadcast = new Broadcast();
		broadcast.setOriginAdress(ServerSettings.getLocalHostAddress());
		broadcast.setName("test1");
		try {
			broadcast.setStreamId("test1");
		} catch (Exception e) {
			e.printStackTrace();
		}
		broadcast.setZombi(true);
		dataStore.save(broadcast);

		StreamInfo si = new StreamInfo();
		si.setHost(ServerSettings.getLocalHostAddress());
		si.setStreamId(broadcast.getStreamId());

		dataStore.saveStreamInfo(si);

		StreamInfo si2 = new StreamInfo();
		si2.setHost(ServerSettings.getLocalHostAddress());
		si2.setStreamId(broadcast.getStreamId());
		si2.setVideoPort(1000);
		si2.setAudioPort(1100);


		dataStore.saveStreamInfo(si2);

		dataStore.getStreamInfoList(broadcast.getStreamId());

		assertEquals(1, dataStore.getBroadcastCount());
		assertEquals(2, dataStore.getStreamInfoList(broadcast.getStreamId()).size());

		dataStore.resetBroadcasts(ServerSettings.getLocalHostAddress());

		assertEquals(0, dataStore.getBroadcastCount());
		assertEquals(0, dataStore.getStreamInfoList(broadcast.getStreamId()).size());
		
	}

	@Test
	public void testMongoDBSaveStreamInfo() {
		MongoStore dataStore = new MongoStore("localhost", "", "", "testdb");
		deleteStreamInfos(dataStore);
		assertEquals(0, dataStore.getDataStore().find(StreamInfo.class).count());

		//same ports different host => there will be 2 SIs
		saveStreamInfo(dataStore, "host1", 1000, 2000, 0, "host2", 1000, 2000, 0);
		assertEquals(2, dataStore.getDataStore().find(StreamInfo.class).count());
		deleteStreamInfos(dataStore);

		//different ports same host => there will be 2 SIs
		saveStreamInfo(dataStore, "host1", 1000, 2000, 0, "host1", 1100, 2100, 0);
		assertEquals(2, dataStore.getDataStore().find(StreamInfo.class).count());
		deleteStreamInfos(dataStore);

		//same video ports same host => first SI should be deleted
		saveStreamInfo(dataStore, "host1", 1000, 2000, 0, "host1", 1000, 2100, 0);
		assertEquals(1, dataStore.getDataStore().find(StreamInfo.class).count());
		assertTrue(dataStore.getStreamInfoList("test1").isEmpty());
		deleteStreamInfos(dataStore);

		//same audio ports same host => first SI should be deleted
		saveStreamInfo(dataStore, "host1", 1000, 2000, 0, "host1", 1100, 2000, 0);
		assertEquals(1, dataStore.getDataStore().find(StreamInfo.class).count());
		assertTrue(dataStore.getStreamInfoList("test1").isEmpty());
		deleteStreamInfos(dataStore);

		//first video port same with second audio port and same host => first SI should be deleted
		saveStreamInfo(dataStore, "host1", 1000, 2000, 0, "host1", 1100, 1000, 0);
		assertEquals(1, dataStore.getDataStore().find(StreamInfo.class).count());
		assertTrue(dataStore.getStreamInfoList("test1").isEmpty());
		deleteStreamInfos(dataStore);

		//first audio port same with second video port and same host => first SI should be deleted
		saveStreamInfo(dataStore, "host1", 1000, 2000, 0, "host1", 2000, 2100, 0);
		assertEquals(1, dataStore.getDataStore().find(StreamInfo.class).count());
		assertTrue(dataStore.getStreamInfoList("test1").isEmpty());
		deleteStreamInfos(dataStore);
		
		//host and port duplication exist so first SI should be deleted
		saveStreamInfo(dataStore, "host1", 1000, 2000, 2100, "host1", 2000, 2100, 3000);
		assertEquals(1, dataStore.getDataStore().find(StreamInfo.class).count());
		assertTrue(dataStore.getStreamInfoList("test1").isEmpty());
		deleteStreamInfos(dataStore);
		
		//host and port duplication exist so first SI should be deleted
		saveStreamInfo(dataStore, "host1", 1000, 2000, 3000, "host1", 4000, 5000, 1000);
		assertEquals(1, dataStore.getDataStore().find(StreamInfo.class).count());
		assertTrue(dataStore.getStreamInfoList("test1").isEmpty());
		deleteStreamInfos(dataStore);
		
	}

	public void deleteStreamInfos(MongoStore datastore) {
		datastore.getDataStore().find(StreamInfo.class).delete(new DeleteOptions()
                .multi(true));
		
	}
	
	public void deleteBroadcast(MongoStore dataStore) {
		dataStore.getDataStore().find(Broadcast.class).delete(new DeleteOptions()
                .multi(true));
	}

	public void saveStreamInfo(DataStore dataStore, String host1, int videoPort1, int audioPort1, int dataPort1,
			String host2, int videoPort2, int audioPort2, int dataPort2) {

		StreamInfo si = new StreamInfo();
		si.setHost(host1);
		si.setVideoPort(videoPort1);
		si.setAudioPort(audioPort1);
		si.setDataChannelPort(dataPort1);
		si.setStreamId("test1");
		dataStore.saveStreamInfo(si);

		assertEquals(1, dataStore.getStreamInfoList("test1").size());

		si = new StreamInfo();
		si.setHost(host2);
		si.setVideoPort(videoPort2);
		si.setAudioPort(audioPort2);
		si.setDataChannelPort(dataPort2);
		si.setStreamId("test2");
		dataStore.saveStreamInfo(si);
	}


	public void testConferenceRoom(DataStore datastore) {

		ConferenceRoom room = new ConferenceRoom();

		long now = Instant.now().getEpochSecond();

		String roomId = "roomId" + RandomStringUtils.random(10);
		room.setRoomId(roomId);
		room.setStartDate(now);
		//1 hour later
		room.setEndDate(now + 3600);

		//create room
		assertTrue(datastore.createConferenceRoom(room));

		//get room		
		ConferenceRoom dbRoom = datastore.getConferenceRoom(room.getRoomId());

		//test null
		ConferenceRoom nullRoom = datastore.getConferenceRoom(null);
		assertNull(nullRoom);

		assertNotNull(dbRoom);
		assertEquals(roomId, dbRoom.getRoomId());

		dbRoom.setEndDate(now + 7200);

		//edit room
		assertTrue(datastore.editConferenceRoom(dbRoom.getRoomId(), dbRoom));
		
		ConferenceRoom conferenceRoom = datastore.getConferenceRoom("room_not_exist");
		assertNull(conferenceRoom);
		
		assertFalse(datastore.editConferenceRoom("room_not_exist", dbRoom));


		ConferenceRoom editedRoom = datastore.getConferenceRoom(dbRoom.getRoomId());

		assertNotNull(editedRoom);
		assertEquals(now + 7200, editedRoom.getEndDate());

		//delete room
		assertTrue(datastore.deleteConferenceRoom(editedRoom.getRoomId()));

		assertNull(datastore.getConferenceRoom(editedRoom.getRoomId()));
	}
	
	/*
	 * This test is written for mongostore
	 */
	private void testStreamSourceList(DataStore dataStore) {
		deleteBroadcast((MongoStore) dataStore);
		
		Broadcast ss1 = new Broadcast("ss1");
		ss1.setType(AntMediaApplicationAdapter.STREAM_SOURCE);
		ss1.setStatus(AntMediaApplicationAdapter.BROADCAST_STATUS_FINISHED);
		
		Broadcast ss2 = new Broadcast("ss2");
		ss2.setType(AntMediaApplicationAdapter.STREAM_SOURCE);
		ss2.setStatus(AntMediaApplicationAdapter.BROADCAST_STATUS_BROADCASTING);
		
		Broadcast ss3 = new Broadcast("ss3");
		ss3.setType(AntMediaApplicationAdapter.STREAM_SOURCE);
		ss3.setStatus(AntMediaApplicationAdapter.BROADCAST_STATUS_PREPARING);
		  
		dataStore.save(ss1);
		dataStore.save(ss2);
		dataStore.save(ss3);
		
		List<Broadcast> list = dataStore.getExternalStreamsList();
		assertEquals(1, list.size());

		List<Broadcast> list2 = dataStore.getExternalStreamsList();
		assertEquals(0, list2.size());

		
	}
	private void testUpdateEndpointStatus(DataStore dataStore)
	{
		Broadcast broadcast = new Broadcast(null, null);
		String name = "name 1";
		String description = "description 2";
		broadcast.setName(name);
		broadcast.setDescription(description);
		dataStore.save(broadcast);

		assertNotNull(broadcast.getStreamId());

		//add endpoint
		String rtmpUrl = "rtmp://rtmp1";
		Endpoint endPoint = new Endpoint("broacdast id",broadcast.getStreamId(), broadcast.getName(), rtmpUrl, "generic", null, null);
		boolean result = dataStore.addEndpoint(broadcast.getStreamId().toString(), endPoint);
		assertTrue(result);

		//add endpoint
		String rtmpUrl2 = "rtmp:(sdfsfsf(ksklasjflakjflaskjflsadfkjsal";
		Endpoint endPoint2 = new Endpoint("broacdast id 2", broadcast.getStreamId(), broadcast.getName(), rtmpUrl2,
				"generic", null, null);
		result = dataStore.addEndpoint(broadcast.getStreamId().toString(), endPoint2);
		assertTrue(result);

		//add endpoint
		String rtmpUrl3 = "rtmp:(sdfsfasafadgsgsf(ksklasjflakjflaskjflsadfkjsal";
		Endpoint endPoint3 = new Endpoint("broacdast id 3", broadcast.getStreamId(), broadcast.getName(), rtmpUrl3,
				"generic", null, null);



		Broadcast tmpBroadcast = dataStore.get(broadcast.getStreamId());
		List<Endpoint> endPointList = tmpBroadcast.getEndPointList();
		for (Endpoint tmpEndpoint : endPointList) {
			if (tmpEndpoint.getRtmpUrl().equals(rtmpUrl)) {
				tmpEndpoint.setStatus(IAntMediaStreamHandler.BROADCAST_STATUS_FAILED);
				break;
			}
		}
		//update rtmpurl
		result = dataStore.updateBroadcastFields(broadcast.getStreamId(), tmpBroadcast); 
		assertTrue(result);
		
		
		
		tmpBroadcast = dataStore.get(broadcast.getStreamId());
		endPointList = tmpBroadcast.getEndPointList();
		for (Endpoint tmpEndpoint : endPointList) {
			if (tmpEndpoint.getRtmpUrl().equals(rtmpUrl2)) {
				tmpEndpoint.setStatus(IAntMediaStreamHandler.BROADCAST_STATUS_BROADCASTING);
				break;
			}
		}
		result = dataStore.updateBroadcastFields(broadcast.getStreamId(), tmpBroadcast); 
		assertTrue(result);
		
		
		
		Broadcast updated = dataStore.get(broadcast.getStreamId());
		List<Endpoint> endpList = updated.getEndPointList();
		for(int i = 0; i < endpList.size(); i++){
			Endpoint e = endpList.get(i);
			if(e.getRtmpUrl().equals(rtmpUrl)){
				assertEquals(IAntMediaStreamHandler.BROADCAST_STATUS_FAILED, e.getStatus());
			}
			else if(e.getRtmpUrl().equals(rtmpUrl2)){
				assertEquals(IAntMediaStreamHandler.BROADCAST_STATUS_BROADCASTING, e.getStatus());
			}
			else{
				assertEquals(IAntMediaStreamHandler.BROADCAST_STATUS_CREATED, e.getStatus());
			}
		}
	}
	
	private void testUpdateStatus(DataStore dataStore) {
		String streamId = "test";
		Broadcast broadcast = new Broadcast();
		try {
			broadcast.setStreamId(streamId);
		} catch (Exception e1) {
			e1.printStackTrace();
		}
		
		broadcast.setWebRTCViewerCount(10);
		broadcast.setHlsViewerCount(1000);
		broadcast.setRtmpViewerCount(100);
		
		broadcast.setStatus(AntMediaApplicationAdapter.BROADCAST_STATUS_CREATED);
		dataStore.save(broadcast);
		
		Broadcast broadcastFromStore = dataStore.get(streamId);
		assertNotNull(broadcastFromStore);
		assertEquals(AntMediaApplicationAdapter.BROADCAST_STATUS_CREATED, broadcastFromStore.getStatus());
		assertEquals(0, broadcastFromStore.getStartTime());

		long now = System.currentTimeMillis();
		dataStore.updateStatus(streamId, AntMediaApplicationAdapter.BROADCAST_STATUS_BROADCASTING);
		
		broadcastFromStore = dataStore.get(streamId);
		assertEquals(AntMediaApplicationAdapter.BROADCAST_STATUS_BROADCASTING, broadcastFromStore.getStatus());
		assertTrue(Math.abs(now-broadcastFromStore.getStartTime()) < 100);
		
		//wait to be sure time changed from we set now
		try {
			Thread.sleep(10);
		} catch (InterruptedException e) {
			e.printStackTrace();
		}
		
		dataStore.updateStatus(streamId, AntMediaApplicationAdapter.BROADCAST_STATUS_FINISHED);
		
		broadcastFromStore = dataStore.get(streamId);
		assertEquals(AntMediaApplicationAdapter.BROADCAST_STATUS_FINISHED, broadcastFromStore.getStatus());
		assertTrue(Math.abs(now-broadcastFromStore.getStartTime()) < 100);
		
		assertEquals(0, broadcastFromStore.getWebRTCViewerCount());
		assertEquals(0, broadcastFromStore.getRtmpViewerCount());
		assertEquals(0, broadcastFromStore.getHlsViewerCount());
	}
	
	private void testP2PConnection(DataStore dataStore) {
		String streamId = "p2pstream"+Math.random()*100;
		P2PConnection p2pConn = new P2PConnection(streamId, "dummy");
		if(dataStore instanceof MongoStore) {
			assertNull(dataStore.getP2PConnection(streamId));
			assertTrue(dataStore.createP2PConnection(p2pConn));
			P2PConnection conn = dataStore.getP2PConnection(streamId);
			assertNotNull(conn);
			assertEquals(streamId, conn.getStreamId());
			assertEquals("dummy", conn.getOriginNode());
			assertTrue(dataStore.deleteP2PConnection(streamId));
			assertNull(dataStore.getP2PConnection(streamId));
			
			
			assertFalse(dataStore.createP2PConnection(null));
			assertNull(dataStore.getP2PConnection(streamId));
			assertFalse(dataStore.deleteP2PConnection(streamId));
			
			
		}
		else {
			assertFalse(dataStore.createP2PConnection(p2pConn));
			assertNull(dataStore.getP2PConnection(streamId));
			assertFalse(dataStore.deleteP2PConnection(streamId));
		}
	}
	
	public void testUpdateLocationParams(DataStore dataStore) {
		logger.info("testUpdateLocationParams for {}", dataStore.getClass());

		String streamId = "test"+Math.random()*100;
		Broadcast broadcast = new Broadcast();
		try {
			broadcast.setStreamId(streamId);
		} catch (Exception e1) {
			e1.printStackTrace();
		}
		dataStore.save(broadcast);
		
		Broadcast broadcastFromStore = dataStore.get(streamId);
		assertNull(broadcastFromStore.getLatitude());
		assertNull(broadcastFromStore.getLongitude());
		assertNull(broadcastFromStore.getAltitude());
		
		String latitude = "51.507351";
		String longitude = "-0.127758";
		String altitude = "58.58";
		
		assertEquals(AntMediaApplicationAdapter.BROADCAST_STATUS_CREATED, broadcastFromStore.getStatus());
		
		broadcastFromStore.setLatitude(latitude);
		broadcastFromStore.setLongitude(longitude);
		broadcastFromStore.setAltitude(altitude);
		broadcastFromStore.setStatus(null);
		assertTrue(dataStore.updateBroadcastFields(streamId, broadcastFromStore));
		
		Broadcast broadcastFromStore2 = dataStore.get(streamId);
		assertEquals(latitude, broadcastFromStore2.getLatitude());
		assertEquals(longitude, broadcastFromStore2.getLongitude());
		assertEquals(altitude, broadcastFromStore2.getAltitude());
		
		if (!(dataStore instanceof InMemoryDataStore)) {
			assertEquals(AntMediaApplicationAdapter.BROADCAST_STATUS_CREATED, broadcastFromStore2.getStatus());
		}
	}
	
	public void testPlaylist(DataStore dataStore) {
		
		//create a broadcast

		List<PlayListItem> broadcastList = new ArrayList<>();
		
		broadcastList.add(new PlayListItem("", null));
		
		Broadcast broadcast = new Broadcast();
		broadcast.setName("playlistName");
		broadcast.setType(AntMediaApplicationAdapter.PLAY_LIST);
		broadcast.setPlayListItemList(broadcastList);
		

		//create playlist
		String streamId = dataStore.save(broadcast);
		
		Broadcast broadcast2 = dataStore.get(streamId);
		assertNotNull(streamId);
		assertEquals(AntMediaApplicationAdapter.PLAY_LIST, broadcast2.getType());
		assertEquals(1, broadcast2.getPlayListItemList().size());
		assertNull(broadcast2.getPlayListStatus());
		
		//update playlist
		
		broadcast.setPlayListStatus(AntMediaApplicationAdapter.BROADCAST_STATUS_FINISHED);
		broadcastList.clear();
		broadcast.setPlayListItemList(broadcastList);
		broadcast.setCurrentPlayIndex(10);
		assertTrue(dataStore.updateBroadcastFields(streamId, broadcast));
		
		broadcast2 = dataStore.get(streamId);
		assertTrue(broadcast2.getPlayListItemList() == null || broadcast2.getPlayListItemList().isEmpty());
		assertEquals(AntMediaApplicationAdapter.BROADCAST_STATUS_FINISHED, broadcast2.getPlayListStatus());
		assertEquals(10, broadcast.getCurrentPlayIndex());

		//get new playlist		
		Broadcast playlist2 = dataStore.get(streamId);

		assertNotNull(playlist2);
		
		assertEquals("playlistName", broadcast.getName());

		//delete playlist
		assertTrue(dataStore.delete(streamId));

		assertNull(dataStore.get(streamId));
		
	}

	public void testAddTrack(DataStore dataStore) {

		String mainTrackId = RandomStringUtils.randomAlphanumeric(8);
		String subTrackId = RandomStringUtils.randomAlphanumeric(8);

		Broadcast mainTrack= new Broadcast();
		try {
			mainTrack.setStreamId(mainTrackId);
		} catch (Exception e) {
			e.printStackTrace();
		}

		Broadcast subtrack= new Broadcast();
		try {
			subtrack.setStreamId(subTrackId);
		} catch (Exception e) {
			e.printStackTrace();
		}

		dataStore.save(mainTrack);
		dataStore.save(subtrack);

		assertTrue(mainTrack.getSubTrackStreamIds().isEmpty());
		assertNull(subtrack.getMainTrackStreamId());

		subtrack.setMainTrackStreamId(mainTrackId);
		assertTrue(dataStore.updateBroadcastFields(subTrackId, subtrack));

		dataStore.addSubTrack(mainTrackId, subTrackId);
		mainTrack = dataStore.get(mainTrackId);
		subtrack = dataStore.get(subTrackId);
		assertEquals(1, mainTrack.getSubTrackStreamIds().size());
		assertEquals(subTrackId, mainTrack.getSubTrackStreamIds().get(0));
		assertEquals(mainTrackId, subtrack.getMainTrackStreamId());

	}
	public void testGetVoDIdByStreamId(DataStore dataStore) {
		String streamId=RandomStringUtils.randomNumeric(24);
		String vodId1="vod_1";
		String vodId2="vod_2";
		String vodId3="vod_3";
<<<<<<< HEAD
		VoD vod1 = new VoD("streamName", streamId, "filePath", "vodName2", 333, 111, 111, 111, VoD.STREAM_VOD, vodId1);
		VoD vod2 = new VoD("streamName", streamId, "filePath", "vodName1", 222, 111, 111, 111, VoD.STREAM_VOD, vodId2);
		VoD vod3 = new VoD("streamName", "streamId123", "filePath", "vodName3", 111, 111, 111, 111, VoD.STREAM_VOD, vodId3);
=======
		VoD vod1 = new VoD("streamName", streamId, "filePath", "vodName2", 333, 111, 111, VoD.STREAM_VOD, vodId1, null);
		VoD vod2 = new VoD("streamName", streamId, "filePath", "vodName1", 222, 111, 111, VoD.STREAM_VOD, vodId2, null);
		VoD vod3 = new VoD("streamName", "streamId123", "filePath", "vodName3", 111, 111, 111, VoD.STREAM_VOD, vodId3, null);
>>>>>>> 68ff0a0b

		dataStore.addVod(vod1);
		dataStore.addVod(vod2);
		dataStore.addVod(vod3);

		List<VoD> vodResult = dataStore.getVodList(0, 50, null, null, streamId, null);

		boolean vod1Match = false, vod2Match = false;
		for (VoD vod : vodResult) {
			if (vod.getVodId().equals(vod1.getVodId())) {
				vod1Match = true;
			}
			else if (vod.getVodId().equals(vod2.getVodId())) {
				vod2Match = true;
			}
			else if (vod.getVodId().equals(vod3.getVodId())) {
				fail("vod3 should not be matched");
			}
		}
		assertTrue(vod1Match);
		assertTrue(vod2Match);
	}

	
	public void testTotalWebRTCViewerCount(DataStore dataStore) {
		int total = 0;
		for (int i = 0; i < 150; i++) {
			Broadcast broadcast = new Broadcast();
			broadcast.setStatus(AntMediaApplicationAdapter.BROADCAST_STATUS_BROADCASTING);
			broadcast.setName("test"+i);
			int count = RandomUtils.nextInt(0, 50);
			total += count;
			broadcast.setWebRTCViewerCount(count);
			dataStore.save(broadcast);
		}
		
		assertEquals(total, dataStore.getTotalWebRTCViewersCount());	
		
		int total2 = 0;
		for (int i = 0; i < 150; i++) {
			Broadcast broadcast = new Broadcast();
			broadcast.setStatus(AntMediaApplicationAdapter.BROADCAST_STATUS_BROADCASTING);
			broadcast.setName("test"+i);
			int count = RandomUtils.nextInt(0, 50);
			total2 += count;
			broadcast.setWebRTCViewerCount(count);
			dataStore.save(broadcast);
		}
		
		//totalWebRTCViewersCount is still total but not total+total2 due to cache
		assertEquals(total, dataStore.getTotalWebRTCViewersCount());	
		

		int finalTotal = total+total2;
		
		//Alter cache time it solud be total+total2
		Awaitility.await().atMost(DataStore.TOTAL_WEBRTC_VIEWER_COUNT_CACHE_TIME+1100, TimeUnit.MILLISECONDS)
			.pollDelay(1000, TimeUnit.MILLISECONDS)
			.until(() -> (finalTotal == dataStore.getTotalWebRTCViewersCount()));
	}	
	
	@Test
	public void testDeleteMapDB() {
		String dbName = "deleteMapdb";
		DataStore dataStore = new MapDBStore(dbName, vertx);
		assertTrue(new File(dbName).exists());
		dataStore.close(true);
		assertFalse(new File(dbName).exists());
	}
	
	@Test
	public void testDeleteMongoDBCollection() {
		String dbName = "deleteMapdb";
		MongoStore dataStore = new MongoStore("localhost", "", "", dbName);
		
		MongoClientURI mongoUri = new MongoClientURI(dataStore.getMongoConnectionUri("localhost", "", ""));
		MongoClient client = new MongoClient(mongoUri);
		
		
		ArrayList<String> dbNames = new ArrayList<String>();
		client.listDatabaseNames().forEach(c-> dbNames.add(c));
		assertTrue(dbNames.contains(dbName));
		
		dataStore.close(true);

		dbNames.clear();
		client.listDatabaseNames().forEach(c-> dbNames.add(c));
		assertFalse(dbNames.contains(dbName));

	}
	
	
	public void testWebRTCViewerOperations(DataStore dataStore) {
		
		ArrayList<String> idList = new ArrayList<String>();
		
		int total = RandomUtils.nextInt(10, DataStore.MAX_ITEM_IN_ONE_LIST);
		for (int i = 0; i < total; i++) {
			WebRTCViewerInfo info = new WebRTCViewerInfo();
			String streamId = RandomStringUtils.randomAlphabetic(5);
			info.setStreamId(streamId);
			String id = RandomStringUtils.randomAlphabetic(5);
			info.setViewerId(id);
			
			dataStore.saveViewerInfo(info);
			
			idList.add(id);
		}
		
		List<WebRTCViewerInfo> returningList = dataStore.getWebRTCViewerList(0, DataStore.MAX_ITEM_IN_ONE_LIST+10, "viewerId", "asc", "");
		assertEquals(total,  returningList.size());	
		
		
	    Collections.sort(idList);
	    
	    for (int i = 0; i < total; i++) {
			assertEquals(idList.get(i),  returningList.get(i).getViewerId());	
		}
	    
		List<WebRTCViewerInfo> returningList2 = dataStore.getWebRTCViewerList(0, total, "viewerId", "asc", "a");
		for (WebRTCViewerInfo webRTCViewerInfo : returningList2) {
			assertTrue(webRTCViewerInfo.getViewerId().contains("a")||webRTCViewerInfo.getViewerId().contains("A"));
		}
	    
		
	    int deleted = 0;
	    for (String id : idList) {
			dataStore.deleteWebRTCViewerInfo(id);
		    List<WebRTCViewerInfo> tempList = dataStore.getWebRTCViewerList(0, total, "viewerId", "asc", "");
		    
			assertEquals(total - (++deleted),  tempList.size());	
		}
	}	
	
	public void testUpdateMetaData(DataStore dataStore) {

		final String INITIAL_DATA  = "initial meta data";
		final String UPDATED_DATA  = "updated meta data";

		String id = RandomStringUtils.randomAlphanumeric(8);

		Broadcast broadcast= new Broadcast();
		try {
			broadcast.setStreamId(id);
		} catch (Exception e) {
			e.printStackTrace();
		}

		broadcast.setMetaData(INITIAL_DATA);
		dataStore.save(broadcast);

		assertEquals(INITIAL_DATA, dataStore.get(id).getMetaData());
		
		assertTrue(dataStore.updateStreamMetaData(id, UPDATED_DATA));
		
		assertEquals(UPDATED_DATA, dataStore.get(id).getMetaData());
		
		assertFalse(dataStore.updateStreamMetaData("someDummyStream"+RandomStringUtils.randomAlphanumeric(8), UPDATED_DATA));

	}
}<|MERGE_RESOLUTION|>--- conflicted
+++ resolved
@@ -325,11 +325,7 @@
 		assertEquals(0, vodList.size());
 		
 		for (int i = 0; i < 10; i++) {
-<<<<<<< HEAD
-			dataStore.addVod(new VoD("stream", "111223" + (int)(Math.random() * 1000),  "path", "vod", 1517239808, 111, 17933, 1190525, VoD.STREAM_VOD, "1112233" + (int)(Math.random() * 91000)));			
-=======
-			dataStore.addVod(new VoD("stream", "111223" + (int)(Math.random() * 1000),  "path", "vod", 1517239808, 17933, 1190525, VoD.STREAM_VOD, "1112233" + (int)(Math.random() * 91000), null));
->>>>>>> 68ff0a0b
+			dataStore.addVod(new VoD("stream", "111223" + (int)(Math.random() * 1000),  "path", "vod", 1517239808, 111, 17933, 1190525, VoD.STREAM_VOD, "1112233" + (int)(Math.random() * 91000), null));
 		}
 		
 		vodList = dataStore.getVodList(6, 4, null, null, null, null);
@@ -590,11 +586,7 @@
 
 		//create a vod
 		String vodId = RandomStringUtils.randomNumeric(24);
-<<<<<<< HEAD
-		VoD streamVod=new VoD("streamName", "streamId", "filePath", "vodName", 111, 111, 111, 111, VoD.STREAM_VOD,vodId);
-=======
-		VoD streamVod=new VoD("streamName", "streamId", "filePath", "vodName", 111, 111, 111, VoD.STREAM_VOD,vodId,null);
->>>>>>> 68ff0a0b
+		VoD streamVod=new VoD("streamName", "streamId", "filePath", "vodName", 111, 111, 111, 111, VoD.STREAM_VOD,vodId,null);
 
 		//save stream vod
 
@@ -615,11 +607,7 @@
 
 		//add uservod
 		vodId = RandomStringUtils.randomNumeric(24);
-<<<<<<< HEAD
-		VoD userVod=new VoD("streamName", "streamId", "filePath", "vodName", 111, 111, 111, 111, VoD.USER_VOD,vodId);
-=======
-		VoD userVod=new VoD("streamName", "streamId", "filePath", "vodName", 111, 111, 111, VoD.USER_VOD,vodId,null);
->>>>>>> 68ff0a0b
+		VoD userVod=new VoD("streamName", "streamId", "filePath", "vodName", 111, 111, 111, 111, VoD.USER_VOD,vodId,null);
 
 		datastore.addVod(userVod);
 
@@ -1569,19 +1557,11 @@
 	private void testVodSearch(DataStore dataStore){
 		clear(dataStore);
 
-<<<<<<< HEAD
-		VoD newVod =  new VoD("streamName", "1112233" + (int)(Math.random() * 1000), "path", "aaVod", 1517239908, 123, 17933, 1190425, VoD.STREAM_VOD, "1149253" + (int)(Math.random() * 91000));
-		VoD newVod2 = new VoD("oguz", "123456" + (int)(Math.random() * 1000),  "path", "cCVod", 1517239708, 456, 17933, 1190625, VoD.STREAM_VOD, "11503943" + (int)(Math.random() * 91000));
-		VoD newVod3 = new VoD("ahmet", "2341" + (int)(Math.random() * 1000),  "path", "TahIr", 1517239608, 17933, 789, 1190725, VoD.STREAM_VOD, "11259243" + (int)(Math.random() * 91000));
-		VoD newVod4 = new VoD(null, null,  "path", null, 1517239608, 345, 17933, 1190725, VoD.STREAM_VOD, "11827485" + (int)(Math.random() * 91000));
-		VoD newVod5 = new VoD("denem", null,  "path", null, 1517239608, 678, 17933, 1190725, VoD.STREAM_VOD, null);
-=======
-		VoD newVod =  new VoD("streamName", "1112233" + (int)(Math.random() * 1000), "path", "aaVod", 1517239908, 17933, 1190425, VoD.STREAM_VOD, "1149253" + (int)(Math.random() * 91000),null);
-		VoD newVod2 = new VoD("oguz", "123456" + (int)(Math.random() * 1000),  "path", "cCVod", 1517239708, 17933, 1190625, VoD.STREAM_VOD, "11503943" + (int)(Math.random() * 91000),null);
-		VoD newVod3 = new VoD("ahmet", "2341" + (int)(Math.random() * 1000),  "path", "TahIr", 1517239608, 17933, 1190725, VoD.STREAM_VOD, "11259243" + (int)(Math.random() * 91000),null);
-		VoD newVod4 = new VoD(null, null,  "path", null, 1517239608, 17933, 1190725, VoD.STREAM_VOD, "11827485" + (int)(Math.random() * 91000), null);
-		VoD newVod5 = new VoD("denem", null,  "path", null, 1517239608, 17933, 1190725, VoD.STREAM_VOD, null, null);
->>>>>>> 68ff0a0b
+		VoD newVod =  new VoD("streamName", "1112233" + (int)(Math.random() * 1000), "path", "aaVod", 1517239908, 123, 17933, 1190425, VoD.STREAM_VOD, "1149253" + (int)(Math.random() * 91000),null);
+		VoD newVod2 = new VoD("oguz", "123456" + (int)(Math.random() * 1000),  "path", "cCVod", 1517239708, 456, 17933, 1190625, VoD.STREAM_VOD, "11503943" + (int)(Math.random() * 91000),null);
+		VoD newVod3 = new VoD("ahmet", "2341" + (int)(Math.random() * 1000),  "path", "TahIr", 1517239608, 17933, 789, 1190725, VoD.STREAM_VOD, "11259243" + (int)(Math.random() * 91000),null);
+		VoD newVod4 = new VoD(null, null,  "path", null, 1517239608, 345, 17933, 1190725, VoD.STREAM_VOD, "11827485" + (int)(Math.random() * 91000), null);
+		VoD newVod5 = new VoD("denem", null,  "path", null, 1517239608, 678, 17933, 1190725, VoD.STREAM_VOD, null, null);
 
 		dataStore.addVod(newVod);
 		dataStore.addVod(newVod2);
@@ -1672,19 +1652,11 @@
 
 		assertEquals(1, returnList.size());
 
-<<<<<<< HEAD
-		VoD newVod =  new VoD("streamName", "1112233" + (int)(Math.random() * 1000), "path", "vod", 1517239908, 123, 17933, 1190425, VoD.STREAM_VOD, "1112233" + (int)(Math.random() * 91000));
-		VoD newVod2 = new VoD("davut", "111223" + (int)(Math.random() * 1000),  "path", "vod", 1517239808, 456, 17933, 1190525, VoD.STREAM_VOD, "1112233" + (int)(Math.random() * 91000));
-		VoD newVod3 = new VoD("oguz", "11122" + (int)(Math.random() * 1000),  "path", "vod", 1517239708, 789, 17933, 1190625, VoD.STREAM_VOD, "1112233" + (int)(Math.random() * 91000));
-		VoD newVod4 = new VoD("ahmet", "111" + (int)(Math.random() * 1000),  "path", "vod", 1517239608, 234, 17933, 1190725, VoD.STREAM_VOD, "1112233" + (int)(Math.random() * 91000));
-		VoD newVod5 = new VoD("mehmet", "11" + (int)(Math.random() * 1000), "path", "vod", 1517239508, 567, 17933, 1190825, VoD.STREAM_VOD, "1112233" + (int)(Math.random() * 91000));
-=======
-		VoD newVod =  new VoD("streamName", "1112233" + (int)(Math.random() * 1000), "path", "vod", 1517239908, 17933, 1190425, VoD.STREAM_VOD, "1112233" + (int)(Math.random() * 91000), null);
-		VoD newVod2 = new VoD("davut", "111223" + (int)(Math.random() * 1000),  "path", "vod", 1517239808, 17933, 1190525, VoD.STREAM_VOD, "1112233" + (int)(Math.random() * 91000), null);
-		VoD newVod3 = new VoD("oguz", "11122" + (int)(Math.random() * 1000),  "path", "vod", 1517239708, 17933, 1190625, VoD.STREAM_VOD, "1112233" + (int)(Math.random() * 91000), null);
-		VoD newVod4 = new VoD("ahmet", "111" + (int)(Math.random() * 1000),  "path", "vod", 1517239608, 17933, 1190725, VoD.STREAM_VOD, "1112233" + (int)(Math.random() * 91000), null);
-		VoD newVod5 = new VoD("mehmet", "11" + (int)(Math.random() * 1000), "path", "vod", 1517239508, 17933, 1190825, VoD.STREAM_VOD, "1112233" + (int)(Math.random() * 91000), null);
->>>>>>> 68ff0a0b
+		VoD newVod =  new VoD("streamName", "1112233" + (int)(Math.random() * 1000), "path", "vod", 1517239908, 123, 17933, 1190425, VoD.STREAM_VOD, "1112233" + (int)(Math.random() * 91000), null);
+		VoD newVod2 = new VoD("davut", "111223" + (int)(Math.random() * 1000),  "path", "vod", 1517239808, 456, 17933, 1190525, VoD.STREAM_VOD, "1112233" + (int)(Math.random() * 91000), null);
+		VoD newVod3 = new VoD("oguz", "11122" + (int)(Math.random() * 1000),  "path", "vod", 1517239708, 789, 17933, 1190625, VoD.STREAM_VOD, "1112233" + (int)(Math.random() * 91000), null);
+		VoD newVod4 = new VoD("ahmet", "111" + (int)(Math.random() * 1000),  "path", "vod", 1517239608, 234, 17933, 1190725, VoD.STREAM_VOD, "1112233" + (int)(Math.random() * 91000), null);
+		VoD newVod5 = new VoD("mehmet", "11" + (int)(Math.random() * 1000), "path", "vod", 1517239508, 567, 17933, 1190825, VoD.STREAM_VOD, "1112233" + (int)(Math.random() * 91000), null);
 
 		String vodId = dataStore.addVod(newVod);
 		assertNotNull(vodId);
@@ -2610,15 +2582,9 @@
 		String vodId1="vod_1";
 		String vodId2="vod_2";
 		String vodId3="vod_3";
-<<<<<<< HEAD
-		VoD vod1 = new VoD("streamName", streamId, "filePath", "vodName2", 333, 111, 111, 111, VoD.STREAM_VOD, vodId1);
-		VoD vod2 = new VoD("streamName", streamId, "filePath", "vodName1", 222, 111, 111, 111, VoD.STREAM_VOD, vodId2);
-		VoD vod3 = new VoD("streamName", "streamId123", "filePath", "vodName3", 111, 111, 111, 111, VoD.STREAM_VOD, vodId3);
-=======
-		VoD vod1 = new VoD("streamName", streamId, "filePath", "vodName2", 333, 111, 111, VoD.STREAM_VOD, vodId1, null);
-		VoD vod2 = new VoD("streamName", streamId, "filePath", "vodName1", 222, 111, 111, VoD.STREAM_VOD, vodId2, null);
-		VoD vod3 = new VoD("streamName", "streamId123", "filePath", "vodName3", 111, 111, 111, VoD.STREAM_VOD, vodId3, null);
->>>>>>> 68ff0a0b
+		VoD vod1 = new VoD("streamName", streamId, "filePath", "vodName2", 333, 111, 111, 111, VoD.STREAM_VOD, vodId1, null);
+		VoD vod2 = new VoD("streamName", streamId, "filePath", "vodName1", 222, 111, 111, 111, VoD.STREAM_VOD, vodId2, null);
+		VoD vod3 = new VoD("streamName", "streamId123", "filePath", "vodName3", 111, 111, 111, 111, VoD.STREAM_VOD, vodId3, null);
 
 		dataStore.addVod(vod1);
 		dataStore.addVod(vod2);
