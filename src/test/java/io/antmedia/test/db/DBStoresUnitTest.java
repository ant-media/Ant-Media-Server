--- conflicted
+++ resolved
@@ -252,13 +252,8 @@
 		DataStore dataStore = new MongoStore("127.0.0.1", "", "", "testdb");
 		//delete db
 		dataStore.close(true);
-<<<<<<< HEAD
-
-		dataStore = new MongoStore("localhost", "", "", "testdb");
-=======
-		
+
 		dataStore = new MongoStore("127.0.0.1", "", "", "testdb");
->>>>>>> 97591c1f
 
 		testSubscriberMetaData(dataStore);
 		testBlockSubscriber(dataStore);
@@ -2991,15 +2986,9 @@
 	@Test
 	public void testDeleteMongoDBCollection() {
 		String dbName = "deleteMapdb";
-<<<<<<< HEAD
-		MongoStore dataStore = new MongoStore("localhost", "", "", dbName);
-
-		MongoClientURI mongoUri = new MongoClientURI(dataStore.getMongoConnectionUri("localhost", "", ""));
-=======
 		MongoStore dataStore = new MongoStore("127.0.0.1", "", "", dbName);
-		
+
 		MongoClientURI mongoUri = new MongoClientURI(dataStore.getMongoConnectionUri("127.0.0.1", "", ""));
->>>>>>> 97591c1f
 		MongoClient client = new MongoClient(mongoUri);
 
 
