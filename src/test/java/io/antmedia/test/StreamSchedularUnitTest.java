package io.antmedia.test;

import static org.bytedeco.ffmpeg.global.avcodec.av_packet_unref;
import static org.bytedeco.ffmpeg.global.avformat.av_read_frame;
import static org.bytedeco.ffmpeg.global.avformat.avformat_alloc_context;
import static org.bytedeco.ffmpeg.global.avformat.avformat_find_stream_info;
import static org.bytedeco.ffmpeg.global.avformat.avformat_open_input;
import static org.junit.Assert.assertEquals;
import static org.junit.Assert.assertFalse;
import static org.junit.Assert.assertNotNull;
import static org.junit.Assert.assertTrue;
import static org.junit.Assert.fail;
import static org.mockito.Mockito.mock;
import static org.mockito.Mockito.when;

import java.io.File;
import java.io.IOException;
import java.io.InputStream;
import java.nio.file.Files;
import java.util.ArrayList;
import java.util.List;
import java.util.Random;
import java.util.concurrent.TimeUnit;

import org.apache.commons.lang3.RandomUtils;
import org.awaitility.Awaitility;
import org.bytedeco.ffmpeg.avcodec.AVPacket;
import org.bytedeco.ffmpeg.avformat.AVFormatContext;
import org.bytedeco.ffmpeg.avutil.AVDictionary;
import org.bytedeco.ffmpeg.global.avformat;
import org.bytedeco.ffmpeg.global.avutil;
import org.junit.After;
import org.junit.Before;
import org.junit.BeforeClass;
import org.junit.Rule;
import org.junit.Test;
import org.junit.rules.TestRule;
import org.junit.rules.TestWatcher;
import org.junit.runner.Description;
import org.mockito.Mockito;
import org.red5.server.scope.WebScope;
import org.slf4j.Logger;
import org.slf4j.LoggerFactory;
import org.springframework.context.ApplicationContext;
import org.springframework.test.annotation.DirtiesContext;
import org.springframework.test.annotation.DirtiesContext.ClassMode;
import org.springframework.test.context.ContextConfiguration;
import org.springframework.test.context.junit4.AbstractJUnit4SpringContextTests;

import io.antmedia.AntMediaApplicationAdapter;
import io.antmedia.AppSettings;
import io.antmedia.datastore.db.DataStore;
import io.antmedia.datastore.db.InMemoryDataStore;
import io.antmedia.datastore.db.MapDBStore;
import io.antmedia.datastore.db.types.Broadcast;
import io.antmedia.datastore.db.types.Broadcast.PlayListItem;
import io.antmedia.integration.AppFunctionalV2Test;
import io.antmedia.rest.BroadcastRestService;
import io.antmedia.rest.model.Result;
import io.antmedia.statistic.IStatsCollector;
import io.antmedia.streamsource.StreamFetcher;
import io.antmedia.streamsource.StreamFetcherManager;
import io.vertx.core.Vertx;

@ContextConfiguration(locations = { "test.xml" })
@DirtiesContext(classMode = ClassMode.AFTER_CLASS)
public class StreamSchedularUnitTest extends AbstractJUnit4SpringContextTests {

	public Application app = null;
	public static String VALID_MP4_URL = "https://commondatastorage.googleapis.com/gtv-videos-bucket/sample/ForBiggerMeltdowns.mp4";
	public static String INVALID_MP4_URL = "invalid_link";
	public static String INVALID_403_MP4_URL = "https://httpstat.us/403";
	private WebScope appScope;
	protected static Logger logger = LoggerFactory.getLogger(StreamSchedularUnitTest.class);

	static {
		System.setProperty("red5.deployment.type", "junit");
		System.setProperty("red5.root", ".");


	}

	@Rule
	public TestRule watcher = new TestWatcher() {
		protected void starting(Description description) {
			System.out.println("Starting test: " + description.getMethodName());
		}

		protected void failed(Throwable e, Description description) {
			e.printStackTrace();
			System.out.println("Failed test: " + description.getMethodName());
		};
		protected void finished(Description description) {
			System.out.println("Finishing test: " + description.getMethodName());
		};
	};
	private AntMediaApplicationAdapter appInstance;
	private AppSettings appSettings;
	private Vertx vertx;


	@BeforeClass
	public static void beforeClass() {
		avformat.av_register_all();
		avformat.avformat_network_init();
	}

	@Before
	public void before() {
		File webApps = new File("webapps");
		if (!webApps.exists()) {
			webApps.mkdirs();
		}
		File junit = new File(webApps, "junit");
		if (!junit.exists()) {
			junit.mkdirs();
		}

		if (appScope == null) {
			appScope = (WebScope) applicationContext.getBean("web.scope");
			logger.debug("Application / web scope: {}", appScope);
			assertTrue(appScope.getDepth() == 1);
		}

		if (app == null) {
			app = (Application) applicationContext.getBean("web.handler");
			logger.debug("Application / web scope: {}", appScope);
			assertTrue(appScope.getDepth() == 1);
		}

		vertx = (Vertx) applicationContext.getBean(AntMediaApplicationAdapter.VERTX_BEAN_NAME);

		//reset to default
		Application.enableSourceHealthUpdate = false;

	}

	@After
	public void after() {

		try {
			AppFunctionalV2Test.delete(new File("webapps"));
		} catch (IOException e) {
			e.printStackTrace();
		}

		//reset to default
		Application.enableSourceHealthUpdate = false;

	}

	/*
	 *@Test This test is commented out, because isStreamAlive is controlled instead of just controlling thread aliveness in {@link testThreadStopStart}
	 */
	public void testStreamSchedular() throws InterruptedException {

		try {
			AVFormatContext inputFormatContext = new AVFormatContext();

			Broadcast newCam = new Broadcast("testSchedular", "10.2.40.63:8080", "admin", "admin",
					"rtsp://184.72.239.149/vod/mp4:BigBuckBunny_115k.mov", "streamSource");

			StreamFetcher camScheduler = new StreamFetcher(newCam.getStreamUrl(), newCam.getStreamId(), newCam.getType(), appScope, null);

			camScheduler.setConnectionTimeout(10000);

			camScheduler.startStream();
			Thread.sleep(7000);

			//this should be false because this rtsp url cannot be used

			assertTrue(camScheduler.isStreamAlive());

			camScheduler.stopStream();

			Thread.sleep(5000);

			assertFalse(camScheduler.isStreamAlive());
			assertFalse(camScheduler.isThreadActive());
		}
		catch (Exception e) {
			e.printStackTrace();
			fail(e.getMessage());
		}

	}


	@Test
	public void testStreamSchedularConnectionTimeout() throws InterruptedException {
		logger.info("running testStreamSchedularConnectionTimeout");
		try (AVFormatContext inputFormatContext = new AVFormatContext()) {


			Broadcast newCam = new Broadcast("testSchedular2", "10.2.40.64:8080", "admin", "admin",
					"rtsp://11.2.40.63:8554/live1.sdp", AntMediaApplicationAdapter.IP_CAMERA);

			newCam.setStreamId("new_cam" + (int)(Math.random()*10000));

			StreamFetcher streamScheduler = new StreamFetcher(newCam.getStreamUrl(), newCam.getStreamId(), newCam.getType(), appScope, vertx);

			assertFalse(streamScheduler.isExceptionInThread());
			
			streamScheduler.startStream();

			streamScheduler.setConnectionTimeout(2000);

			
			Awaitility.await().pollDelay(3, TimeUnit.SECONDS).until(() -> 
				!streamScheduler.isStreamAlive()
			);
			//this should be false because stream is not alive 
			assertFalse(streamScheduler.isStreamAlive());

			streamScheduler.stopStream();


			Awaitility.await().atMost(5, TimeUnit.SECONDS).until(() -> 
				!streamScheduler.isThreadActive());

			assertFalse(streamScheduler.isStreamAlive());

			assertFalse(streamScheduler.isExceptionInThread());
			
			logger.info("leaving testStreamSchedularConnectionTimeout");

		}
		catch (Exception e) {
			e.printStackTrace();
			fail(e.getMessage());
		}


	}

	@Test
	public void testPrepareInput() throws InterruptedException {
		try {

			Broadcast newCam = null;

			new StreamFetcher(newCam.getStreamUrl(), newCam.getStreamId(), newCam.getType(), appScope, null);

			fail("it should throw exception above");
		}
		catch (Exception e) {
		}

		try {
			AVFormatContext inputFormatContext = new AVFormatContext();

			Broadcast newCam2 = new Broadcast("test", "10.2.40.63:8080", "admin", "admin", null, AntMediaApplicationAdapter.IP_CAMERA);
			newCam2.setStreamId("newcam2_" + (int)(Math.random()*10000));

			new StreamFetcher(newCam2.getStreamUrl(), newCam2.getStreamId(), newCam2.getType(), appScope, null);

			fail("it should throw exception above");
		}
		catch (Exception e) {
		}
	}


	@Test
	public void testAddCameraBug() {

		boolean deleteHLSFilesOnExit = getAppSettings().isDeleteHLSFilesOnEnded();

		getAppSettings().setDeleteHLSFilesOnEnded(false);

		DataStore dataStore = new MapDBStore("target/testAddCamera.db"); //applicationContext.getBean(IDataStore.BEAN_NAME);

		assertNotNull(dataStore);
		StreamFetcherManager streamFetcherManager = new StreamFetcherManager(vertx, dataStore, appScope);
		//app.setDataStore(dataStore);

		//set mapdb datastore to stream fetcher because in memory datastore just have references and updating broadcst
		// object updates the reference in inmemorydatastore
		//app.getStreamFetcherManager().setDatastore(dataStore);


		logger.info("running testAddCameraBug");
		Application.enableSourceHealthUpdate = true;
		assertNotNull(dataStore);

		startCameraEmulator();

		Broadcast newCam = new Broadcast("testAddCamera", "127.0.0.1:8080", "admin", "admin", "rtsp://127.0.0.1:6554/test.flv",
				AntMediaApplicationAdapter.IP_CAMERA);

		//add stream to data store
		dataStore.save(newCam);

		//result=getInstance().startStreaming(newCam);
		boolean streamingStarted = streamFetcherManager.startStreaming(newCam).isSuccess();

		//check whether answer from StreamFetcherManager is true or not after new IPCamera is added
		assertTrue(streamingStarted);

		StreamFetcher streamFetcher  = streamFetcherManager.getStreamFetcher(newCam.getStreamId());
		
		Awaitility.await().atMost(10, TimeUnit.SECONDS).pollInterval(1, TimeUnit.SECONDS).until(() ->  {
			return streamFetcher.isThreadActive();
		});

		//getInstance().stopStreaming(newCam);
		boolean result = streamFetcherManager.stopStreaming(newCam.getStreamId()).isSuccess();
		assertTrue(result);
		stopCameraEmulator();

		streamFetcherManager.stopCheckerJob();

		Awaitility.await().atMost(10, TimeUnit.SECONDS).pollInterval(1, TimeUnit.SECONDS).until(() ->  {
			return !streamFetcher.isThreadActive();
		});

		getAppSettings().setDeleteHLSFilesOnEnded(deleteHLSFilesOnExit);
		Application.enableSourceHealthUpdate = false;

	}

	@Test
<<<<<<< HEAD
	public void testPlaylistStartStreaming() {

		startCameraEmulator();
		
		BroadcastRestService service = new BroadcastRestService();

		service.setApplication(app.getAppAdaptor());

		//create a broadcast
		//use internal source 
		Broadcast newCam = new Broadcast("test", "127.0.0.1:8080", "admin", "admin", "rtsp://127.0.0.1:6554/test.flv",
				AntMediaApplicationAdapter.STREAM_SOURCE);
	
		//create a test db
		DataStore dataStore = new InMemoryDataStore("target/testPlaylistStartStreaming.db"); 

		service.setDataStore(dataStore);


		//add stream to data store
		dataStore.save(newCam);

		StreamFetcher streamFetcher = new StreamFetcher(newCam.getStreamUrl(), newCam.getStreamId(), newCam.getType(), appScope, vertx); 

		service.setApplication(app.getAppAdaptor());


		//create a stream fetcher
		StreamFetcherManager streamFetcherManager = new StreamFetcherManager(vertx, dataStore, appScope);

		app.getAppAdaptor().setStreamFetcherManager(streamFetcherManager);

		streamFetcher.setRestartStream(false);
		streamFetcherManager.startStreamScheduler(streamFetcher);
				


		Awaitility.await().atMost(10, TimeUnit.SECONDS).until(() ->  
			streamFetcher.isThreadActive()
		);
		
		Awaitility.await().atMost(10, TimeUnit.SECONDS).until(() ->  
			streamFetcher.isStreamAlive()
		);
		

		streamFetcherManager.stopCheckerJob();
		boolean result = streamFetcherManager.stopStreaming(newCam.getStreamId()).isSuccess();

		//check that fetcher is nor running
		Awaitility.await().atMost(10, TimeUnit.SECONDS).pollInterval(1, TimeUnit.SECONDS).until(() ->  {
			return !streamFetcher.isThreadActive();
		});

		//check that there is no job related left related with stream fetching
		try {
			Thread.sleep(10000);
		} catch (InterruptedException e) {
			// TODO Auto-generated catch block
			e.printStackTrace();
		}

		assertTrue(result);
		
		stopCameraEmulator();


	}

	@Test
=======
>>>>>>> f2362754
	public void testStartPlaylistThread() {

		BroadcastRestService service = new BroadcastRestService();

		service.setApplication(app.getAppAdaptor());
		

		boolean deleteHLSFilesOnExit = getAppSettings().isDeleteHLSFilesOnEnded();
		getAppSettings().setDeleteHLSFilesOnEnded(false);

		ApplicationContext context = mock(ApplicationContext.class);
		when(context.getBean(AntMediaApplicationAdapter.BEAN_NAME)).thenReturn(app);
		
		IStatsCollector statCollector = Mockito.mock(IStatsCollector.class);
		when(statCollector.enoughResource()).thenReturn(true);
		when(context.getBean(IStatsCollector.BEAN_NAME)).thenReturn(statCollector);

		//create a test db
		DataStore dataStore = new InMemoryDataStore("dts");
		assertNotNull(dataStore);
		service.setDataStore(dataStore);
		service.setAppCtx(context);
		
		app.getAppAdaptor().setDataStore(dataStore);
		
		
		//create a stream Manager
		StreamFetcherManager streamFetcherManager = new StreamFetcherManager(vertx, dataStore, appScope);
		//app.getAppAdaptor().getStreamFetcherManager();
		
		app.getAppAdaptor().setStreamFetcherManager(streamFetcherManager);

		//create a broadcast
		PlayListItem broadcastItem1 = new PlayListItem(VALID_MP4_URL, AntMediaApplicationAdapter.VOD);

		try {
		

			//create a broadcast
			PlayListItem broadcastItem2 = new PlayListItem(VALID_MP4_URL, AntMediaApplicationAdapter.VOD);

			//create a broadcast
			PlayListItem broadcastItem3 = new PlayListItem(VALID_MP4_URL, AntMediaApplicationAdapter.VOD);

			//create a broadcast
			PlayListItem broadcastItem4 = new PlayListItem(VALID_MP4_URL, AntMediaApplicationAdapter.VOD);

			List<PlayListItem> broadcastList = new ArrayList<>();

			broadcastList.add(broadcastItem1);
			broadcastList.add(broadcastItem2);
			broadcastList.add(broadcastItem3);

			Broadcast playlist = new Broadcast();
			playlist.setStreamId("testId");
			playlist.setType(AntMediaApplicationAdapter.PLAY_LIST);
			playlist.setPlayListItemList(broadcastList);
			playlist.setStatus(AntMediaApplicationAdapter.BROADCAST_STATUS_BROADCASTING);

			dataStore.save(playlist);

			streamFetcherManager.startPlaylist(playlist);

			assertNotNull(streamFetcherManager);		

			//check that there is no job related left related with stream fetching
			
			Awaitility.await().atMost(40, TimeUnit.SECONDS)
			.until(() ->dataStore.get("testId").getCurrentPlayIndex() == 2 && dataStore.get("testId").getStatus().equals(AntMediaApplicationAdapter.BROADCAST_STATUS_BROADCASTING));

			
			boolean result = streamFetcherManager.stopPlayList("testId").isSuccess();
			assertTrue(result);
		
			
			String streamId = playlist.getStreamId();
			Awaitility.await().atMost(10, TimeUnit.SECONDS).until(() -> {
				// Get playlist with DB
				Broadcast tmp = dataStore.get(streamId);
				return AntMediaApplicationAdapter.BROADCAST_STATUS_FINISHED.equals(tmp.getStatus());
			});
			

			assertEquals(AntMediaApplicationAdapter.BROADCAST_STATUS_FINISHED, playlist.getStatus());
			assertEquals(2, playlist.getCurrentPlayIndex());


			// Restore play index
			playlist.setCurrentPlayIndex(0);

			broadcastList.get(0).setStreamUrl(INVALID_MP4_URL);
			broadcastList.get(1).setStreamUrl(INVALID_MP4_URL);
			broadcastList.get(2).setStreamUrl(INVALID_MP4_URL);

			playlist.setPlayListItemList(broadcastList);

			streamFetcherManager.startPlaylist(playlist);	

			assertEquals(AntMediaApplicationAdapter.BROADCAST_STATUS_FINISHED, playlist.getStatus());	
			assertEquals(1, playlist.getCurrentPlayIndex());


			// Restore play index
			playlist.setCurrentPlayIndex(0);

			broadcastList.get(0).setStreamUrl(INVALID_MP4_URL);
			broadcastList.get(1).setStreamUrl(VALID_MP4_URL);
			broadcastList.get(2).setStreamUrl(INVALID_MP4_URL);
			// Valid new broadcast
			broadcastList.add(broadcastItem4);

			playlist.setPlayListItemList(broadcastList);
			
			Awaitility.await().atMost(10, TimeUnit.SECONDS)
			.until(() -> AntMediaApplicationAdapter.BROADCAST_STATUS_FINISHED.equals(dataStore.get("testId").getStatus()));
			
			
			assertTrue(streamFetcherManager.startPlaylist(playlist).isSuccess());

			Awaitility.await().atMost(10, TimeUnit.SECONDS)
			.until(() ->dataStore.get("testId").getCurrentPlayIndex() == 1);
			
			Awaitility.await().atMost(10, TimeUnit.SECONDS)
			.until(() -> AntMediaApplicationAdapter.BROADCAST_STATUS_BROADCASTING.equals(dataStore.get("testId").getStatus()));
			

			assertTrue(service.stopStreamingV2(playlist.getStreamId()).isSuccess());

			
			// Update playlist with DB

			Awaitility.await().atMost(10, TimeUnit.SECONDS).until(() -> {
				Broadcast tmp = dataStore.get("testId");
				return AntMediaApplicationAdapter.BROADCAST_STATUS_FINISHED.equals(tmp.getStatus());
			});
			
			playlist = dataStore.get(playlist.getStreamId());
			assertEquals(AntMediaApplicationAdapter.BROADCAST_STATUS_FINISHED, playlist.getPlayListStatus());
			
			assertEquals(1, dataStore.get("testId").getCurrentPlayIndex());

			//Check Stream URL function

			Result checked = StreamFetcherManager.checkStreamUrlWithHTTP(INVALID_MP4_URL);

			assertEquals(false, checked.isSuccess());

			checked = StreamFetcherManager.checkStreamUrlWithHTTP(VALID_MP4_URL);

			assertEquals(true, checked.isSuccess());		

			checked = StreamFetcherManager.checkStreamUrlWithHTTP(INVALID_403_MP4_URL);

			assertEquals(false, checked.isSuccess());		

			//convert to original settings
			getAppSettings().setDeleteHLSFilesOnEnded(deleteHLSFilesOnExit);
			Application.enableSourceHealthUpdate = false;
			
			
		} catch (Exception e) {
			e.printStackTrace();
			fail(e.getMessage());
		}

	}
	
	
	

	@Test
	public void testStopFetchingWhenDeleted() {

		BroadcastRestService service = new BroadcastRestService();
		
		ApplicationContext context = mock(ApplicationContext.class);
		service.setAppCtx(context);
		when(context.containsBean(Mockito.any())).thenReturn(false);

		service.setApplication(app.getAppAdaptor());

		boolean deleteHLSFilesOnExit = getAppSettings().isDeleteHLSFilesOnEnded();

		getAppSettings().setDeleteHLSFilesOnEnded(false);

		//create a test db
		DataStore dataStore = new MapDBStore("target/testDelete.db"); 
		service.setDataStore(dataStore);

		//create a stream fetcher
		StreamFetcherManager streamFetcherManager = new StreamFetcherManager(vertx, dataStore, appScope);

		app.getAppAdaptor().setStreamFetcherManager(streamFetcherManager);


		Application.enableSourceHealthUpdate = true;

		assertNotNull(dataStore);

		//start emulator
		startCameraEmulator();

		Broadcast newCam = new Broadcast("testStopCamera", "127.0.0.1:8080", "admin", "admin", "rtsp://127.0.0.1:6554/test.flv",
				AntMediaApplicationAdapter.IP_CAMERA);

		//add stream to data store
		dataStore.save(newCam);

		boolean streamingStarted = streamFetcherManager.startStreaming(newCam).isSuccess();
		assertTrue(streamingStarted);
		
		//check whether answer from StreamFetcherManager is true or not after new IPCamera is added
		StreamFetcher streamFetcher  = streamFetcherManager.getStreamFetcher(newCam.getStreamId());
		assertNotNull(streamFetcher);

		Awaitility.await().atMost(10, TimeUnit.SECONDS).pollInterval(1, TimeUnit.SECONDS).until(() ->  {
			return streamFetcher.isThreadActive();
		});



		//just delete broadcast instead of calling stop
		Result result = service.deleteBroadcast(newCam.getStreamId());
		assertTrue(result.isSuccess());

		//stop emulator
		stopCameraEmulator();

		streamFetcherManager.stopCheckerJob();

		//check that fetcher is nor running
		Awaitility.await().atMost(10, TimeUnit.SECONDS).pollInterval(1, TimeUnit.SECONDS).until(() ->  {
			return !streamFetcher.isThreadActive();
		});


		//convert to original settings
		getAppSettings().setDeleteHLSFilesOnEnded(deleteHLSFilesOnExit);
		Application.enableSourceHealthUpdate = false;

	}


	@Test
	public void testStopFetchingWhenStopCalled() {


		BroadcastRestService service = new BroadcastRestService();

		service.setApplication(app.getAppAdaptor());

		boolean deleteHLSFilesOnExit = getAppSettings().isDeleteHLSFilesOnEnded();

		getAppSettings().setDeleteHLSFilesOnEnded(false);

		//create a test db
		DataStore dataStore = new MapDBStore("target/testStop.db"); 
		service.setDataStore(dataStore);

		//create a stream fetcher
		StreamFetcherManager streamFetcherManager = new StreamFetcherManager(vertx, dataStore, appScope);

		app.getAppAdaptor().setStreamFetcherManager(streamFetcherManager);


		Application.enableSourceHealthUpdate = true;

		assertNotNull(dataStore);

		//start emulator
		startCameraEmulator();

		Broadcast newCam = new Broadcast("testStopCamera", "127.0.0.1:8080", "admin", "admin", "rtsp://127.0.0.1:6554/test.flv",
				AntMediaApplicationAdapter.IP_CAMERA);

		//add stream to data store
		dataStore.save(newCam);

		
		//result=getInstance().startStreaming(newCam);
		boolean streamingStarted = streamFetcherManager.startStreaming(newCam).isSuccess();

		//check whether answer from StreamFetcherManager is true or not after new IPCamera is added
		assertTrue(streamingStarted);

		StreamFetcher streamFetcher  = streamFetcherManager.getStreamFetcher(newCam.getStreamId());

		//check whether answer from StreamFetcherManager is true or not after new IPCamera is added
		assertNotNull(streamFetcher);

		Awaitility.await().atMost(10, TimeUnit.SECONDS).pollInterval(1, TimeUnit.SECONDS).until(() ->  {
			return streamFetcher.isThreadActive();
		});

		//just delete broadcast instead of calling stop
		Result result = service.stopStreaming(newCam.getStreamId());

		assertTrue(result.isSuccess());
		//stop emulator
		stopCameraEmulator();

		streamFetcherManager.stopCheckerJob();

		//check that fetcher is nor running
		Awaitility.await().atMost(10, TimeUnit.SECONDS).pollInterval(1, TimeUnit.SECONDS).until(() ->  {
			return !streamFetcher.isThreadActive();
		});

		//convert to original settings
		getAppSettings().setDeleteHLSFilesOnEnded(deleteHLSFilesOnExit);
		Application.enableSourceHealthUpdate = false;

	}


	public void testIPTVStream() {

		AVFormatContext inputFormatContext = avformat_alloc_context();
		int ret;
		String url = "http://kaptaniptv.com:8000/live/oguzmermer2/jNwNLK1VLk/10476.ts";

		AVDictionary optionsDictionary = new AVDictionary();


		if ((ret = avformat_open_input(inputFormatContext, url, null, optionsDictionary)) < 0) {

			byte[] data = new byte[1024];
			avutil.av_strerror(ret, data, data.length);
			logger.error("cannot open input context with error: " + new String(data, 0, data.length) + "ret value = "+ String.valueOf(ret));
			return;
		}

		ret = avformat_find_stream_info(inputFormatContext, (AVDictionary) null);
		if (ret < 0) {
			logger.error("Could not find stream information\n");
			return;
		}

		AVPacket pkt = new AVPacket();

		long startTime = System.currentTimeMillis();

		int i = 0;
		while (true) {
			ret = av_read_frame(inputFormatContext, pkt);
			if (ret < 0) {
				byte[] data = new byte[1024];
				avutil.av_strerror(ret, data, data.length);

				logger.error("cannot read frame from input context: " + new String(data, 0, data.length));	
			}

			av_packet_unref(pkt);
			i++;
			if (i % 150 == 0) {
				long duration = System.currentTimeMillis() - startTime;

				logger.info("running duration: " + (duration/1000));
			}
		}
		/*
		long duration = System.currentTimeMillis() - startTime;

		logger.info("total duration: " + (duration/1000));
		avformat_close_input(inputFormatContext);
		inputFormatContext = null;

		 */

	}

	/*
	 * This test code may not run on local instance. Because, it includes commands having "sudo" pieces and waits reply 
	 * for them. Therefore it may not proceed. It is configured for travis CI/CD tool which can run sudo commands 
	 * automatically.
	 * 
	 */
	@Test
	public void testBandwidth() {

		boolean deleteHLSFilesOnExit = getAppSettings().isDeleteHLSFilesOnEnded();
		getAppSettings().setDeleteHLSFilesOnEnded(false);

		File f = new File("target/test.db");
		if (f.exists()) {
			try {
				Files.delete(f.toPath());
			} catch (IOException e) {
				e.printStackTrace();
			}
		}
		DataStore dataStore = app.getAppAdaptor().getDataStore(); //new MapDBStore("target/test.db"); //applicationContext.getBean(IDataStore.BEAN_NAME);

		//assertNotNull(dataStore);

		//DataStoreFactory dsf = Mockito.mock(DataStoreFactory.class);
		//Mockito.when(dsf.getDataStore()).thenReturn(dataStore);
		//app.setDataStoreFactory(dsf);

		//set mapdb datastore to stream fetcher because in memory datastore just have references and updating broadcst
		// object updates the reference in inmemorydatastore
		app.getAppAdaptor().getStreamFetcherManager().setDatastore(dataStore);


		logger.info("running testBandwidth");
		Application.enableSourceHealthUpdate = true;
		assertNotNull(dataStore);

		startCameraEmulator();

		Broadcast newSource = new Broadcast("testBandwidth", "10.2.40.63:8080", "admin", "admin", 
				"rtsp://127.0.0.1:6554/test.flv",
				AntMediaApplicationAdapter.STREAM_SOURCE);

		//add stream to data store
		dataStore.save(newSource);

		Broadcast newZombiSource = new Broadcast("testBandwidth", "10.2.40.63:8080", "admin", "admin", 
				"rtsp://127.0.0.1:6554/test.flv",
				AntMediaApplicationAdapter.STREAM_SOURCE);

		newZombiSource.setZombi(true);
		//add second stream to datastore
		dataStore.save(newZombiSource);


		List<Broadcast> streams = new ArrayList<>();

		streams.add(newSource);
		streams.add(newZombiSource);

		//let stream fetching start
		app.getAppAdaptor().getStreamFetcherManager().setStreamCheckerInterval(5000);
		//do not restart if it fails
		app.getAppAdaptor().getStreamFetcherManager().setRestartStreamAutomatically(false);
		app.getAppAdaptor().getStreamFetcherManager().startStreams(streams);



		Awaitility.await().atMost(12, TimeUnit.SECONDS).until(() -> {
			return dataStore.get(newZombiSource.getStreamId()).getSpeed() != 0;
		});

		logger.info("before first control");

		List<Broadcast> broadcastList =  dataStore.getBroadcastList(0,  20, null, null, null, null);

		Broadcast fetchedBroadcast = null;

		for (Broadcast broadcast : broadcastList) {

			logger.info("broadcast name: " + broadcast.getName() + " broadcast status :" + broadcast.getStatus() + " broadcast is zombi: " + broadcast.isZombi());
			if(broadcast.isZombi()) {

				fetchedBroadcast=broadcast;	
				break;
			}
		}

		assertNotNull(fetchedBroadcast);
		assertEquals(fetchedBroadcast.getStreamId(), newZombiSource.getStreamId());
		assertNotNull(fetchedBroadcast.getSpeed());


		Awaitility.await().atMost(20, TimeUnit.SECONDS).pollInterval(1, TimeUnit.SECONDS).until(() -> {
			Broadcast stream = dataStore.get(newSource.getStreamId());
			logger.info("speed {} stream id: {}" , stream.getSpeed(), stream.getStreamId()) ;
			return stream != null && Math.abs(stream.getSpeed()-1) < 0.2;
		});



		limitNetworkInterfaceBandwidth(findActiveInterface());

		logger.info("Checking quality is again");

		Awaitility.await().atMost(30, TimeUnit.SECONDS).pollInterval(1, TimeUnit.SECONDS).until(() -> {
			Broadcast streamTmp = dataStore.get(newSource.getStreamId());
			logger.info("speed {}" , streamTmp.getSpeed()) ;
			logger.info("quality {}" , streamTmp.getQuality()) ;

			return streamTmp != null && streamTmp.getSpeed() < 0.7;
			// the critical thing is the speed which less that 0.7
		});

		resetNetworkInterface(findActiveInterface());

		for (Broadcast broadcast: broadcastList) {
			app.getAppAdaptor().getStreamFetcherManager().stopStreaming(broadcast.getStreamId());
		}

		Awaitility.await().atMost(5, TimeUnit.SECONDS).pollInterval(1, TimeUnit.SECONDS).until(() -> {
			return app.getAppAdaptor().getStreamFetcherManager().getStreamFetcherList().size() == 0;
		});

		//list size should be zero
		//assertEquals(0, app.getStreamFetcherManager().getStreamFetcherList().size());
		logger.info("leaving testBandwidth");

		Application.enableSourceHealthUpdate = false;

		getAppSettings().setDeleteHLSFilesOnEnded(deleteHLSFilesOnExit);

		stopCameraEmulator()	;	

	}

	private void runShellCommand(String[] params) {
		try {
			logger.info("Running runShellCommand");

			Process procStop = new ProcessBuilder(params).start();

			InputStream inputStream = procStop.getInputStream();
			byte[] data = new byte[1024];
			int length;
			while ((length = inputStream.read(data, 0, data.length)) > 0) {
				System.out.println(new String(data, 0, length));
			}

			inputStream = procStop.getErrorStream();
			while ((length = inputStream.read(data, 0, data.length)) > 0) {
				System.out.println(new String(data, 0, length));
			}

			procStop.waitFor();

		} catch (IOException e) {
			e.printStackTrace();
		} catch (InterruptedException e) {
			e.printStackTrace();
		}
	}

	private void resetNetworkInterface(String activeInterface) {
		logger.info("Running resetNetworkInterface");

		runCommand("sudo wondershaper clear "+activeInterface);

	}

	private void limitNetworkInterfaceBandwidth(String activeInterface) {

		logger.info("Running limitNetworkInterfaceBandwidth");
		logger.info("active interface {}", activeInterface);

		String command = "sudo wondershaper "+activeInterface+" 20 20";
		logger.info("command : {}",command);
		runCommand(command);

		logger.info("Exiting limitNetworkInterfaceBandwidth");

	}

	public void runCommand(String command) {
		String[] argsStop = new String[] { "/bin/bash", "-c", command };

		try {
			logger.info("Running runCommand");

			Process procStop = new ProcessBuilder(argsStop).start();

			InputStream inputStream = procStop.getInputStream();
			byte[] data = new byte[1024];
			int length;
			if (inputStream != null) {
				while ((length = inputStream.read(data, 0, data.length)) > 0) {
					System.out.println(new String(data, 0, length));
				}

				inputStream = procStop.getErrorStream();
				while ((length = inputStream.read(data, 0, data.length)) > 0) {
					System.out.println(new String(data, 0, length));
				}

				procStop.waitFor();
			}

		} catch (IOException e) {
			e.printStackTrace();
		} catch (InterruptedException e) {
			e.printStackTrace();
		}

	}

	public String findActiveInterface() {

		String activeInterface = null;


		String[] argsStop = new String[] { "/bin/bash", "-c",
		"ip addr | awk '/LOOPBACK/ {print $2}' | sed 's/.$//'" };

		try {
			logger.info("Running findActiveInterface");

			Process procStop = new ProcessBuilder(argsStop).start();

			InputStream inputStream = procStop.getInputStream();
			byte[] data = new byte[1024];
			int length;
			while ((length = inputStream.read(data, 0, data.length)) > 0) {
				System.out.println(new String(data, 0, length));
				activeInterface = new String(data, 0, length);
			}

			inputStream = procStop.getErrorStream();
			while ((length = inputStream.read(data, 0, data.length)) > 0) {
				System.out.println(new String(data, 0, length));
			}

			procStop.waitFor();

		} catch (IOException e) {
			e.printStackTrace();
		} catch (InterruptedException e) {
			e.printStackTrace();
		}


		return activeInterface.substring(0, activeInterface.length()-1);
	}




	public AntMediaApplicationAdapter getInstance() {
		if (appInstance == null) {
			appInstance = (AntMediaApplicationAdapter) applicationContext.getBean("web.handler");
		}
		return appInstance;
	}

	private void startCameraEmulator() {
		stopCameraEmulator();

		ProcessBuilder pb = new ProcessBuilder("/usr/local/onvif/runme.sh");
		Process p = null;
		try {
			p = pb.start();
		} catch (IOException e1) {
			e1.printStackTrace();
		}
		try {
			Thread.sleep(2000);
		} catch (InterruptedException e) {
			e.printStackTrace();
		}
	}


	private void stopCameraEmulator() {
		// close emulator in order to simulate cut-off
		String[] argsStop = new String[] { "/bin/bash", "-c",
		"kill -9 $(ps aux | grep 'onvifser' | awk '{print $2}')" };
		String[] argsStop2 = new String[] { "/bin/bash", "-c",
		"kill -9 $(ps aux | grep 'rtspserve' | awk '{print $2}')" };
		try {
			Process procStop = new ProcessBuilder(argsStop).start();
			Process procStop2 = new ProcessBuilder(argsStop2).start();


		} catch (IOException e) {
			e.printStackTrace();
		}

		try {
			Thread.sleep(2000);
		} catch (InterruptedException e) {
			e.printStackTrace();
		}
	}

	public AppSettings getAppSettings() {
		if (appSettings == null) {
			appSettings = (AppSettings) applicationContext.getBean(AppSettings.BEAN_NAME);
		}
		return appSettings;
	}

	@Test
	public void testBroadcastStatusForStreamSource() throws InterruptedException {
		try (AVFormatContext inputFormatContext = new AVFormatContext()) {
			String existingStreamSource = "existingStreamSource"+RandomUtils.nextInt();
			Broadcast existingBroadcast = new Broadcast(existingStreamSource, "10.2.40.63:8080", "admin", "admin", 
					"rtsp://127.0.0.1:6554/test.flv",
					AntMediaApplicationAdapter.STREAM_SOURCE);
			
			
			existingBroadcast.setStreamId(existingStreamSource);

			DataStore dataStore = app.getAppAdaptor().getDataStore();
			dataStore.save(existingBroadcast);

			StreamFetcher streamScheduler = new StreamFetcher(existingBroadcast.getStreamUrl(), existingBroadcast.getStreamId(), existingBroadcast.getType(), appScope, vertx);
			streamScheduler.startStream();

			Awaitility.await().atMost(10, TimeUnit.SECONDS).until(() -> 
			{
				return dataStore.get(existingStreamSource).getStatus() == AntMediaApplicationAdapter.BROADCAST_STATUS_BROADCASTING;
			});
			
			
			//non existing url
			
			String nonExistingStreamSource = "nonExistingStreamSource"+RandomUtils.nextInt();
			Broadcast nonExistingBroadcast = new Broadcast(nonExistingStreamSource, "10.2.40.63:8080", "admin", "admin", 
					"rtsp://127.0.0.1:6554/fakeurl.flv",
					AntMediaApplicationAdapter.STREAM_SOURCE);

			nonExistingBroadcast.setStreamId(nonExistingStreamSource);
			dataStore.save(nonExistingBroadcast);

			StreamFetcher streamSchedulerNonExisting = new StreamFetcher(nonExistingBroadcast.getStreamUrl(), nonExistingBroadcast.getStreamId(), nonExistingBroadcast.getType(), appScope, vertx);
			streamSchedulerNonExisting.startStream();

			Awaitility.await().pollDelay(5, TimeUnit.SECONDS).until(() -> 
			{
				return dataStore.get(nonExistingStreamSource).getStatus() != AntMediaApplicationAdapter.BROADCAST_STATUS_BROADCASTING;
			});
		}
		catch (Exception e) {
			e.printStackTrace();
			fail(e.getMessage());
		}


	}

}

<|MERGE_RESOLUTION|>--- conflicted
+++ resolved
@@ -320,7 +320,6 @@
 	}
 
 	@Test
-<<<<<<< HEAD
 	public void testPlaylistStartStreaming() {
 
 		startCameraEmulator();
@@ -391,8 +390,6 @@
 	}
 
 	@Test
-=======
->>>>>>> f2362754
 	public void testStartPlaylistThread() {
 
 		BroadcastRestService service = new BroadcastRestService();
