--- conflicted
+++ resolved
@@ -333,15 +333,9 @@
 		service.setApplication(app.getAppAdaptor());
 
 		//create a broadcast
-<<<<<<< HEAD
-		Broadcast mp4Stream = new Broadcast();
-		mp4Stream.setType(AntMediaApplicationAdapter.VOD);
-		mp4Stream.setStreamUrl(VALID_MP4_URL);
-=======
 		//use internal source 
 		Broadcast newCam = new Broadcast("test", "127.0.0.1:8080", "admin", "admin", "rtsp://127.0.0.1:6554/test.flv",
 				AntMediaApplicationAdapter.STREAM_SOURCE);
->>>>>>> a1082ba2
 
 		//create a test db
 		DataStore dataStore = new MapDBStore("target/testPlaylistStartStreaming.db"); 
