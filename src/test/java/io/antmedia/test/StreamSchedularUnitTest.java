package io.antmedia.test;

import static org.bytedeco.javacpp.avcodec.av_packet_unref;
import static org.bytedeco.javacpp.avformat.av_read_frame;
import static org.bytedeco.javacpp.avformat.avformat_alloc_context;
import static org.bytedeco.javacpp.avformat.avformat_find_stream_info;
import static org.bytedeco.javacpp.avformat.avformat_open_input;
import static org.junit.Assert.assertEquals;
import static org.junit.Assert.assertFalse;
import static org.junit.Assert.assertNotEquals;
import static org.junit.Assert.assertNotNull;
import static org.junit.Assert.assertTrue;
import static org.junit.Assert.fail;

import java.io.File;
import java.io.IOException;
import java.io.InputStream;
import java.nio.file.Files;
import java.util.ArrayList;
import java.util.List;
import java.util.concurrent.TimeUnit;

import org.awaitility.Awaitility;
import org.bytedeco.javacpp.avcodec.AVPacket;
import org.bytedeco.javacpp.avformat;
import org.bytedeco.javacpp.avformat.AVFormatContext;
import org.bytedeco.javacpp.avutil;
import org.bytedeco.javacpp.avutil.AVDictionary;
import org.junit.After;
import org.junit.Before;
import org.junit.BeforeClass;
import org.junit.Rule;
import org.junit.Test;
import org.junit.rules.TestRule;
import org.junit.rules.TestWatcher;
import org.junit.runner.Description;
import org.red5.server.scheduling.QuartzSchedulingService;
import org.red5.server.scope.WebScope;
import org.slf4j.Logger;
import org.slf4j.LoggerFactory;
import org.springframework.test.annotation.DirtiesContext;
import org.springframework.test.annotation.DirtiesContext.ClassMode;
import org.springframework.test.context.ContextConfiguration;
import org.springframework.test.context.junit4.AbstractJUnit4SpringContextTests;

import io.antmedia.AntMediaApplicationAdapter;
import io.antmedia.AppSettings;
import io.antmedia.datastore.db.IDataStore;
import io.antmedia.datastore.db.MapDBStore;
import io.antmedia.datastore.db.types.Broadcast;
import io.antmedia.rest.model.Result;
import io.antmedia.streamsource.StreamFetcher;
import io.antmedia.streamsource.StreamFetcherManager;

@ContextConfiguration(locations = { "test.xml" })
@DirtiesContext(classMode = ClassMode.AFTER_CLASS)
public class StreamSchedularUnitTest extends AbstractJUnit4SpringContextTests {

	public Application app = null;
	private WebScope appScope;
	protected static Logger logger = LoggerFactory.getLogger(StreamSchedularUnitTest.class);

	static {
		System.setProperty("red5.deployment.type", "junit");
		System.setProperty("red5.root", ".");


	}
	
	@Rule
	public TestRule watcher = new TestWatcher() {
	   protected void starting(Description description) {
	      System.out.println("Starting test: " + description.getMethodName());
	   }
	   
	   protected void failed(Throwable e, Description description) {
		   System.out.println("Failed test: " + description.getMethodName());
	   };
	   protected void finished(Description description) {
		   System.out.println("Finishing test: " + description.getMethodName());
	   };
	};
	private AntMediaApplicationAdapter appInstance;
	private QuartzSchedulingService scheduler;
	private AppSettings appSettings;

	@BeforeClass
	public static void beforeClass() {
		avformat.av_register_all();
		avformat.avformat_network_init();
	}

	@Before
	public void before() {
		File webApps = new File("webapps");
		if (!webApps.exists()) {
			webApps.mkdirs();
		}
		File junit = new File(webApps, "junit");
		if (!junit.exists()) {
			junit.mkdirs();
		}

		if (appScope == null) {
			appScope = (WebScope) applicationContext.getBean("web.scope");
			logger.debug("Application / web scope: {}", appScope);
			assertTrue(appScope.getDepth() == 1);
		}

		if (app == null) {
			app = (Application) applicationContext.getBean("web.handler");
			logger.debug("Application / web scope: {}", appScope);
			assertTrue(appScope.getDepth() == 1);
		}
		
		scheduler = (QuartzSchedulingService) applicationContext.getBean(QuartzSchedulingService.BEAN_NAME);

		//reset to default
		Application.enableSourceHealthUpdate = false;
		
	}

	@After
	public void after() {

		try {
			delete(new File("webapps"));
		} catch (IOException e) {
			e.printStackTrace();
		}
		
		//reset to default
		Application.enableSourceHealthUpdate = false;

	}

	public static void delete(File file) throws IOException {

		if (file.isDirectory()) {

			// directory is empty, then delete it
			if (file.list().length == 0) {

				file.delete();
				// System.out.println("Directory is deleted : "
				// + file.getAbsolutePath());

			} else {

				// list all the directory contents
				String files[] = file.list();

				for (String temp : files) {
					// construct the file structure
					File fileDelete = new File(file, temp);

					// recursive delete
					delete(fileDelete);
				}

				// check the directory again, if empty then delete it
				if (file.list().length == 0) {
					file.delete();
					// System.out.println("Directory is deleted : "
					// + file.getAbsolutePath());
				}
			}

		} else {
			// if file, then delete it
			file.delete();
			// System.out.println("File is deleted : " +
			// file.getAbsolutePath());
		}

	}

	/*
	 *@Test This test is commented out, because isStreamAlive is controlled instead of just controlling thread aliveness in {@link testThreadStopStart}
	 */
	public void testStreamSchedular() throws InterruptedException {

		try {
			AVFormatContext inputFormatContext = new AVFormatContext();

			Broadcast newCam = new Broadcast("testSchedular", "10.2.40.63:8080", "admin", "admin",
					"rtsp://184.72.239.149/vod/mp4:BigBuckBunny_115k.mov", "streamSource");

			StreamFetcher camScheduler = new StreamFetcher(newCam, appScope, null);

			camScheduler.setConnectionTimeout(10000);

			camScheduler.startStream();
			Thread.sleep(7000);

			//this should be false because this rtsp url cannot be used

			assertTrue(camScheduler.isStreamAlive());

			camScheduler.stopStream();

			Thread.sleep(5000);

			assertFalse(camScheduler.isStreamAlive());
			assertFalse(camScheduler.isThreadActive());
		}
		catch (Exception e) {
			e.printStackTrace();
			fail(e.getMessage());
		}

	}


	@Test
	public void testStreamSchedularConnectionTimeout() throws InterruptedException {
		logger.info("running testStreamSchedularConnectionTimeout");
		try {
			
			assertEquals(1, scheduler.getScheduledJobNames().size());
			

			AVFormatContext inputFormatContext = new AVFormatContext();

			Broadcast newCam = new Broadcast("testSchedular2", "10.2.40.64:8080", "admin", "admin",
					"rtsp://11.2.40.63:8554/live1.sdp", AntMediaApplicationAdapter.IP_CAMERA);

			newCam.setStreamId("new_cam" + (int)(Math.random()*10000));

			StreamFetcher streamScheduler = new StreamFetcher(newCam, appScope, null);

			assertFalse(streamScheduler.isExceptionInThread());

			streamScheduler.startStream();

			streamScheduler.setConnectionTimeout(3000);

			//this should be false because stream is not alive 
			assertFalse(streamScheduler.isStreamAlive());

			Thread.sleep(2500);

			streamScheduler.stopStream();

			Thread.sleep(2500);

			assertFalse(streamScheduler.isStreamAlive());

			assertFalse(streamScheduler.isExceptionInThread());
		}
		catch (Exception e) {
			e.printStackTrace();
			fail(e.getMessage());
		}
		logger.info("leaving testStreamSchedularConnectionTimeout");
		assertEquals(1, scheduler.getScheduledJobNames().size());
		
	}

	@Test
	public void testPrepareInput() throws InterruptedException {
		assertEquals(1, scheduler.getScheduledJobNames().size());
		
		try {

			Broadcast newCam = null;

			new StreamFetcher(newCam, appScope, null);

			fail("it should throw exception above");
		}
		catch (Exception e) {
		}

		try {
			AVFormatContext inputFormatContext = new AVFormatContext();

			Broadcast newCam2 = new Broadcast("test", "10.2.40.63:8080", "admin", "admin", null, AntMediaApplicationAdapter.IP_CAMERA);
			newCam2.setStreamId("newcam2_" + (int)(Math.random()*10000));

			new StreamFetcher(newCam2, appScope, null);

			fail("it should throw exception above");
		}
		catch (Exception e) {
		}
		assertEquals(1, scheduler.getScheduledJobNames().size());
		
	}
	
	
	@Test
	public void testAddCameraBug() {
		
		assertEquals(1, scheduler.getScheduledJobNames().size());
		
		boolean deleteHLSFilesOnExit = getAppSettings().isDeleteHLSFilesOnExit();
		
		getAppSettings().setDeleteHLSFilesOnEnded(false);
		
		
		Result result;
		IDataStore dataStore = new MapDBStore("target/testAddCamera.db"); //applicationContext.getBean(IDataStore.BEAN_NAME);

		assertNotNull(dataStore);
		StreamFetcherManager streamFetcherManager = new StreamFetcherManager(scheduler, dataStore, appScope);
		//app.setDataStore(dataStore);

		//set mapdb datastore to stream fetcher because in memory datastore just have references and updating broadcst
		// object updates the reference in inmemorydatastore
		//app.getStreamFetcherManager().setDatastore(dataStore);
		

		logger.info("running testAddCameraBug");
		Application.enableSourceHealthUpdate = true;
		assertNotNull(dataStore);
		
		startCameraEmulator();
		
		Broadcast newCam = new Broadcast("testAddCamera", "127.0.0.1:8080", "admin", "admin", "rtsp://127.0.0.1:6554/test.flv",
				AntMediaApplicationAdapter.IP_CAMERA);

		//add stream to data store
		dataStore.save(newCam);
		
		//result=getInstance().startStreaming(newCam);
		StreamFetcher streamFetcher = streamFetcherManager.startStreaming(newCam);
		
		//check whether answer from StreamFetcherManager is true or not after new IPCamera is added
		assertNotNull(streamFetcher);
		
		Awaitility.await().atMost(10, TimeUnit.SECONDS).pollInterval(1, TimeUnit.SECONDS).until(() ->  {
			return streamFetcher.isThreadActive();
		});
		
		//getInstance().stopStreaming(newCam);
		StreamFetcher streamFetcher2 = streamFetcherManager.stopStreaming(newCam);
		assertEquals(streamFetcher, streamFetcher2);
		stopCameraEmulator();
		
		streamFetcherManager.stopCheckerJob();
		
		Awaitility.await().atMost(10, TimeUnit.SECONDS).pollInterval(1, TimeUnit.SECONDS).until(() ->  {
			return !streamFetcher.isThreadActive();
		});
		
		Awaitility.await().atMost(10, TimeUnit.SECONDS).pollInterval(1, TimeUnit.SECONDS).until(() ->  {
			return 1 == scheduler.getScheduledJobNames().size();
		});
		
		getAppSettings().setDeleteHLSFilesOnEnded(deleteHLSFilesOnExit);
		Application.enableSourceHealthUpdate = false;
		
	}
	
	
	public void testIPTVStream() {

		AVFormatContext inputFormatContext = avformat_alloc_context();
		int ret;
		String url = "http://kaptaniptv.com:8000/live/oguzmermer2/jNwNLK1VLk/10476.ts";

		AVDictionary optionsDictionary = new AVDictionary();


		if ((ret = avformat_open_input(inputFormatContext, url, null, optionsDictionary)) < 0) {

			byte[] data = new byte[1024];
			avutil.av_strerror(ret, data, data.length);
			logger.error("cannot open input context with error: " + new String(data, 0, data.length) + "ret value = "+ String.valueOf(ret));
			return;
		}

		ret = avformat_find_stream_info(inputFormatContext, (AVDictionary) null);
		if (ret < 0) {
			logger.error("Could not find stream information\n");
			return;
		}

		AVPacket pkt = new AVPacket();

		long startTime = System.currentTimeMillis();

		int i = 0;
		while (true) {
			ret = av_read_frame(inputFormatContext, pkt);
			if (ret < 0) {
				byte[] data = new byte[1024];
				avutil.av_strerror(ret, data, data.length);

				logger.error("cannot read frame from input context: " + new String(data, 0, data.length));	
			}

			av_packet_unref(pkt);
			i++;
			if (i % 150 == 0) {
				long duration = System.currentTimeMillis() - startTime;

				logger.info("running duration: " + (duration/1000));
			}
		}
		/*
		long duration = System.currentTimeMillis() - startTime;

		logger.info("total duration: " + (duration/1000));
		avformat_close_input(inputFormatContext);
		inputFormatContext = null;

		 */

	}

	@Test
	public void testBandwidth() {
		
		
		startCameraEmulator();
		assertEquals(1, scheduler.getScheduledJobNames().size());
		
		boolean deleteHLSFilesOnExit = getAppSettings().isDeleteHLSFilesOnExit();
		getAppSettings().setDeleteHLSFilesOnEnded(false);
		
		File f = new File("target/test.db");
		if (f.exists()) {
			try {
				Files.delete(f.toPath());
			} catch (IOException e) {
				e.printStackTrace();
			}
		}
		IDataStore dataStore = new MapDBStore("target/test.db"); //applicationContext.getBean(IDataStore.BEAN_NAME);

		assertNotNull(dataStore);
		app.setDataStore(dataStore);

		//set mapdb datastore to stream fetcher because in memory datastore just have references and updating broadcst
		// object updates the reference in inmemorydatastore
		app.getStreamFetcherManager().setDatastore(dataStore);
		

		logger.info("running testBandwidth");
		Application.enableSourceHealthUpdate = true;
		assertNotNull(dataStore);

		Broadcast newSource = new Broadcast("testBandwidth", "10.2.40.63:8080", "admin", "admin", "rtsp://127.0.0.1:6554/test.flv",
				AntMediaApplicationAdapter.STREAM_SOURCE);

		//add stream to data store
		dataStore.save(newSource);

		Broadcast newZombiSource = new Broadcast("testBandwidth", "10.2.40.63:8080", "admin", "admin", "rtsp://127.0.0.1:6554/test.flv",
				AntMediaApplicationAdapter.STREAM_SOURCE);

		newZombiSource.setZombi(true);
		//add second stream to datastore
		dataStore.save(newZombiSource);


		List<Broadcast> streams = new ArrayList<>();

		streams.add(newSource);
		streams.add(newZombiSource);

		//let stream fetching start
		app.getStreamFetcherManager().setStreamCheckerInterval(5000);
		app.getStreamFetcherManager().startStreams(streams);

		Awaitility.await().atMost(12, TimeUnit.SECONDS).until(() -> {
			return dataStore.get(newZombiSource.getStreamId()).getQuality() != null;
		});
		
		logger.info("before first control");

		List<Broadcast> broadcastList =  dataStore.getBroadcastList(0,  20);

		Broadcast fetchedBroadcast = null;

		for (Broadcast broadcast : broadcastList) {

			logger.info("broadcast name: " + broadcast.getName() + " broadcast status :" + broadcast.getStatus() + " broadcast is zombi: " + broadcast.isZombi());
			if(broadcast.isZombi()) {

				fetchedBroadcast=broadcast;	
				break;
			}
		}

		assertNotNull(fetchedBroadcast);
		assertEquals(fetchedBroadcast.getStreamId(), newZombiSource.getStreamId());
		assertNotNull(fetchedBroadcast.getQuality());
		assertNotNull(fetchedBroadcast.getSpeed());
		
		/*
		try {
			Thread.sleep(20000);
		} catch (InterruptedException e1) {
			e1.printStackTrace();
		}
<<<<<<< HEAD

		Broadcast stream = dataStore.get(newSource.getStreamId());
		assertEquals("good", stream.getQuality());	

		logger.info("speed {}" , stream.getSpeed()) ;
				
		assertTrue(1 < stream.getSpeed() || Math.abs(stream.getSpeed()-1) < 0.1);
=======
		*/
		
		Awaitility.await().atMost(20, TimeUnit.SECONDS).pollInterval(1, TimeUnit.SECONDS).until(() -> {
			Broadcast stream = dataStore.get(newSource.getStreamId());
			return stream != null && stream.getQuality() != null && stream.getQuality().equals("good");
		});
		
		Awaitility.await().atMost(20, TimeUnit.SECONDS).pollInterval(1, TimeUnit.SECONDS).until(() -> {
			Broadcast stream = dataStore.get(newSource.getStreamId());
			logger.info("speed {}" , stream.getSpeed()) ;
			return stream != null && 1 < stream.getSpeed();
		});
>>>>>>> 39b1ce70

		limitNetworkInterfaceBandwidth();

		/*
		try {
			Thread.sleep(5000);
		} catch (InterruptedException e) {
			e.printStackTrace();
		}
		*/
		
		
		logger.info("Checking quality is again");
		Awaitility.await().atMost(5, TimeUnit.SECONDS).pollInterval(1, TimeUnit.SECONDS).until(() -> {
			Broadcast streamTmp = dataStore.get(newSource.getStreamId());
			return streamTmp != null && streamTmp.getQuality() != null && !streamTmp.getQuality().equals("poor");
		});

		logger.info("before second control");

		assertNotEquals("poor", dataStore.get(newSource.getStreamId()).getQuality());
		
		logger.info("speed {}" , dataStore.get(newSource.getStreamId()).getSpeed()) ;

		resetNetworkInterface();

		for (Broadcast broadcast: broadcastList) {
			app.getStreamFetcherManager().stopStreaming(broadcast);
		}
		
		/*
		try {
			Thread.sleep(3000);
		} catch (InterruptedException e) {
			e.printStackTrace();
		}
		*/
		Awaitility.await().atMost(5, TimeUnit.SECONDS).pollInterval(1, TimeUnit.SECONDS).until(() -> {
			return app.getStreamFetcherManager().getStreamFetcherList().size() == 0;
		});

		//list size should be zero
		//assertEquals(0, app.getStreamFetcherManager().getStreamFetcherList().size());
		logger.info("leaving testBandwidth");
		
		Application.enableSourceHealthUpdate = false;
		
		getAppSettings().setDeleteHLSFilesOnEnded(deleteHLSFilesOnExit);
		
		assertEquals(1, scheduler.getScheduledJobNames().size());
		
		stopCameraEmulator();

	}
	
	private void runShellCommand(String[] params) {
		try {
			Process procStop = new ProcessBuilder(params).start();
			
			InputStream inputStream = procStop.getInputStream();
			byte[] data = new byte[1024];
			int length;
			while ((length = inputStream.read(data, 0, data.length)) > 0) {
				System.out.println(new String(data, 0, length));
			}
			
			inputStream = procStop.getErrorStream();
			while ((length = inputStream.read(data, 0, data.length)) > 0) {
				System.out.println(new String(data, 0, length));
			}
			
			procStop.waitFor();
			
		} catch (IOException e) {
			e.printStackTrace();
		} catch (InterruptedException e) {
			e.printStackTrace();
		}
	}

	private void resetNetworkInterface() {
		System.out.println("Running resetNetworkInterface");
		runShellCommand(new String[] { "/bin/bash", "-c",
			"sudo wondershaper clear wlan0" });
		
		runShellCommand(new String[] { "/bin/bash", "-c",
			"sudo wondershaper clear eth0" });
		
		runShellCommand(new String[] { "/bin/bash", "-c",
			"sudo wondershaper clear nic0" });
		
		runShellCommand(new String[] { "/bin/bash", "-c",
			"sudo wondershaper clear nic1" });
		
		runShellCommand(new String[] { "/bin/bash", "-c",
			"sudo wondershaper clear nic2" });
		
		runShellCommand(new String[] { "/bin/bash", "-c",
			"sudo wondershaper clear nic3" });
		
		runShellCommand(new String[] { "/bin/bash", "-c",
			"sudo wondershaper clear nic4" });
		
		runShellCommand(new String[] { "/bin/bash", "-c",
			"sudo wondershaper clear vmnet0" });
		
		runShellCommand(new String[] { "/bin/bash", "-c",
			"sudo wondershaper clear vmnet1" });
		
		runShellCommand(new String[] { "/bin/bash", "-c",
			"sudo wondershaper clear em1" });
		
		runShellCommand(new String[] { "/bin/bash", "-c",
			"sudo wondershaper clear em0" });
	}

	private void limitNetworkInterfaceBandwidth() {
		runShellCommand(new String[] { "/bin/bash", "-c",
			"sudo wondershaper wlan0 100 100" });
		
		runShellCommand(new String[] { "/bin/bash", "-c",
			"sudo wondershaper eth0 100 100" });
		
		runShellCommand(new String[] { "/bin/bash", "-c",
			"sudo wondershaper nic0 100 100" });
		
		runShellCommand(new String[] { "/bin/bash", "-c",
			"sudo wondershaper nic1 100 100" });
		
		runShellCommand(new String[] { "/bin/bash", "-c",
			"sudo wondershaper nic2 100 100" });
		
		runShellCommand(new String[] { "/bin/bash", "-c",
			"sudo wondershaper nic3 100 100" });
		
		runShellCommand(new String[] { "/bin/bash", "-c",
			"sudo wondershaper nic4 100 100" });
		
		runShellCommand(new String[] { "/bin/bash", "-c",
			"sudo wondershaper  vmnet0  100 100" });
		
		runShellCommand(new String[] { "/bin/bash", "-c",
			"sudo wondershaper  vmnet1 100  100" });
		
		runShellCommand(new String[] { "/bin/bash", "-c",
			"sudo wondershaper  em1  100  100" });
		
		runShellCommand(new String[] { "/bin/bash", "-c",
			"sudo wondershaper em0  100 100" });
		
	}

	public AntMediaApplicationAdapter getInstance() {
		if (appInstance == null) {
			appInstance = (AntMediaApplicationAdapter) applicationContext.getBean("web.handler");
		}
		return appInstance;
	}
	
	private void startCameraEmulator() {
		stopCameraEmulator();

		ProcessBuilder pb = new ProcessBuilder("/usr/local/onvif/runme.sh");
		Process p = null;
		try {
			p = pb.start();
		} catch (IOException e1) {
			e1.printStackTrace();
		}
		try {
			Thread.sleep(2000);
		} catch (InterruptedException e) {
			e.printStackTrace();
		}
	}


	private void stopCameraEmulator() {
		// close emulator in order to simulate cut-off
		String[] argsStop = new String[] { "/bin/bash", "-c",
		"kill -9 $(ps aux | grep 'onvifser' | awk '{print $2}')" };
		String[] argsStop2 = new String[] { "/bin/bash", "-c",
		"kill -9 $(ps aux | grep 'rtspserve' | awk '{print $2}')" };
		try {
			Process procStop = new ProcessBuilder(argsStop).start();
			Process procStop2 = new ProcessBuilder(argsStop2).start();


		} catch (IOException e) {
			e.printStackTrace();
		}

		try {
			Thread.sleep(2000);
		} catch (InterruptedException e) {
			e.printStackTrace();
		}
	}
	
	public AppSettings getAppSettings() {
		if (appSettings == null) {
			appSettings = (AppSettings) applicationContext.getBean(AppSettings.BEAN_NAME);
		}
		return appSettings;
	}



}

<|MERGE_RESOLUTION|>--- conflicted
+++ resolved
@@ -490,23 +490,6 @@
 		assertNotNull(fetchedBroadcast.getQuality());
 		assertNotNull(fetchedBroadcast.getSpeed());
 		
-		/*
-		try {
-			Thread.sleep(20000);
-		} catch (InterruptedException e1) {
-			e1.printStackTrace();
-		}
-<<<<<<< HEAD
-
-		Broadcast stream = dataStore.get(newSource.getStreamId());
-		assertEquals("good", stream.getQuality());	
-
-		logger.info("speed {}" , stream.getSpeed()) ;
-				
-		assertTrue(1 < stream.getSpeed() || Math.abs(stream.getSpeed()-1) < 0.1);
-=======
-		*/
-		
 		Awaitility.await().atMost(20, TimeUnit.SECONDS).pollInterval(1, TimeUnit.SECONDS).until(() -> {
 			Broadcast stream = dataStore.get(newSource.getStreamId());
 			return stream != null && stream.getQuality() != null && stream.getQuality().equals("good");
@@ -515,20 +498,10 @@
 		Awaitility.await().atMost(20, TimeUnit.SECONDS).pollInterval(1, TimeUnit.SECONDS).until(() -> {
 			Broadcast stream = dataStore.get(newSource.getStreamId());
 			logger.info("speed {}" , stream.getSpeed()) ;
-			return stream != null && 1 < stream.getSpeed();
+			return stream != null && Math.abs(stream.getSpeed()-1) < 0.1;
 		});
->>>>>>> 39b1ce70
 
 		limitNetworkInterfaceBandwidth();
-
-		/*
-		try {
-			Thread.sleep(5000);
-		} catch (InterruptedException e) {
-			e.printStackTrace();
-		}
-		*/
-		
 		
 		logger.info("Checking quality is again");
 		Awaitility.await().atMost(5, TimeUnit.SECONDS).pollInterval(1, TimeUnit.SECONDS).until(() -> {
