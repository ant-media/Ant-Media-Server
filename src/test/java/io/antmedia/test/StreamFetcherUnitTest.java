package io.antmedia.test;

import static org.bytedeco.ffmpeg.global.avutil.AVMEDIA_TYPE_DATA;
import static org.junit.Assert.assertEquals;
import static org.junit.Assert.assertFalse;
import static org.junit.Assert.assertNotNull;
import static org.junit.Assert.assertNull;
import static org.junit.Assert.assertTrue;
import static org.junit.Assert.fail;
import static org.mockito.Mockito.atLeast;
import static org.mockito.Mockito.timeout;
import static org.mockito.Mockito.times;
import static org.mockito.Mockito.verify;
import static org.mockito.Mockito.when;
import static org.bytedeco.ffmpeg.global.avcodec.*;

import java.io.BufferedReader;
import java.io.File;
import java.io.FileReader;
import java.io.IOException;
import java.util.Arrays;
import java.util.concurrent.TimeUnit;

import org.awaitility.Awaitility;
import org.bytedeco.ffmpeg.avcodec.AVCodecParameters;
import org.bytedeco.ffmpeg.avformat.AVFormatContext;
import org.bytedeco.ffmpeg.avformat.AVStream;
import org.bytedeco.ffmpeg.global.avformat;
import org.bytedeco.ffmpeg.global.avutil;
import org.junit.After;
import org.junit.Before;
import org.junit.BeforeClass;
import org.junit.Rule;
import org.junit.Test;
import org.junit.rules.TestRule;
import org.junit.rules.TestWatcher;
import org.junit.runner.Description;
import org.mockito.Mockito;
import org.red5.server.scope.WebScope;
import org.slf4j.Logger;
import org.slf4j.LoggerFactory;
import org.springframework.test.annotation.DirtiesContext;
import org.springframework.test.annotation.DirtiesContext.ClassMode;
import org.springframework.test.context.ContextConfiguration;
import org.springframework.test.context.junit4.AbstractJUnit4SpringContextTests;

import io.antmedia.AntMediaApplicationAdapter;
import io.antmedia.AppSettings;
import io.antmedia.IApplicationAdaptorFactory;
import io.antmedia.RecordType;
import io.antmedia.datastore.db.DataStore;
import io.antmedia.datastore.db.DataStoreFactory;
import io.antmedia.datastore.db.InMemoryDataStore;
import io.antmedia.datastore.db.MapDBStore;
import io.antmedia.datastore.db.types.Broadcast;
import io.antmedia.integration.AppFunctionalV2Test;
import io.antmedia.integration.MuxingTest;
import io.antmedia.ipcamera.OnvifCamera;
import io.antmedia.muxer.Mp4Muxer;
import io.antmedia.muxer.MuxAdaptor;
import io.antmedia.rest.model.Result;
import io.antmedia.streamsource.StreamFetcher;
import io.antmedia.streamsource.StreamFetcherManager;
import io.vertx.core.Vertx;

@ContextConfiguration(locations = { "test.xml" })
@DirtiesContext(classMode = ClassMode.AFTER_CLASS)
public class StreamFetcherUnitTest extends AbstractJUnit4SpringContextTests {

	private WebScope appScope;
	protected static Logger logger = LoggerFactory.getLogger(StreamFetcherUnitTest.class);
	public AntMediaApplicationAdapter app = null;
	private AntMediaApplicationAdapter appInstance;
	private AppSettings appSettings;
	private Vertx vertx;

	static {
		System.setProperty("red5.deployment.type", "junit");
		System.setProperty("red5.root", ".");
	}

	@Rule
	public TestRule watcher = new TestWatcher() {
		protected void starting(Description description) {
			System.out.println("Starting test: " + description.getMethodName());
		}

		protected void failed(Throwable e, Description description) {
			System.out.println("Failed test: " + description.getMethodName() );
			e.printStackTrace();
		}
		protected void finished(Description description) {
			System.out.println("Finishing test: " + description.getMethodName());
		}
	};

	@BeforeClass
	public static void beforeClass() {
		avformat.av_register_all();
		avformat.avformat_network_init();
		avutil.av_log_set_level(avutil.AV_LOG_INFO);
	}

	@Before
	public void before() {

		try {
			AppFunctionalV2Test.delete(new File("webapps/junit/streams"));
		} catch (IOException e) {
			e.printStackTrace();
		}


		File webApps = new File("webapps");
		if (!webApps.exists()) {
			webApps.mkdirs();
		}
		File junit = new File(webApps, "junit");
		if (!junit.exists()) {
			junit.mkdirs();
		}

		if (appScope == null) {
			appScope = (WebScope) applicationContext.getBean("web.scope");
			logger.debug("Application / web scope: {}", appScope);
			assertTrue(appScope.getDepth() == 1);
		}

		if (app == null)
		{
			app = ((IApplicationAdaptorFactory) applicationContext.getBean("web.handler")).getAppAdaptor();
			logger.debug("Application / web scope: {}", appScope);
			assertTrue(appScope.getDepth() == 1);
		}

		vertx = (Vertx) applicationContext.getBean(AntMediaApplicationAdapter.VERTX_BEAN_NAME);


		stopCameraEmulator();

		//reset values in the bean
		getAppSettings().resetDefaults();
		getAppSettings().setMp4MuxingEnabled(true);
	}

	@After
	public void after() {

		stopCameraEmulator();

		appScope = null;
		app = null;

		/*
		try {
			AppFunctionalV2Test.delete(new File("webapps"));
		} catch (IOException e) {
			e.printStackTrace();
		}
		*/
	}




	@Test
	public void testBugUpdateStreamFetcherStatus() {

		logger.info("starting testBugUpdateStreamFetcherStatus");

		//create ip camera broadcast
		DataStore dataStore = new InMemoryDataStore("target/testbug.db"); //applicationContext.getBean(IDataStore.BEAN_NAME);

		assertNotNull(dataStore);
		DataStoreFactory dsf = Mockito.mock(DataStoreFactory.class);
		Mockito.when(dsf.getDataStore()).thenReturn(dataStore);

		app.setDataStoreFactory(dsf);

		//set mapdb datastore to stream fetcher because in memory datastore just have references and updating broadcst
		// object updates the reference in inmemorydatastore
		app.getStreamFetcherManager().setDatastore(dataStore);

		app.getStreamFetcherManager().setRestartStreamAutomatically(false);
		app.getStreamFetcherManager().setStreamCheckerInterval(5000);

		app.getStreamFetcherManager().getStreamFetcherList().clear();

		assertEquals(0, app.getStreamFetcherManager().getStreamFetcherList().size());

		//save it data store
		Broadcast newCam = new Broadcast("testOnvif", "127.0.0.1:8080", "admin", "admin", "rtsp://127.0.0.1:6554/test.flv",
				AntMediaApplicationAdapter.IP_CAMERA);
		String id = dataStore.save(newCam);


		//set status to broadcasting
		dataStore.updateStatus(id, AntMediaApplicationAdapter.BROADCAST_STATUS_BROADCASTING);
		Broadcast broadcast = dataStore.get(id);
		logger.info("broadcast stream id {}" , id);
		assertEquals(AntMediaApplicationAdapter.BROADCAST_STATUS_BROADCASTING, broadcast.getStatus());

		//start StreamFetcher
		app.getStreamFetcherManager().startStreams(Arrays.asList(broadcast));

		assertEquals(1, app.getStreamFetcherManager().getStreamFetcherList().size());

		Awaitility.waitAtMost(10, TimeUnit.SECONDS).pollDelay(3, TimeUnit.SECONDS).pollInterval(1, TimeUnit.SECONDS).until(() -> {
			//check that it is not started
			boolean flag3 = false;
			for (StreamFetcher camScheduler : app.getStreamFetcherManager().getStreamFetcherList())
			{
				Broadcast broadcastTmp = dataStore.get(camScheduler.getStreamId());
				if (broadcastTmp.getIpAddr().equals(newCam.getIpAddr()))
				{
					// it should be false because emulator has not been started yet
					assertFalse(camScheduler.isStreamAlive());
					flag3 = true;

				}
			}
			return flag3;
		});


		//check that broadcast status in datastore in finished or not broadcasting
		broadcast = dataStore.get(id);
		assertEquals(AntMediaApplicationAdapter.BROADCAST_STATUS_BROADCASTING, broadcast.getStatus());
		assertEquals(0, broadcast.getSpeed(), 2L);


		app.getStreamFetcherManager().stopStreaming(newCam.getStreamId());
		assertEquals(0, app.getStreamFetcherManager().getStreamFetcherList().size());

		app.stopStreaming(newCam);

		logger.info("leaving testBugUpdateStreamFetcherStatus");

	}


	@Test
	public void testRestartPeriodStreamFetcher() {

		boolean deleteHLSFilesOnExit = getAppSettings().isDeleteHLSFilesOnEnded();
		getAppSettings().setDeleteHLSFilesOnEnded(false);
		try {
			//Create Stream Fetcher Manager

			InMemoryDataStore memoryDataStore = new InMemoryDataStore("testdb");

			//Create a mock StreamFetcher and add it to StreamFetcherManager
			StreamFetcher streamFetcher = Mockito.mock(StreamFetcher.class);
			Broadcast stream =  Mockito.mock(Broadcast.class);

			String streamId = String.valueOf((Math.random() * 100000));
			stream.setStreamId(streamId);

			String streamUrl = "anyurl";
			stream.setStreamUrl(streamUrl);
			streamFetcher.setStreamId(stream.getStreamId());
			streamFetcher.setStreamUrl(streamUrl);

			when(streamFetcher.isStreamAlive()).thenReturn(true);
			when(streamFetcher.getCameraError()).thenReturn(new Result(true));

			StreamFetcherManager fetcherManager_ = new StreamFetcherManager(vertx, memoryDataStore, appScope);
			StreamFetcherManager fetcherManager = Mockito.spy(fetcherManager_);

			Mockito.doReturn(streamFetcher).when(fetcherManager).make(stream, appScope, vertx);

			//set checker interval to 2 seconds
			fetcherManager.setStreamCheckerInterval(1000);

			//set restart period to 5 seconds
			appSettings.setRestartStreamFetcherPeriod(2);

			//Start stream fetcher
			boolean streamingStarted = fetcherManager.startStreaming(stream).isSuccess();
			assertTrue(streamingStarted);


			//wait 10-12 seconds
			//check that stream fetcher stop and start stream is called 2 times
			verify(streamFetcher, timeout(5000).times(2)).stopStream();
			//it is +1 because it is called at first start
			verify(streamFetcher, timeout(500).times(3)).startStream();

			//set restart period to 0 seconds
			appSettings.setRestartStreamFetcherPeriod(0);

			//wait 10-12 seconds

			//check that stream fetcher stop and start stream is not called
			//wait 3 seconds
			verify(streamFetcher, timeout(2000).times(2)).stopStream();
			verify(streamFetcher, timeout(500).times(3)).startStream();

			//set restart period to 5 seconds
			appSettings.setRestartStreamFetcherPeriod(2);

			//wait 10-12 seconds

			//check that stream fetcher stop and start stream is not called
			verify(streamFetcher, timeout(3000).atLeast(3)).stopStream();
			verify(streamFetcher, timeout(500).atLeast(4)).startStream();

			appSettings.setRestartStreamFetcherPeriod(0);

			fetcherManager.stopCheckerJob();

		} catch (Exception e) {
			e.printStackTrace();
			fail(e.getMessage());
		}

		getAppSettings().setDeleteHLSFilesOnEnded(deleteHLSFilesOnExit);


	}

	@Test
	public void testThreadStopStart() {

		logger.info("starting testThreadStopStart");
		boolean deleteHLSFilesOnExit = getAppSettings().isDeleteHLSFilesOnEnded();
		getAppSettings().setDeleteHLSFilesOnEnded(false);

		try {

			// start stream fetcher

			Broadcast newCam = new Broadcast("onvifCam1", "127.0.0.1:8080", "admin", "admin", "rtsp://127.0.0.1:6554/test.flv",
					AntMediaApplicationAdapter.IP_CAMERA);
			assertNotNull(newCam.getStreamUrl());

			try {
				newCam.setStreamId((int)Math.random()*100000 + "");
			} catch (Exception e) {
				e.printStackTrace();
				fail(e.getMessage());
			}

			assertNotNull(newCam.getStreamId());

			StreamFetcher fetcher = new StreamFetcher(newCam.getStreamUrl(), newCam.getStreamId(), newCam.getType(), appScope, vertx);


			startCameraEmulator();

			// thread start
			fetcher.startStream();

			Awaitility.waitAtMost(10, TimeUnit.SECONDS).until(() -> fetcher.isThreadActive());
			Awaitility.waitAtMost(10, TimeUnit.SECONDS).until(() -> fetcher.isStreamAlive());

			//check that thread is running
			assertTrue(fetcher.isThreadActive());
			assertTrue(fetcher.isStreamAlive());


			//stop thread
			fetcher.stopStream();

			Awaitility.waitAtMost(10, TimeUnit.SECONDS).until(() -> !fetcher.isThreadActive());
			Awaitility.waitAtMost(10, TimeUnit.SECONDS).until(() -> !fetcher.isStreamAlive());


			//change the flag that shows thread is still running
			fetcher.setThreadActive(true);

			fetcher.debugSetStopRequestReceived(false);
			//start thread
			fetcher.startStream();

			//check that thread is not started because thread active is true
			Awaitility.waitAtMost(10, TimeUnit.SECONDS).pollDelay(2, TimeUnit.SECONDS).until(() -> !fetcher.isStreamAlive());
			Awaitility.waitAtMost(10, TimeUnit.SECONDS).until(() -> fetcher.isThreadActive());
			assertFalse(fetcher.isStreamAlive());
			assertTrue(fetcher.isThreadActive());


			logger.info("Change the flag that previous thread is stopped");
			//change the flag that previous thread is stopped
			fetcher.setThreadActive(false);

			//check that thread is started
			Awaitility.waitAtMost(10, TimeUnit.SECONDS).pollDelay(2, TimeUnit.SECONDS).until(() -> fetcher.isStreamAlive());
			Awaitility.waitAtMost(10, TimeUnit.SECONDS).until(() -> fetcher.isThreadActive());


			fetcher.stopStream();

			Awaitility.waitAtMost(10, TimeUnit.SECONDS).pollDelay(2, TimeUnit.SECONDS).until(() -> !fetcher.isStreamAlive());
			Awaitility.waitAtMost(10, TimeUnit.SECONDS).until(() -> !fetcher.isThreadActive());

			assertFalse(fetcher.isStreamAlive());
			assertFalse(fetcher.isThreadActive());

			stopCameraEmulator();

		} catch (Exception e) {
			e.printStackTrace();
		}

		logger.info("leaving testThreadStopStart");
		getAppSettings().setDeleteHLSFilesOnEnded(deleteHLSFilesOnExit);

	}

	@Test
	public void testOnvifError() {

		startCameraEmulator();

		Broadcast newCam = new Broadcast("onvifCam22", "127.0.0.1:8080", "admin", "admin", null,
				AntMediaApplicationAdapter.IP_CAMERA);


		OnvifCamera onvif = new OnvifCamera();

		int connResult = onvif.connect(newCam.getIpAddr(), newCam.getUsername(), newCam.getPassword());

		logger.info("connResult {}", connResult);

		//it should be 0 because URL and credentials are correct
		assertEquals(0, connResult);

		//define incorrect URL and test
		newCam.setIpAddr("127.0.0.11:8080");

		connResult = onvif.connect(newCam.getIpAddr(), newCam.getUsername(), newCam.getPassword());

		logger.info("connResult {}", connResult);

		//it should be -1 because there is a connection error
		assertEquals(-1, connResult);

		stopCameraEmulator();

	}



	@Test
	public void testCameraErrorCodes() {

		logger.info("starting testCameraErrorCodes");

		try {
			// start stream fetcher

			Broadcast newCam = new Broadcast("onvifCam2", "127.0.0.1:8080", "admin", "admin", "rtsp://10.122.59.79:6554/test.flv",
					AntMediaApplicationAdapter.IP_CAMERA);
			assertNotNull(newCam.getStreamUrl());

			try {
				newCam.setStreamId((int)Math.random()*100000 + "");
			} catch (Exception e) {
				e.printStackTrace();
				fail(e.getMessage());
			}

			assertNotNull(newCam.getStreamId());

			StreamFetcher fetcher = new StreamFetcher(newCam.getStreamUrl(), newCam.getStreamId(), newCam.getType(), appScope, vertx);
			fetcher.setRestartStream(false);
			// thread start
			fetcher.startStream();

			Awaitility.await().atMost(10, TimeUnit.SECONDS).pollInterval(1, TimeUnit.SECONDS).until(() ->  {
				String message = fetcher.getCameraError().getMessage();
				return message != null && !message.isEmpty();
			});

			//Thread.sleep(8000);

			String str = fetcher.getCameraError().getMessage();
			logger.info("error:   "+str);

			assertNotNull(fetcher.getCameraError().getMessage());

			assertTrue(fetcher.getCameraError().getMessage().contains("timed out"));

			fetcher.stopStream();

			Awaitility.await().atMost(10, TimeUnit.SECONDS).pollInterval(1, TimeUnit.SECONDS).until(() ->  {
				return !fetcher.isThreadActive();
			});

			// start stream fetcher

			Broadcast newCam2 = new Broadcast("onvifCam3", "127.0.0.1:8080", "admin", "admin", "rtsp://127.0.0.1:6554/test.flv",
					AntMediaApplicationAdapter.IP_CAMERA);
			assertNotNull(newCam2.getStreamUrl());

			try {
				newCam2.setStreamId("543534534534534");
			} catch (Exception e) {
				e.printStackTrace();
				fail(e.getMessage());
			}

			assertNotNull(newCam2.getStreamId());

			StreamFetcher fetcher2 = new StreamFetcher(newCam2.getStreamUrl(), newCam2.getStreamId(), newCam2.getType(), appScope, vertx);
			fetcher2.setRestartStream(false);
			// thread start
			fetcher2.startStream();

			Awaitility.await().atMost(10, TimeUnit.SECONDS).pollInterval(1, TimeUnit.SECONDS).until(() ->  {
				String message = fetcher2.getCameraError().getMessage();
				return message != null && !message.isEmpty();
			});

			String str2 = fetcher2.getCameraError().getMessage();
			logger.info("error2:   "+str2);

			assertTrue(fetcher2.getCameraError().getMessage().contains("Connection refused"));

			fetcher2.stopStream();

			Awaitility.await().atMost(10, TimeUnit.SECONDS).pollInterval(1, TimeUnit.SECONDS).until(() ->  {
				return !fetcher2.isThreadActive();
			});

		} catch (Exception e) {
			e.printStackTrace();
		}
	}



	@Test
	public void testStreamFetcherBuffer() {

		try {
			getAppSettings().setDeleteHLSFilesOnEnded(false);

			Broadcast newCam = new Broadcast("streamSource", "127.0.0.1:8080", "admin", "admin",
					"src/test/resources/test_video_360p.flv",
					AntMediaApplicationAdapter.STREAM_SOURCE);

			assertNotNull(newCam.getStreamUrl());

			String id = getInstance().getDataStore().save(newCam);

			assertNotNull(newCam.getStreamId());

			StreamFetcher fetcher = new StreamFetcher(newCam.getStreamUrl(), newCam.getStreamId(), newCam.getType(), appScope, vertx);

			fetcher.setBufferTime(20000);

			fetcher.setRestartStream(false);

			assertFalse(fetcher.isThreadActive());
			assertFalse(fetcher.isStreamAlive());

			// start
			fetcher.startStream();

			//wait for fetching stream
			Awaitility.await().atMost(10, TimeUnit.SECONDS).until(() ->  {
				return fetcher.isThreadActive();
			});

			Awaitility.await().atMost(10, TimeUnit.SECONDS).pollInterval(1, TimeUnit.SECONDS).until(() ->  {
				return MuxingTest.testFile("webapps/junit/streams/"+newCam.getStreamId() +".m3u8");
			});

			//wait for packaging files
			fetcher.stopStream();

			Awaitility.await().atMost(15,  TimeUnit.SECONDS).until(() -> !fetcher.isThreadActive());
			assertFalse(fetcher.isThreadActive());

			logger.info("before test m3u8 file");

			assertTrue(MuxingTest.testFile("webapps/junit/streams/"+newCam.getStreamId() +".m3u8"));

			logger.info("after test m3u8 file");
			//tmp file should be deleted
			File f = new File("webapps/junit/streams/"+newCam.getStreamId() +".mp4.tmp_extension");
			assertFalse(f.exists());


			f = new File("webapps/junit/streams/"+newCam.getStreamId() +".mp4");
			assertTrue(f.exists());


			logger.info("before test mp4 file");

			assertTrue(MuxingTest.testFile("webapps/junit/streams/"+newCam.getStreamId() +".mp4", 146000));

			logger.info("after test mp4 file");

			getInstance().getDataStore().delete(id);


		}
		catch (Exception e) {
			e.printStackTrace();
			fail(e.getMessage());
		}

		getAppSettings().setDeleteHLSFilesOnEnded(true);

	}

	@Test
	public void testCameraStartedProperly() {

		boolean deleteHLSFilesOnExit = getAppSettings().isDeleteHLSFilesOnEnded();
		try {

			getAppSettings().setDeleteHLSFilesOnEnded(false);


			startCameraEmulator();

			// start stream fetcher

			Broadcast newCam3 = new Broadcast("onvifCam4", "127.0.0.1:8080", "admin", "admin", "rtsp://127.0.0.1:6554/test.flv",
					AntMediaApplicationAdapter.IP_CAMERA);
			assertNotNull(newCam3.getStreamUrl());


			newCam3.setStreamId("stream_id_" + (int)(Math.random() * 100000));


			StreamFetcher fetcher3 = new StreamFetcher(newCam3.getStreamUrl(), newCam3.getStreamId(), newCam3.getType(), appScope, vertx);
			fetcher3.setRestartStream(false);

			// thread start
			fetcher3.startStream();

			Awaitility.await().atMost(10, TimeUnit.SECONDS).until(() -> {
				return 1 == getInstance().getMuxAdaptors().size();
			});
			assertEquals(1, getInstance().getMuxAdaptors().size());

			String str3=fetcher3.getCameraError().getMessage();
			logger.info("error:   "+str3);

			assertNull(fetcher3.getCameraError().getMessage());
			assertTrue(fetcher3.isStreamAlive());

			fetcher3.stopStream();

			Awaitility.await().atMost(10, TimeUnit.SECONDS).until(() -> {
				return 0 == getInstance().getMuxAdaptors().size();
			});

			assertEquals(0, getInstance().getMuxAdaptors().size());

			stopCameraEmulator();
		}
		catch (Exception e) {
			e.printStackTrace();
			fail(e.getMessage());
		}

		getAppSettings().setDeleteHLSFilesOnEnded(deleteHLSFilesOnExit);
	}


	@Test
	public void testFLVSource() {
		logger.info("running testFLVSource");
		//test FLV Source
		//this also tests bug about #1600
		testFetchStreamSources("src/test/resources/test_video_360p.flv", false, true);
		logger.info("leaving testFLVSource");
	}

	@Test
	public void testBugUnexpectedStream()
	{

		AVFormatContext inputFormatContext = Mockito.mock(AVFormatContext.class);
		when(inputFormatContext.nb_streams()).thenReturn(1);

		AVStream stream = Mockito.mock(AVStream.class);
		when(inputFormatContext.streams(0)).thenReturn(stream);
		AVCodecParameters pars = Mockito.mock(AVCodecParameters.class);
		when(stream.codecpar()).thenReturn(pars);

		when(pars.codec_type()).thenReturn(AVMEDIA_TYPE_DATA);
		stream.codecpar(pars);
<<<<<<< HEAD

		Mp4Muxer mp4Muxer = Mockito.spy(new Mp4Muxer(null, null));

		mp4Muxer.init(appScope, "test", 480, null);

=======
		
		Mp4Muxer mp4Muxer = Mockito.spy(new Mp4Muxer(null, null, "streams"));
		
		mp4Muxer.init(appScope, "test", 480);
		
>>>>>>> 1b87a0a7
		Mockito.doReturn(true).when(mp4Muxer).isCodecSupported(Mockito.anyInt());

		mp4Muxer.addStream(pars, MuxAdaptor.TIME_BASE_FOR_MS, 0);

		Mockito.verify(mp4Muxer, Mockito.never()).avNewStream(Mockito.any());
	}

	@Test
	public void testRTSPSource() {
		startCameraEmulator();
		logger.info("running testRTSPSource");
		//test RTSP Source
		testFetchStreamSources("rtsp://127.0.0.1:6554/test.flv", false, true);
		logger.info("leaving testRTSPSource");
		stopCameraEmulator();
	}

	@Test
	public void testHLSSource() {
		logger.info("running testHLSSource");

		//test HLS Source
		testFetchStreamSources("src/test/resources/test.m3u8", false, false);
		logger.info("leaving testHLSSource");
	}


	@Test
	public void testTSSourceAndBugStreamSpeed() {
		logger.info("running testTSSource");
		//test TS Source
		testFetchStreamSources("src/test/resources/nba.ts", false, false);
		logger.info("leaving testTSSource");
	}

	@Test
	public void testShoutcastSource() {
		logger.info("running testShoutcastSource");
		//test Southcast Source
		testFetchStreamSources("http://powerfm.listenpowerapp.com/powerfm/mpeg/icecast.audio", false, false);
		logger.info("leaving testShoutcastSource");
	}

	@Test
	public void testAudioOnlySource() {
		logger.info("running testAudioOnlySource");
		//test AudioOnly Source
		testFetchStreamSources("https://moondigitaledge.radyotvonline.net/karadenizfm/playlist.m3u8", false, false);
		logger.info("leaving testAudioOnlySource");
	}
	
	
	public void testFetchStreamSources(String source, boolean restartStream, boolean checkContext) {
		testFetchStreamSources(source, restartStream, checkContext, true);
	}

	public void testFetchStreamSources(String source, boolean restartStream, boolean checkContext, boolean audioExists) {

		Application.enableSourceHealthUpdate = true;
		boolean deleteHLSFilesOnExit = getAppSettings().isDeleteHLSFilesOnEnded();
		try {
			getAppSettings().setDeleteHLSFilesOnEnded(false);

			Broadcast newCam = new Broadcast("streamSource", "127.0.0.1:8080", "admin", "admin", source,
					AntMediaApplicationAdapter.STREAM_SOURCE);

			assertNotNull(newCam.getStreamUrl());
			DataStore dataStore = new InMemoryDataStore("db"); //.getDataStore();

			String id = dataStore.save(newCam);


			assertNotNull(newCam.getStreamId());

			StreamFetcher fetcher = new StreamFetcher(newCam.getStreamUrl(), newCam.getStreamId(), newCam.getType(), appScope, vertx);

			fetcher.setRestartStream(restartStream);

			assertFalse(fetcher.isThreadActive());
			assertFalse(fetcher.isStreamAlive());

			// start
			fetcher.startStream();

			//wait for fetching stream
			if (checkContext) {
				Awaitility.await().atMost(50, TimeUnit.SECONDS).until(() -> {
					// This issue is the check of #1600
					
					//xor ^ 
					// 0 ^ 0 -> 0
					// 0 ^ 1 -> 1
					// 1 ^ 0 -> 1
					// 1 ^ 1 -> 0
					return fetcher.getMuxAdaptor() != null && !(audioExists ^ fetcher.getMuxAdaptor().isEnableAudio());
				});
			}

			Awaitility.await().atMost(10, TimeUnit.SECONDS).until(() -> fetcher.isStreamAlive());

			Awaitility.await().pollDelay(2, TimeUnit.SECONDS).atMost(10, TimeUnit.SECONDS).pollInterval(1, TimeUnit.SECONDS).until(()-> {
				double speed = dataStore.get(newCam.getStreamId()).getSpeed();
				//this value was so high over 9000. After using first packet time it's value is about 100-200
				//it is still high and it is normal because it reads vod from disk it does not read live stream.
				//Btw, nba.ts , in testTSSourceAndBugStreamSpeed, is generated specifically by copying timestamps directy
				//from live stream by using copyts parameter in ffmpeg
				logger.info("Speed of the stream: {}", speed);
				return speed < 1000;
			});


			//wait for packaging files
			fetcher.stopStream();


			String mp4File = "webapps/junit/streams/"+newCam.getStreamId() +".mp4";


			Awaitility.waitAtMost(10, TimeUnit.SECONDS).pollInterval(1, TimeUnit.SECONDS).until(() -> {
				return new File(mp4File).exists();
			});


			Awaitility.await().atMost(5, TimeUnit.SECONDS).until(() -> !fetcher.isThreadActive());

			assertFalse(fetcher.isThreadActive());

			logger.info("before test m3u8 file");

			double speed = dataStore.get(newCam.getStreamId()).getSpeed();
			logger.info("Speed of the stream: {}", speed);

			assertTrue(MuxingTest.testFile("webapps/junit/streams/"+newCam.getStreamId() +".m3u8"));

			logger.info("after test m3u8 file");
			//tmp file should be deleted
			File f = new File("webapps/junit/streams/"+newCam.getStreamId() +".mp4.tmp_extension");
			assertFalse(f.exists());

			logger.info("before test mp4 file");

			assertTrue(MuxingTest.testFile(mp4File));

			logger.info("after test mp4 file");

			getInstance().getDataStore().delete(id);

		}
		catch (Exception e) {
			e.printStackTrace();
			fail(e.getMessage());
		}

		getAppSettings().setDeleteHLSFilesOnEnded(deleteHLSFilesOnExit);

		Application.enableSourceHealthUpdate = false;


	}

	@Test
	public void testStopRequestReceived() {
		Broadcast stream = new Broadcast("streamSource", "127.0.0.1:8080", "admin", "admin", "rtsp://localhost:44332/this_does_not_exist",
				AntMediaApplicationAdapter.STREAM_SOURCE);
		DataStore dataStore = getInstance().getDataStore();
		String id = dataStore.save(stream);

		StreamFetcher fetcher = new StreamFetcher(stream.getStreamUrl(), stream.getStreamId(), stream.getType(), appScope, vertx);

		fetcher.setRestartStream(true);

		assertFalse(fetcher.isThreadActive());
		assertFalse(fetcher.isStreamAlive());

		// start
		fetcher.startStream();

		Awaitility.await().pollDelay(3, TimeUnit.SECONDS).atMost(6, TimeUnit.SECONDS).until(() -> !fetcher.isStreamAlive());

		fetcher.stopStream();

		Awaitility.await().pollDelay(4, TimeUnit.SECONDS).atMost(7, TimeUnit.SECONDS).until(() -> !fetcher.isThreadActive());

	}

	@Test
	public void testHLSFlagResult() {

		boolean deleteHLSFilesOnExit = getAppSettings().isDeleteHLSFilesOnEnded();
		getAppSettings().setDeleteHLSFilesOnEnded(false);
		//getAppSettings().setHlsflags("+omit_endlist+append_list+split_by_time");
		getAppSettings().setHlsListSize("20");
		getAppSettings().setHlsTime("2");
		getAppSettings().setHlsflags("+omit_endlist+discont_start+split_by_time");

		try {
			String textInFile;

			Broadcast newCam = new Broadcast("streamSource", "127.0.0.1:8080", "admin", "admin", "src/test/resources/nba.ts",
					AntMediaApplicationAdapter.STREAM_SOURCE);

			assertNotNull(newCam.getStreamUrl());

			String id = getInstance().getDataStore().save(newCam);

			assertNotNull(newCam.getStreamId());

			StreamFetcher fetcher = new StreamFetcher(newCam.getStreamUrl(), newCam.getStreamId(), newCam.getType(), appScope, vertx);

			fetcher.setRestartStream(false);

			assertFalse(fetcher.isThreadActive());
			assertFalse(fetcher.isStreamAlive());

			// start
			fetcher.startStream();

			//wait for fetching stream

			String hlsFile = "webapps/junit/streams/"+newCam.getStreamId() +".m3u8";
			Awaitility.await().pollDelay(5, TimeUnit.SECONDS).until(() -> {
				return new File(hlsFile).exists();
			});

			//wait for packaging files
			fetcher.stopStream();

			String mp4File = "webapps/junit/streams/"+newCam.getStreamId() +".mp4";

			Awaitility.await().until(() -> {
				return new File(mp4File).exists();
			});

			assertFalse(fetcher.isThreadActive());

			//assertTrue(MuxingTest.testFile(hlsFile));


			{
				// start again to check append_list working
				fetcher.startStream();

				//wait for fetching stream

				Awaitility.await().pollDelay(5, TimeUnit.SECONDS).until(() -> {
					return new File(hlsFile).exists();
				});

				//wait for packaging files
				fetcher.stopStream();

				String mp4File2 = "webapps/junit/streams/"+newCam.getStreamId() +"_1.mp4";

				Awaitility.await().until(() -> {
					return new File(mp4File2).exists();
				});

				assertFalse(fetcher.isThreadActive());
			}






			BufferedReader br = new BufferedReader(new FileReader("webapps/junit/streams/"+newCam.getStreamId() +".m3u8"));
			try {
				StringBuilder sb = new StringBuilder();
				String line = br.readLine();

				while (line != null) {
					sb.append(line);
					//  sb.append(System.lineSeparator());
					line = br.readLine();
				}
				textInFile = sb.toString();

				logger.info(textInFile);
			} finally {
				br.close();
			}

			//Check that m3u8 file does not include "EXT-X-ENDLIST" parameter because "omit_endlist" flag is used in HLS Muxer
			assertFalse(textInFile.contains("EXT-X-ENDLIST"));

			getInstance().getDataStore().delete(id);
		}
		catch (Exception e) {
			e.printStackTrace();
			fail(e.getMessage());
		}

		getAppSettings().setDeleteHLSFilesOnEnded(deleteHLSFilesOnExit);
		getAppSettings().setHlsflags(null);


	}


	public static void startCameraEmulator() {
		stopCameraEmulator();

		ProcessBuilder pb = new ProcessBuilder("/usr/local/onvif/runme.sh");
		Process p = null;
		try {
			p = pb.start();
		} catch (IOException e1) {
			e1.printStackTrace();
		}
		try {
			Thread.sleep(2000);
		} catch (InterruptedException e) {
			e.printStackTrace();
		}
	}


	public static void stopCameraEmulator() {
		// close emulator in order to simulate cut-off
		String[] argsStop = new String[] { "/bin/bash", "-c",
		"kill -9 $(ps aux | grep 'onvifser' | awk '{print $2}')" };
		String[] argsStop2 = new String[] { "/bin/bash", "-c",
		"kill -9 $(ps aux | grep 'rtspserve' | awk '{print $2}')" };
		try {
			Process procStop = new ProcessBuilder(argsStop).start();
			Process procStop2 = new ProcessBuilder(argsStop2).start();


		} catch (IOException e) {
			e.printStackTrace();
		}

		try {
			Thread.sleep(2000);
		} catch (InterruptedException e) {
			e.printStackTrace();
		}
	}




	public AntMediaApplicationAdapter getInstance() {
		if (appInstance == null) {
			appInstance = ((IApplicationAdaptorFactory) applicationContext.getBean("web.handler")).getAppAdaptor();
		}
		return appInstance;
	}

	public AppSettings getAppSettings() {
		if (appSettings == null) {
			appSettings = (AppSettings) applicationContext.getBean(AppSettings.BEAN_NAME);
		}
		return appSettings;
	}

	@Test
	public void testMP4RecordingOnTheFly() throws InterruptedException {

		try {
			startCameraEmulator();

			AppSettings apps = getAppSettings();
			boolean mp4Recording = apps.isMp4MuxingEnabled();
			apps.setMp4MuxingEnabled(false);

			String streamId = "Stream"+(int)(Math.random()*10000);
			Broadcast newCam = new Broadcast("testOnvif", "127.0.0.1:8080", "admin", "admin", "rtsp://127.0.0.1:6554/test.flv",
					AntMediaApplicationAdapter.IP_CAMERA);

			newCam.setStreamId(streamId);

			StreamFetcher camScheduler = new StreamFetcher(newCam.getStreamUrl(), newCam.getStreamId(), newCam.getType(), appScope, vertx);

			camScheduler.setConnectionTimeout(10000);

			camScheduler.startStream();

			Awaitility.await().atMost(15, TimeUnit.SECONDS).until(() -> camScheduler.getMuxAdaptor() != null);
			Thread.sleep(2000);
			assertTrue(camScheduler.getMuxAdaptor().startRecording(RecordType.MP4));
			Thread.sleep(5000);
			assertTrue(camScheduler.getMuxAdaptor().stopRecording(RecordType.MP4));
			Thread.sleep(2000);
			camScheduler.stopStream();
			assertTrue(MuxingTest.testFile("webapps/junit/streams/"+newCam.getStreamId() +".mp4"));
			apps.setMp4MuxingEnabled(mp4Recording);

			stopCameraEmulator();
		}
		catch (Exception e) {
			e.printStackTrace();
			fail(e.getMessage());
		}

	}


}<|MERGE_RESOLUTION|>--- conflicted
+++ resolved
@@ -687,19 +687,12 @@
 
 		when(pars.codec_type()).thenReturn(AVMEDIA_TYPE_DATA);
 		stream.codecpar(pars);
-<<<<<<< HEAD
-
-		Mp4Muxer mp4Muxer = Mockito.spy(new Mp4Muxer(null, null));
+
+		Mp4Muxer mp4Muxer = Mockito.spy(new Mp4Muxer(null, null, "streams"));
 
 		mp4Muxer.init(appScope, "test", 480, null);
 
-=======
-		
-		Mp4Muxer mp4Muxer = Mockito.spy(new Mp4Muxer(null, null, "streams"));
-		
-		mp4Muxer.init(appScope, "test", 480);
-		
->>>>>>> 1b87a0a7
+
 		Mockito.doReturn(true).when(mp4Muxer).isCodecSupported(Mockito.anyInt());
 
 		mp4Muxer.addStream(pars, MuxAdaptor.TIME_BASE_FOR_MS, 0);
