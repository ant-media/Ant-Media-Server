package io.antmedia.test;

import static org.bytedeco.ffmpeg.global.avutil.AVMEDIA_TYPE_DATA;
import static org.junit.Assert.assertEquals;
import static org.junit.Assert.assertFalse;
import static org.junit.Assert.assertNotNull;
import static org.junit.Assert.assertNull;
import static org.junit.Assert.assertTrue;
import static org.junit.Assert.fail;
import static org.mockito.Mockito.atLeast;
import static org.mockito.Mockito.timeout;
import static org.mockito.Mockito.times;
import static org.mockito.Mockito.verify;
import static org.mockito.Mockito.when;
import static org.bytedeco.ffmpeg.global.avcodec.*;

import java.io.BufferedReader;
import java.io.File;
import java.io.FileReader;
import java.io.IOException;
import java.util.Arrays;
import java.util.concurrent.TimeUnit;

import org.awaitility.Awaitility;
import org.bytedeco.ffmpeg.avcodec.AVCodecParameters;
import org.bytedeco.ffmpeg.avformat.AVFormatContext;
import org.bytedeco.ffmpeg.avformat.AVStream;
import org.bytedeco.ffmpeg.global.avformat;
import org.bytedeco.ffmpeg.global.avutil;
import org.junit.After;
import org.junit.Before;
import org.junit.BeforeClass;
import org.junit.Rule;
import org.junit.Test;
import org.junit.rules.TestRule;
import org.junit.rules.TestWatcher;
import org.junit.runner.Description;
import org.mockito.Mockito;
import org.red5.server.scope.WebScope;
import org.slf4j.Logger;
import org.slf4j.LoggerFactory;
import org.springframework.test.annotation.DirtiesContext;
import org.springframework.test.annotation.DirtiesContext.ClassMode;
import org.springframework.test.context.ContextConfiguration;
import org.springframework.test.context.junit4.AbstractJUnit4SpringContextTests;

import io.antmedia.AntMediaApplicationAdapter;
import io.antmedia.AppSettings;
import io.antmedia.IApplicationAdaptorFactory;
import io.antmedia.RecordType;
import io.antmedia.datastore.db.DataStore;
import io.antmedia.datastore.db.DataStoreFactory;
import io.antmedia.datastore.db.InMemoryDataStore;
import io.antmedia.datastore.db.MapDBStore;
import io.antmedia.datastore.db.types.Broadcast;
import io.antmedia.integration.AppFunctionalV2Test;
import io.antmedia.integration.MuxingTest;
import io.antmedia.ipcamera.OnvifCamera;
import io.antmedia.muxer.Mp4Muxer;
import io.antmedia.muxer.MuxAdaptor;
import io.antmedia.rest.model.Result;
import io.antmedia.streamsource.StreamFetcher;
import io.antmedia.streamsource.StreamFetcherManager;
import io.vertx.core.Vertx;

@ContextConfiguration(locations = { "test.xml" })
@DirtiesContext(classMode = ClassMode.AFTER_CLASS)
public class StreamFetcherUnitTest extends AbstractJUnit4SpringContextTests {

	private WebScope appScope;
	protected static Logger logger = LoggerFactory.getLogger(StreamFetcherUnitTest.class);
	public AntMediaApplicationAdapter app = null;
	private AntMediaApplicationAdapter appInstance;
	private AppSettings appSettings;
	private Vertx vertx;

	static {
		System.setProperty("red5.deployment.type", "junit");
		System.setProperty("red5.root", ".");
	}

	@Rule
	public TestRule watcher = new TestWatcher() {
		protected void starting(Description description) {
			System.out.println("Starting test: " + description.getMethodName());
		}

		protected void failed(Throwable e, Description description) {
			System.out.println("Failed test: " + description.getMethodName() );
			e.printStackTrace();
		}
		protected void finished(Description description) {
			System.out.println("Finishing test: " + description.getMethodName());
		}
	};

	@BeforeClass
	public static void beforeClass() {
		avformat.av_register_all();
		avformat.avformat_network_init();
		avutil.av_log_set_level(avutil.AV_LOG_INFO);
	}

	@Before
	public void before() {

		try {
			AppFunctionalV2Test.delete(new File("webapps/junit/streams"));
		} catch (IOException e) {
			e.printStackTrace();
		}


		File webApps = new File("webapps");
		if (!webApps.exists()) {
			webApps.mkdirs();
		}
		File junit = new File(webApps, "junit");
		if (!junit.exists()) {
			junit.mkdirs();
		}

		if (appScope == null) {
			appScope = (WebScope) applicationContext.getBean("web.scope");
			logger.debug("Application / web scope: {}", appScope);
			assertTrue(appScope.getDepth() == 1);
		}

		if (app == null)
		{
			app = ((IApplicationAdaptorFactory) applicationContext.getBean("web.handler")).getAppAdaptor();
			logger.debug("Application / web scope: {}", appScope);
			assertTrue(appScope.getDepth() == 1);
		}

		vertx = (Vertx) applicationContext.getBean(AntMediaApplicationAdapter.VERTX_BEAN_NAME);


		stopCameraEmulator();

		//reset values in the bean
		getAppSettings().resetDefaults();
		getAppSettings().setMp4MuxingEnabled(true);
	}

	@After
	public void after() {

		stopCameraEmulator();

		appScope = null;
		app = null;

		/*
		try {
			AppFunctionalV2Test.delete(new File("webapps"));
		} catch (IOException e) {
			e.printStackTrace();
		}
		*/
	}




	@Test
	public void testBugUpdateStreamFetcherStatus() {

		logger.info("starting testBugUpdateStreamFetcherStatus");

		//create ip camera broadcast
		DataStore dataStore = new InMemoryDataStore("target/testbug.db"); //applicationContext.getBean(IDataStore.BEAN_NAME);

		assertNotNull(dataStore);
		DataStoreFactory dsf = Mockito.mock(DataStoreFactory.class);
		Mockito.when(dsf.getDataStore()).thenReturn(dataStore);

		app.setDataStoreFactory(dsf);

		//set mapdb datastore to stream fetcher because in memory datastore just have references and updating broadcst
		// object updates the reference in inmemorydatastore
		app.getStreamFetcherManager().setDatastore(dataStore);

		app.getStreamFetcherManager().setRestartStreamAutomatically(false);
		app.getStreamFetcherManager().setStreamCheckerInterval(5000);

		app.getStreamFetcherManager().getStreamFetcherList().clear();

		assertEquals(0, app.getStreamFetcherManager().getStreamFetcherList().size());

		//save it data store
		Broadcast newCam = new Broadcast("testOnvif", "127.0.0.1:8080", "admin", "admin", "rtsp://127.0.0.1:6554/test.flv",
				AntMediaApplicationAdapter.IP_CAMERA);
		String id = dataStore.save(newCam);


		//set status to broadcasting
		dataStore.updateStatus(id, AntMediaApplicationAdapter.BROADCAST_STATUS_BROADCASTING);
		Broadcast broadcast = dataStore.get(id);
		logger.info("broadcast stream id {}" , id);
		assertEquals(AntMediaApplicationAdapter.BROADCAST_STATUS_BROADCASTING, broadcast.getStatus());

		//start StreamFetcher
		app.getStreamFetcherManager().startStreams(Arrays.asList(broadcast));

		assertEquals(1, app.getStreamFetcherManager().getStreamFetcherList().size());

		Awaitility.waitAtMost(10, TimeUnit.SECONDS).pollDelay(3, TimeUnit.SECONDS).pollInterval(1, TimeUnit.SECONDS).until(() -> {
			//check that it is not started
			boolean flag3 = false;
			for (StreamFetcher camScheduler : app.getStreamFetcherManager().getStreamFetcherList())
			{
				Broadcast broadcastTmp = dataStore.get(camScheduler.getStreamId());
				if (broadcastTmp.getIpAddr().equals(newCam.getIpAddr()))
				{
					// it should be false because emulator has not been started yet
					assertFalse(camScheduler.isStreamAlive());
					flag3 = true;

				}
			}
			return flag3;
		});


		//check that broadcast status in datastore in finished or not broadcasting
		broadcast = dataStore.get(id);
		assertEquals(AntMediaApplicationAdapter.BROADCAST_STATUS_BROADCASTING, broadcast.getStatus());
		assertEquals(0, broadcast.getSpeed(), 2L);


		app.getStreamFetcherManager().stopStreaming(newCam.getStreamId());
		assertEquals(0, app.getStreamFetcherManager().getStreamFetcherList().size());

		app.stopStreaming(newCam);

		logger.info("leaving testBugUpdateStreamFetcherStatus");

	}


	@Test
	public void testRestartPeriodStreamFetcher() {

		boolean deleteHLSFilesOnExit = getAppSettings().isDeleteHLSFilesOnEnded();
		getAppSettings().setDeleteHLSFilesOnEnded(false);
		try {
			//Create Stream Fetcher Manager

			InMemoryDataStore memoryDataStore = new InMemoryDataStore("testdb");

			//Create a mock StreamFetcher and add it to StreamFetcherManager
			StreamFetcher streamFetcher = Mockito.mock(StreamFetcher.class);
			Broadcast stream =  Mockito.mock(Broadcast.class);

			String streamId = String.valueOf((Math.random() * 100000));
			stream.setStreamId(streamId);

			String streamUrl = "anyurl";
			stream.setStreamUrl(streamUrl);
			streamFetcher.setStreamId(stream.getStreamId());
			streamFetcher.setStreamUrl(streamUrl);

			when(streamFetcher.isStreamAlive()).thenReturn(true);
			when(streamFetcher.getCameraError()).thenReturn(new Result(true));

			StreamFetcherManager fetcherManager_ = new StreamFetcherManager(vertx, memoryDataStore, appScope);
			StreamFetcherManager fetcherManager = Mockito.spy(fetcherManager_);

			Mockito.doReturn(streamFetcher).when(fetcherManager).make(stream, appScope, vertx);

			//set checker interval to 2 seconds
			fetcherManager.setStreamCheckerInterval(1000);

			//set restart period to 5 seconds
			appSettings.setRestartStreamFetcherPeriod(2);

			//Start stream fetcher
			boolean streamingStarted = fetcherManager.startStreaming(stream).isSuccess();
			assertTrue(streamingStarted);


			//wait 10-12 seconds
			//check that stream fetcher stop and start stream is called 2 times
			verify(streamFetcher, timeout(5000).times(2)).stopStream();
			//it is +1 because it is called at first start
			verify(streamFetcher, timeout(500).times(3)).startStream();

			//set restart period to 0 seconds
			appSettings.setRestartStreamFetcherPeriod(0);

			//wait 10-12 seconds

			//check that stream fetcher stop and start stream is not called
			//wait 3 seconds
			verify(streamFetcher, timeout(2000).times(2)).stopStream();
			verify(streamFetcher, timeout(500).times(3)).startStream();

			//set restart period to 5 seconds
			appSettings.setRestartStreamFetcherPeriod(2);

			//wait 10-12 seconds

			//check that stream fetcher stop and start stream is not called
			verify(streamFetcher, timeout(3000).atLeast(3)).stopStream();
			verify(streamFetcher, timeout(500).atLeast(4)).startStream();

			appSettings.setRestartStreamFetcherPeriod(0);

			fetcherManager.stopCheckerJob();

		} catch (Exception e) {
			e.printStackTrace();
			fail(e.getMessage());
		}

		getAppSettings().setDeleteHLSFilesOnEnded(deleteHLSFilesOnExit);


	}

	@Test
	public void testThreadStopStart() {

		logger.info("starting testThreadStopStart");
		boolean deleteHLSFilesOnExit = getAppSettings().isDeleteHLSFilesOnEnded();
		getAppSettings().setDeleteHLSFilesOnEnded(false);

		try {

			// start stream fetcher

			Broadcast newCam = new Broadcast("onvifCam1", "127.0.0.1:8080", "admin", "admin", "rtsp://127.0.0.1:6554/test.flv",
					AntMediaApplicationAdapter.IP_CAMERA);
			assertNotNull(newCam.getStreamUrl());

			try {
				newCam.setStreamId((int)Math.random()*100000 + "");
			} catch (Exception e) {
				e.printStackTrace();
				fail(e.getMessage());
			}

			assertNotNull(newCam.getStreamId());

			StreamFetcher fetcher = new StreamFetcher(newCam.getStreamUrl(), newCam.getStreamId(), newCam.getType(), appScope, vertx);


			startCameraEmulator();

			// thread start
			fetcher.startStream();

			Awaitility.waitAtMost(10, TimeUnit.SECONDS).until(() -> fetcher.isThreadActive());
			Awaitility.waitAtMost(10, TimeUnit.SECONDS).until(() -> fetcher.isStreamAlive());

			//check that thread is running
			assertTrue(fetcher.isThreadActive());
			assertTrue(fetcher.isStreamAlive());


			//stop thread
			fetcher.stopStream();

			Awaitility.waitAtMost(10, TimeUnit.SECONDS).until(() -> !fetcher.isThreadActive());
			Awaitility.waitAtMost(10, TimeUnit.SECONDS).until(() -> !fetcher.isStreamAlive());


			//change the flag that shows thread is still running
			fetcher.setThreadActive(true);

			fetcher.debugSetStopRequestReceived(false);
			//start thread
			fetcher.startStream();

			//check that thread is not started because thread active is true
			Awaitility.waitAtMost(10, TimeUnit.SECONDS).pollDelay(2, TimeUnit.SECONDS).until(() -> !fetcher.isStreamAlive());
			Awaitility.waitAtMost(10, TimeUnit.SECONDS).until(() -> fetcher.isThreadActive());
			assertFalse(fetcher.isStreamAlive());
			assertTrue(fetcher.isThreadActive());


			logger.info("Change the flag that previous thread is stopped");
			//change the flag that previous thread is stopped
			fetcher.setThreadActive(false);

			//check that thread is started
			Awaitility.waitAtMost(10, TimeUnit.SECONDS).pollDelay(2, TimeUnit.SECONDS).until(() -> fetcher.isStreamAlive());
			Awaitility.waitAtMost(10, TimeUnit.SECONDS).until(() -> fetcher.isThreadActive());


			fetcher.stopStream();

			Awaitility.waitAtMost(10, TimeUnit.SECONDS).pollDelay(2, TimeUnit.SECONDS).until(() -> !fetcher.isStreamAlive());
			Awaitility.waitAtMost(10, TimeUnit.SECONDS).until(() -> !fetcher.isThreadActive());

			assertFalse(fetcher.isStreamAlive());
			assertFalse(fetcher.isThreadActive());

			stopCameraEmulator();

		} catch (Exception e) {
			e.printStackTrace();
		}

		logger.info("leaving testThreadStopStart");
		getAppSettings().setDeleteHLSFilesOnEnded(deleteHLSFilesOnExit);

	}

	@Test
	public void testOnvifError() {

		startCameraEmulator();

		Broadcast newCam = new Broadcast("onvifCam22", "127.0.0.1:8080", "admin", "admin", null,
				AntMediaApplicationAdapter.IP_CAMERA);


		OnvifCamera onvif = new OnvifCamera();

		int connResult = onvif.connect(newCam.getIpAddr(), newCam.getUsername(), newCam.getPassword());

		logger.info("connResult {}", connResult);

		//it should be 0 because URL and credentials are correct
		assertEquals(0, connResult);

		//define incorrect URL and test
		newCam.setIpAddr("127.0.0.11:8080");

		connResult = onvif.connect(newCam.getIpAddr(), newCam.getUsername(), newCam.getPassword());

		logger.info("connResult {}", connResult);

		//it should be -1 because there is a connection error
		assertEquals(-1, connResult);

		stopCameraEmulator();

	}



	@Test
	public void testCameraErrorCodes() {

		logger.info("starting testCameraErrorCodes");

		try {
			// start stream fetcher

			Broadcast newCam = new Broadcast("onvifCam2", "127.0.0.1:8080", "admin", "admin", "rtsp://10.122.59.79:6554/test.flv",
					AntMediaApplicationAdapter.IP_CAMERA);
			assertNotNull(newCam.getStreamUrl());

			try {
				newCam.setStreamId((int)Math.random()*100000 + "");
			} catch (Exception e) {
				e.printStackTrace();
				fail(e.getMessage());
			}

			assertNotNull(newCam.getStreamId());

			StreamFetcher fetcher = new StreamFetcher(newCam.getStreamUrl(), newCam.getStreamId(), newCam.getType(), appScope, vertx);
			fetcher.setRestartStream(false);
			// thread start
			fetcher.startStream();

			Awaitility.await().atMost(10, TimeUnit.SECONDS).pollInterval(1, TimeUnit.SECONDS).until(() ->  {
				String message = fetcher.getCameraError().getMessage();
				return message != null && !message.isEmpty();
			});

			//Thread.sleep(8000);

			String str = fetcher.getCameraError().getMessage();
			logger.info("error:   "+str);

			assertNotNull(fetcher.getCameraError().getMessage());

			assertTrue(fetcher.getCameraError().getMessage().contains("timed out"));

			fetcher.stopStream();

			Awaitility.await().atMost(10, TimeUnit.SECONDS).pollInterval(1, TimeUnit.SECONDS).until(() ->  {
				return !fetcher.isThreadActive();
			});

			// start stream fetcher

			Broadcast newCam2 = new Broadcast("onvifCam3", "127.0.0.1:8080", "admin", "admin", "rtsp://127.0.0.1:6554/test.flv",
					AntMediaApplicationAdapter.IP_CAMERA);
			assertNotNull(newCam2.getStreamUrl());

			try {
				newCam2.setStreamId("543534534534534");
			} catch (Exception e) {
				e.printStackTrace();
				fail(e.getMessage());
			}

			assertNotNull(newCam2.getStreamId());

			StreamFetcher fetcher2 = new StreamFetcher(newCam2.getStreamUrl(), newCam2.getStreamId(), newCam2.getType(), appScope, vertx);
			fetcher2.setRestartStream(false);
			// thread start
			fetcher2.startStream();

			Awaitility.await().atMost(10, TimeUnit.SECONDS).pollInterval(1, TimeUnit.SECONDS).until(() ->  {
				String message = fetcher2.getCameraError().getMessage();
				return message != null && !message.isEmpty();
			});

			String str2 = fetcher2.getCameraError().getMessage();
			logger.info("error2:   "+str2);

			assertTrue(fetcher2.getCameraError().getMessage().contains("Connection refused"));

			fetcher2.stopStream();

			Awaitility.await().atMost(10, TimeUnit.SECONDS).pollInterval(1, TimeUnit.SECONDS).until(() ->  {
				return !fetcher2.isThreadActive();
			});

		} catch (Exception e) {
			e.printStackTrace();
		}
	}



	@Test
	public void testStreamFetcherBuffer() {

		try {
			getAppSettings().setDeleteHLSFilesOnEnded(false);

			Broadcast newCam = new Broadcast("streamSource", "127.0.0.1:8080", "admin", "admin",
					"src/test/resources/test_video_360p.flv",
					AntMediaApplicationAdapter.STREAM_SOURCE);

			assertNotNull(newCam.getStreamUrl());

			String id = getInstance().getDataStore().save(newCam);

			assertNotNull(newCam.getStreamId());

			StreamFetcher fetcher = new StreamFetcher(newCam.getStreamUrl(), newCam.getStreamId(), newCam.getType(), appScope, vertx);

			fetcher.setBufferTime(20000);

			fetcher.setRestartStream(false);

			assertFalse(fetcher.isThreadActive());
			assertFalse(fetcher.isStreamAlive());

			// start
			fetcher.startStream();

			//wait for fetching stream
			Awaitility.await().atMost(10, TimeUnit.SECONDS).until(() ->  {
				return fetcher.isThreadActive();
			});

			Awaitility.await().atMost(10, TimeUnit.SECONDS).pollInterval(1, TimeUnit.SECONDS).until(() ->  {
				return MuxingTest.testFile("webapps/junit/streams/"+newCam.getStreamId() +".m3u8");
			});

			//wait for packaging files
			fetcher.stopStream();

			Awaitility.await().atMost(15,  TimeUnit.SECONDS).until(() -> !fetcher.isThreadActive());
			assertFalse(fetcher.isThreadActive());

			logger.info("before test m3u8 file");

			assertTrue(MuxingTest.testFile("webapps/junit/streams/"+newCam.getStreamId() +".m3u8"));

			logger.info("after test m3u8 file");
			//tmp file should be deleted
			File f = new File("webapps/junit/streams/"+newCam.getStreamId() +".mp4.tmp_extension");
			assertFalse(f.exists());


			f = new File("webapps/junit/streams/"+newCam.getStreamId() +".mp4");
			assertTrue(f.exists());


			logger.info("before test mp4 file");

			assertTrue(MuxingTest.testFile("webapps/junit/streams/"+newCam.getStreamId() +".mp4", 146000));

			logger.info("after test mp4 file");

			getInstance().getDataStore().delete(id);


		}
		catch (Exception e) {
			e.printStackTrace();
			fail(e.getMessage());
		}

		getAppSettings().setDeleteHLSFilesOnEnded(true);

	}

	@Test
	public void testCameraStartedProperly() {

		boolean deleteHLSFilesOnExit = getAppSettings().isDeleteHLSFilesOnEnded();
		try {

			getAppSettings().setDeleteHLSFilesOnEnded(false);


			startCameraEmulator();

			// start stream fetcher

			Broadcast newCam3 = new Broadcast("onvifCam4", "127.0.0.1:8080", "admin", "admin", "rtsp://127.0.0.1:6554/test.flv",
					AntMediaApplicationAdapter.IP_CAMERA);
			assertNotNull(newCam3.getStreamUrl());


			newCam3.setStreamId("stream_id_" + (int)(Math.random() * 100000));


			StreamFetcher fetcher3 = new StreamFetcher(newCam3.getStreamUrl(), newCam3.getStreamId(), newCam3.getType(), appScope, vertx);
			fetcher3.setRestartStream(false);

			// thread start
			fetcher3.startStream();

			Awaitility.await().atMost(10, TimeUnit.SECONDS).until(() -> {
				return 1 == getInstance().getMuxAdaptors().size();
			});
			assertEquals(1, getInstance().getMuxAdaptors().size());

			String str3=fetcher3.getCameraError().getMessage();
			logger.info("error:   "+str3);

			assertNull(fetcher3.getCameraError().getMessage());
			assertTrue(fetcher3.isStreamAlive());

			fetcher3.stopStream();

			Awaitility.await().atMost(10, TimeUnit.SECONDS).until(() -> {
				return 0 == getInstance().getMuxAdaptors().size();
			});

			assertEquals(0, getInstance().getMuxAdaptors().size());

			stopCameraEmulator();
		}
		catch (Exception e) {
			e.printStackTrace();
			fail(e.getMessage());
		}

		getAppSettings().setDeleteHLSFilesOnEnded(deleteHLSFilesOnExit);
	}


	@Test
	public void testFLVSource() {
		logger.info("running testFLVSource");
		//test FLV Source
		//this also tests bug about #1600
		testFetchStreamSources("src/test/resources/test_video_360p.flv", false, true);
		logger.info("leaving testFLVSource");
	}

	@Test
	public void testBugUnexpectedStream()
	{

		AVFormatContext inputFormatContext = Mockito.mock(AVFormatContext.class);
		when(inputFormatContext.nb_streams()).thenReturn(1);

		AVStream stream = Mockito.mock(AVStream.class);
		when(inputFormatContext.streams(0)).thenReturn(stream);
		AVCodecParameters pars = Mockito.mock(AVCodecParameters.class);
		when(stream.codecpar()).thenReturn(pars);

		when(pars.codec_type()).thenReturn(AVMEDIA_TYPE_DATA);
		stream.codecpar(pars);

		Mp4Muxer mp4Muxer = Mockito.spy(new Mp4Muxer(null, null));

		mp4Muxer.init(appScope, "test", 480, null);

		Mockito.doReturn(true).when(mp4Muxer).isCodecSupported(Mockito.anyInt());
<<<<<<< HEAD

		mp4Muxer.addStream(pars, MuxAdaptor.TIME_BASE_FOR_MS);

=======
		
		mp4Muxer.addStream(pars, MuxAdaptor.TIME_BASE_FOR_MS, 0);
		
>>>>>>> 68f36855
		Mockito.verify(mp4Muxer, Mockito.never()).avNewStream(Mockito.any());
	}

	@Test
	public void testRTSPSource() {
		startCameraEmulator();
		logger.info("running testRTSPSource");
		//test RTSP Source
		testFetchStreamSources("rtsp://127.0.0.1:6554/test.flv", false, true);
		logger.info("leaving testRTSPSource");
		stopCameraEmulator();
	}

	@Test
	public void testHLSSource() {
		logger.info("running testHLSSource");

		//test HLS Source
		testFetchStreamSources("src/test/resources/test.m3u8", false, false);
		logger.info("leaving testHLSSource");
	}


	@Test
	public void testTSSourceAndBugStreamSpeed() {
		logger.info("running testTSSource");
		//test TS Source
		testFetchStreamSources("src/test/resources/nba.ts", false, false);
		logger.info("leaving testTSSource");
	}

	@Test
	public void testShoutcastSource() {
		logger.info("running testShoutcastSource");
		//test Southcast Source
		testFetchStreamSources("http://powerfm.listenpowerapp.com/powerfm/mpeg/icecast.audio", false, false);
		logger.info("leaving testShoutcastSource");
	}

	@Test
	public void testAudioOnlySource() {
		logger.info("running testAudioOnlySource");
		//test AudioOnly Source
		testFetchStreamSources("https://moondigitaledge.radyotvonline.net/karadenizfm/playlist.m3u8", false, false);
		logger.info("leaving testAudioOnlySource");
	}
	
	
	public void testFetchStreamSources(String source, boolean restartStream, boolean checkContext) {
		testFetchStreamSources(source, restartStream, checkContext, true);
	}

	public void testFetchStreamSources(String source, boolean restartStream, boolean checkContext, boolean audioExists) {

		Application.enableSourceHealthUpdate = true;
		boolean deleteHLSFilesOnExit = getAppSettings().isDeleteHLSFilesOnEnded();
		try {
			getAppSettings().setDeleteHLSFilesOnEnded(false);

			Broadcast newCam = new Broadcast("streamSource", "127.0.0.1:8080", "admin", "admin", source,
					AntMediaApplicationAdapter.STREAM_SOURCE);

			assertNotNull(newCam.getStreamUrl());
			DataStore dataStore = new InMemoryDataStore("db"); //.getDataStore();

			String id = dataStore.save(newCam);


			assertNotNull(newCam.getStreamId());

			StreamFetcher fetcher = new StreamFetcher(newCam.getStreamUrl(), newCam.getStreamId(), newCam.getType(), appScope, vertx);

			fetcher.setRestartStream(restartStream);

			assertFalse(fetcher.isThreadActive());
			assertFalse(fetcher.isStreamAlive());

			// start
			fetcher.startStream();

			//wait for fetching stream
			if (checkContext) {
				Awaitility.await().atMost(50, TimeUnit.SECONDS).until(() -> {
					// This issue is the check of #1600
					
					//xor ^ 
					// 0 ^ 0 -> 0
					// 0 ^ 1 -> 1
					// 1 ^ 0 -> 1
					// 1 ^ 1 -> 0
					return fetcher.getMuxAdaptor() != null && !(audioExists ^ fetcher.getMuxAdaptor().isEnableAudio());
				});
			}

			Awaitility.await().atMost(10, TimeUnit.SECONDS).until(() -> fetcher.isStreamAlive());

			Awaitility.await().pollDelay(2, TimeUnit.SECONDS).atMost(10, TimeUnit.SECONDS).pollInterval(1, TimeUnit.SECONDS).until(()-> {
				double speed = dataStore.get(newCam.getStreamId()).getSpeed();
				//this value was so high over 9000. After using first packet time it's value is about 100-200
				//it is still high and it is normal because it reads vod from disk it does not read live stream.
				//Btw, nba.ts , in testTSSourceAndBugStreamSpeed, is generated specifically by copying timestamps directy
				//from live stream by using copyts parameter in ffmpeg
				logger.info("Speed of the stream: {}", speed);
				return speed < 1000;
			});


			//wait for packaging files
			fetcher.stopStream();


			String mp4File = "webapps/junit/streams/"+newCam.getStreamId() +".mp4";


			Awaitility.waitAtMost(10, TimeUnit.SECONDS).pollInterval(1, TimeUnit.SECONDS).until(() -> {
				return new File(mp4File).exists();
			});


			Awaitility.await().atMost(5, TimeUnit.SECONDS).until(() -> !fetcher.isThreadActive());

			assertFalse(fetcher.isThreadActive());

			logger.info("before test m3u8 file");

			double speed = dataStore.get(newCam.getStreamId()).getSpeed();
			logger.info("Speed of the stream: {}", speed);

			assertTrue(MuxingTest.testFile("webapps/junit/streams/"+newCam.getStreamId() +".m3u8"));

			logger.info("after test m3u8 file");
			//tmp file should be deleted
			File f = new File("webapps/junit/streams/"+newCam.getStreamId() +".mp4.tmp_extension");
			assertFalse(f.exists());

			logger.info("before test mp4 file");

			assertTrue(MuxingTest.testFile(mp4File));

			logger.info("after test mp4 file");

			getInstance().getDataStore().delete(id);

		}
		catch (Exception e) {
			e.printStackTrace();
			fail(e.getMessage());
		}

		getAppSettings().setDeleteHLSFilesOnEnded(deleteHLSFilesOnExit);

		Application.enableSourceHealthUpdate = false;


	}

	@Test
	public void testStopRequestReceived() {
		Broadcast stream = new Broadcast("streamSource", "127.0.0.1:8080", "admin", "admin", "rtsp://localhost:44332/this_does_not_exist",
				AntMediaApplicationAdapter.STREAM_SOURCE);
		DataStore dataStore = getInstance().getDataStore();
		String id = dataStore.save(stream);

		StreamFetcher fetcher = new StreamFetcher(stream.getStreamUrl(), stream.getStreamId(), stream.getType(), appScope, vertx);

		fetcher.setRestartStream(true);

		assertFalse(fetcher.isThreadActive());
		assertFalse(fetcher.isStreamAlive());

		// start
		fetcher.startStream();

		Awaitility.await().pollDelay(3, TimeUnit.SECONDS).atMost(6, TimeUnit.SECONDS).until(() -> !fetcher.isStreamAlive());

		fetcher.stopStream();

		Awaitility.await().pollDelay(4, TimeUnit.SECONDS).atMost(7, TimeUnit.SECONDS).until(() -> !fetcher.isThreadActive());

	}

	@Test
	public void testHLSFlagResult() {

		boolean deleteHLSFilesOnExit = getAppSettings().isDeleteHLSFilesOnEnded();
		getAppSettings().setDeleteHLSFilesOnEnded(false);
		//getAppSettings().setHlsflags("+omit_endlist+append_list+split_by_time");
		getAppSettings().setHlsListSize("20");
		getAppSettings().setHlsTime("2");
		getAppSettings().setHlsflags("+omit_endlist+discont_start+split_by_time");

		try {
			String textInFile;

			Broadcast newCam = new Broadcast("streamSource", "127.0.0.1:8080", "admin", "admin", "src/test/resources/nba.ts",
					AntMediaApplicationAdapter.STREAM_SOURCE);

			assertNotNull(newCam.getStreamUrl());

			String id = getInstance().getDataStore().save(newCam);

			assertNotNull(newCam.getStreamId());

			StreamFetcher fetcher = new StreamFetcher(newCam.getStreamUrl(), newCam.getStreamId(), newCam.getType(), appScope, vertx);

			fetcher.setRestartStream(false);

			assertFalse(fetcher.isThreadActive());
			assertFalse(fetcher.isStreamAlive());

			// start
			fetcher.startStream();

			//wait for fetching stream

			String hlsFile = "webapps/junit/streams/"+newCam.getStreamId() +".m3u8";
			Awaitility.await().pollDelay(5, TimeUnit.SECONDS).until(() -> {
				return new File(hlsFile).exists();
			});

			//wait for packaging files
			fetcher.stopStream();

			String mp4File = "webapps/junit/streams/"+newCam.getStreamId() +".mp4";

			Awaitility.await().until(() -> {
				return new File(mp4File).exists();
			});

			assertFalse(fetcher.isThreadActive());

			//assertTrue(MuxingTest.testFile(hlsFile));


			{
				// start again to check append_list working
				fetcher.startStream();

				//wait for fetching stream

				Awaitility.await().pollDelay(5, TimeUnit.SECONDS).until(() -> {
					return new File(hlsFile).exists();
				});

				//wait for packaging files
				fetcher.stopStream();

				String mp4File2 = "webapps/junit/streams/"+newCam.getStreamId() +"_1.mp4";

				Awaitility.await().until(() -> {
					return new File(mp4File2).exists();
				});

				assertFalse(fetcher.isThreadActive());
			}






			BufferedReader br = new BufferedReader(new FileReader("webapps/junit/streams/"+newCam.getStreamId() +".m3u8"));
			try {
				StringBuilder sb = new StringBuilder();
				String line = br.readLine();

				while (line != null) {
					sb.append(line);
					//  sb.append(System.lineSeparator());
					line = br.readLine();
				}
				textInFile = sb.toString();

				logger.info(textInFile);
			} finally {
				br.close();
			}

			//Check that m3u8 file does not include "EXT-X-ENDLIST" parameter because "omit_endlist" flag is used in HLS Muxer
			assertFalse(textInFile.contains("EXT-X-ENDLIST"));

			getInstance().getDataStore().delete(id);
		}
		catch (Exception e) {
			e.printStackTrace();
			fail(e.getMessage());
		}

		getAppSettings().setDeleteHLSFilesOnEnded(deleteHLSFilesOnExit);
		getAppSettings().setHlsflags(null);


	}


	public static void startCameraEmulator() {
		stopCameraEmulator();

		ProcessBuilder pb = new ProcessBuilder("/usr/local/onvif/runme.sh");
		Process p = null;
		try {
			p = pb.start();
		} catch (IOException e1) {
			e1.printStackTrace();
		}
		try {
			Thread.sleep(2000);
		} catch (InterruptedException e) {
			e.printStackTrace();
		}
	}


	public static void stopCameraEmulator() {
		// close emulator in order to simulate cut-off
		String[] argsStop = new String[] { "/bin/bash", "-c",
		"kill -9 $(ps aux | grep 'onvifser' | awk '{print $2}')" };
		String[] argsStop2 = new String[] { "/bin/bash", "-c",
		"kill -9 $(ps aux | grep 'rtspserve' | awk '{print $2}')" };
		try {
			Process procStop = new ProcessBuilder(argsStop).start();
			Process procStop2 = new ProcessBuilder(argsStop2).start();


		} catch (IOException e) {
			e.printStackTrace();
		}

		try {
			Thread.sleep(2000);
		} catch (InterruptedException e) {
			e.printStackTrace();
		}
	}




	public AntMediaApplicationAdapter getInstance() {
		if (appInstance == null) {
			appInstance = ((IApplicationAdaptorFactory) applicationContext.getBean("web.handler")).getAppAdaptor();
		}
		return appInstance;
	}

	public AppSettings getAppSettings() {
		if (appSettings == null) {
			appSettings = (AppSettings) applicationContext.getBean(AppSettings.BEAN_NAME);
		}
		return appSettings;
	}

	@Test
	public void testMP4RecordingOnTheFly() throws InterruptedException {

		try {
			startCameraEmulator();

			AppSettings apps = getAppSettings();
			boolean mp4Recording = apps.isMp4MuxingEnabled();
			apps.setMp4MuxingEnabled(false);

			String streamId = "Stream"+(int)(Math.random()*10000);
			Broadcast newCam = new Broadcast("testOnvif", "127.0.0.1:8080", "admin", "admin", "rtsp://127.0.0.1:6554/test.flv",
					AntMediaApplicationAdapter.IP_CAMERA);

			newCam.setStreamId(streamId);

			StreamFetcher camScheduler = new StreamFetcher(newCam.getStreamUrl(), newCam.getStreamId(), newCam.getType(), appScope, vertx);

			camScheduler.setConnectionTimeout(10000);

			camScheduler.startStream();

			Awaitility.await().atMost(15, TimeUnit.SECONDS).until(() -> camScheduler.getMuxAdaptor() != null);
			Thread.sleep(2000);
			assertTrue(camScheduler.getMuxAdaptor().startRecording(RecordType.MP4));
			Thread.sleep(5000);
			assertTrue(camScheduler.getMuxAdaptor().stopRecording(RecordType.MP4));
			Thread.sleep(2000);
			camScheduler.stopStream();
			assertTrue(MuxingTest.testFile("webapps/junit/streams/"+newCam.getStreamId() +".mp4"));
			apps.setMp4MuxingEnabled(mp4Recording);

			stopCameraEmulator();
		}
		catch (Exception e) {
			e.printStackTrace();
			fail(e.getMessage());
		}

	}


}<|MERGE_RESOLUTION|>--- conflicted
+++ resolved
@@ -693,15 +693,9 @@
 		mp4Muxer.init(appScope, "test", 480, null);
 
 		Mockito.doReturn(true).when(mp4Muxer).isCodecSupported(Mockito.anyInt());
-<<<<<<< HEAD
-
-		mp4Muxer.addStream(pars, MuxAdaptor.TIME_BASE_FOR_MS);
-
-=======
-		
+
 		mp4Muxer.addStream(pars, MuxAdaptor.TIME_BASE_FOR_MS, 0);
-		
->>>>>>> 68f36855
+
 		Mockito.verify(mp4Muxer, Mockito.never()).avNewStream(Mockito.any());
 	}
 
