--- conflicted
+++ resolved
@@ -48,237 +48,237 @@
 	public void testCpuAverage() {
 		StatsCollector monitor = new StatsCollector();
 		monitor.setWindowSize(3);
-		
+
 		monitor.addCpuMeasurement(5);
 		assertEquals(5, monitor.getCpuLoad());
-		
+
 		monitor.addCpuMeasurement(7);
 		assertEquals(6, monitor.getCpuLoad());
-		
+
 		monitor.addCpuMeasurement(9);
 		assertEquals(7, monitor.getCpuLoad());
-		
+
 		monitor.addCpuMeasurement(11);
 		assertEquals(9, monitor.getCpuLoad());
 	}
-	
-	
+
+
 	@Test
 	public void testThreadDump() {
 		ThreadInfo[] threadDump = StatsCollector.getThreadDump();
 		assertNotNull(threadDump);
-		
+
 		JsonArray threadDumpJSON = StatsCollector.getThreadDumpJSON();
 		assertNotNull(threadDumpJSON);
-		
-	}
-	
-//	@Test
-//	public void testJSObjects() {
-//		JsonObject jsObject = StatsCollector.getCPUInfoJSObject();
-//		assertTrue(jsObject.has(StatsCollector.PROCESS_CPU_TIME));
-//		assertTrue(jsObject.has(StatsCollector.SYSTEM_CPU_LOAD));
-//		assertTrue(jsObject.has(StatsCollector.PROCESS_CPU_LOAD));
-//		
-//		assertTrue(jsObject.get(StatsCollector.SYSTEM_CPU_LOAD).getAsInt() <= 100);
-//		
-//		
-//		jsObject = StatsCollector.getJVMMemoryInfoJSObject();
-//		assertTrue(jsObject.has(StatsCollector.IN_USE_MEMORY));
-//		assertTrue(jsObject.has(StatsCollector.FREE_MEMORY));
-//		assertTrue(jsObject.has(StatsCollector.TOTAL_MEMORY));
-//		assertTrue(jsObject.has(StatsCollector.MAX_MEMORY));
-//		
-//
-//		jsObject = StatsCollector.getFileSystemInfoJSObject();
-//		assertTrue(jsObject.has(StatsCollector.IN_USE_SPACE));
-//		assertTrue(jsObject.has(StatsCollector.FREE_SPACE));
-//		assertTrue(jsObject.has(StatsCollector.TOTAL_SPACE));
-//		assertTrue(jsObject.has(StatsCollector.USABLE_SPACE));
-//		
-//		
-//		jsObject = StatsCollector.getSystemInfoJSObject();
-//		assertTrue(jsObject.has(StatsCollector.PROCESSOR_COUNT));
-//		assertTrue(jsObject.has(StatsCollector.JAVA_VERSION));
-//		assertTrue(jsObject.has(StatsCollector.OS_ARCH));
-//		assertTrue(jsObject.has(StatsCollector.OS_NAME));
-//				
-//		jsObject = StatsCollector.getSysteMemoryInfoJSObject();
-//		assertTrue(jsObject.has(StatsCollector.VIRTUAL_MEMORY));
-//		assertTrue(jsObject.has(StatsCollector.TOTAL_MEMORY));
-//		assertTrue(jsObject.has(StatsCollector.FREE_MEMORY));
-//		assertTrue(jsObject.has(StatsCollector.IN_USE_MEMORY));
-//		assertTrue(jsObject.has(StatsCollector.TOTAL_SWAP_SPACE));
-//		assertTrue(jsObject.has(StatsCollector.FREE_SWAP_SPACE));
-//		assertTrue(jsObject.has(StatsCollector.IN_USE_SWAP_SPACE));
-//
-//		jsObject = StatsCollector.getJVMNativeMemoryInfoJSObject();
-//		assertTrue(jsObject.has(StatsCollector.IN_USE_JVM_NATIVE_MEMORY));
-//		assertTrue(jsObject.has(StatsCollector.MAX_JVM_NATIVE_MEMORY));
-//		
-//		Launcher.setInstanceIdFilePath("target/instanceId");
-//		jsObject = StatsCollector.getSystemResourcesInfo(null);
-//		assertTrue(jsObject.has(StatsCollector.CPU_USAGE));
-//		assertTrue(jsObject.has(StatsCollector.JVM_MEMORY_USAGE));
-//		assertTrue(jsObject.has(StatsCollector.SYSTEM_INFO));
-//		assertTrue(jsObject.has(StatsCollector.SYSTEM_MEMORY_INFO));
-//		assertTrue(jsObject.has(StatsCollector.FILE_SYSTEM_INFO));
-//		assertTrue(jsObject.has(StatsCollector.JVM_NATIVE_MEMORY_USAGE));
-//		assertTrue(jsObject.has(StatsCollector.GPU_USAGE_INFO));
-//		assertTrue(jsObject.has(StatsCollector.LOCAL_WEBRTC_LIVE_STREAMS));
-//		assertTrue(jsObject.has(StatsCollector.LOCAL_WEBRTC_VIEWERS));
-//		assertTrue(jsObject.has(StatsCollector.LOCAL_HLS_VIEWERS));
-//		
-//		GPUUtils gpuUtils = Mockito.mock(GPUUtils.class);
-//		MemoryStatus memoryStatus = Mockito.mock(MemoryStatus.class);
-//		Mockito.when(gpuUtils.getMemoryStatus(0)).thenReturn(memoryStatus);
-//		jsObject = StatsCollector.getGPUInfoJSObject(0, gpuUtils);
-//		assertTrue(jsObject.has(StatsCollector.GPU_DEVICE_INDEX));
-//		assertTrue(jsObject.has(StatsCollector.GPU_UTILIZATION));
-//		assertTrue(jsObject.has(StatsCollector.GPU_MEMORY_UTILIZATION));
-//		assertTrue(jsObject.has(StatsCollector.GPU_MEMORY_TOTAL));
-//		assertTrue(jsObject.has(StatsCollector.GPU_MEMORY_FREE));
-//		assertTrue(jsObject.has(StatsCollector.GPU_MEMORY_USED));
-//		assertTrue(jsObject.has(StatsCollector.GPU_DEVICE_NAME));
-//		
-//		
-//		jsObject = StatsCollector.getThreadInfoJSONObject();
-//		assertTrue(jsObject.has(StatsCollector.DEAD_LOCKED_THREAD));
-//		assertTrue(jsObject.has(StatsCollector.THREAD_COUNT));
-//		assertTrue(jsObject.has(StatsCollector.THREAD_PEEK_COUNT));
-//
-//	}
-	
+
+	}
+
+	@Test
+	public void testJSObjects() {
+		JsonObject jsObject = StatsCollector.getCPUInfoJSObject();
+		assertTrue(jsObject.has(StatsCollector.PROCESS_CPU_TIME));
+		assertTrue(jsObject.has(StatsCollector.SYSTEM_CPU_LOAD));
+		assertTrue(jsObject.has(StatsCollector.PROCESS_CPU_LOAD));
+
+		assertTrue(jsObject.get(StatsCollector.SYSTEM_CPU_LOAD).getAsInt() <= 100);
+
+
+		jsObject = StatsCollector.getJVMMemoryInfoJSObject();
+		assertTrue(jsObject.has(StatsCollector.IN_USE_MEMORY));
+		assertTrue(jsObject.has(StatsCollector.FREE_MEMORY));
+		assertTrue(jsObject.has(StatsCollector.TOTAL_MEMORY));
+		assertTrue(jsObject.has(StatsCollector.MAX_MEMORY));
+
+
+		jsObject = StatsCollector.getFileSystemInfoJSObject();
+		assertTrue(jsObject.has(StatsCollector.IN_USE_SPACE));
+		assertTrue(jsObject.has(StatsCollector.FREE_SPACE));
+		assertTrue(jsObject.has(StatsCollector.TOTAL_SPACE));
+		assertTrue(jsObject.has(StatsCollector.USABLE_SPACE));
+
+
+		jsObject = StatsCollector.getSystemInfoJSObject();
+		assertTrue(jsObject.has(StatsCollector.PROCESSOR_COUNT));
+		assertTrue(jsObject.has(StatsCollector.JAVA_VERSION));
+		assertTrue(jsObject.has(StatsCollector.OS_ARCH));
+		assertTrue(jsObject.has(StatsCollector.OS_NAME));
+
+		jsObject = StatsCollector.getSysteMemoryInfoJSObject();
+		assertTrue(jsObject.has(StatsCollector.VIRTUAL_MEMORY));
+		assertTrue(jsObject.has(StatsCollector.TOTAL_MEMORY));
+		assertTrue(jsObject.has(StatsCollector.FREE_MEMORY));
+		assertTrue(jsObject.has(StatsCollector.IN_USE_MEMORY));
+		assertTrue(jsObject.has(StatsCollector.TOTAL_SWAP_SPACE));
+		assertTrue(jsObject.has(StatsCollector.FREE_SWAP_SPACE));
+		assertTrue(jsObject.has(StatsCollector.IN_USE_SWAP_SPACE));
+
+		jsObject = StatsCollector.getJVMNativeMemoryInfoJSObject();
+		assertTrue(jsObject.has(StatsCollector.IN_USE_JVM_NATIVE_MEMORY));
+		assertTrue(jsObject.has(StatsCollector.MAX_JVM_NATIVE_MEMORY));
+
+		Launcher.setInstanceIdFilePath("target/instanceId");
+		jsObject = StatsCollector.getSystemResourcesInfo(null);
+		assertTrue(jsObject.has(StatsCollector.CPU_USAGE));
+		assertTrue(jsObject.has(StatsCollector.JVM_MEMORY_USAGE));
+		assertTrue(jsObject.has(StatsCollector.SYSTEM_INFO));
+		assertTrue(jsObject.has(StatsCollector.SYSTEM_MEMORY_INFO));
+		assertTrue(jsObject.has(StatsCollector.FILE_SYSTEM_INFO));
+		assertTrue(jsObject.has(StatsCollector.JVM_NATIVE_MEMORY_USAGE));
+		assertTrue(jsObject.has(StatsCollector.GPU_USAGE_INFO));
+		assertTrue(jsObject.has(StatsCollector.LOCAL_WEBRTC_LIVE_STREAMS));
+		assertTrue(jsObject.has(StatsCollector.LOCAL_WEBRTC_VIEWERS));
+		assertTrue(jsObject.has(StatsCollector.LOCAL_HLS_VIEWERS));
+
+		GPUUtils gpuUtils = Mockito.mock(GPUUtils.class);
+		MemoryStatus memoryStatus = Mockito.mock(MemoryStatus.class);
+		Mockito.when(gpuUtils.getMemoryStatus(0)).thenReturn(memoryStatus);
+		jsObject = StatsCollector.getGPUInfoJSObject(0, gpuUtils);
+		assertTrue(jsObject.has(StatsCollector.GPU_DEVICE_INDEX));
+		assertTrue(jsObject.has(StatsCollector.GPU_UTILIZATION));
+		assertTrue(jsObject.has(StatsCollector.GPU_MEMORY_UTILIZATION));
+		assertTrue(jsObject.has(StatsCollector.GPU_MEMORY_TOTAL));
+		assertTrue(jsObject.has(StatsCollector.GPU_MEMORY_FREE));
+		assertTrue(jsObject.has(StatsCollector.GPU_MEMORY_USED));
+		assertTrue(jsObject.has(StatsCollector.GPU_DEVICE_NAME));
+
+
+		jsObject = StatsCollector.getThreadInfoJSONObject();
+		assertTrue(jsObject.has(StatsCollector.DEAD_LOCKED_THREAD));
+		assertTrue(jsObject.has(StatsCollector.THREAD_COUNT));
+		assertTrue(jsObject.has(StatsCollector.THREAD_PEEK_COUNT));
+
+	}
+
 	@Test
 	public void testGetterSetter() {
 		StatsCollector resMonitor = new StatsCollector();
-		
+
 		assertEquals(70, resMonitor.getCpuLimit());
 		resMonitor.setCpuLimit(45);
 		assertEquals(45, resMonitor.getCpuLimit());
-		
+
 		resMonitor.setCpuLimit(150);
 		assertEquals(100, resMonitor.getCpuLimit());
-		
+
 		resMonitor.setCpuLimit(9);
 		assertEquals(10, resMonitor.getCpuLimit());
-		
+
 		Vertx vertx = Vertx.vertx();
 		resMonitor.setVertx(vertx);
-		
+
 		assertEquals(vertx, resMonitor.getVertx());
-		
+
 		assertEquals(15000, resMonitor.getStaticSendPeriod());
 		resMonitor.setStaticSendPeriod(9000);
 		assertEquals(9000, resMonitor.getStaticSendPeriod());
-		
+
 		String kafkaBroker = "This is kafka broker";
 		assertNull(resMonitor.getKafkaBrokers());
 		resMonitor.setKafkaBrokers(kafkaBroker);
 		assertEquals(kafkaBroker, resMonitor.getKafkaBrokers());
-		
-	}
-	
+
+	}
+
 	@Test
 	public void testHeartbeat() {
 
 		StatsCollector resMonitor = Mockito.spy(new StatsCollector());
 		//check default value
 		assertEquals(300000, resMonitor.getHeartbeatPeriodMs());
-		
+
 		resMonitor.setHeartbeatPeriodMs(3000);
 		resMonitor.setVertx(Vertx.vertx());
 		Launcher.setInstanceIdFilePath("target/instanceId");
 		resMonitor.start();
-		
+
 		assertTrue(resMonitor.isHeartBeatEnabled());
-		
-		
+
+
 		Awaitility.await().pollDelay(5,TimeUnit.SECONDS).atMost(20, TimeUnit.SECONDS)
-		.pollInterval(1, TimeUnit.SECONDS)
-		.until(()->{
-			return true;
-		});
-		
+				.pollInterval(1, TimeUnit.SECONDS)
+				.until(()->{
+					return true;
+				});
+
 		Mockito.verify(resMonitor, Mockito.times(1)).startAnalytic(Launcher.getVersion(), Launcher.getVersionType());
-		
+
 		Mockito.verify(resMonitor, Mockito.times(1)).notifyShutDown(Launcher.getVersion(), Launcher.getVersionType());
-		
+
 		Mockito.verify(resMonitor, Mockito.times(1)).startHeartBeats(Launcher.getVersion(), Launcher.getVersionType(), 3000);
-		
+
 		resMonitor.cancelHeartBeat();
-		
-		
-		
+
+
+
 		resMonitor.setHeartBeatEnabled(false);
 		resMonitor.start();
 		assertFalse(resMonitor.isHeartBeatEnabled());
 		Mockito.verify(resMonitor, Mockito.times(1)).startAnalytic(Launcher.getVersion(), Launcher.getVersionType());
-		
+
 		Mockito.verify(resMonitor, Mockito.times(1)).notifyShutDown(Launcher.getVersion(), Launcher.getVersionType());
-		
+
 		Mockito.verify(resMonitor, Mockito.times(1)).startHeartBeats(Launcher.getVersion(), Launcher.getVersionType(), 3000);
-		
+
 		resMonitor.cancelHeartBeat();
-		
-	}
-	
-//	@Test
-//	public void testSendInstanceKafkaStats() {
-//		StatsCollector resMonitor = Mockito.spy(new StatsCollector());
-//
-//		Producer<Long, String> kafkaProducer = Mockito.mock(Producer.class);
-//
-//		Future<RecordMetadata> futureMetdata = Mockito.mock(Future.class);
-//
-//
-//		//ProducerRecord<Long, String> record = new ProducerRecord<>(topicName,
-//		//		gson.toJson(jsonElement));
-//
-//		ArgumentCaptor<ProducerRecord<Long, String>> producerRecord = ArgumentCaptor.forClass(ProducerRecord.class);
-//
-//		Mockito.when(kafkaProducer.send(any())).thenReturn(futureMetdata);
-//
-//		Launcher.setInstanceIdFilePath("target/instanceId");
-//		resMonitor.setKafkaProducer(kafkaProducer);
-//		resMonitor.sendInstanceStats(null);
-//
-//
-//		verify(kafkaProducer).send(producerRecord.capture());
-//
-//		assertEquals(StatsCollector.INSTANCE_STATS_TOPIC_NAME, producerRecord.getValue().topic());
-//	}
-	
+
+	}
+
+	@Test
+	public void testSendInstanceKafkaStats() {
+		StatsCollector resMonitor = Mockito.spy(new StatsCollector());
+
+		Producer<Long, String> kafkaProducer = Mockito.mock(Producer.class);
+
+		Future<RecordMetadata> futureMetdata = Mockito.mock(Future.class);
+
+
+		//ProducerRecord<Long, String> record = new ProducerRecord<>(topicName,
+		//		gson.toJson(jsonElement));
+
+		ArgumentCaptor<ProducerRecord<Long, String>> producerRecord = ArgumentCaptor.forClass(ProducerRecord.class);
+
+		Mockito.when(kafkaProducer.send(any())).thenReturn(futureMetdata);
+
+		Launcher.setInstanceIdFilePath("target/instanceId");
+		resMonitor.setKafkaProducer(kafkaProducer);
+		resMonitor.sendInstanceStats(null);
+
+
+		verify(kafkaProducer).send(producerRecord.capture());
+
+		assertEquals(StatsCollector.INSTANCE_STATS_TOPIC_NAME, producerRecord.getValue().topic());
+	}
+
 	@Test
 	public void testSendWebRTCKafkaStats() {
 		StatsCollector resMonitor = Mockito.spy(new StatsCollector());
-		
+
 		Producer<Long, String> kafkaProducer = Mockito.mock(Producer.class);
-		
+
 		Future<RecordMetadata> futureMetdata = Mockito.mock(Future.class);
-		
-		
+
+
 		//ProducerRecord<Long, String> record = new ProducerRecord<>(topicName,
 		//		gson.toJson(jsonElement));
-		
+
 		ArgumentCaptor<ProducerRecord<Long, String>> producerRecord = ArgumentCaptor.forClass(ProducerRecord.class);
-		
+
 		Mockito.when(kafkaProducer.send(any())).thenReturn(futureMetdata);
-		
+
 		Launcher.setInstanceIdFilePath("target/instanceId");
 		resMonitor.setKafkaProducer(kafkaProducer);
-		
+
 		List<WebRTCClientStats> webRTCClientStatList = new ArrayList<>();
 		WebRTCClientStats stats = new WebRTCClientStats(100, 50, 40, 20, 60, 444, 9393838);
 		webRTCClientStatList.add(stats);
 		resMonitor.sendWebRTCClientStats2Kafka(webRTCClientStatList, "stream1");
-		
-		
+
+
 		verify(kafkaProducer).send(producerRecord.capture());
-		
+
 		assertEquals(StatsCollector.WEBRTC_STATS_TOPIC_NAME, producerRecord.getValue().topic());
 	}
-	
+
 	@Test
 	public void testCreateKafka() {
 		Launcher.setInstanceIdFilePath("target/instanceId");
@@ -289,197 +289,126 @@
 			fail("it shold throw exception");
 		}
 		catch (NullPointerException e) {
-			
+
 		}
-		
+
 		resMonitor.setKafkaBrokers("localhost:9092");
 		Producer<Long, String> kafkaProducer = resMonitor.createKafkaProducer();
 		assertNotNull(kafkaProducer);
 		kafkaProducer.close();
 	}
-	
+
 	@Test
 	public void testCollectAndSendWebRTCStats() {
 		Launcher.setInstanceIdFilePath("target/instanceId");
 		StatsCollector resMonitor = new StatsCollector();
 		Producer<Long, String> kafkaProducer = Mockito.mock(Producer.class);
 		resMonitor.setKafkaProducer(kafkaProducer);
-		
+
 		Future<RecordMetadata> futureMetdata = Mockito.mock(Future.class);
-		
+
 		Mockito.when(kafkaProducer.send(any())).thenReturn(futureMetdata);
-		
+
 		ConcurrentLinkedQueue<IScope> scopes = new ConcurrentLinkedQueue<>();
 		IScope scope = Mockito.mock(IScope.class);
 		IContext context = Mockito.mock(IContext.class);
 		Mockito.when(scope.getContext()).thenReturn(context);
-		
+
 		ApplicationContext appContext = Mockito.mock(ApplicationContext.class);
 		Mockito.when(context.getApplicationContext()).thenReturn(appContext);
 		Mockito.when(appContext.containsBean(any())).thenReturn(true);
-	
+
 		IWebRTCAdaptor webRTCAdaptor = Mockito.mock(IWebRTCAdaptor.class);
 		Mockito.when(appContext.getBean(Mockito.anyString())).thenReturn(webRTCAdaptor);
-		
-		Set<String> streams = new HashSet<String>(); 
+
+		Set<String> streams = new HashSet<String>();
 		streams.add("stream1");
 		Mockito.when(webRTCAdaptor.getStreams()).thenReturn(streams);
 		List<WebRTCClientStats> webRTCClientStatList = new ArrayList<>();
 		WebRTCClientStats stats = new WebRTCClientStats(100, 50, 40, 20, 60, 444, 9393838);
 		webRTCClientStatList.add(stats);
-		 
+
 		Mockito.when(webRTCAdaptor.getWebRTCClientStats(any())).thenReturn(webRTCClientStatList);
-		
+
 		scopes.add(scope);
-		
+
 		resMonitor.setScopes(scopes);
 		resMonitor.setVertx(Vertx.vertx());
 		resMonitor.setStaticSendPeriod(5000);
-	
+
 		resMonitor.collectAndSendWebRTCClientsStats();
-		
-		verify(kafkaProducer, Mockito.times(1)).send(Mockito.any());		
-		
-	}
-	
+
+		verify(kafkaProducer, Mockito.times(1)).send(Mockito.any());
+
+	}
+
 	@Test
 	public void testServertime() {
 		JsonObject serverTime = StatsCollector.getServerTime();
 		assertTrue(serverTime.has(StatsCollector.START_TIME));
 		assertTrue(serverTime.has(StatsCollector.UP_TIME));
-		
+
 		long startTime = serverTime.get(StatsCollector.START_TIME).getAsLong();
 		long upTime =  serverTime.get(StatsCollector.UP_TIME).getAsLong();
-		
+
 		assertEquals(ManagementFactory.getRuntimeMXBean().getUptime(), upTime, 100);
 		assertEquals(ManagementFactory.getRuntimeMXBean().getStartTime(), startTime, 100);
-		
+
 		assertTrue(startTime > 0);
-		assertTrue(upTime > 0);	
-	}
-	
-<<<<<<< HEAD
-//	@Test
-//	public void testCheckSystemResources() {
-//		
-//		StatsCollector monitor = Mockito.spy(new StatsCollector());
-//		
-//		long minValue = 100;
-//		long maxValue = 1000;
-//		
-//		//Cpu Limit = 70 & Min Free Ram Size = 50 MB
-//		
-//		//check default values
-//		
-//		Mockito.when(monitor.getCpuLoad()).thenReturn(10);
-//		
-//		Mockito.when(monitor.getFreeRam()).thenReturn(500);
-//		
-//		Mockito.when(monitor.getMinFreeRamSize()).thenReturn(50);
-//		
-//		Mockito.when(monitor.getPhysicalBytes()).thenReturn(minValue);
-//		
-//		Mockito.when(monitor.getMaxPhysicalBytes()).thenReturn(maxValue);
-//		
-//		assertEquals(true,monitor.enoughResource());
-//		
-//		//CPU value over 70
-//		
-//		Mockito.when(monitor.getCpuLoad()).thenReturn(80);
-//		
-//		Mockito.when(monitor.getFreeRam()).thenReturn(500);
-//		
-//		Mockito.when(monitor.getMinFreeRamSize()).thenReturn(50);
-//		
-//		Mockito.when(monitor.getPhysicalBytes()).thenReturn(minValue);
-//		
-//		Mockito.when(monitor.getMaxPhysicalBytes()).thenReturn(maxValue);
-//		
-//		assertEquals(false, monitor.enoughResource());
-//		
-//		//RAM free value under 50
-//		
-//		Mockito.when(monitor.getCpuLoad()).thenReturn(10);
-//		
-//		Mockito.when(monitor.getFreeRam()).thenReturn(10);
-//		
-//		Mockito.when(monitor.getMinFreeRamSize()).thenReturn(50);
-//		
-//		Mockito.when(monitor.getPhysicalBytes()).thenReturn(minValue);
-//		
-//		Mockito.when(monitor.getMaxPhysicalBytes()).thenReturn(maxValue);
-//		
-//		assertEquals(false,monitor.enoughResource());
-//		
-//		// Check false values in Max and Current physical memory
-//		
-//		Mockito.when(monitor.getCpuLoad()).thenReturn(10);
-//		
-//		Mockito.when(monitor.getFreeRam()).thenReturn(500);
-//		
-//		Mockito.when(monitor.getMinFreeRamSize()).thenReturn(50);
-//		
-//		Mockito.when(monitor.getPhysicalBytes()).thenReturn(maxValue);
-//		
-//		Mockito.when(monitor.getMaxPhysicalBytes()).thenReturn(minValue);
-//		
-//		assertEquals(false,monitor.enoughResource());
-//
-//		
-//	}
-=======
+		assertTrue(upTime > 0);
+	}
+
 	@Test
 	public void testCheckSystemResources() {
-		
+
 		StatsCollector monitor = Mockito.spy(new StatsCollector());
-		
+
 		long minValue = 100;
 		long maxValue = 1000;
-		
+
 		//Cpu Limit = 70 & Min Free Ram Size = 50 MB
-		
+
 		//check default values
-		
+
 		Mockito.when(monitor.getCpuLoad()).thenReturn(10);
-		
+
 		Mockito.when(monitor.getFreeRam()).thenReturn(500);
-		
+
 		Mockito.when(monitor.getMinFreeRamSize()).thenReturn(50);
-				
+
 		assertEquals(true,monitor.enoughResource());
-		
+
 		//CPU value over 70
-		
+
 		Mockito.when(monitor.getCpuLoad()).thenReturn(80);
-		
+
 		Mockito.when(monitor.getFreeRam()).thenReturn(500);
-		
+
 		Mockito.when(monitor.getMinFreeRamSize()).thenReturn(50);
-			
+
 		assertEquals(false, monitor.enoughResource());
-		
+
 		//RAM free value under 50
-		
+
 		Mockito.when(monitor.getCpuLoad()).thenReturn(10);
-		
+
 		Mockito.when(monitor.getFreeRam()).thenReturn(10);
-		
+
 		Mockito.when(monitor.getMinFreeRamSize()).thenReturn(50);
-			
+
 		assertEquals(false,monitor.enoughResource());
-		
+
 		// Check false values in Max and Current physical memory
-		
+
 		Mockito.when(monitor.getCpuLoad()).thenReturn(10);
-		
+
 		Mockito.when(monitor.getFreeRam()).thenReturn(500);
-		
+
 		Mockito.when(monitor.getMinFreeRamSize()).thenReturn(50);
-				
+
 		assertEquals(true,monitor.enoughResource());
 
-		
-	}
->>>>>>> 55d3b48f
-	
+
+	}
+
 }