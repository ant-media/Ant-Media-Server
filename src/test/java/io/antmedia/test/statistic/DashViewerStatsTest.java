--- conflicted
+++ resolved
@@ -216,13 +216,8 @@
 			subscriberPlay3.setType(Subscriber.PLAY_TYPE);
 			dsf.getDataStore().addSubscriber(subscriberPlay3.getStreamId(), subscriberPlay3);				
 			
-<<<<<<< HEAD
-			
-			viewerStats.registerNewViewer(streamId, sessionId, subscriberPlay.getSubscriberId(), "dash", "127.0.0.1");
-=======
-			viewerStats.registerNewViewer(streamId, sessionId, subscriberPlay.getSubscriberId());
-			viewerStats.registerNewViewer(streamId, sessionId2, subscriberPlay.getSubscriberId());
->>>>>>> 790ccbd1
+			viewerStats.registerNewViewer(streamId, sessionId, subscriberPlay.getSubscriberId()), "dash", "127.0.0.1");
+			viewerStats.registerNewViewer(streamId, sessionId2, subscriberPlay.getSubscriberId(), "dash", "127.0.0.1");
 			
 			Awaitility.await().atMost(10, TimeUnit.SECONDS).pollInterval(1, TimeUnit.SECONDS).until(
 					()->viewerStats.getViewerCount(streamId) == 2 );
@@ -234,12 +229,8 @@
 					()->viewerStats.getTotalViewerCount() == 2 );
 			
 			//Viewer timeout increase
-<<<<<<< HEAD
 			viewerStats.registerNewViewer(streamId, sessionId, subscriberPlay2.getSubscriberId(), "dash", "127.0.0.1");
-=======
-			viewerStats.registerNewViewer(streamId, sessionId, subscriberPlay2.getSubscriberId());
-			viewerStats.registerNewViewer(streamId, sessionId2, subscriberPlay2.getSubscriberId());
->>>>>>> 790ccbd1
+			viewerStats.registerNewViewer(streamId, sessionId2, subscriberPlay2.getSubscriberId(), "dash", "127.0.0.1");
 			
 			Awaitility.await().atMost(15, TimeUnit.SECONDS).pollInterval(1, TimeUnit.SECONDS).until(
 					()-> {
