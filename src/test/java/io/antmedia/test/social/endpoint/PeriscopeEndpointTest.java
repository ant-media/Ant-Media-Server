package io.antmedia.test.social.endpoint;

import static org.junit.Assert.assertEquals;
import static org.junit.Assert.assertFalse;
import static org.junit.Assert.assertNotNull;
import static org.junit.Assert.assertNull;
import static org.junit.Assert.assertTrue;
import static org.junit.Assert.fail;

import java.io.File;
import java.util.ArrayList;
import java.util.List;
import java.util.concurrent.TimeUnit;

import org.apache.commons.lang3.RandomStringUtils;
import org.awaitility.Awaitility;
import org.junit.BeforeClass;
import org.junit.FixMethodOrder;
import org.junit.Rule;
import org.junit.Test;
import org.junit.rules.TestRule;
import org.junit.rules.TestWatcher;
import org.junit.runner.Description;
import org.junit.runners.MethodSorters;

import com.google.api.services.youtube.model.LiveStreamStatus;

import io.antmedia.api.periscope.type.IChatListener;
import io.antmedia.api.periscope.type.User;
import io.antmedia.api.periscope.type.chatEndpointTypes.ChatMessage;
import io.antmedia.api.periscope.type.chatEndpointTypes.HeartMessage;
import io.antmedia.api.periscope.type.chatEndpointTypes.ViewerCountMessage;
import io.antmedia.datastore.db.DataStore;
import io.antmedia.datastore.db.InMemoryDataStore;
import io.antmedia.datastore.db.MapDBStore;
import io.antmedia.datastore.db.types.BroadcastStatus;
import io.antmedia.datastore.db.types.Endpoint;
import io.antmedia.datastore.db.types.SocialEndpointCredentials;
import io.antmedia.integration.MuxingTest;
import io.antmedia.social.LiveComment;
import io.antmedia.social.endpoint.PeriscopeEndpoint;
import io.antmedia.social.endpoint.VideoServiceEndpoint.DeviceAuthParameters;

@FixMethodOrder(MethodSorters.NAME_ASCENDING)
public class PeriscopeEndpointTest {

	public static final String TARGET_TEST_PROPERTIES = "src/test/resources/preset-red5-web.db";

	// This is test app
	public static String CLIENT_ID = "5PXoLeNEcFEKBYOh2W-lJHTF_D584hF4XI-ENDIHCOCzArNaMx";
	public static String CLIENT_SECRET = "tYHjmoe42iD1FX0wSLgF7-4kdnM9mabgznuSdaSkVDFFflYomK";

	public static final int MAC_OS_X = 0;
	public static final int LINUX = 1;
	public static final int WINDOWS = 2;
	private static int OS_TYPE;
	static {
		String osName = System.getProperty("os.name", "").toLowerCase();
		if (osName.startsWith("mac os x") || osName.startsWith("darwin")) {
			OS_TYPE = MAC_OS_X;
		} else if (osName.startsWith("windows")) {
			OS_TYPE = WINDOWS;
		} else if (osName.startsWith("linux")) {
			OS_TYPE = LINUX;
		}
	}

	private static String ffmpegPath = "ffmpeg";

	@BeforeClass
	public static void beforeClass() {
		if (OS_TYPE == MAC_OS_X) {
			ffmpegPath = "/usr/local/bin/ffmpeg";
		}
	}
	
	@Rule
	public TestRule watcher = new TestWatcher() {
	   protected void starting(Description description) {
	      System.out.println("Starting test: " + description.getMethodName());
	   }
	   
	   protected void failed(Throwable e, Description description) {
		   e.printStackTrace();
		   System.out.println("Failed test: " + description.getMethodName());
	   };
	   protected void finished(Description description) {
		   System.out.println("Finishing test: " + description.getMethodName());
	   };
	};

	/**
	 * This function should not be enabled in CI because it requires manual interaction with PSCP service
	 */
	//@Test
	public void testAccessToken() {

		DataStore dataStore = null;
		try {

			File f = new File(TARGET_TEST_PROPERTIES);
			if (f.exists()) {
				f.delete();
			}

			dataStore = new MapDBStore(TARGET_TEST_PROPERTIES);

			PeriscopeEndpoint endPoint = new PeriscopeEndpoint(CLIENT_ID, CLIENT_SECRET, dataStore, null, null);
			DeviceAuthParameters device = null;

			device = endPoint.askDeviceAuthParameters();
			assertNotNull(device);

			assertNotNull(device.user_code);
			assertNotNull(device.device_code);
			assertNotNull(device.expires_in);
			assertNotNull(device.interval);
			assertNotNull(device.verification_url);

			System.out.println("user code:" + device.user_code);
			System.out.println("device code:" + device.device_code);
			System.out.println("expires in:" + device.expires_in);
			System.out.println("interval:" + device.interval);
			System.out.println("verification_url:" + device.verification_url);

			do {
				boolean authentiated;
				try {
					authentiated = endPoint.askIfDeviceAuthenticated();
					if (authentiated) {
						break;
					}
					System.out.println("waiting for " + device.interval + " seconds");
					Thread.sleep(device.interval * 1000);

				} catch (Exception e) {
					e.printStackTrace();
				}

			} while (true);

			assertNotNull(endPoint.getCredentials());
			assertNotNull(endPoint.getCredentials().getAccountName());
			assertTrue(endPoint.getCredentials().getAccountName().length() > 3 );
			assertNotNull(endPoint.getCredentials().getAccountId());

			assertEquals("periscope", endPoint.getCredentials().getServiceName());


			assertNotNull(endPoint.getAccountName());

			assertTrue(endPoint.getAccountName().length() > 0);

			List<SocialEndpointCredentials> socialEndpoints = dataStore.getSocialEndpoints(0, 100);
			assertEquals(1, socialEndpoints.size());


		} catch (Exception e) {

			e.printStackTrace();
			fail(e.getMessage());
		}
		finally 
		{
			dataStore.close();
		}

		testUpdateToken();

	}


	//@Test This function should not be called as a test funciton. It is called in testAccessToken
	public void testUpdateToken() {
		DataStore dataStore = new MapDBStore(TARGET_TEST_PROPERTIES);

		List<SocialEndpointCredentials> socialEndpoints = dataStore.getSocialEndpoints(0, 10);
		assertEquals(1, socialEndpoints.size());

		PeriscopeEndpoint endPoint = new PeriscopeEndpoint(CLIENT_ID, CLIENT_SECRET, dataStore, socialEndpoints.get(0), null);

		try {
			endPoint.updateToken();
		} catch (Exception e) {
			e.printStackTrace();
			fail(e.getMessage());
		}

		dataStore.close();

		dataStore = new MapDBStore(TARGET_TEST_PROPERTIES);

		socialEndpoints = dataStore.getSocialEndpoints(0, 10);
		assertEquals(1, socialEndpoints.size());

		endPoint = new PeriscopeEndpoint(CLIENT_ID, CLIENT_SECRET, dataStore, socialEndpoints.get(0), null);

		try {
			endPoint.updateToken();
		} catch (Exception e) {
			e.printStackTrace();
			fail(e.getMessage());
		}

		dataStore.close();
	}

	//@Test
	public void testAskDeviceParameters() {

		DataStore dataStore = null;
		try {

			dataStore = new InMemoryDataStore(TARGET_TEST_PROPERTIES);

			PeriscopeEndpoint endPoint = new PeriscopeEndpoint(CLIENT_ID, CLIENT_SECRET, dataStore, null, null);
			DeviceAuthParameters device = null;

			assertEquals(CLIENT_ID, endPoint.getClientId());
			assertEquals(CLIENT_SECRET, endPoint.getClientSecret());

			assertTrue(endPoint.isInitialized());

			device = endPoint.askDeviceAuthParameters();
			assertNotNull(device);

			assertNotNull(device.user_code);
			assertNotNull(device.device_code);
			assertNotNull(device.expires_in);
			assertNotNull(device.interval);
			assertNotNull(device.verification_url);

			assertFalse(endPoint.isAuthenticated());

			assertFalse(endPoint.askIfDeviceAuthenticated());


			String accountName = RandomStringUtils.randomAlphanumeric(23);
			String accessToken = RandomStringUtils.randomAlphanumeric(23);
			String refreshToken = RandomStringUtils.randomAlphanumeric(23);
			String expireTimeInSeconds = RandomStringUtils.randomAlphanumeric(23);
			String token_type = RandomStringUtils.randomAlphanumeric(23);
			String accountId = RandomStringUtils.randomAlphanumeric(23);
			endPoint.saveCredentials(accountName, accessToken, refreshToken, expireTimeInSeconds, token_type, accountId);

			SocialEndpointCredentials credentials = endPoint.getCredentials();
			assertEquals(accountName, credentials.getAccountName());
			assertEquals(accessToken, credentials.getAccessToken());
			assertEquals(refreshToken, credentials.getRefreshToken());
			assertEquals(expireTimeInSeconds, credentials.getExpireTimeInSeconds());
			assertEquals(token_type, credentials.getTokenType());
			assertEquals(accountId, credentials.getAccountId());

			credentials = dataStore.getSocialEndpointCredentials(credentials.getId());
			assertEquals(accountName, credentials.getAccountName());
			assertEquals(accessToken, credentials.getAccessToken());
			assertEquals(refreshToken, credentials.getRefreshToken());
			assertEquals(expireTimeInSeconds, credentials.getExpireTimeInSeconds());
			assertEquals(token_type, credentials.getTokenType());
			assertEquals(accountId, credentials.getAccountId());

			endPoint.resetCredentials();

			assertNull(endPoint.getCredentials());
			assertNull(dataStore.getSocialEndpointCredentials(credentials.getId()));

		} catch (Exception e) {

			e.printStackTrace();
			fail(e.getMessage());
		}
		finally 
		{
			dataStore.close();
		}		
	}


	//@Test 
	public void testCreateBroadcastNoName() {
		DataStore dataStore = new MapDBStore(TARGET_TEST_PROPERTIES);
		List<SocialEndpointCredentials> socialEndpoints = dataStore.getSocialEndpoints(0, 10);
		assertEquals(1, socialEndpoints.size());

		PeriscopeEndpoint endPoint = new PeriscopeEndpoint(CLIENT_ID, CLIENT_SECRET, dataStore, socialEndpoints.get(0), null);

		try {
			Endpoint endpoint = endPoint.createBroadcast("", "", null, false, false, 720, true);
			assertNotNull(endpoint);
			assertNotNull(endpoint.getRtmpUrl());
			assertTrue(endpoint.getRtmpUrl().length() > 0);

		} catch (Exception e) {

			e.printStackTrace();
			fail(e.getMessage());
		}

		dataStore.close();
	}
	
	//@Test
<<<<<<< HEAD
	public void testConnectChatEndpoint() {
		createBroadcast(true);
	} 

	//@Test 
=======
>>>>>>> 917c607f
	public void testCreateBroadcast() {
		createBroadcast(false);
	}
	
	public void createBroadcast(boolean collectInteractivity) {
		DataStore dataStore = new MapDBStore(TARGET_TEST_PROPERTIES);
		List<SocialEndpointCredentials> socialEndpoints = dataStore.getSocialEndpoints(0, 10);
		assertEquals(1, socialEndpoints.size());

		PeriscopeEndpoint endPoint = new PeriscopeEndpoint(CLIENT_ID, CLIENT_SECRET, dataStore, socialEndpoints.get(0), null);
		try {

			
			endPoint.setCollectInteractivity(collectInteractivity);
			
			assertEquals("faraklit06", endPoint.getAccountName());

			String name = "Event name";
			Endpoint endpoint = endPoint.createBroadcast(name, null, null, false, false, 720, true);

			System.out.println("rtmp url is:" + endpoint.getRtmpUrl());


			/// usr/local/bin/
			Process execute = MuxingTest.execute(
					ffmpegPath + " -re -i src/test/resources/test_video_360p.flv -acodec copy -vcodec copy -f flv "
							+ endpoint.getRtmpUrl());

			LiveStreamStatus streamStatus = null;

			boolean started = false;

			Awaitility.await().pollDelay(5, TimeUnit.SECONDS).atMost(10, TimeUnit.SECONDS).until(()-> {
				endPoint.publishBroadcast(endpoint);
				return true;
			});
			

			Awaitility.await().atMost(60, TimeUnit.SECONDS)
			.pollInterval(2, TimeUnit.SECONDS)
			.until(() -> {
				return endPoint.getBroadcast(endpoint).equals(BroadcastStatus.LIVE_NOW);
			});

			endPoint.stopBroadcast(endpoint);

			execute.destroy();


			Awaitility.await().atMost(20, TimeUnit.SECONDS)
			.pollInterval(2, TimeUnit.SECONDS)
			.until(() -> {
				return endPoint.getBroadcast(endpoint).equals(BroadcastStatus.UNPUBLISHED);
			});


		} catch (Exception e) {
			e.printStackTrace();
			fail(e.getMessage());
		}
		finally {
			dataStore.close();
		}
	}

	//@Test 
	public void testChatEndpoint() {
		DataStore dataStore = new MapDBStore(TARGET_TEST_PROPERTIES);
		List<SocialEndpointCredentials> socialEndpoints = dataStore.getSocialEndpoints(0, 10);
		assertEquals(1, socialEndpoints.size());
		
		PeriscopeEndpoint pscpEndPoint = new PeriscopeEndpoint(CLIENT_ID, CLIENT_SECRET, dataStore, socialEndpoints.get(0), null);
		
		String name = "Event name";
		String serverStreamId = RandomStringUtils.randomAlphabetic(8);
		Endpoint endpoint;
		try {
			endpoint = pscpEndPoint.createBroadcast(name, null, serverStreamId, false, false, 720, true);
			IChatListener chatListener = pscpEndPoint.getNewChatListener(endpoint);
			
			int randomMessageCount = (int) (Math.random() * 100);
			for (int i = 0; i < randomMessageCount; i++) {
				HeartMessage heartMessage = new HeartMessage();
				heartMessage.id =  RandomStringUtils.randomAlphabetic(8);
				heartMessage.type = "heart";
				heartMessage.user = null;
				chatListener.heartMessageReceived(heartMessage);
				
				assertEquals(i+1, pscpEndPoint.getInteraction(serverStreamId).getLoveCount());
			}
			
			assertNotNull(pscpEndPoint.getInteraction(serverStreamId));
			assertEquals(randomMessageCount, pscpEndPoint.getInteraction(serverStreamId).getLoveCount());
			assertEquals(0, pscpEndPoint.getInteraction(serverStreamId).getLikeCount());
			assertEquals(0, pscpEndPoint.getInteraction(serverStreamId).getHahaCount());
			
			//test viewer message
			randomMessageCount = (int) (Math.random() * 100);
			int totalViewCount = 0;
			for (int i = 0; i < randomMessageCount ; i++) {
				ViewerCountMessage viewerMessage = new ViewerCountMessage();
				viewerMessage.id = RandomStringUtils.randomAlphabetic(8);
				viewerMessage.live = (int) (Math.random() * 100);
				totalViewCount = (int) (Math.random() * 100);

				viewerMessage.total = totalViewCount;
				chatListener.viewerCountMessageReceived(viewerMessage);
				
				assertEquals(totalViewCount, pscpEndPoint.getLiveViews(endpoint.getServerStreamId()));
			}
			
			assertEquals(totalViewCount, pscpEndPoint.getLiveViews(endpoint.getServerStreamId()));
			
			//test chat message
			randomMessageCount = (int) (Math.random() * 100) + 10;
			for (int i = 0; i < randomMessageCount ; i++) {
				ChatMessage chatMessage = new ChatMessage();
				chatMessage.id = RandomStringUtils.randomAlphabetic(8);
				chatMessage.text = RandomStringUtils.randomAlphanumeric(48);

				chatMessage.user = new User();
				chatMessage.user.id = RandomStringUtils.randomAlphabetic(8);
				chatMessage.user.display_name = RandomStringUtils.randomAlphabetic(8);		
				chatMessage.user.profile_image_urls = new ArrayList<>();
				chatMessage.user.profile_image_urls.add(chatMessage.user.new ProfileImageUrls());
				chatListener.chatMessageReceived(chatMessage);
				assertEquals(i+1, pscpEndPoint.getTotalCommentsCount(serverStreamId));
			}
			
			assertEquals(randomMessageCount, pscpEndPoint.getTotalCommentsCount(serverStreamId));
			
			List<LiveComment> comments = pscpEndPoint.getComments(serverStreamId, 0, 5);
			assertEquals(5, comments.size());
			
			comments = pscpEndPoint.getComments(serverStreamId, 200, 500);
			assertNull(comments);
			
			pscpEndPoint.stopBroadcast(endpoint);
			assertNull(pscpEndPoint.getComments(serverStreamId, 0, 500));
			assertEquals(0, pscpEndPoint.getTotalCommentsCount(serverStreamId));
			
			assertEquals(0, pscpEndPoint.getLiveViews(endpoint.getServerStreamId()));
			assertNull(pscpEndPoint.getInteraction(serverStreamId));
			
		} catch (Exception e) {
			e.printStackTrace();
			fail(e.getMessage());
		}
		finally {
			dataStore.close();
		}
	}

}<|MERGE_RESOLUTION|>--- conflicted
+++ resolved
@@ -276,7 +276,7 @@
 	}
 
 
-	//@Test 
+	//@Test
 	public void testCreateBroadcastNoName() {
 		DataStore dataStore = new MapDBStore(TARGET_TEST_PROPERTIES);
 		List<SocialEndpointCredentials> socialEndpoints = dataStore.getSocialEndpoints(0, 10);
@@ -300,14 +300,11 @@
 	}
 	
 	//@Test
-<<<<<<< HEAD
 	public void testConnectChatEndpoint() {
 		createBroadcast(true);
 	} 
 
 	//@Test 
-=======
->>>>>>> 917c607f
 	public void testCreateBroadcast() {
 		createBroadcast(false);
 	}
@@ -373,7 +370,7 @@
 		}
 	}
 
-	//@Test 
+	//@Test
 	public void testChatEndpoint() {
 		DataStore dataStore = new MapDBStore(TARGET_TEST_PROPERTIES);
 		List<SocialEndpointCredentials> socialEndpoints = dataStore.getSocialEndpoints(0, 10);
