package io.antmedia.test;

import static org.junit.Assert.assertEquals;
import static org.junit.Assert.assertFalse;
import static org.junit.Assert.assertNotNull;
import static org.junit.Assert.assertTrue;
import static org.junit.Assert.fail;

import java.io.IOException;
import java.util.ArrayList;
import java.util.Arrays;
import java.util.List;

import javax.servlet.ServletContext;
import javax.ws.rs.core.Context;

import org.bytedeco.javacpp.avformat;
import org.bytedeco.javacpp.avutil;
import org.junit.After;
import org.junit.Before;
import org.junit.BeforeClass;
import org.junit.Test;
import org.red5.server.scope.WebScope;
import org.slf4j.Logger;
import org.slf4j.LoggerFactory;
import org.springframework.test.context.ContextConfiguration;
import org.springframework.test.context.junit4.AbstractJUnit4SpringContextTests;

import io.antmedia.AntMediaApplicationAdapter;
import io.antmedia.datastore.db.IDataStore;
import io.antmedia.datastore.db.MapDBStore;
import io.antmedia.datastore.db.types.Broadcast;
import io.antmedia.streamsource.StreamFetcher;

@ContextConfiguration(locations = { "test.xml" })
public class IPCameraAdaptorUnitTest extends AbstractJUnit4SpringContextTests {

	@Context
	private ServletContext servletContext;
	private WebScope appScope;
	protected static Logger logger = LoggerFactory.getLogger(IPCameraAdaptorUnitTest.class);
	public AntMediaApplicationAdapter app = null;


	static {
		System.setProperty("red5.deployment.type", "junit");
		System.setProperty("red5.root", ".");
	}

	@BeforeClass
	public static void beforeClass() {
		avformat.av_register_all();
		avformat.avformat_network_init();
		avutil.av_log_set_level(avutil.AV_LOG_INFO);

	}

	@Before
	public void before() {

		if (appScope == null) {
			appScope = (WebScope) applicationContext.getBean("web.scope");
			logger.debug("Application / web scope: {}", appScope);
			assertTrue(appScope.getDepth() == 1);
		}

		if (app == null) {
			app = (AntMediaApplicationAdapter) applicationContext.getBean("web.handler");
			logger.debug("Application / web scope: {}", appScope);
			assertTrue(appScope.getDepth() == 1);
		}
		


	}

	@After
	public void after() {

	}
	
	
	@Test
	public void testBugUpdateStreamFetcherStatus() {
		
		//create ip camera broadcast
		IDataStore dataStore = new MapDBStore("target/testbug.db"); //applicationContext.getBean(IDataStore.BEAN_NAME);
		
		assertNotNull(dataStore);
		app.setDataStore(dataStore);
		
		//set mapdb datastore to stream fetcher because in memory datastore just have references and updating broadcst
		// object updates the reference in inmemorydatastore
		app.getStreamFetcherManager().setDatastore(dataStore);
		
		//save it data store
		Broadcast newCam = new Broadcast("testOnvif", "127.0.0.1:8080", "admin", "admin", "rtsp://127.0.0.1:6554/test.flv",
				"ipCamera");
		String id = dataStore.save(newCam);
		
		
		//set status to broadcasting
		dataStore.updateStatus(id, AntMediaApplicationAdapter.BROADCAST_STATUS_BROADCASTING);
		Broadcast broadcast = dataStore.get(id);
		logger.info("broadcast stream id {}" , id);
		assertEquals(broadcast.getStatus(), AntMediaApplicationAdapter.BROADCAST_STATUS_BROADCASTING);
		
		//start StreamFetcher
		app.getSources().startStreams(Arrays.asList(broadcast));
		
		//wait 5seconds because connectivity time out is 4sec by default
		try {
			Thread.sleep(5000);
		} catch (InterruptedException e) {
			e.printStackTrace();
		}
		
		
		//check that it is not started
		boolean flag3 = false;
		for (StreamFetcher camScheduler : app.getSources().getCamSchedulerList()) {
			if (camScheduler.getStream().getIpAddr().equals(newCam.getIpAddr())) {
				// it should be false because emulator has not been started yet
				assertFalse(camScheduler.isStreamAlive());
				flag3 = true;

			}
		}

		assertTrue(flag3);
		
		//check that broadcast status in datastore in finished or not broadcasting
		broadcast = dataStore.get(id);
		assertEquals(AntMediaApplicationAdapter.BROADCAST_STATUS_FINISHED, broadcast.getStatus());
		
	}

	@Test
	public void testCameraCheckerStartStop() {


		// define camera according to onvif emulator parameters

		Broadcast newCam = new Broadcast("testOnvif", "127.0.0.1:8080", "admin", "admin", "rtsp://127.0.0.1:6554/test.flv",
				"ipCamera");
		
		try {
			newCam.setStreamId("stream_" + (int)(Math.random() * 10000));
		} catch (Exception e2) {
			e2.printStackTrace();
			fail(e2.getMessage());
		}

		List<Broadcast> cameras = new ArrayList<>();

		cameras.add(newCam);
		
		//sets stream fetcher configuration, it checks streams in every 30sec
		cameraChecker(cameras, 30000);

		try {
			Thread.sleep(5000);
		} catch (InterruptedException e) {
			// TODO Auto-generated catch block
			e.printStackTrace();
		}

		boolean flag3 = false;
		for (StreamFetcher camScheduler : app.getSources().getCamSchedulerList()) {
			if (camScheduler.getStream().getIpAddr().equals(newCam.getIpAddr())) {
				// it should be false because emulator has not been started yet
				assertFalse(camScheduler.isStreamAlive());
				flag3 = true;

			}
		}

		assertTrue(flag3);

		ProcessBuilder pb = new ProcessBuilder("/usr/local/onvif/runme.sh", "myArg1", "myArg2");
		Process p = null;
		try {
			p = pb.start();
		} catch (IOException e1) {
			e1.printStackTrace();
		}

		try {
<<<<<<< HEAD
			Thread.sleep(10000);
=======
			//wait more than 30sec to make sure scheduler start the stream again
			Thread.sleep(35000);
>>>>>>> 88ccb98d
		} catch (InterruptedException e) {
			e.printStackTrace();
		}

		boolean flag = false;
		for (StreamFetcher camScheduler : app.getSources().getCamSchedulerList()) {
			if (camScheduler.getStream().getIpAddr().equals(newCam.getIpAddr())) {
				// it should be true because emulater has been started
				assertTrue(camScheduler.isStreamAlive());
				flag = true;
			}
		}

		assertTrue(flag);

		// close emulator in order to simulate cut-off
		String[] argsStop = new String[] { "/bin/bash", "-c",
				"kill -9 $(ps aux | grep 'onvifser' | awk '{print $2}')" };
		String[] argsStop2 = new String[] { "/bin/bash", "-c",
				"kill -9 $(ps aux | grep 'rtspserve' | awk '{print $2}')" };
		try {
			Process procStop = new ProcessBuilder(argsStop).start();
			Process procStop2 = new ProcessBuilder(argsStop2).start();
		} catch (IOException e) {
			e.printStackTrace();
		}

		try {
			//waiting 5 sec is ok. Because stream is not alive if last packet time is older than 3 secs.
			Thread.sleep(5000);
		} catch (InterruptedException e) {
			e.printStackTrace();
		}
		boolean flag2 = false;
		for (StreamFetcher camScheduler : app.getSources().getCamSchedulerList()) {
			if (camScheduler.getStream().getIpAddr().equals(newCam.getIpAddr())) {
				// it should be false because connection is down between
				// emulator and server
				assertFalse(camScheduler.isStreamAlive());
				flag2 = true;
			}

		}
		assertTrue(flag2);
		// after some time, emulator has been started so connection is back
		ProcessBuilder pb2 = new ProcessBuilder("/usr/local/onvif/runme.sh", "myArg1", "myArg2");
		Process p2 = null;
		try {
			p2 = pb2.start();
		} catch (IOException e1) {
			e1.printStackTrace();
		}

		try {
			//wait more than 30sec to make sure stream is started again
			Thread.sleep(35000);
		} catch (InterruptedException e) {
			e.printStackTrace();
		}

		boolean flag5 = false;
		for (StreamFetcher camScheduler : app.getSources().getCamSchedulerList()) {
			if (camScheduler.getStream().getIpAddr().equals(newCam.getIpAddr())) {
				// after 30 seconds, adaptor should check and start because
				// thread was not working
				assertTrue(camScheduler.isStreamAlive());
				flag5 = true;
			}

		}
		assertTrue(flag5);

		String[] argsStop3 = new String[] { "/bin/bash", "-c",
				"kill -9 $(ps aux | grep 'onvifser' | awk '{print $2}')" };
		String[] argsStop4 = new String[] { "/bin/bash", "-c",
				"kill -9 $(ps aux | grep 'rtspserve' | awk '{print $2}')" };
		try {
			Process procStop3 = new ProcessBuilder(argsStop3).start();
			Process procStop4 = new ProcessBuilder(argsStop4).start();
		} catch (IOException e) {
			e.printStackTrace();
		}
		
		

	}

	public void cameraChecker(List<Broadcast> cameras, int interval) {

<<<<<<< HEAD
		app.getSources().setStreamCheckerInterval(10000);
=======
		app.getSources().setStreamCheckerInterval(interval);
>>>>>>> 88ccb98d

		app.getSources().startStreams(cameras);
	}

}<|MERGE_RESOLUTION|>--- conflicted
+++ resolved
@@ -186,12 +186,10 @@
 		}
 
 		try {
-<<<<<<< HEAD
-			Thread.sleep(10000);
-=======
+
 			//wait more than 30sec to make sure scheduler start the stream again
 			Thread.sleep(35000);
->>>>>>> 88ccb98d
+
 		} catch (InterruptedException e) {
 			e.printStackTrace();
 		}
@@ -281,11 +279,9 @@
 
 	public void cameraChecker(List<Broadcast> cameras, int interval) {
 
-<<<<<<< HEAD
-		app.getSources().setStreamCheckerInterval(10000);
-=======
+
 		app.getSources().setStreamCheckerInterval(interval);
->>>>>>> 88ccb98d
+
 
 		app.getSources().startStreams(cameras);
 	}
