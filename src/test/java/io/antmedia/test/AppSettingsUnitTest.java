--- conflicted
+++ resolved
@@ -668,11 +668,7 @@
 		//by also checking its default value. 
 
 		assertEquals("New field is added to settings. PAY ATTENTION: Please CHECK ITS DEFAULT VALUE and fix the number of fields.", 
-				197, numberOfFields);
-<<<<<<< HEAD
-=======
-
->>>>>>> 60001d83
+				198, numberOfFields);
 	}
 
 
