--- conflicted
+++ resolved
@@ -537,19 +537,16 @@
 
 		assertEquals(0, appSettings.getWebhookRetryCount());
 		assertEquals(1000, appSettings.getWebhookRetryDelay());
-<<<<<<< HEAD
 		assertEquals(false, appSettings.isSeiEnabled());
 
-=======
 		assertFalse(appSettings.isSecureAnalyticEndpoint());
->>>>>>> 9a2c0cde
 
 		//if we add a new field, we just need to check its default value in this test
 		//When a new field is added or removed please update the number of fields and make this test pass
 		//by also checking its default value. 
 
 		assertEquals("New field is added to settings. PAY ATTENTION: Please CHECK ITS DEFAULT VALUE and fix the number of fields.", 
-					178, numberOfFields);
+					179, numberOfFields);
 
 		
 	}
