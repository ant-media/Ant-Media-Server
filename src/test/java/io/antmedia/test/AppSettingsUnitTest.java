package io.antmedia.test;

import static org.junit.Assert.assertEquals;
import static org.junit.Assert.assertFalse;
import static org.junit.Assert.assertNotEquals;
import static org.junit.Assert.assertNotNull;
import static org.junit.Assert.assertNull;
import static org.junit.Assert.assertTrue;
import static org.junit.Assert.fail;

import java.io.BufferedReader;
import java.io.File;
import java.io.FileNotFoundException;
import java.io.FileReader;
import java.io.IOException;
import java.lang.reflect.Field;
import java.lang.reflect.Method;
import java.lang.reflect.Modifier;
import java.util.Arrays;
import java.util.HashMap;
import java.util.List;
import java.util.Map;
import java.util.Queue;

import org.apache.catalina.util.NetMask;
import org.apache.commons.lang3.RandomUtils;
import org.apache.commons.lang3.exception.ExceptionUtils;
import org.json.simple.JSONArray;
import org.json.simple.JSONObject;
import org.json.simple.parser.JSONParser;
import org.json.simple.parser.ParseException;
import org.junit.Test;
import org.red5.server.scope.WebScope;
import org.springframework.test.annotation.DirtiesContext;
import org.springframework.test.annotation.DirtiesContext.ClassMode;
import org.springframework.test.context.ContextConfiguration;
import org.springframework.test.context.junit4.AbstractJUnit4SpringContextTests;

import com.google.gson.Gson;

import io.antmedia.AntMediaApplicationAdapter;
import io.antmedia.AppSettings;
import io.antmedia.EncoderSettings;
import io.antmedia.rest.RestServiceBase;

@ContextConfiguration(locations = { "test.xml" })
@DirtiesContext(classMode = ClassMode.AFTER_EACH_TEST_METHOD)
public class AppSettingsUnitTest extends AbstractJUnit4SpringContextTests {


	protected WebScope appScope;
	static {
		System.setProperty("red5.deployment.type", "junit");
		System.setProperty("red5.root", ".");

	}

	@Test
	public void testDefaultSettings() throws ParseException 
	{
		if (appScope == null) 
		{
			appScope = (WebScope) applicationContext.getBean("web.scope");
			assertTrue(appScope.getDepth() == 1);
		}

		AppSettings appSettings = (AppSettings) applicationContext.getBean("app.settings");

		assertEquals("0.5", appSettings.getDashFragmentDuration());
		assertEquals("6", appSettings.getDashSegDuration());

		assertEquals("stun:stun1.l.google.com:19302", appSettings.getStunServerURI());
		assertEquals(false, appSettings.isWebRTCTcpCandidatesEnabled());
		assertEquals("", appSettings.getEncoderName());
		assertEquals(480, appSettings.getPreviewHeight());
		assertFalse(appSettings.isUseOriginalWebRTCEnabled());
		assertEquals(5000, appSettings.getCreatePreviewPeriod());

		//check default value
		assertEquals(false, appSettings.isForceAspectRatioInTranscoding());
		appSettings.setForceAspectRatioInTranscoding(true);
		assertEquals(true, appSettings.isForceAspectRatioInTranscoding());
		appSettings.setForceAspectRatioInTranscoding(false);
		assertEquals(false, appSettings.isForceAspectRatioInTranscoding());

		Queue<NetMask> allowedCIDRList = appSettings.getAllowedCIDRList();
		System.out.println("allowedCIDRList ->" + allowedCIDRList.size());

		assertEquals("%r%b",appSettings.getFileNameFormat());

		appSettings.setFileNameFormat(null);
		assertNull(appSettings.getFileNameFormat());


		assertEquals("", appSettings.getTurnServerUsername());
		appSettings.setTurnServerUsername("turnserverusername");
		assertEquals("turnserverusername", appSettings.getTurnServerUsername());

		assertEquals("", appSettings.getTurnServerCredential());
		appSettings.setTurnServerCredential("turnservercredential");
		assertEquals("turnservercredential", appSettings.getTurnServerCredential());


		assertEquals(false, appSettings.isRtmpPlaybackEnabled());
		appSettings.setRtmpPlaybackEnabled(true);
		assertEquals(true, appSettings.isRtmpPlaybackEnabled());
		appSettings.setRtmpPlaybackEnabled(false);


		assertEquals("mpegts", appSettings.getHlsSegmentType());
		appSettings.setHlsSegmentType("fmp4");
		assertEquals("fmp4", appSettings.getHlsSegmentType());

		JSONObject visibilityMatrix = (JSONObject) new JSONParser().parse("{\"default\":[\"default\"]}");

		appSettings.setParticipantVisibilityMatrix(visibilityMatrix);
		Map participantVisibilityMatrix = appSettings.getParticipantVisibilityMatrix();
		assertEquals(1, participantVisibilityMatrix.size());
		JSONArray jsonArray = (JSONArray) participantVisibilityMatrix.get("default");
		assertEquals("default", jsonArray.get(0));
	}

	@Test
	public void testUseAsSignalingSetting(){
		AppSettings settings = new AppSettings();

		settings.setSignalingEnabled(true);
		assertTrue(settings.isSignalingEnabled());

		settings.setSignalingAddress("192.168.0.1");
		assertEquals("192.168.0.1",settings.getSignalingAddress());
	}

	@Test
	public void testAppSettingsFileWebhookAuthenticateURL() {
		AppSettings appSettings = new AppSettings();

		File f = new File("webapps/junit/WEB-INF/");
		f.mkdirs();
		File propertiesFile = new File(f.getAbsolutePath(), "red5-web.properties");
		propertiesFile.delete();


		try {
			f.createNewFile();
			AntMediaApplicationAdapter.updateAppSettingsFile("junit", appSettings);
			BufferedReader br = new BufferedReader(new FileReader(propertiesFile.getAbsolutePath()));

			String readLine=null;
			while ((readLine = br.readLine()) != null) {
				assertNotEquals("settings.webhookAuthenticateURL=null", readLine);
			}

			br.close();


		} catch (FileNotFoundException e) {
			e.printStackTrace();
			fail(e.getMessage());
		} catch (IOException e) {
			e.printStackTrace();
			fail(e.getMessage());
		}

	}	

	@Test
	public void testEncodeSettings() {
		AppSettings appSettings = new AppSettings();
		int height1 = 480;
		int videoBitrate1= 500000;
		int audioBitrate1 = 128000;
		boolean forceEncode1 = false;

		int height2 = 360;
		int videoBitrate2 = 400000;
		int audioBitrate2 = 64000;
		boolean forceEncode2 = true;

		int height3 = 240;
		int videoBitrate3 = 300000;
		int audioBitrate3 = 32000;
		boolean forceEncode3 = false;


		//Try with new format settings
		String newFormatEncoderSettingString ="[{\"videoBitrate\":"+videoBitrate1+",\"forceEncode\":"+forceEncode1+",\"audioBitrate\":"+audioBitrate1+",\"height\":"+height1+"},{\"videoBitrate\":"+videoBitrate2+",\"forceEncode\":"+forceEncode2+",\"audioBitrate\":"+audioBitrate2+",\"height\":"+height2+"},{\"videoBitrate\":"+videoBitrate3+",\"forceEncode\":"+forceEncode3+",\"audioBitrate\":"+audioBitrate3+",\"height\":"+height3+"}]";

		List<EncoderSettings> list = AppSettings.encodersStr2List(newFormatEncoderSettingString);

		assertEquals(3, list.size());
		assertEquals(480, list.get(0).getHeight());
		assertEquals(500000, list.get(0).getVideoBitrate());
		assertEquals(128000, list.get(0).getAudioBitrate());

		assertEquals(360, list.get(1).getHeight());
		assertEquals(400000, list.get(1).getVideoBitrate());
		assertEquals(64000, list.get(1).getAudioBitrate());

		assertEquals(240, list.get(2).getHeight());
		assertEquals(300000, list.get(2).getVideoBitrate());
		assertEquals(32000, list.get(2).getAudioBitrate());

		assertEquals(newFormatEncoderSettingString, appSettings.encodersList2Str(list));

		//Try with old format settings
		String oldFormatEncoderSettingString = height1+"," + videoBitrate1 + "," + audioBitrate1
				+ "," + height2 +"," + videoBitrate2 + "," + audioBitrate2
				+ "," + height3 +"," + videoBitrate3 + "," + audioBitrate3;
		list = AppSettings.encodersStr2List(oldFormatEncoderSettingString);

		assertEquals(3, list.size());
		assertEquals(480, list.get(0).getHeight());
		assertEquals(500000, list.get(0).getVideoBitrate());
		assertEquals(128000, list.get(0).getAudioBitrate());

		assertEquals(360, list.get(1).getHeight());
		assertEquals(400000, list.get(1).getVideoBitrate());
		assertEquals(64000, list.get(1).getAudioBitrate());

		assertEquals(240, list.get(2).getHeight());
		assertEquals(300000, list.get(2).getVideoBitrate());
		assertEquals(32000, list.get(2).getAudioBitrate());

		//It will convert new json format
		list.get(0).setForceEncode(false);
		list.get(1).setForceEncode(true);
		list.get(2).setForceEncode(false);
		assertEquals(newFormatEncoderSettingString, appSettings.encodersList2Str(list));
	}



	@Test
	public void isCommunity() {
		assertFalse(RestServiceBase.isEnterprise());
	}

	@Test
	public void testDefaultValues() {		
		AppSettings appSettings = new AppSettings();
		appSettings.resetDefaults();
		assertFalse(appSettings.isMp4MuxingEnabled());
		assertFalse(appSettings.isAddDateTimeToMp4FileName());
		assertTrue(appSettings.isHlsMuxingEnabled());
		assertFalse(appSettings.isWebRTCEnabled());
		assertTrue(appSettings.isDeleteHLSFilesOnEnded());
		assertFalse(appSettings.isMp4MuxingEnabled());
		assertNull(appSettings.getHlsListSize());
		assertNull(appSettings.getHlsTime());
		assertNull(appSettings.getHlsPlayListType());
		assertTrue(appSettings.getEncoderSettings().isEmpty());
		assertTrue(appSettings.isPlayWebRTCStreamOnceForEachSession());
	}

	@Test
	public void testEncoderSettingsAtStartUp() {
		AppSettings appSettings = new AppSettings();
		String encSettings = "480,500000,96000,240,300000,64000";
		assertEquals(0, appSettings.getEncoderSettings().size());
		appSettings.setEncoderSettingsString(encSettings);
		assertNotNull(appSettings.getEncoderSettings());
		assertEquals(2, appSettings.getEncoderSettings().size());
	}

	@Test
	public void testSettings() {
		AppSettings appSettings = new AppSettings();
		appSettings.setMaxAudioTrackCount(5);
		assertEquals(5, appSettings.getMaxAudioTrackCount());

		appSettings.setMaxVideoTrackCount(10);
		assertEquals(10, appSettings.getMaxVideoTrackCount());

		int idleTimeOut = RandomUtils.nextInt();
		appSettings.setOriginEdgeIdleTimeout(idleTimeOut);
		assertEquals(idleTimeOut, appSettings.getOriginEdgeIdleTimeout());

		appSettings.setAddDateTimeToHlsFileName(true);
		assertEquals(true, appSettings.isAddDateTimeToHlsFileName());

		appSettings.setPlayWebRTCStreamOnceForEachSession(false);
		assertFalse(appSettings.isPlayWebRTCStreamOnceForEachSession());

		appSettings.setStatsBasedABREnabled(false);
		assertEquals(false, appSettings.isStatsBasedABREnabled());
		appSettings.setAbrDownScalePacketLostRatio(2);
		assertEquals(2, appSettings.getAbrDownScalePacketLostRatio(), 0.0001);
		appSettings.setAbrUpScalePacketLostRatio(0.2f);
		assertEquals(0.2, appSettings.getAbrUpScalePacketLostRatio(), 0.0001);
		appSettings.setAbrUpScaleJitterMs(50);
		assertEquals(50, appSettings.getAbrUpScaleJitterMs(), 0.0001);
		appSettings.setAbrUpScaleRTTMs(100);
		assertEquals(100, appSettings.getAbrUpScaleRTTMs(), 0.0001);

		appSettings.setSendAudioLevelToViewers(true);
		assertTrue(appSettings.isSendAudioLevelToViewers());

		appSettings.setSendAudioLevelToViewers(false);
		assertFalse(appSettings.isSendAudioLevelToViewers());

		appSettings.setTimeTokenSecretForPlay("secretplay");
		assertEquals("secretplay", appSettings.getTimeTokenSecretForPlay());


		appSettings.setTimeTokenSecretForPublish("secretpublish");
		assertEquals("secretpublish", appSettings.getTimeTokenSecretForPublish());


		assertEquals(false, appSettings.isHwScalingEnabled());
		appSettings.setHwScalingEnabled(false);
		assertEquals(false, appSettings.isHwScalingEnabled());

		String apnKeyId = "apnkeyid";
		appSettings.setApnKeyId(apnKeyId);
		assertEquals(apnKeyId, appSettings.getApnKeyId());

		String teamId = "apnTeamId";
		appSettings.setApnTeamId(teamId);
		assertEquals(teamId, appSettings.getApnTeamId());

		String apnServer = "apnServer";
		appSettings.setApnsServer(apnServer);
		assertEquals(apnServer, appSettings.getApnsServer());

		String privateKey = "privateKey";
		appSettings.setApnPrivateKey(privateKey);
		assertEquals(privateKey, appSettings.getApnPrivateKey());

		int webHookRetryCount = 2;
		appSettings.setWebhookRetryCount(webHookRetryCount);
		assertEquals(webHookRetryCount, appSettings.getWebhookRetryCount());

		long webHookRetryDelay = 2000;
		appSettings.setWebhookRetryDelay(webHookRetryDelay);
		assertEquals(webHookRetryDelay, appSettings.getWebhookRetryDelay());

		String webhookPlayAuthUrl = "playAuthUrl";
		appSettings.setWebhookPlayAuthUrl(webhookPlayAuthUrl);
		assertEquals(webhookPlayAuthUrl, appSettings.getWebhookPlayAuthUrl());

		String recordinfSubFolder = "subfolder";
		appSettings.setRecordingSubfolder(recordinfSubFolder);
		assertEquals(recordinfSubFolder, appSettings.getRecordingSubfolder());


		assertNull(appSettings.getCustomSetting("test"));
		appSettings.setCustomSetting("test", "hello");
		assertEquals("hello", appSettings.getCustomSetting("test"));


		JSONObject customFields = new JSONObject();
		customFields.put("test2", "hello2");
		appSettings.setCustomSettings(customFields);
		assertEquals("hello2", appSettings.getCustomSetting("test2"));
		assertNull(appSettings.getCustomSetting("test"));



		appSettings.setRelayRTMPMetaDataToMuxers(true);
		assertTrue(appSettings.isRelayRTMPMetaDataToMuxers());

		appSettings.setRelayRTMPMetaDataToMuxers(false);
		assertFalse(appSettings.isRelayRTMPMetaDataToMuxers());

		appSettings.setDropWebRTCIngestIfNoPacketReceived(true);
		assertTrue(appSettings.isDropWebRTCIngestIfNoPacketReceived());

	}


	@Test
	public void testDefaultAppSettings() {
		testUnsetAppSettings(new AppSettings());
	}

	@Test
	public void testBeanAppSettings() {
		testUnsetAppSettings((AppSettings) applicationContext.getBean("app.settings"));
	}




	public void testUnsetAppSettings(AppSettings appSettings) {

		Field[] declaredFields = appSettings.getClass().getDeclaredFields();

		int numberOfFields = 0;
		for (Field field : declaredFields) 
		{     

			if (!Modifier.isFinal(field.getModifiers()) && !Modifier.isStatic(field.getModifiers())) 
			{
				numberOfFields++;
			}
		}


		Method[] methods = appSettings.getClass().getMethods();

		for (Method method: methods) {
			if (method.getName().startsWith("get") || method.getName().startsWith("is")) {
				System.out.println("assertEquals(null, appSettings."+method.getName()+"());");
			}
		}


		//check the default values of all settings in order to not encounter any problem again
		// dbId
		//no need to check dbID

		assertEquals(4, appSettings.getExcessiveBandwithTryCountBeforeSwitchback());
		assertEquals(20, appSettings.getRttMeasurementDiffThresholdForSwitchback());
		assertEquals(true, appSettings.isWriteStatsToDatastore());
		assertEquals(false, appSettings.isDashMuxingEnabled());
		assertEquals("", appSettings.getListenerHookURL());
		assertEquals(false, appSettings.isObjectDetectionEnabled());
		assertEquals("", appSettings.getVodFolder());
		assertEquals(false, appSettings.isPreviewOverwrite());
		assertEquals("", appSettings.getStalkerDBServer());
		assertEquals("", appSettings.getStalkerDBUsername());
		assertEquals("", appSettings.getStalkerDBPassword());
		assertEquals(0, appSettings.getStreamFetcherBufferTime());
		assertEquals("delete_segments+program_date_time", appSettings.getHlsflags());
		assertEquals("/usr/local/antmedia/mysql", appSettings.getMySqlClientPath());
		assertEquals(false, appSettings.isPlayTokenControlEnabled());
		assertEquals(false, appSettings.isTimeTokenSubscriberOnly());
		assertEquals(false, appSettings.isEnableTimeTokenForPlay());
		assertEquals("", appSettings.getMuxerFinishScript());
		assertEquals(30, appSettings.getWebRTCFrameRate());
		assertEquals("", appSettings.getTokenHashSecret());
		assertEquals(false, appSettings.isHashControlPlayEnabled());
		assertEquals(60000, appSettings.getWebRTCPortRangeMax());
		assertEquals(50000, appSettings.getWebRTCPortRangeMin());
		assertEquals("", appSettings.getEncoderPreset());
		assertEquals("", appSettings.getEncoderProfile());
		assertEquals("", appSettings.getEncoderLevel());
		assertEquals("", appSettings.getEncoderRc());
		assertEquals("", appSettings.getEncoderSpecific());
		assertEquals("", appSettings.getAllowedPublisherCIDR());
		assertEquals(300000, appSettings.getExcessiveBandwidthValue());
		assertEquals(0, appSettings.getPortAllocatorFlags());
		assertEquals(0, appSettings.getUpdateTime());
		assertEquals(5000, appSettings.getEncodingTimeout());
		assertEquals(false, appSettings.isDefaultDecodersEnabled());
		assertEquals("", appSettings.getHttpForwardingExtension());
		assertEquals("", appSettings.getHttpForwardingBaseURL());
		assertEquals(1500, appSettings.getMaxAnalyzeDurationMS());
		assertEquals(false, appSettings.isGeneratePreview());
		assertEquals(true, appSettings.isDisableIPv6Candidates());
		assertEquals("3", appSettings.getRtspPullTransportType());
		assertEquals(5000, appSettings.getRtspTimeoutDurationMs());
		assertEquals(0, appSettings.getMaxResolutionAccept());
		assertEquals(true, appSettings.isH264Enabled());
		assertEquals(false, appSettings.isVp8Enabled());
		assertEquals(false, appSettings.isH265Enabled());
		assertEquals(true, appSettings.isDataChannelEnabled());
		assertEquals(0, appSettings.getRtmpIngestBufferTimeMs());
		assertEquals("", appSettings.getDataChannelWebHookURL());
		assertEquals(0, appSettings.getEncoderThreadCount());
		assertEquals(0, appSettings.getEncoderThreadType());
		assertEquals(null, appSettings.getH265EncoderProfile());
		assertEquals(null, appSettings.getH265EncoderPreset());
		assertEquals(null, appSettings.getH265EncoderLevel());
		assertEquals(null, appSettings.getH265EncoderSpecific());
		assertEquals(null, appSettings.getH265EncoderRc());
		assertEquals(4, appSettings.getVp8EncoderSpeed());
		assertEquals("realtime", appSettings.getVp8EncoderDeadline());
		assertEquals(1, appSettings.getVp8EncoderThreadCount());
		assertEquals("unifiedPlan", appSettings.getWebRTCSdpSemantics());
		assertEquals(true, appSettings.isDeleteDASHFilesOnEnded());
		assertEquals(360, appSettings.getHeightRtmpForwarding());
		assertEquals(96000, appSettings.getAudioBitrateSFU());
		assertEquals(true, appSettings.isAacEncodingEnabled());
		assertEquals("23", appSettings.getConstantRateFactor());
		assertEquals(-1, appSettings.getWebRTCViewerLimit());
		assertEquals("", appSettings.getJwtSecretKey());
		assertEquals(false, appSettings.isJwtControlEnabled());
		assertEquals(true, appSettings.isIpFilterEnabled());
		assertEquals(-1, appSettings.getIngestingStreamLimit());
		assertEquals(60, appSettings.getTimeTokenPeriod());
		assertEquals(false, appSettings.isToBeDeleted());
		assertEquals(false, appSettings.isPullWarFile());
		assertEquals("", appSettings.getJwtStreamSecretKey());
		assertEquals(false, appSettings.isPublishJwtControlEnabled());
		assertEquals(false, appSettings.isPlayJwtControlEnabled());
		assertEquals("", appSettings.getDashHttpEndpoint());
		assertEquals(false, appSettings.isS3RecordingEnabled());
		assertEquals("", appSettings.getS3SecretKey());
		assertEquals("", appSettings.getS3AccessKey());
		assertEquals("", appSettings.getS3RegionName());
		assertEquals("", appSettings.getS3BucketName());
		assertEquals("no-store, no-cache, must-revalidate, max-age=0", appSettings.getS3CacheControl());
		assertEquals("", appSettings.getS3Endpoint());
		assertEquals(false, appSettings.isForceDecoding());
		assertEquals(true, appSettings.isAddOriginalMuxerIntoHLSPlaylist());
		assertEquals("", appSettings.getWebhookAuthenticateURL());
		assertEquals("", appSettings.getVodUploadFinishScript());
		assertEquals("%r%b", appSettings.getFileNameFormat());
		assertEquals(false, appSettings.isSignalingEnabled());
		assertEquals("", appSettings.getSignalingAddress());
		assertEquals(false, appSettings.isMp4MuxingEnabled());
		assertEquals(false, appSettings.isAddDateTimeToMp4FileName());
		assertEquals(true, appSettings.isHlsMuxingEnabled());
		assertEquals(true, appSettings.isWebRTCEnabled());
		assertEquals(true, appSettings.isDeleteHLSFilesOnEnded());
		assertEquals("5", appSettings.getHlsListSize());
		assertEquals("", appSettings.getHlsPlayListType());
		assertEquals(0, appSettings.getEncoderSettings().size());
		assertEquals(7, appSettings.getUploadExtensionsToS3());
		assertEquals("STANDARD", appSettings.getS3StorageClass());
		assertEquals(3, appSettings.getEndpointRepublishLimit());
		assertEquals("6", appSettings.getDashSegDuration());
		assertEquals("0.5", appSettings.getDashFragmentDuration());
		assertEquals("3.5", appSettings.getTargetLatency());
		assertEquals("5", appSettings.getDashWindowSize());
		assertEquals("5", appSettings.getDashExtraWindowSize());
		assertEquals(true, appSettings.islLDashEnabled());
		assertEquals(false, appSettings.islLHLSEnabled());
		assertEquals(false, appSettings.isHlsEnabledViaDash());
		assertEquals(false, appSettings.isUseTimelineDashMuxing());
		assertEquals(2000, appSettings.getWebRTCKeyframeTime());
		assertEquals(true, appSettings.isDashHttpStreaming());
		assertEquals("streams", appSettings.getS3StreamsFolderPath());
		assertEquals("previews", appSettings.getS3PreviewsFolderPath());
		assertEquals("public-read", appSettings.getS3Permission());
		assertEquals("127.0.0.1", appSettings.getRemoteAllowedCIDR());
		assertEquals(false, appSettings.isWebMMuxingEnabled());
		assertEquals("", appSettings.getEncoderSettingsString());
		assertEquals("127.0.0.1", appSettings.getAllowedCIDRList().poll().toString());
		assertEquals(false, appSettings.isUseOriginalWebRTCEnabled());
		assertEquals(5000, appSettings.getCreatePreviewPeriod());
		assertEquals("stun:stun1.l.google.com:19302", appSettings.getStunServerURI());
		assertEquals("", appSettings.getEncoderName());
		assertEquals(480, appSettings.getPreviewHeight());
		assertEquals("2", appSettings.getHlsTime());
		assertEquals("", appSettings.getAppName());
		assertEquals(0, appSettings.getGopSize());
		assertEquals("", appSettings.getJwksURL());
		assertEquals(false, appSettings.isWebRTCTcpCandidatesEnabled());
		assertEquals(false, appSettings.isForceAspectRatioInTranscoding());
		assertEquals(2000, appSettings.getEndpointHealthCheckPeriodMs());
		assertEquals(false, appSettings.isAcceptOnlyStreamsInDataStore());
		assertEquals(false, appSettings.isAcceptOnlyRoomsInDataStore());
		assertEquals(0, appSettings.getRestartStreamFetcherPeriod());
		assertEquals(false, appSettings.isPublishTokenControlEnabled());
		assertEquals(false, appSettings.isEnableTimeTokenForPublish());
		assertEquals(false, appSettings.isHashControlPublishEnabled());
		assertEquals(0, appSettings.getAllowedPublisherCIDRList().size());
		assertEquals("gpu_and_cpu", appSettings.getEncoderSelectionPreference());
		assertEquals(3, appSettings.getExcessiveBandwidthCallThreshold());
		assertEquals(false, appSettings.isExcessiveBandwidthAlgorithmEnabled());
		assertEquals(10, appSettings.getPacketLossDiffThresholdForSwitchback());
		assertEquals(false, appSettings.isReplaceCandidateAddrWithServerAddr());
		assertEquals("all", appSettings.getDataChannelPlayerDistribution());
		assertEquals(10000, appSettings.getWebRTCClientStartTimeoutMs());
		assertEquals(false, appSettings.isStartStreamFetcherAutomatically());
		assertEquals("", appSettings.getHlsEncryptionKeyInfoFile());
		assertEquals("", appSettings.getWarFileOriginServerAddress());
		assertEquals("", appSettings.getContentSecurityPolicyHeaderValue());
		assertEquals("", appSettings.getTurnServerCredential());
		assertEquals("", appSettings.getTurnServerUsername());
		assertEquals("", appSettings.getHlsHttpEndpoint());
		assertEquals(false, appSettings.isRtmpPlaybackEnabled());
		assertEquals(-1, appSettings.getMaxAudioTrackCount());
		assertEquals(-1, appSettings.getMaxVideoTrackCount());
		assertEquals(2, appSettings.getOriginEdgeIdleTimeout());
		assertEquals(false, appSettings.isAddDateTimeToHlsFileName());
		assertEquals(true, appSettings.isPlayWebRTCStreamOnceForEachSession());
		assertEquals(true, appSettings.isStatsBasedABREnabled());
		assertEquals(1, appSettings.getAbrDownScalePacketLostRatio(), 0.0001);
		assertEquals(0.1, appSettings.getAbrUpScalePacketLostRatio(), 0.0001);
		assertEquals(30, appSettings.getAbrUpScaleJitterMs(), 0.0001);
		assertEquals(150, appSettings.getAbrUpScaleRTTMs(), 0.0001);
		assertNotNull(appSettings.getClusterCommunicationKey());
		assertEquals(false, appSettings.isId3TagEnabled());
		assertEquals(false, appSettings.isSendAudioLevelToViewers());
		assertNull(appSettings.getTimeTokenSecretForPublish());
		assertNull(appSettings.getTimeTokenSecretForPlay());

		assertFalse(appSettings.isHwScalingEnabled());

		assertNotNull(appSettings.getSubscriberAuthenticationKey());
		assertNull(appSettings.getFirebaseAccountKeyJSON());
		assertNull(appSettings.getApnKeyId());
		assertNull(appSettings.getApnTeamId());
		assertNull(appSettings.getApnPrivateKey());
		assertEquals("api.sandbox.push.apple.com", appSettings.getApnsServer());

		assertEquals(0, appSettings.getWebhookRetryCount());
		assertEquals(1000, appSettings.getWebhookRetryDelay());


		assertFalse(appSettings.isSecureAnalyticEndpoint());
		assertEquals("mpegts", appSettings.getHlsSegmentType());

		assertFalse(appSettings.isWebhookPlayAuthEnabled());
		assertEquals("", appSettings.getWebhookPlayAuthUrl());

		assertNull(appSettings.getRecordingSubfolder());
		assertEquals("application/json", appSettings.getWebhookContentType());

		assertEquals(2000, appSettings.getIceGatheringTimeoutMs());

		assertNotNull(appSettings.getParticipantVisibilityMatrix());


		Map<String, List<String>> trackSelectionMode = appSettings.getParticipantVisibilityMatrix();
		
		
		assertEquals(4, trackSelectionMode.size());
		assertEquals(1, trackSelectionMode.get("default").size());
		assertEquals(Arrays.asList("default"), trackSelectionMode.get("default"));
		
		assertEquals(2, trackSelectionMode.get("speaker").size());
		assertEquals(Arrays.asList("speaker", "active_attendee"), trackSelectionMode.get("speaker"));

		assertEquals(2, trackSelectionMode.get("attendee").size());
		assertEquals(Arrays.asList("speaker","active_attendee"), trackSelectionMode.get("attendee"));

		assertEquals(2, trackSelectionMode.get("speaker").size());
		assertEquals(Arrays.asList("active_attendee", "speaker"), trackSelectionMode.get("active_attendee"));


		Map map = appSettings.getCustomSettings();
		assertNotNull(map);
		assertEquals(0, map.size());

		assertTrue(appSettings.isRelayRTMPMetaDataToMuxers());

		assertFalse(appSettings.isDropWebRTCIngestIfNoPacketReceived());

		assertEquals(150, appSettings.getSrtReceiveLatencyInMs());
		appSettings.setSrtReceiveLatencyInMs(200);
		assertEquals(200, appSettings.getSrtReceiveLatencyInMs());

		assertEquals(-1, appSettings.getWebhookStreamStatusUpdatePeriodMs());

		assertEquals(150, appSettings.getEncodingQueueSize());
		appSettings.setEncodingQueueSize(200);
		assertEquals(200, appSettings.getEncodingQueueSize());
		assertEquals("png", appSettings.getPreviewFormat());
		assertEquals(5, appSettings.getPreviewQuality());

		assertEquals("", appSettings.getSubFolder());
		appSettings.setSubFolder("test/folder");
		assertEquals("test/folder", appSettings.getSubFolder());


		//if we add a new field, we just need to check its default value in this test
		//When a new field is added or removed please update the number of fields and make this test pass
		//by also checking its default value. 

		assertEquals("New field is added to settings. PAY ATTENTION: Please CHECK ITS DEFAULT VALUE and fix the number of fields.", 
<<<<<<< HEAD
				191, numberOfFields);
=======
				192, numberOfFields);
>>>>>>> 150562a3
	}



}<|MERGE_RESOLUTION|>--- conflicted
+++ resolved
@@ -653,11 +653,7 @@
 		//by also checking its default value. 
 
 		assertEquals("New field is added to settings. PAY ATTENTION: Please CHECK ITS DEFAULT VALUE and fix the number of fields.", 
-<<<<<<< HEAD
-				191, numberOfFields);
-=======
-				192, numberOfFields);
->>>>>>> 150562a3
+				193, numberOfFields);
 	}
 
 
