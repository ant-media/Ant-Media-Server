--- conflicted
+++ resolved
@@ -571,13 +571,7 @@
 		//by also checking its default value. 
 
 		assertEquals("New field is added to settings. PAY ATTENTION: Please CHECK ITS DEFAULT VALUE and fix the number of fields.", 
-<<<<<<< HEAD
 					184, numberOfFields);
-=======
-					182, numberOfFields);
->>>>>>> 23e579c8
-
-		
 	}
 	
 	
