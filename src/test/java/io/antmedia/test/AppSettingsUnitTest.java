package io.antmedia.test;

import static org.junit.Assert.assertEquals;
import static org.junit.Assert.assertFalse;
import static org.junit.Assert.assertNotEquals;
import static org.junit.Assert.assertNotNull;
import static org.junit.Assert.assertNull;
import static org.junit.Assert.assertTrue;
import static org.junit.Assert.fail;

import java.io.BufferedReader;
import java.io.File;
import java.io.FileNotFoundException;
import java.io.FileReader;
import java.io.IOException;
import java.lang.reflect.Field;
import java.lang.reflect.Method;
import java.lang.reflect.Modifier;
import java.util.List;
import java.util.Queue;

import org.apache.catalina.util.NetMask;
import org.apache.commons.lang3.RandomUtils;
import org.junit.Test;
import org.red5.server.scope.WebScope;
import org.springframework.test.annotation.DirtiesContext;
import org.springframework.test.annotation.DirtiesContext.ClassMode;
import org.springframework.test.context.ContextConfiguration;
import org.springframework.test.context.junit4.AbstractJUnit4SpringContextTests;

import io.antmedia.AntMediaApplicationAdapter;
import io.antmedia.AppSettings;
import io.antmedia.EncoderSettings;
import io.antmedia.rest.RestServiceBase;

@ContextConfiguration(locations = { "test.xml" })
@DirtiesContext(classMode = ClassMode.AFTER_EACH_TEST_METHOD)
public class AppSettingsUnitTest extends AbstractJUnit4SpringContextTests {

	
	protected WebScope appScope;
	static {
		System.setProperty("red5.deployment.type", "junit");
		System.setProperty("red5.root", ".");
		
	}
	
	@Test
	public void testDefaultSettings() 
	{
		if (appScope == null) 
		{
			appScope = (WebScope) applicationContext.getBean("web.scope");
			assertTrue(appScope.getDepth() == 1);
		}
		
		AppSettings appSettings = (AppSettings) applicationContext.getBean("app.settings");
		
		assertEquals("0.5", appSettings.getDashFragmentDuration());
		assertEquals("6", appSettings.getDashSegDuration());
		
		assertEquals("stun:stun1.l.google.com:19302", appSettings.getStunServerURI());
		assertEquals(false, appSettings.isWebRTCTcpCandidatesEnabled());
		assertEquals("", appSettings.getEncoderName());
		assertEquals(480, appSettings.getPreviewHeight());
		assertFalse(appSettings.isUseOriginalWebRTCEnabled());
		assertEquals(5000, appSettings.getCreatePreviewPeriod());
		
		//check default value
		assertEquals(false, appSettings.isForceAspectRatioInTranscoding());
		appSettings.setForceAspectRatioInTranscoding(true);
		assertEquals(true, appSettings.isForceAspectRatioInTranscoding());
		appSettings.setForceAspectRatioInTranscoding(false);
		assertEquals(false, appSettings.isForceAspectRatioInTranscoding());
		
		Queue<NetMask> allowedCIDRList = appSettings.getAllowedCIDRList();
		System.out.println("allowedCIDRList ->" + allowedCIDRList.size());
		
		assertEquals("%r%b",appSettings.getFileNameFormat());
		
		appSettings.setFileNameFormat(null);
		assertNull(appSettings.getFileNameFormat());
		
		
		assertEquals("", appSettings.getTurnServerUsername());
		appSettings.setTurnServerUsername("turnserverusername");
		assertEquals("turnserverusername", appSettings.getTurnServerUsername());
		
		assertEquals("", appSettings.getTurnServerCredential());
		appSettings.setTurnServerCredential("turnservercredential");
		assertEquals("turnservercredential", appSettings.getTurnServerCredential());
		
		
		assertEquals(false, appSettings.isRtmpPlaybackEnabled());
		appSettings.setRtmpPlaybackEnabled(true);
		assertEquals(true, appSettings.isRtmpPlaybackEnabled());
		appSettings.setRtmpPlaybackEnabled(false);
		
	}

	@Test
	public void testUseAsSignalingSetting(){
		AppSettings settings = new AppSettings();

		settings.setSignalingEnabled(true);
		assertTrue(settings.isSignalingEnabled());

		settings.setSignalingAddress("192.168.0.1");
		assertEquals("192.168.0.1",settings.getSignalingAddress());
	}
	
	@Test
	public void testAppSettingsFileWebhookAuthenticateURL() {
		AppSettings appSettings = new AppSettings();
		
		File f = new File("webapps/junit/WEB-INF/");
		f.mkdirs();
		File propertiesFile = new File(f.getAbsolutePath(), "red5-web.properties");
		propertiesFile.delete();
		
		
		try {
			f.createNewFile();
			AntMediaApplicationAdapter.updateAppSettingsFile("junit", appSettings);
			BufferedReader br = new BufferedReader(new FileReader(propertiesFile.getAbsolutePath()));
			
			String readLine=null;
			while ((readLine = br.readLine()) != null) {
				assertNotEquals("settings.webhookAuthenticateURL=null", readLine);
			}
			
			br.close();
			
			
		} catch (FileNotFoundException e) {
			e.printStackTrace();
			fail(e.getMessage());
		} catch (IOException e) {
			e.printStackTrace();
			fail(e.getMessage());
		}
		
	}	
	
	@Test
	public void testEncodeSettings() {
		AppSettings appSettings = new AppSettings();
		int height1 = 480;
		int videoBitrate1= 500000;
		int audioBitrate1 = 128000;
		boolean forceEncode1 = false;
		
		int height2 = 360;
		int videoBitrate2 = 400000;
		int audioBitrate2 = 64000;
		boolean forceEncode2 = true;
		
		int height3 = 240;
		int videoBitrate3 = 300000;
		int audioBitrate3 = 32000;
		boolean forceEncode3 = false;
		
			
		//Try with new format settings
		String newFormatEncoderSettingString ="[{\"videoBitrate\":"+videoBitrate1+",\"forceEncode\":"+forceEncode1+",\"audioBitrate\":"+audioBitrate1+",\"height\":"+height1+"},{\"videoBitrate\":"+videoBitrate2+",\"forceEncode\":"+forceEncode2+",\"audioBitrate\":"+audioBitrate2+",\"height\":"+height2+"},{\"videoBitrate\":"+videoBitrate3+",\"forceEncode\":"+forceEncode3+",\"audioBitrate\":"+audioBitrate3+",\"height\":"+height3+"}]";
		
		List<EncoderSettings> list = AppSettings.encodersStr2List(newFormatEncoderSettingString);
		
		assertEquals(3, list.size());
		assertEquals(480, list.get(0).getHeight());
		assertEquals(500000, list.get(0).getVideoBitrate());
		assertEquals(128000, list.get(0).getAudioBitrate());
		
		assertEquals(360, list.get(1).getHeight());
		assertEquals(400000, list.get(1).getVideoBitrate());
		assertEquals(64000, list.get(1).getAudioBitrate());
		
		assertEquals(240, list.get(2).getHeight());
		assertEquals(300000, list.get(2).getVideoBitrate());
		assertEquals(32000, list.get(2).getAudioBitrate());
		
		assertEquals(newFormatEncoderSettingString, appSettings.encodersList2Str(list));
		
		//Try with old format settings
		String oldFormatEncoderSettingString = height1+"," + videoBitrate1 + "," + audioBitrate1
				+ "," + height2 +"," + videoBitrate2 + "," + audioBitrate2
				+ "," + height3 +"," + videoBitrate3 + "," + audioBitrate3;
		list = AppSettings.encodersStr2List(oldFormatEncoderSettingString);
		
		assertEquals(3, list.size());
		assertEquals(480, list.get(0).getHeight());
		assertEquals(500000, list.get(0).getVideoBitrate());
		assertEquals(128000, list.get(0).getAudioBitrate());
		
		assertEquals(360, list.get(1).getHeight());
		assertEquals(400000, list.get(1).getVideoBitrate());
		assertEquals(64000, list.get(1).getAudioBitrate());
		
		assertEquals(240, list.get(2).getHeight());
		assertEquals(300000, list.get(2).getVideoBitrate());
		assertEquals(32000, list.get(2).getAudioBitrate());
		
		//It will convert new json format
		list.get(0).setForceEncode(false);
		list.get(1).setForceEncode(true);
		list.get(2).setForceEncode(false);
		assertEquals(newFormatEncoderSettingString, appSettings.encodersList2Str(list));
	}
	
	

	@Test
	public void isCommunity() {
		assertFalse(RestServiceBase.isEnterprise());
	}
	
	@Test
	public void testDefaultValues() {		
		AppSettings appSettings = new AppSettings();
		appSettings.resetDefaults();
		assertFalse(appSettings.isMp4MuxingEnabled());
		assertFalse(appSettings.isAddDateTimeToMp4FileName());
		assertTrue(appSettings.isHlsMuxingEnabled());
		assertFalse(appSettings.isWebRTCEnabled());
		assertTrue(appSettings.isDeleteHLSFilesOnEnded());
		assertFalse(appSettings.isMp4MuxingEnabled());
		assertNull(appSettings.getHlsListSize());
		assertNull(appSettings.getHlsTime());
		assertNull(appSettings.getHlsPlayListType());
		assertTrue(appSettings.getEncoderSettings().isEmpty());
		assertTrue(appSettings.isPlayWebRTCStreamOnceForEachSession());
	}
	
	@Test
	public void testEncoderSettingsAtStartUp() {
		AppSettings appSettings = new AppSettings();
		String encSettings = "480,500000,96000,240,300000,64000";
		assertEquals(0, appSettings.getEncoderSettings().size());
		appSettings.setEncoderSettingsString(encSettings);
		assertNotNull(appSettings.getEncoderSettings());
		assertEquals(2, appSettings.getEncoderSettings().size());
	}
	
	@Test
	public void testSettings() {
		AppSettings appSettings = new AppSettings();
		appSettings.setMaxAudioTrackCount(5);
		assertEquals(5, appSettings.getMaxAudioTrackCount());
		
		appSettings.setMaxVideoTrackCount(10);
		assertEquals(10, appSettings.getMaxVideoTrackCount());
		
		int idleTimeOut = RandomUtils.nextInt();
		appSettings.setOriginEdgeIdleTimeout(idleTimeOut);
		assertEquals(idleTimeOut, appSettings.getOriginEdgeIdleTimeout());
		
		appSettings.setAddDateTimeToHlsFileName(true);
		assertEquals(true, appSettings.isAddDateTimeToHlsFileName());

		appSettings.setPlayWebRTCStreamOnceForEachSession(false);
		assertFalse(appSettings.isPlayWebRTCStreamOnceForEachSession());

		appSettings.setStatsBasedABREnabled(false);
		assertEquals(false, appSettings.isStatsBasedABREnabled());
		appSettings.setAbrDownScalePacketLostRatio(2);
		assertEquals(2, appSettings.getAbrDownScalePacketLostRatio(), 0.0001);
		appSettings.setAbrUpScalePacketLostRatio(0.2f);
		assertEquals(0.2, appSettings.getAbrUpScalePacketLostRatio(), 0.0001);
		appSettings.setAbrUpScaleJitterMs(50);
		assertEquals(50, appSettings.getAbrUpScaleJitterMs(), 0.0001);
		appSettings.setAbrUpScaleRTTMs(100);
		assertEquals(100, appSettings.getAbrUpScaleRTTMs(), 0.0001);
		
		appSettings.setSendAudioLevelToViewers(true);
		assertTrue(appSettings.isSendAudioLevelToViewers());
		
		appSettings.setSendAudioLevelToViewers(false);
		assertFalse(appSettings.isSendAudioLevelToViewers());
		
		appSettings.setTimeTokenSecretForPlay("secretplay");
		assertEquals("secretplay", appSettings.getTimeTokenSecretForPlay());
		
		
		appSettings.setTimeTokenSecretForPublish("secretpublish");
		assertEquals("secretpublish", appSettings.getTimeTokenSecretForPublish());
<<<<<<< HEAD

=======
		
		String apnKeyId = "apnkeyid";
		appSettings.setApnKeyId(apnKeyId);
		assertEquals(apnKeyId, appSettings.getApnKeyId());
		
		String teamId = "apnTeamId";
		appSettings.setApnTeamId(teamId);
		assertEquals(teamId, appSettings.getApnTeamId());
		
		String apnServer = "apnServer";
		appSettings.setApnsServer(apnServer);
		assertEquals(apnServer, appSettings.getApnsServer());
		
		String privateKey = "privateKey";
		appSettings.setApnPrivateKey(privateKey);
		assertEquals(privateKey, appSettings.getApnPrivateKey());
>>>>>>> d9edd2ae
	}
	
	
	@Test
	public void testDefaultAppSettings() {
		testUnsetAppSettings(new AppSettings());
	}
	
	@Test
	public void testBeanAppSettings() {
		testUnsetAppSettings((AppSettings) applicationContext.getBean("app.settings"));
	}
	
	
	
	
	public void testUnsetAppSettings(AppSettings appSettings) {
		
		Field[] declaredFields = appSettings.getClass().getDeclaredFields();
		
		int numberOfFields = 0;
		for (Field field : declaredFields) 
		{     
           
           if (!Modifier.isFinal(field.getModifiers()) && !Modifier.isStatic(field.getModifiers())) 
           {
        	   numberOfFields++;
			}
		}
		
		
		Method[] methods = appSettings.getClass().getMethods();
		
		for (Method method: methods) {
			if (method.getName().startsWith("get") || method.getName().startsWith("is")) {
				System.out.println("assertEquals(null, appSettings."+method.getName()+"());");
			}
		}
		
		
		//check the default values of all settings in order to not encounter any problem again
		// dbId
		//no need to check dbID
		
		assertEquals(4, appSettings.getExcessiveBandwithTryCountBeforeSwitchback());
		assertEquals(20, appSettings.getRttMeasurementDiffThresholdForSwitchback());
		assertEquals(true, appSettings.isWriteStatsToDatastore());
		assertEquals(false, appSettings.isDashMuxingEnabled());
		assertEquals("", appSettings.getListenerHookURL());
		assertEquals(false, appSettings.isObjectDetectionEnabled());
		assertEquals("", appSettings.getVodFolder());
		assertEquals(false, appSettings.isPreviewOverwrite());
		assertEquals("", appSettings.getStalkerDBServer());
		assertEquals("", appSettings.getStalkerDBUsername());
		assertEquals("", appSettings.getStalkerDBPassword());
		assertEquals(0, appSettings.getStreamFetcherBufferTime());
		assertEquals("delete_segments", appSettings.getHlsflags());
		assertEquals("/usr/local/antmedia/mysql", appSettings.getMySqlClientPath());
		assertEquals(false, appSettings.isPlayTokenControlEnabled());
		assertEquals(false, appSettings.isTimeTokenSubscriberOnly());
		assertEquals(false, appSettings.isEnableTimeTokenForPlay());
		assertEquals("", appSettings.getMuxerFinishScript());
		assertEquals(30, appSettings.getWebRTCFrameRate());
		assertEquals("", appSettings.getTokenHashSecret());
		assertEquals(false, appSettings.isHashControlPlayEnabled());
		assertEquals(60000, appSettings.getWebRTCPortRangeMax());
		assertEquals(50000, appSettings.getWebRTCPortRangeMin());
		assertEquals("", appSettings.getEncoderPreset());
		assertEquals("", appSettings.getEncoderProfile());
		assertEquals("", appSettings.getEncoderLevel());
		assertEquals("", appSettings.getEncoderRc());
		assertEquals("", appSettings.getEncoderSpecific());
		assertEquals("", appSettings.getAllowedPublisherCIDR());
		assertEquals(300000, appSettings.getExcessiveBandwidthValue());
		assertEquals(0, appSettings.getPortAllocatorFlags());
		assertEquals(0, appSettings.getUpdateTime());
		assertEquals(5000, appSettings.getEncodingTimeout());
		assertEquals(false, appSettings.isDefaultDecodersEnabled());
		assertEquals("", appSettings.getHttpForwardingExtension());
		assertEquals("", appSettings.getHttpForwardingBaseURL());
		assertEquals(1500, appSettings.getMaxAnalyzeDurationMS());
		assertEquals(false, appSettings.isGeneratePreview());
		assertEquals(true, appSettings.isDisableIPv6Candidates());
		assertEquals("3", appSettings.getRtspPullTransportType());
		assertEquals(5000, appSettings.getRtspTimeoutDurationMs());
		assertEquals(0, appSettings.getMaxResolutionAccept());
		assertEquals(true, appSettings.isH264Enabled());
		assertEquals(false, appSettings.isVp8Enabled());
		assertEquals(false, appSettings.isH265Enabled());
		assertEquals(true, appSettings.isDataChannelEnabled());
		assertEquals(0, appSettings.getRtmpIngestBufferTimeMs());
		assertEquals("", appSettings.getDataChannelWebHookURL());
		assertEquals(0, appSettings.getEncoderThreadCount());
		assertEquals(0, appSettings.getEncoderThreadType());
		assertEquals(null, appSettings.getH265EncoderProfile());
		assertEquals(null, appSettings.getH265EncoderPreset());
		assertEquals(null, appSettings.getH265EncoderLevel());
		assertEquals(null, appSettings.getH265EncoderSpecific());
		assertEquals(null, appSettings.getH265EncoderRc());
		assertEquals(4, appSettings.getVp8EncoderSpeed());
		assertEquals("realtime", appSettings.getVp8EncoderDeadline());
		assertEquals(1, appSettings.getVp8EncoderThreadCount());
		assertEquals("unifiedPlan", appSettings.getWebRTCSdpSemantics());
		assertEquals(true, appSettings.isDeleteDASHFilesOnEnded());
		assertEquals(360, appSettings.getHeightRtmpForwarding());
		assertEquals(96000, appSettings.getAudioBitrateSFU());
		assertEquals(true, appSettings.isAacEncodingEnabled());
		assertEquals("23", appSettings.getConstantRateFactor());
		assertEquals(-1, appSettings.getWebRTCViewerLimit());
		assertEquals("", appSettings.getJwtSecretKey());
		assertEquals(false, appSettings.isJwtControlEnabled());
		assertEquals(true, appSettings.isIpFilterEnabled());
		assertEquals(-1, appSettings.getIngestingStreamLimit());
		assertEquals(60, appSettings.getTimeTokenPeriod());
		assertEquals(false, appSettings.isToBeDeleted());
		assertEquals(false, appSettings.isPullWarFile());
		assertEquals("", appSettings.getJwtStreamSecretKey());
		assertEquals(false, appSettings.isPublishJwtControlEnabled());
		assertEquals(false, appSettings.isPlayJwtControlEnabled());
		assertEquals("", appSettings.getDashHttpEndpoint());
		assertEquals(false, appSettings.isS3RecordingEnabled());
		assertEquals("", appSettings.getS3SecretKey());
		assertEquals("", appSettings.getS3AccessKey());
		assertEquals("", appSettings.getS3RegionName());
		assertEquals("", appSettings.getS3BucketName());
		assertEquals("no-store, no-cache, must-revalidate, max-age=0", appSettings.getS3CacheControl());
		assertEquals("", appSettings.getS3Endpoint());
		assertEquals(false, appSettings.isForceDecoding());
		assertEquals(true, appSettings.isAddOriginalMuxerIntoHLSPlaylist());
		assertEquals("", appSettings.getWebhookAuthenticateURL());
		assertEquals("", appSettings.getVodUploadFinishScript());
		assertEquals("%r%b", appSettings.getFileNameFormat());
		assertEquals(false, appSettings.isSignalingEnabled());
		assertEquals("", appSettings.getSignalingAddress());
		assertEquals(false, appSettings.isMp4MuxingEnabled());
		assertEquals(false, appSettings.isAddDateTimeToMp4FileName());
		assertEquals(true, appSettings.isHlsMuxingEnabled());
		assertEquals(true, appSettings.isWebRTCEnabled());
		assertEquals(true, appSettings.isDeleteHLSFilesOnEnded());
		assertEquals("5", appSettings.getHlsListSize());
		assertEquals("", appSettings.getHlsPlayListType());
		assertEquals(0, appSettings.getEncoderSettings().size());
		assertEquals(7, appSettings.getUploadExtensionsToS3());
		assertEquals("STANDARD", appSettings.getS3StorageClass());
		assertEquals(3, appSettings.getEndpointRepublishLimit());
		assertEquals("6", appSettings.getDashSegDuration());
		assertEquals("0.5", appSettings.getDashFragmentDuration());
		assertEquals("3.5", appSettings.getTargetLatency());
		assertEquals("5", appSettings.getDashWindowSize());
		assertEquals("5", appSettings.getDashExtraWindowSize());
		assertEquals(true, appSettings.islLDashEnabled());
		assertEquals(false, appSettings.islLHLSEnabled());
		assertEquals(false, appSettings.isHlsEnabledViaDash());
		assertEquals(false, appSettings.isUseTimelineDashMuxing());
		assertEquals(2000, appSettings.getWebRTCKeyframeTime());
		assertEquals(true, appSettings.isDashHttpStreaming());
		assertEquals("streams", appSettings.getS3StreamsFolderPath());
		assertEquals("previews", appSettings.getS3PreviewsFolderPath());
		assertEquals("public-read", appSettings.getS3Permission());
		assertEquals("127.0.0.1", appSettings.getRemoteAllowedCIDR());
		assertEquals(false, appSettings.isWebMMuxingEnabled());
		assertEquals("", appSettings.getEncoderSettingsString());
		assertEquals("127.0.0.1", appSettings.getAllowedCIDRList().poll().toString());
		assertEquals(false, appSettings.isUseOriginalWebRTCEnabled());
		assertEquals(5000, appSettings.getCreatePreviewPeriod());
		assertEquals("stun:stun1.l.google.com:19302", appSettings.getStunServerURI());
		assertEquals("", appSettings.getEncoderName());
		assertEquals(480, appSettings.getPreviewHeight());
		assertEquals("2", appSettings.getHlsTime());
		assertEquals("", appSettings.getAppName());
		assertEquals(0, appSettings.getGopSize());
		assertEquals("", appSettings.getJwksURL());
		assertEquals(false, appSettings.isWebRTCTcpCandidatesEnabled());
		assertEquals(false, appSettings.isForceAspectRatioInTranscoding());
		assertEquals(2000, appSettings.getEndpointHealthCheckPeriodMs());
		assertEquals(false, appSettings.isAcceptOnlyStreamsInDataStore());
		assertEquals(false, appSettings.isAcceptOnlyRoomsInDataStore());
		assertEquals(0, appSettings.getRestartStreamFetcherPeriod());
		assertEquals(false, appSettings.isPublishTokenControlEnabled());
		assertEquals(false, appSettings.isEnableTimeTokenForPublish());
		assertEquals(false, appSettings.isHashControlPublishEnabled());
		assertEquals(0, appSettings.getAllowedPublisherCIDRList().size());
		assertEquals("gpu_and_cpu", appSettings.getEncoderSelectionPreference());
		assertEquals(3, appSettings.getExcessiveBandwidthCallThreshold());
		assertEquals(false, appSettings.isExcessiveBandwidthAlgorithmEnabled());
		assertEquals(10, appSettings.getPacketLossDiffThresholdForSwitchback());
		assertEquals(false, appSettings.isReplaceCandidateAddrWithServerAddr());
		assertEquals("all", appSettings.getDataChannelPlayerDistribution());
		assertEquals(10000, appSettings.getWebRTCClientStartTimeoutMs());
		assertEquals(false, appSettings.isStartStreamFetcherAutomatically());
		assertEquals("", appSettings.getHlsEncryptionKeyInfoFile());
		assertEquals("", appSettings.getWarFileOriginServerAddress());
		assertEquals("", appSettings.getContentSecurityPolicyHeaderValue());
		assertEquals("", appSettings.getTurnServerCredential());
		assertEquals("", appSettings.getTurnServerUsername());
		assertEquals("", appSettings.getHlsHttpEndpoint());
		assertEquals(false, appSettings.isRtmpPlaybackEnabled());
		assertEquals(-1, appSettings.getMaxAudioTrackCount());
		assertEquals(-1, appSettings.getMaxVideoTrackCount());
		assertEquals(2, appSettings.getOriginEdgeIdleTimeout());
		assertEquals(false, appSettings.isAddDateTimeToHlsFileName());
		assertEquals(true, appSettings.isPlayWebRTCStreamOnceForEachSession());
		assertEquals(true, appSettings.isStatsBasedABREnabled());
		assertEquals(1, appSettings.getAbrDownScalePacketLostRatio(), 0.0001);
		assertEquals(0.1, appSettings.getAbrUpScalePacketLostRatio(), 0.0001);
		assertEquals(30, appSettings.getAbrUpScaleJitterMs(), 0.0001);
		assertEquals(150, appSettings.getAbrUpScaleRTTMs(), 0.0001);
		assertNotNull(appSettings.getClusterCommunicationKey());
		assertEquals(false, appSettings.isId3TagEnabled());
		assertEquals(true, appSettings.isSendAudioLevelToViewers());
		assertNull(appSettings.getTimeTokenSecretForPublish());
		assertNull(appSettings.getTimeTokenSecretForPlay());


		assertNotNull(appSettings.getSubscriberAuthenticationKey());
		assertNull(appSettings.getFirebaseAccountKeyJSON());
		assertNull(appSettings.getApnKeyId());
		assertNull(appSettings.getApnTeamId());
		assertNull(appSettings.getApnPrivateKey());
		assertEquals("api.sandbox.push.apple.com", appSettings.getApnsServer());
		

		//if we add a new field, we just need to check its default value in this test
		//When a new field is added or removed please update the number of fields and make this test pass
		//by also checking its default value. 
<<<<<<< HEAD
		assertEquals("New field is added to settings. PAY ATTENTION: Please CHECK ITS DEFAULT VALUE and fix the number of fields.",
				170, numberOfFields);

=======
		assertEquals("New field is added to settings. PAY ATTENTION: Please CHECK ITS DEFAULT VALUE and fix the number of fields.", 
					174, numberOfFields);
>>>>>>> d9edd2ae
		
	}
	
	

}<|MERGE_RESOLUTION|>--- conflicted
+++ resolved
@@ -283,9 +283,7 @@
 		
 		appSettings.setTimeTokenSecretForPublish("secretpublish");
 		assertEquals("secretpublish", appSettings.getTimeTokenSecretForPublish());
-<<<<<<< HEAD
-
-=======
+
 		
 		String apnKeyId = "apnkeyid";
 		appSettings.setApnKeyId(apnKeyId);
@@ -302,7 +300,6 @@
 		String privateKey = "privateKey";
 		appSettings.setApnPrivateKey(privateKey);
 		assertEquals(privateKey, appSettings.getApnPrivateKey());
->>>>>>> d9edd2ae
 	}
 	
 	
@@ -528,14 +525,9 @@
 		//if we add a new field, we just need to check its default value in this test
 		//When a new field is added or removed please update the number of fields and make this test pass
 		//by also checking its default value. 
-<<<<<<< HEAD
-		assertEquals("New field is added to settings. PAY ATTENTION: Please CHECK ITS DEFAULT VALUE and fix the number of fields.",
-				170, numberOfFields);
-
-=======
+
 		assertEquals("New field is added to settings. PAY ATTENTION: Please CHECK ITS DEFAULT VALUE and fix the number of fields.", 
 					174, numberOfFields);
->>>>>>> d9edd2ae
 		
 	}
 	
