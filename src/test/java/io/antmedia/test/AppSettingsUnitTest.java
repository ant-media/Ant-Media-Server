--- conflicted
+++ resolved
@@ -658,11 +658,8 @@
 		//by also checking its default value. 
 
 		assertEquals("New field is added to settings. PAY ATTENTION: Please CHECK ITS DEFAULT VALUE and fix the number of fields.", 
-<<<<<<< HEAD
-				195, numberOfFields);
-=======
-				194, numberOfFields);
->>>>>>> e17a0aba
+				196, numberOfFields);
+
 	}
 
 
