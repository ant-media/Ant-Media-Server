--- conflicted
+++ resolved
@@ -573,12 +573,7 @@
 		//by also checking its default value. 
 
 		assertEquals("New field is added to settings. PAY ATTENTION: Please CHECK ITS DEFAULT VALUE and fix the number of fields.", 
-<<<<<<< HEAD
 					184, numberOfFields);
-=======
-					183, numberOfFields);
->>>>>>> 3e5720a2
-
 		
 	}
 	
