--- conflicted
+++ resolved
@@ -613,13 +613,7 @@
 		//by also checking its default value. 
 
 		assertEquals("New field is added to settings. PAY ATTENTION: Please CHECK ITS DEFAULT VALUE and fix the number of fields.", 
-<<<<<<< HEAD
-					184, numberOfFields);
-=======
-					187, numberOfFields);
-
-		
->>>>>>> 41b2645f
+					188, numberOfFields);
 	}
 	
 	
