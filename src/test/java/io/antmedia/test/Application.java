--- conflicted
+++ resolved
@@ -27,13 +27,8 @@
 
 	
 	@Override
-<<<<<<< HEAD
-	public void muxingFinished(String id, File file, long startTime, long duration, int resolution) {
-		super.muxingFinished(id, file, duration, startTime, resolution);
-=======
-	public void muxingFinished(String id, File file, long duration, int resolution, String previewPath) {
-		super.muxingFinished(id, file, duration, resolution, previewPath);
->>>>>>> 68ff0a0b
+	public void muxingFinished(String id, File file, long startTime, long duration, int resolution, String previewPath) {
+		super.muxingFinished(id, file, startTime, duration, resolution, previewPath);
 		Application.id.add(id);
 		Application.file.add(file);
 		Application.duration.add(duration);
