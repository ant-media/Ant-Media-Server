--- conflicted
+++ resolved
@@ -129,13 +129,8 @@
 		//Vod vod = new Vod();
 		File file = new File(vodFolder, "test_file");
 		String vodId = RandomStringUtils.randomNumeric(24);
-<<<<<<< HEAD
 		VoD newVod = new VoD("vodFile", "vodFile", file.getPath(), file.getName(), System.currentTimeMillis(), 0, 0, 6000,
-				VoD.USER_VOD,vodId);
-=======
-		VoD newVod = new VoD("vodFile", "vodFile", file.getPath(), file.getName(), System.currentTimeMillis(), 0, 6000,
 				VoD.USER_VOD,vodId,null);
->>>>>>> 68ff0a0b
 		DataStore store = new InMemoryDataStore("testdb");
 		restServiceReal.setDataStore(store);
 
@@ -178,11 +173,7 @@
 
 		String vodId = RandomStringUtils.randomNumeric(24);
 
-<<<<<<< HEAD
-		VoD streamVod = new VoD("streamName", "streamId", "filePath", "vodName", 111, 111, 111, 111, VoD.STREAM_VOD, vodId);
-=======
-		VoD streamVod = new VoD("streamName", "streamId", "filePath", "vodName", 111, 111, 111, VoD.STREAM_VOD, vodId, null);
->>>>>>> 68ff0a0b
+		VoD streamVod = new VoD("streamName", "streamId", "filePath", "vodName", 111, 111, 111, 111, VoD.STREAM_VOD, vodId, null);
 		datastore.addVod(streamVod);
 
 		assertNotNull(datastore.getVoD(vodId));
@@ -215,7 +206,7 @@
 
 		vodId = RandomStringUtils.randomNumeric(24);
 		//Preview does not exist path
-		streamVod = new VoD("streamName", "streamId", "filePath", "vodName", 111, 111, 111, VoD.STREAM_VOD, vodId, "/fake/path/doesnotexist");
+		streamVod = new VoD("streamName", "streamId", "filePath", "vodName", 111, 111, 111, 111, VoD.STREAM_VOD, vodId, "/fake/path/doesnotexist");
 		datastore.addVod(streamVod);
 
 		assertNotNull(datastore.getVoD(vodId));
@@ -239,11 +230,7 @@
 
 		String vodId = RandomStringUtils.randomNumeric(24);
 
-<<<<<<< HEAD
-		VoD streamVod = new VoD("streamName", "streamId", "filePath", "vodName", 111, 111, 111, 111, VoD.STREAM_VOD, vodId);
-=======
-		VoD streamVod = new VoD("streamName", "streamId", "filePath", "vodName", 111, 111, 111, VoD.STREAM_VOD, vodId, null);
->>>>>>> 68ff0a0b
+		VoD streamVod = new VoD("streamName", "streamId", "filePath", "vodName", 111, 111, 111, 111, VoD.STREAM_VOD, vodId, null);
 		datastore.addVod(streamVod);
 
 		assertNotNull(datastore.getVoD(vodId));
@@ -372,15 +359,9 @@
 	public void vodSorting(DataStore datastore) {
 		restServiceReal.setDataStore(datastore);
 
-<<<<<<< HEAD
-		VoD vod1 = new VoD("streamName", "streamId", "filePath", "vodName2", 333, 111, 111, 111, VoD.STREAM_VOD, "vod_1");
-		VoD vod2 = new VoD("streamName", "streamId", "filePath", "vodName1", 222, 111, 111, 111, VoD.STREAM_VOD, "vod_2");
-		VoD vod3 = new VoD("streamName", "streamId", "filePath", "vodName3", 111, 111, 111, 111, VoD.STREAM_VOD, "vod_3");
-=======
-		VoD vod1 = new VoD("streamName", "streamId", "filePath", "vodName2", 333, 111, 111, VoD.STREAM_VOD, "vod_1", null);
-		VoD vod2 = new VoD("streamName", "streamId", "filePath", "vodName1", 222, 111, 111, VoD.STREAM_VOD, "vod_2",null);
-		VoD vod3 = new VoD("streamName", "streamId", "filePath", "vodName3", 111, 111, 111, VoD.STREAM_VOD, "vod_3", null);
->>>>>>> 68ff0a0b
+		VoD vod1 = new VoD("streamName", "streamId", "filePath", "vodName2", 333, 333, 111, 111, VoD.STREAM_VOD, "vod_1", null);
+		VoD vod2 = new VoD("streamName", "streamId", "filePath", "vodName1", 222, 222, 111, 111, VoD.STREAM_VOD, "vod_2",null);
+		VoD vod3 = new VoD("streamName", "streamId", "filePath", "vodName3", 111, 111, 111, 111, VoD.STREAM_VOD, "vod_3", null);
 		
 		datastore.addVod(vod1);
 		datastore.addVod(vod2);
@@ -474,15 +455,9 @@
 		String vodId1="vod_1";
 		String vodId2="vod_2";
 		String vodId3="vod_3";
-<<<<<<< HEAD
-		VoD vod1 = new VoD("streamName", streamId, "filePath", "vodName2", 333, 111, 111, 111, VoD.STREAM_VOD, vodId1);
-		VoD vod2 = new VoD("streamName", streamId, "filePath", "vodName1", 222, 111, 111, 111, VoD.STREAM_VOD, vodId2);
-		VoD vod3 = new VoD("streamName", "streamId123", "filePath", "vodName3", 111, 111, 111, 111, VoD.STREAM_VOD, vodId3);
-=======
-		VoD vod1 = new VoD("streamName", streamId, "filePath", "vodName2", 333, 111, 111, VoD.STREAM_VOD, vodId1,null);
-		VoD vod2 = new VoD("streamName", streamId, "filePath", "vodName1", 222, 111, 111, VoD.STREAM_VOD, vodId2,null);
-		VoD vod3 = new VoD("streamName", "streamId123", "filePath", "vodName3", 111, 111, 111, VoD.STREAM_VOD, vodId3,null);
->>>>>>> 68ff0a0b
+		VoD vod1 = new VoD("streamName", streamId, "filePath", "vodName2", 333, 333, 111, 111, VoD.STREAM_VOD, vodId1,null);
+		VoD vod2 = new VoD("streamName", streamId, "filePath", "vodName1", 222, 222, 111, 111, VoD.STREAM_VOD, vodId2,null);
+		VoD vod3 = new VoD("streamName", "streamId123", "filePath", "vodName3", 111, 111, 111, 111, VoD.STREAM_VOD, vodId3,null);
 
 		dataStore.addVod(vod1);
 		dataStore.addVod(vod2);
