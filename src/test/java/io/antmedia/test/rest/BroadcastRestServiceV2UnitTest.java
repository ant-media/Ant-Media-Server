--- conflicted
+++ resolved
@@ -230,13 +230,8 @@
 		//Vod vod = new Vod();
 		File file = new File(vodFolder, "test_file");
 		String vodId = RandomStringUtils.randomNumeric(24);
-<<<<<<< HEAD
 		VoD newVod = new VoD("vodFile", "vodFile", file.getPath(), file.getName(), System.currentTimeMillis(), 0, 0, 6000,
-				VoD.USER_VOD,vodId);
-=======
-		VoD newVod = new VoD("vodFile", "vodFile", file.getPath(), file.getName(), System.currentTimeMillis(), 0, 6000,
 				VoD.USER_VOD,vodId, null);
->>>>>>> 68ff0a0b
 		DataStore store = new InMemoryDataStore("testdb");
 		restServiceReal.setDataStore(store);
 
