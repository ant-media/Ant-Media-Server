--- conflicted
+++ resolved
@@ -1120,17 +1120,14 @@
 			endpoint3.setRtmpUrl("rtmp://test.endpoint.url/any_stream_test");
 			
 			store.updateStatus(broadcast.getStreamId(), AntMediaApplicationAdapter.BROADCAST_STATUS_BROADCASTING);
-<<<<<<< HEAD
-			assertTrue(restServiceSpy.addEndpointV3(streamId, endpoint3, 0).isSuccess());
-=======
-			assertFalse(restServiceSpy.addEndpointV3(streamId, endpoint3).isSuccess());
+
+			assertFalse(restServiceSpy.addEndpointV3(streamId, endpoint3, 0).isSuccess());
 
 			Endpoint endpoint3true = new Endpoint();
 			//This is not included in the endpoints list, so it should be true.
 			endpoint3true.setRtmpUrl("rtmp://test.endpoint.url/any_other_stream_test");
 			
 			assertTrue(restServiceSpy.addEndpointV3(streamId, endpoint3true).isSuccess());
->>>>>>> a7a97f94
 		}
 		
 		// enable Cluster mode with same origin and broadcast
@@ -1152,18 +1149,14 @@
 			endpoint4.setRtmpUrl("rtmp://test.endpoint.url/any_stream_test");
 			
 			store.updateStatus(broadcast.getStreamId(), AntMediaApplicationAdapter.BROADCAST_STATUS_BROADCASTING);
-<<<<<<< HEAD
-			assertTrue(restServiceSpy.addEndpointV3(streamId, endpoint4, 0).isSuccess());
-=======
-			assertFalse(restServiceSpy.addEndpointV3(streamId, endpoint4).isSuccess());
+
+			assertFalse(restServiceSpy.addEndpointV3(streamId, endpoint4, 0).isSuccess());
 
 			Endpoint endpoint4true = new Endpoint();
 			//This is not included in the endpoints list, so it should be true.
 			endpoint4true.setRtmpUrl("rtmp://test.endpoint.url/any_stream_test2");
 			
 			assertTrue(restServiceSpy.addEndpointV3(streamId, endpoint4true).isSuccess());
->>>>>>> a7a97f94
-			
 		}
 		
 		// enable Cluster mode with different origin and broadcast
