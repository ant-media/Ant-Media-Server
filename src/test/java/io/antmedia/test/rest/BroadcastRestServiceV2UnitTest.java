package io.antmedia.test.rest;

import static org.junit.Assert.assertEquals;
import static org.junit.Assert.assertFalse;
import static org.junit.Assert.assertNotEquals;
import static org.junit.Assert.assertNotNull;
import static org.junit.Assert.assertNull;
import static org.junit.Assert.assertTrue;
import static org.junit.Assert.fail;
import static org.mockito.ArgumentMatchers.*;

import static org.mockito.Mockito.doReturn;
import static org.mockito.Mockito.mock;
import static org.mockito.Mockito.never;
import static org.mockito.Mockito.spy;
import static org.mockito.Mockito.times;
import static org.mockito.Mockito.verify;
import static org.mockito.Mockito.when;

import java.io.File;
import java.net.InetAddress;
import java.net.MalformedURLException;
import java.net.URL;
import java.net.UnknownHostException;
import java.time.Instant;
import java.util.ArrayList;
import java.util.Arrays;
import java.util.List;
import java.util.concurrent.ExecutorService;
import java.util.concurrent.Executors;
import java.util.concurrent.TimeUnit;

import org.apache.commons.lang3.RandomStringUtils;
import org.awaitility.Awaitility;
import org.bytedeco.ffmpeg.global.avformat;
import org.junit.After;
import org.junit.Before;
import org.junit.Rule;
import org.junit.Test;
import org.junit.rules.TestRule;
import org.junit.rules.TestWatcher;
import org.junit.runner.Description;
import org.mockito.Mockito;
import org.red5.server.api.IContext;
import org.red5.server.api.scope.IScope;
import org.red5.server.api.stream.IClientBroadcastStream;
import org.red5.server.api.stream.IStreamCapableConnection;
import org.red5.server.scope.Scope;
import org.springframework.context.ApplicationContext;
import org.springframework.test.annotation.DirtiesContext;
import org.springframework.test.annotation.DirtiesContext.ClassMode;
import org.springframework.test.context.ContextConfiguration;

import io.antmedia.AntMediaApplicationAdapter;
import io.antmedia.AppSettings;
import io.antmedia.RecordType;
import io.antmedia.datastore.db.DataStore;
import io.antmedia.datastore.db.InMemoryDataStore;
import io.antmedia.datastore.db.MapDBStore;
import io.antmedia.datastore.db.MongoStore;
import io.antmedia.datastore.db.types.Broadcast;
import io.antmedia.datastore.db.types.ConferenceRoom;
import io.antmedia.datastore.db.types.Endpoint;
import io.antmedia.datastore.db.types.StreamInfo;
import io.antmedia.datastore.db.types.Subscriber;
import io.antmedia.datastore.db.types.SubscriberStats;
import io.antmedia.datastore.db.types.TensorFlowObject;
import io.antmedia.datastore.db.types.Token;
import io.antmedia.datastore.db.types.VoD;
import io.antmedia.datastore.db.types.WebRTCViewerInfo;
import io.antmedia.ipcamera.OnvifCamera;
import io.antmedia.ipcamera.onvifdiscovery.DeviceDiscovery;
import io.antmedia.muxer.HLSMuxer;
import io.antmedia.muxer.Mp4Muxer;
import io.antmedia.muxer.MuxAdaptor;
import io.antmedia.muxer.Muxer;
import io.antmedia.muxer.RecordMuxer;
import io.antmedia.rest.BroadcastRestService;
import io.antmedia.rest.RestServiceBase;
import io.antmedia.rest.RestServiceBase.BroadcastStatistics;
import io.antmedia.rest.RestServiceBase.ProcessBuilderFactory;
import io.antmedia.rest.RootRestService;
import io.antmedia.rest.WebRTCClientStats;
import io.antmedia.rest.model.BasicStreamInfo;
import io.antmedia.rest.model.Result;
import io.antmedia.rest.model.Version;
import io.antmedia.security.ITokenService;
import io.antmedia.settings.ServerSettings;
import io.antmedia.statistic.DashViewerStats;
import io.antmedia.statistic.HlsViewerStats;
import io.antmedia.statistic.IStatsCollector;
import io.antmedia.statistic.StatsCollector;
import io.antmedia.streamsource.StreamFetcher;
import io.antmedia.streamsource.StreamFetcherManager;
import io.antmedia.test.StreamFetcherUnitTest;
import io.antmedia.webrtc.VideoCodec;
import io.antmedia.webrtc.api.IWebRTCAdaptor;
import io.antmedia.websocket.WebSocketConstants;
import io.vertx.core.Vertx;
import jakarta.ws.rs.core.Response;
import jakarta.ws.rs.core.Response.Status;

@ContextConfiguration(locations = { "test.xml" })
@DirtiesContext(classMode = ClassMode.AFTER_CLASS)
public class BroadcastRestServiceV2UnitTest {


	private BroadcastRestService restServiceReal = null;
	public AntMediaApplicationAdapter app = null;

	static {
		System.setProperty("red5.deployment.type", "junit");
		System.setProperty("red5.root", ".");
		avformat.avformat_network_init();
	}

	Vertx vertx = io.vertx.core.Vertx.vertx();


	@Before
	public void before() {
		restServiceReal = new BroadcastRestService();
	}

	@After
	public void after() {
		restServiceReal = null;
	}


	@Rule
    public TestRule watcher = new TestWatcher() {
        protected void starting(Description description) {
            System.out.println("Starting test: " + description.getMethodName());
        }

        protected void failed(Throwable e, Description description) {
            System.out.println("Failed test: " + description.getMethodName());
        }

        ;

        protected void finished(Description description) {
            System.out.println("Finishing test: " + description.getMethodName());
        }

        ;
    };

	/**
	 * These tests should be run with stalker db
	 */
	@Test
	public void testImportLiveStreams2Stalker()  {
		AppSettings settings = mock(AppSettings.class);


		when(settings.getStalkerDBServer()).thenReturn("192.168.1.29");
		when(settings.getStalkerDBUsername()).thenReturn("stalker");
		when(settings.getStalkerDBPassword()).thenReturn("1");
		//when(settings.getServerName()).thenReturn(null);
		
		ServerSettings serverSettings = mock(ServerSettings.class);
		when(serverSettings.getServerName()).thenReturn(null);
		restServiceReal.setServerSettings(serverSettings);

		Scope scope = mock(Scope.class);
		String scopeName = "scope";
		when(scope.getName()).thenReturn(scopeName);

		restServiceReal.setScope(scope);

		restServiceReal.setAppSettings(settings);

		Broadcast broadcast = new Broadcast(null, "name");
		DataStore store = new InMemoryDataStore("testdb");
		restServiceReal.setDataStore(store);

		Process process = mock(Process.class);
		try {
			when(process.waitFor()).thenReturn(0);


			ProcessBuilderFactory factory = new ProcessBuilderFactory() {
				@Override
				public Process make(String... args) {
					return process;
				}
			};
			restServiceReal.setProcessBuilderFactory(factory);

			Response response = restServiceReal.createBroadcast(broadcast, false);
			Broadcast createBroadcast = (Broadcast) response.getEntity();
			assertNotNull(createBroadcast.getStreamId());

			Result result = restServiceReal.importLiveStreams2Stalker();
			assertTrue(result.isSuccess());
		} 
		catch (InterruptedException e) {
			e.printStackTrace();
			fail(e.getMessage());
		}
	}

	/**
	 * These tests should be run with stalker db
	 */
	@Test
	public void testImportVoD2Stalker() {
		AppSettings settings = mock(AppSettings.class);

		when(settings.getStalkerDBServer()).thenReturn("192.168.1.29");
		when(settings.getStalkerDBUsername()).thenReturn("stalker");
		when(settings.getStalkerDBPassword()).thenReturn("1");

		ServerSettings serverSettings = mock(ServerSettings.class);
		when(serverSettings.getServerName()).thenReturn("localhost");
		restServiceReal.setServerSettings(serverSettings);

		String vodFolderPath = "webapps/junit/streams/vod_folder";

		File vodFolder = new File(vodFolderPath);
		vodFolder.mkdirs();
		assertTrue(vodFolder.exists());

		Scope scope = mock(Scope.class);
		String scopeName = "scope";
		when(scope.getName()).thenReturn(scopeName);

		restServiceReal.setScope(scope);

		restServiceReal.setAppSettings(settings);

		//Vod vod = new Vod();
		File file = new File(vodFolder, "test_file");
		String vodId = RandomStringUtils.randomNumeric(24);
		VoD newVod = new VoD("vodFile", "vodFile", file.getPath(), file.getName(), System.currentTimeMillis(), 0, 0, 6000,
				VoD.USER_VOD,vodId, null);
		DataStore store = new InMemoryDataStore("testdb");
		restServiceReal.setDataStore(store);

		assertNotNull(store.addVod(newVod));

		Process process = mock(Process.class);

		try {
			when(process.waitFor()).thenReturn(0);

			ProcessBuilderFactory factory = new ProcessBuilderFactory() {
				@Override
				public Process make(String... args) {
					return process;
				}
			};
			restServiceReal.setProcessBuilderFactory(factory);

			Result result = restServiceReal.importVoDsToStalker();

			assertFalse(result.isSuccess());

			when(settings.getVodFolder()).thenReturn(vodFolderPath);

			result = restServiceReal.importVoDsToStalker();

			assertTrue(result.isSuccess());

		}  catch (InterruptedException e) {
			e.printStackTrace();
			fail(e.getMessage());
		}

	}

	@Test
	public void testBugBroadcastStatisticNull() {
		Scope scope = mock(Scope.class);
		String scopeName = "scope";
		when(scope.getName()).thenReturn(scopeName);

		AntMediaApplicationAdapter app = new AntMediaApplicationAdapter();

		ApplicationContext context = mock(ApplicationContext.class);

		restServiceReal.setAppCtx(context);
		restServiceReal.setApplication(app);
		restServiceReal.setScope(scope);
		restServiceReal.setDataStore(new InMemoryDataStore("testdb"));


		BroadcastStatistics broadcastStatistics = restServiceReal.getBroadcastStatistics(null);
		assertNotNull(broadcastStatistics);
		assertEquals(-1, broadcastStatistics.totalHLSWatchersCount);
		assertEquals(-1, broadcastStatistics.totalDASHWatchersCount);
		assertEquals(-1, broadcastStatistics.totalRTMPWatchersCount);
		assertEquals(-1, broadcastStatistics.totalWebRTCWatchersCount);
	}
	
	@Test
	public void testTotalBroadcastStatistic() {
		Scope scope = mock(Scope.class);
		String scopeName = "scope";
		when(scope.getName()).thenReturn(scopeName);

		AntMediaApplicationAdapter app = new AntMediaApplicationAdapter();

		ApplicationContext context = mock(ApplicationContext.class);
		
		restServiceReal.setAppCtx(context);
		restServiceReal.setApplication(app);
		restServiceReal.setScope(scope);
		restServiceReal.setDataStore(new InMemoryDataStore("testdb"));
		
		IWebRTCAdaptor webrtcAdaptor = Mockito.mock(IWebRTCAdaptor.class);
		when(context.getBean(IWebRTCAdaptor.BEAN_NAME)).thenReturn(webrtcAdaptor);
		when(context.containsBean(IWebRTCAdaptor.BEAN_NAME)).thenReturn(true);
		
		HlsViewerStats hlsViewerStats = mock(HlsViewerStats.class);
		when(context.getBean(HlsViewerStats.BEAN_NAME)).thenReturn(hlsViewerStats);
		when(context.containsBean(HlsViewerStats.BEAN_NAME)).thenReturn(true);
		
		DashViewerStats dashViewerStats = mock(DashViewerStats.class);
		when(context.getBean(DashViewerStats.BEAN_NAME)).thenReturn(dashViewerStats);
		when(context.containsBean(DashViewerStats.BEAN_NAME)).thenReturn(true);
		
		BroadcastStatistics broadcastStatistics = restServiceReal.getBroadcastTotalStatistics();
		assertNotNull(broadcastStatistics);
		assertEquals(0, broadcastStatistics.totalHLSWatchersCount);
		assertEquals(0, broadcastStatistics.totalWebRTCWatchersCount);
		assertEquals(0, broadcastStatistics.totalDASHWatchersCount);
		
		when(context.containsBean(IWebRTCAdaptor.BEAN_NAME)).thenReturn(true);
		
	}

	@Test
	public void testEnableRecording() {
		BroadcastRestService restServiceSpy = Mockito.spy(restServiceReal);
		
		Mockito.doReturn(null).when(restServiceSpy).enableRecordMuxing(Mockito.anyString(), Mockito.anyBoolean(),Mockito.anyString(), anyInt());
		Mockito.doReturn(null).when(restServiceSpy).enableRecordMuxing(Mockito.anyString(), Mockito.anyBoolean(),Mockito.anyString(), anyInt());
		
		restServiceSpy.enableRecording("streamId", true, null, 0);
		verify(restServiceSpy).enableRecordMuxing("streamId", true,"mp4", 0);
		
		restServiceSpy.enableRecording("streamId", false, null, 0);
		verify(restServiceSpy).enableRecordMuxing("streamId", false,"mp4", 0);
		
		
		restServiceSpy.enableRecording("streamId", true, "webm", 0);
		verify(restServiceSpy).enableRecordMuxing("streamId", true,"webm", 0);
		
		restServiceSpy.enableRecording("streamId", false, "webm", 0);
		verify(restServiceSpy).enableRecordMuxing("streamId", false,"webm", 0);
		
		restServiceSpy.enableRecording("streamId", true, "mp4", 0);
		verify(restServiceSpy, times(2)).enableRecordMuxing("streamId", true,"mp4", 0);
		
		restServiceSpy.enableRecording("streamId", true, "mp4", 480);
		verify(restServiceSpy, times(1)).enableRecordMuxing("streamId", true,"mp4", 480);
		
	}

	@Test
	public void testWebRTCClientStats() {
		//create stream
		String streamId = RandomStringUtils.randomAlphanumeric(8);
		BroadcastRestService restServiceSpy = Mockito.spy(restServiceReal);
		//mock webrtc adaptor
		IWebRTCAdaptor webrtcAdaptor = Mockito.mock(IWebRTCAdaptor.class);

		Mockito.doReturn(webrtcAdaptor).when(restServiceSpy).getWebRTCAdaptor();

		//create random number of webrtc client stats 
		List<WebRTCClientStats> statsList = new ArrayList<>();
		int clientCount = (int)(Math.random()*999) + 70;

		for (int i = 0; i < clientCount; i++) {
			statsList.add(new WebRTCClientStats(500, 400, 40, 20, 0, 0, 0, "info", "192.168.1.1"));
		}

		Mockito.when(webrtcAdaptor.getWebRTCClientStats(Mockito.anyString())).thenReturn(statsList);

		//fetch 20 stats
		List<WebRTCClientStats> webRTCClientStatsList = restServiceSpy.getWebRTCClientStatsListV2(0, 20, streamId);

		//check 20 stats
		for(int i = 0; i< 20; i++) {
			assertEquals(statsList.get(i), webRTCClientStatsList.get(i));
		}

		//fetch 60 stats
		webRTCClientStatsList = restServiceSpy.getWebRTCClientStatsListV2(0, 60, streamId);
		//check return list 50
		assertEquals(50, webRTCClientStatsList.size());

		//check values
		for(int i = 0; i< 50; i++) {
			assertEquals(statsList.get(i), webRTCClientStatsList.get(i));
		}

		//request offset for minus value, it should return between 0 to size
		webRTCClientStatsList = restServiceSpy.getWebRTCClientStatsListV2(-10, 10, streamId);
		assertEquals(10, webRTCClientStatsList.size());
		//check values
		for(int i = 0; i< 10; i++) {
			assertEquals(statsList.get(i), webRTCClientStatsList.get(i));
		}


		webRTCClientStatsList = restServiceSpy.getWebRTCClientStatsListV2(20, 40, streamId);
		assertEquals(40, webRTCClientStatsList.size());
		//check values
		for(int i = 20; i < 60; i++) {
			assertEquals(statsList.get(i), webRTCClientStatsList.get(i-20));
		}


		webRTCClientStatsList = restServiceSpy.getWebRTCClientStatsListV2(clientCount, 40, streamId);
		assertEquals(0, webRTCClientStatsList.size());


		Mockito.doReturn(null).when(restServiceSpy).getWebRTCAdaptor();
		webRTCClientStatsList = restServiceSpy.getWebRTCClientStatsListV2(clientCount, 40, streamId);
		assertEquals(0, webRTCClientStatsList.size());

	}




	@Test
	public void testBugGetBroadcastStatistics() {
		Scope scope = mock(Scope.class);
		String scopeName = "junit";
		when(scope.getName()).thenReturn(scopeName);

		AntMediaApplicationAdapter app = mock(AntMediaApplicationAdapter.class);
		when(app.getScope()).thenReturn(scope);

		ApplicationContext context = mock(ApplicationContext.class);
		when(context.getBean(AntMediaApplicationAdapter.BEAN_NAME)).thenReturn(app);
		restServiceReal.setAppCtx(context);

		InMemoryDataStore dataStore = new InMemoryDataStore("testdb");
		restServiceReal.setDataStore(dataStore);
		Broadcast broadcast = new Broadcast();
		broadcast.setStatus(AntMediaApplicationAdapter.BROADCAST_STATUS_BROADCASTING);
		String streamId = dataStore.save(broadcast);

		dataStore.updateHLSViewerCount(streamId, 30);
		BroadcastStatistics broadcastStatistics = restServiceReal.getBroadcastStatistics(streamId);
		assertNotNull(broadcastStatistics);
		assertEquals(30, broadcastStatistics.totalHLSWatchersCount);

	}


	@Test
	public void testGetToken() {

		InMemoryDataStore datastore = mock(InMemoryDataStore.class);
		restServiceReal.setDataStore(datastore);
		String streamId = "stream " + (int)(Math.random() * 1000);


		ApplicationContext appContext = mock(ApplicationContext.class);

		when(appContext.containsBean(ITokenService.BeanName.TOKEN_SERVICE.toString())).thenReturn(false);
		Object tokenReturn = restServiceReal.getTokenV2(streamId, 123432, Token.PLAY_TOKEN, "testRoom").getEntity();
		assertTrue(tokenReturn instanceof Result);
		Result result = (Result) tokenReturn;
		//it should false, because appContext is null
		assertFalse(result.isSuccess());	 


		restServiceReal.setAppCtx(appContext);
		tokenReturn = restServiceReal.getTokenV2(streamId, 123432, Token.PLAY_TOKEN, "testRoom").getEntity();
		assertTrue(tokenReturn instanceof Result);
		result = (Result) tokenReturn;
		//it should be false, because there is no token service in the context
		assertFalse(result.isSuccess());	

		ITokenService tokenService = mock(ITokenService.class);
		{
			when(appContext.containsBean(ITokenService.BeanName.TOKEN_SERVICE.toString())).thenReturn(true);
			when(tokenService.createToken(streamId, 123432, Token.PLAY_TOKEN, "testRoom"))
			.thenReturn(null);
			when(appContext.getBean(ITokenService.BeanName.TOKEN_SERVICE.toString())).thenReturn(tokenService);

			tokenReturn = restServiceReal.getTokenV2(streamId, 123432, Token.PLAY_TOKEN, "testRoom").getEntity();
			assertTrue(tokenReturn instanceof Result);
			result = (Result) tokenReturn;
			//it should be false, becuase getTokenV2 service returns null
			assertFalse(result.isSuccess());	
		}

		Token token = new Token();
		token.setStreamId(streamId);
		token.setExpireDate(123432);
		token.setTokenId(RandomStringUtils.randomAlphabetic(8));
		token.setType(Token.PLAY_TOKEN);

		{
			when(tokenService.createToken(streamId, 123432, Token.PLAY_TOKEN, "testRoom" ))
			.thenReturn(token);
			restServiceReal.setAppCtx(appContext);


			tokenReturn = (Object) restServiceReal.getTokenV2(streamId, 123432, Token.PLAY_TOKEN, "testRoom").getEntity();
			assertTrue(tokenReturn instanceof Result);
			result = (Result) tokenReturn;
			assertFalse(result.isSuccess());
		}

		//check create token is called
		Mockito.verify(tokenService, Mockito.times(2)).createToken(streamId, 123432, Token.PLAY_TOKEN, "testRoom");
		//check saveToken is called
		Mockito.verify(datastore).saveToken(token);

		{	
			//set stream id null and it should return false
			tokenReturn = restServiceReal.getTokenV2(null, 0, Token.PLAY_TOKEN, "testRoom").getEntity();
			assertTrue(tokenReturn instanceof Result);
			result = (Result) tokenReturn;
			assertFalse(result.isSuccess());	
		}
		
		{	
			//set token type null and it should return false
			tokenReturn = restServiceReal.getTokenV2(streamId, 123432, null, "testRoom").getEntity();
			assertTrue(tokenReturn instanceof Result);
			result = (Result) tokenReturn;
			assertFalse(result.isSuccess());
		}

		Mockito.when(datastore.saveToken(Mockito.any())).thenReturn(true);
		tokenReturn = (Object) restServiceReal.getTokenV2(streamId, 123432, Token.PLAY_TOKEN, "testRoom").getEntity();
		assertTrue(tokenReturn instanceof Token);
		assertEquals(((Token)tokenReturn).getTokenId(), token.getTokenId());

	}
	
	@Test
	public void testGetJwtToken() {

		InMemoryDataStore datastore = mock(InMemoryDataStore.class);
		restServiceReal.setDataStore(datastore);
		String streamId = "stream " + (int)(Math.random() * 1000);

		AppSettings settings = mock(AppSettings.class);
		settings.setJwtStreamSecretKey("testtesttesttesttesttesttesttest");
		restServiceReal.setAppSettings(settings);

		ApplicationContext appContext = mock(ApplicationContext.class);

		
		when(appContext.containsBean(ITokenService.BeanName.TOKEN_SERVICE.toString())).thenReturn(false);
		Object tokenReturn = restServiceReal.getJwtTokenV2(streamId, 123432, Token.PLAY_TOKEN, "testRoom").getEntity();
		assertTrue(tokenReturn instanceof Result);
		Result result = (Result) tokenReturn;
		//it should false, because appContext is null
		assertFalse(result.isSuccess());	 


		restServiceReal.setAppCtx(appContext);
		tokenReturn = restServiceReal.getJwtTokenV2(streamId, 123432, Token.PLAY_TOKEN, "testRoom").getEntity();
		assertTrue(tokenReturn instanceof Result);
		result = (Result) tokenReturn;
		//it should be false, because there is no token service in the context
		assertFalse(result.isSuccess());	

		ITokenService tokenService = mock(ITokenService.class);
		{
			when(appContext.containsBean(ITokenService.BeanName.TOKEN_SERVICE.toString())).thenReturn(true);
			when(tokenService.createJwtToken(streamId, 123432, Token.PLAY_TOKEN, "testRoom"))
			.thenReturn(null);
			when(appContext.getBean(ITokenService.BeanName.TOKEN_SERVICE.toString())).thenReturn(tokenService);

			tokenReturn = restServiceReal.getJwtTokenV2(streamId, 123432, Token.PLAY_TOKEN, "testRoom").getEntity();
			assertTrue(tokenReturn instanceof Result);
			result = (Result) tokenReturn;
			//it should be false, because token service returns null
			assertFalse(result.isSuccess());	
		}

		Token token = new Token();
		token.setStreamId(streamId);
		token.setExpireDate(123432);
		token.setTokenId(RandomStringUtils.randomAlphabetic(8));
		token.setType(Token.PLAY_TOKEN);

		{
			when(tokenService.createJwtToken(streamId, 123432, Token.PLAY_TOKEN, "testRoom" ))
			.thenReturn(token);
			restServiceReal.setAppCtx(appContext);
			
			tokenReturn = (Object) restServiceReal.getJwtTokenV2(streamId, 123432, Token.PLAY_TOKEN, "testRoom").getEntity();
			assertTrue(tokenReturn instanceof Token);
			token = (Token) tokenReturn;
			assertEquals(((Token)tokenReturn).getTokenId(), token.getTokenId());
		}

		//check create token is called
		Mockito.verify(tokenService, Mockito.times(2)).createJwtToken(streamId, 123432, Token.PLAY_TOKEN, "testRoom");

		{	
			//set stream id null and it should return false
			tokenReturn = restServiceReal.getJwtTokenV2(null, 0, Token.PLAY_TOKEN, "testRoom").getEntity();
			assertTrue(tokenReturn instanceof Result);
			result = (Result) tokenReturn;
			assertFalse(result.isSuccess());	
		}
		
		{	
			//set token type null and it should return false
			tokenReturn = restServiceReal.getJwtTokenV2(streamId, 123432, null, "testRoom").getEntity();
			assertTrue(tokenReturn instanceof Result);
			result = (Result) tokenReturn;
			assertFalse(result.isSuccess());
		}

		Mockito.when(datastore.saveToken(Mockito.any())).thenReturn(true);
		tokenReturn = (Object) restServiceReal.getJwtTokenV2(streamId, 123432, Token.PLAY_TOKEN, "testRoom").getEntity();
		assertTrue(tokenReturn instanceof Token);
		assertEquals(((Token)tokenReturn).getTokenId(), token.getTokenId());

	}

	@Test
	public void testSettingsListenerHookURL() {
		AppSettings settings = mock(AppSettings.class);
		String hookURL = "http://url_hook";
		when(settings.getListenerHookURL()).thenReturn(hookURL);

		String serverName = "fually.qualified.domain.name";
		
		ServerSettings serverSettings = mock(ServerSettings.class);
		when(serverSettings.getServerName()).thenReturn(serverName);
		restServiceReal.setServerSettings(serverSettings);

		Scope scope = mock(Scope.class);
		String scopeName = "scope";
		when(scope.getName()).thenReturn(scopeName);

		restServiceReal.setScope(scope);

		restServiceReal.setAppSettings(settings);

		Broadcast broadcast = new Broadcast(null, "name");
		DataStore store = new InMemoryDataStore("testdb");
		restServiceReal.setDataStore(store);
		Broadcast createBroadcast = (Broadcast) restServiceReal.createBroadcast(broadcast, false).getEntity();

		assertEquals(hookURL, createBroadcast.getListenerHookURL());

		Broadcast broadcastTmp = (Broadcast) restServiceReal.getBroadcast(createBroadcast.getStreamId()).getEntity();

		assertEquals(hookURL, broadcastTmp.getListenerHookURL());


		//this makes the test code enter getHostAddress method
		when(serverSettings.getServerName()).thenReturn(null);

		

		Response response = (Response) restServiceReal.createBroadcast(broadcast, false);
		//return bad request because there is already a broadcast with the same id
		assertEquals(Status.BAD_REQUEST.getStatusCode(), response.getStatus());

		//this case makes the test code get address from static field
		response = restServiceReal.createBroadcast(broadcast, false);
		//return bad request because there is already a broadcast with the same id
		assertEquals(Status.BAD_REQUEST.getStatusCode(), response.getStatus());
	}

	
	@Test
	public void testRemoveEndpoint() 
	{
		AppSettings settings = mock(AppSettings.class);
		String serverName = "fully.qualified.domain.name";
		restServiceReal.setAppSettings(settings);
		
		ServerSettings serverSettings = mock(ServerSettings.class);
		when(serverSettings.getServerName()).thenReturn(serverName);
		restServiceReal.setServerSettings(serverSettings);


		Broadcast broadcast = new Broadcast(null, "name");
		DataStore store = new InMemoryDataStore("testdb");
		restServiceReal.setDataStore(store);

		Scope scope = mock(Scope.class);
		String scopeName = "scope";
		when(scope.getName()).thenReturn(scopeName);
		restServiceReal.setScope(scope);
		
		assertFalse(restServiceReal.removeEndpoint("any_stream_not_registered", "rtmp://test.endpoint.url/server_test").isSuccess());
		String streamId = null;
		{
			Broadcast createBroadcast = (Broadcast) restServiceReal.createBroadcast(broadcast, false).getEntity();
			streamId = createBroadcast.getStreamId();
			assertNotNull(streamId);
			
			String endpointURL = "rtmp://test.endpoint.url/test";
			Result result = restServiceReal.addEndpointV2(streamId, endpointURL);
			assertTrue(result.isSuccess());
			
			assertEquals(1, store.get(streamId).getEndPointList().size());
			
			assertTrue(restServiceReal.removeEndpoint(streamId, endpointURL).isSuccess());
		}
		
		{
			BroadcastRestService restServiceSpy = Mockito.spy(restServiceReal);
			MuxAdaptor muxAdaptor = Mockito.mock(MuxAdaptor.class);
			
			Mockito.doReturn(muxAdaptor).when(restServiceSpy).getMuxAdaptor(streamId);
			
			Mockito.when(muxAdaptor.stopRtmpStreaming(Mockito.anyString(), Mockito.eq(0))).thenReturn(new Result(true));
			
			String endpointURL = "rtmp://test.endpoint.url/test";
			Result result = restServiceSpy.addEndpointV2(streamId, endpointURL);
			assertTrue(result.isSuccess());
			
			assertEquals(1, store.get(streamId).getEndPointList().size());
			
			store.updateStatus(streamId, AntMediaApplicationAdapter.BROADCAST_STATUS_BROADCASTING);
			
			assertTrue(restServiceSpy.removeEndpoint(streamId, endpointURL).isSuccess());
		}

	}
	
	@Test
	public void testRemoveEndpointV2() 
	{
		ApplicationContext context = mock(ApplicationContext.class);
		restServiceReal.setAppCtx(context);
		when(context.containsBean(any())).thenReturn(false);
		
		AppSettings settings = mock(AppSettings.class);
		String serverName = "fully.qualified.domain.name";
		String serverHostAddress = "127.0.1.1";
		restServiceReal.setAppSettings(settings);
		
		ServerSettings serverSettings = mock(ServerSettings.class);
		when(serverSettings.getServerName()).thenReturn(serverName);
		when(serverSettings.getHostAddress()).thenReturn(serverHostAddress);
		restServiceReal.setServerSettings(serverSettings);


		Broadcast broadcast1 = new Broadcast(null, "name1");
		Broadcast broadcast2 = new Broadcast(null, "name2");
		Broadcast broadcast3 = new Broadcast(null, "name3");
		Broadcast broadcast4 = new Broadcast(null, "name4");
		MongoStore store = new MongoStore("localhost", "", "", "testdb");
		restServiceReal.setDataStore(store);

		Scope scope = mock(Scope.class);
		String scopeName = "scope";
		when(scope.getName()).thenReturn(scopeName);
		restServiceReal.setScope(scope);
		
		assertFalse(restServiceReal.removeEndpointV2("any_stream_not_registered", "rtmp://test.endpoint.url/server_test", 0).isSuccess());
		String streamId = null;
		// Standallone Remove RTMP Endpoint with same origin and broadcast
		{			
			Broadcast createBroadcast = (Broadcast) restServiceReal.createBroadcast(broadcast1, false).getEntity();
			streamId = createBroadcast.getStreamId();
			assertNotNull(streamId);
			
			String endpointURL = "rtmp://test.endpoint.url/test";
			
			Endpoint endpoint = new Endpoint();
			endpoint.setRtmpUrl(endpointURL);
			
			Result result = restServiceReal.addEndpointV3(streamId, endpoint, 0);
			assertTrue(result.isSuccess());
			
			assertEquals(1, store.get(streamId).getEndPointList().size());
			
			serverHostAddress = "127.0.1.1";
			when(serverSettings.getHostAddress()).thenReturn(serverHostAddress);
			
			assertTrue(restServiceReal.removeEndpointV2(streamId, store.get(streamId).getEndPointList().get(0).getEndpointServiceId(), 0).isSuccess());
			
			assertEquals(0, store.get(streamId).getEndPointList().size());
		}
		
		// Standallone Remove RTMP Endpoint with different origin and broadcast
		{	
			Broadcast createBroadcast = (Broadcast) restServiceReal.createBroadcast(broadcast2, false).getEntity();
			streamId = createBroadcast.getStreamId();
			assertNotNull(streamId);
			
			String endpointURL = "rtmp://test.endpoint.url/test";
			
			Endpoint endpoint = new Endpoint();
			endpoint.setRtmpUrl(endpointURL);
			
			Result result = restServiceReal.addEndpointV3(streamId, endpoint, 0);
			assertTrue(result.isSuccess());
			
			assertEquals(1, store.get(streamId).getEndPointList().size());
			
			serverHostAddress = "55.55.55.55";
			when(serverSettings.getHostAddress()).thenReturn(serverHostAddress);
			
			assertTrue(restServiceReal.removeEndpointV2(streamId, store.get(streamId).getEndPointList().get(0).getEndpointServiceId(), 0).isSuccess());
			
			assertEquals(0, store.get(streamId).getEndPointList().size());
		}
		
		// enable Cluster mode with same origin and broadcast
		{
			// Set Default Host Address
			serverHostAddress = "127.0.1.1";
			when(serverSettings.getHostAddress()).thenReturn(serverHostAddress);
			
			Broadcast createBroadcast = (Broadcast) restServiceReal.createBroadcast(broadcast3, false).getEntity();
			streamId = createBroadcast.getStreamId();
			assertNotNull(streamId);
			
			BroadcastRestService restServiceSpy = Mockito.spy(restServiceReal);
			MuxAdaptor muxAdaptor = Mockito.mock(MuxAdaptor.class);
			
			Mockito.doReturn(muxAdaptor).when(restServiceSpy).getMuxAdaptor(streamId);
			
			Mockito.when(muxAdaptor.stopRtmpStreaming(Mockito.anyString(), Mockito.eq(0))).thenReturn(new Result(true));
			
			
			String endpointURL = "rtmp://test.endpoint.url/test";
			
			Endpoint endpoint = new Endpoint();
			endpoint.setRtmpUrl(endpointURL);

			Result result = restServiceSpy.addEndpointV3(streamId, endpoint, 0);
			assertTrue(result.isSuccess());
			
			assertEquals(1, store.get(streamId).getEndPointList().size());
			
			store.updateStatus(streamId, AntMediaApplicationAdapter.BROADCAST_STATUS_BROADCASTING);
			
			when(context.containsBean(any())).thenReturn(true);
			serverHostAddress = "127.0.1.1";
			when(serverSettings.getHostAddress()).thenReturn(serverHostAddress);
			
			assertTrue(restServiceSpy.removeEndpointV2(streamId, store.get(streamId).getEndPointList().get(0).getEndpointServiceId(), 0).isSuccess());
			assertEquals(0, store.get(streamId).getEndPointList().size());
		}
		
		// enable Cluster mode with different origin and broadcast
		{
			Broadcast createBroadcast = (Broadcast) restServiceReal.createBroadcast(broadcast4, false).getEntity();
			streamId = createBroadcast.getStreamId();
			assertNotNull(streamId);
			
			BroadcastRestService restServiceSpy = Mockito.spy(restServiceReal);
			MuxAdaptor muxAdaptor = Mockito.mock(MuxAdaptor.class);
			
			Mockito.doReturn(muxAdaptor).when(restServiceSpy).getMuxAdaptor(streamId);
			
			Mockito.when(muxAdaptor.stopRtmpStreaming(Mockito.anyString(), Mockito.eq(0))).thenReturn(new Result(true));
			String endpointURL = "rtmp://test.endpoint.url/test";
					
			Endpoint endpoint = new Endpoint();
			endpoint.setRtmpUrl(endpointURL);

			Result result = restServiceSpy.addEndpointV3(streamId, endpoint, 0);
			assertTrue(result.isSuccess());
					
			assertEquals(1, store.get(streamId).getEndPointList().size());
			
			store.updateStatus(streamId, AntMediaApplicationAdapter.BROADCAST_STATUS_BROADCASTING);
			
			when(context.containsBean(any())).thenReturn(true);
			serverHostAddress = "55.55.55.55";
			when(serverSettings.getHostAddress()).thenReturn(serverHostAddress);
					
			assertFalse(restServiceSpy.removeEndpointV2(streamId, store.get(streamId).getEndPointList().get(0).getEndpointServiceId(), 0).isSuccess());
			assertEquals(1, store.get(streamId).getEndPointList().size());
		}
				
		{
			// Set Default Host Address
			serverHostAddress = "127.0.1.1";
			when(serverSettings.getHostAddress()).thenReturn(serverHostAddress);
			
			Endpoint endpoint6 = new Endpoint();
			endpoint6.setRtmpUrl("rtmp://test.endpoint.url/any_stream_test");
			
			assertFalse(restServiceReal.addEndpointV3("Not_regsitered_stream_id", endpoint6, 0).isSuccess());
			
			assertEquals(1, store.get(streamId).getEndPointList().size());
		}

	}
	
	@Test
	public void testAddEndpoint() {
		AppSettings settings = mock(AppSettings.class);
		String serverName = "fully.qualified.domain.name";
		restServiceReal.setAppSettings(settings);
		
		ServerSettings serverSettings = mock(ServerSettings.class);
		when(serverSettings.getServerName()).thenReturn(serverName);
		restServiceReal.setServerSettings(serverSettings);


		Broadcast broadcast = new Broadcast(null, "name");
		DataStore store = new InMemoryDataStore("testdb");
		restServiceReal.setDataStore(store);

		Scope scope = mock(Scope.class);
		String scopeName = "scope";
		when(scope.getName()).thenReturn(scopeName);
		restServiceReal.setScope(scope);

		Broadcast createBroadcast = (Broadcast) restServiceReal.createBroadcast(broadcast, false).getEntity();
		String streamId = createBroadcast.getStreamId();
		assertNotNull(streamId);

		String endpointURL = "rtmp://test.endpoint.url/test";
		Result result = restServiceReal.addEndpointV2(streamId, endpointURL);
		assertTrue(result.isSuccess());
		
		assertFalse(restServiceReal.addEndpointV2(streamId, null).isSuccess());

		Broadcast broadcast2 = (Broadcast) restServiceReal.getBroadcast(streamId).getEntity();
		assertEquals(broadcast.getStreamId(), broadcast2.getStreamId());

		assertEquals(1, broadcast2.getEndPointList().size());
		Endpoint endpoint = broadcast2.getEndPointList().get(0);
		assertEquals(endpointURL, endpoint.getRtmpUrl());
		assertEquals("generic", endpoint.getType());
		
		{
			BroadcastRestService restServiceSpy = Mockito.spy(restServiceReal);
			MuxAdaptor muxAdaptor = Mockito.mock(MuxAdaptor.class);
			
			Mockito.doReturn(muxAdaptor).when(restServiceSpy).getMuxAdaptor(broadcast.getStreamId());
			
			Mockito.when(muxAdaptor.startRtmpStreaming(Mockito.anyString(), Mockito.eq(0))).thenReturn(new Result(true));
			
			store.updateStatus(broadcast.getStreamId(), AntMediaApplicationAdapter.BROADCAST_STATUS_BROADCASTING);
			assertTrue(restServiceSpy.addEndpointV2(streamId, "rtmp://test.endpoint.url/any_stream_test").isSuccess());
		}
		
		{
			assertFalse(restServiceReal.addEndpointV2("Not_regsitered_stream_id",  "rtmp://test.endpoint.url/any_stream_test").isSuccess());
		}
	}

	@Test
	public void testAddEndpointV2() {
		
		ApplicationContext context = mock(ApplicationContext.class);
		restServiceReal.setAppCtx(context);
		when(context.containsBean(any())).thenReturn(false);
		
		AppSettings settings = mock(AppSettings.class);
		String serverName = "fully.qualified.domain.name";
		String serverHostAddress = "127.0.1.1";
		restServiceReal.setAppSettings(settings);
		
		ServerSettings serverSettings = mock(ServerSettings.class);
		when(serverSettings.getServerName()).thenReturn(serverName);
		when(serverSettings.getHostAddress()).thenReturn(serverHostAddress);
		restServiceReal.setServerSettings(serverSettings);


		Broadcast broadcast = new Broadcast(null, "name");
		DataStore store = new InMemoryDataStore("testdb");
		restServiceReal.setDataStore(store);

		Scope scope = mock(Scope.class);
		String scopeName = "scope";
		when(scope.getName()).thenReturn(scopeName);
		restServiceReal.setScope(scope);

		Broadcast createBroadcast = (Broadcast) restServiceReal.createBroadcast(broadcast, false).getEntity();
		String streamId = createBroadcast.getStreamId();
		assertNotNull(streamId);
		
		String endpointURL = "rtmp://test.endpoint.url/test";
		
		Endpoint endpoint = new Endpoint();
		endpoint.setRtmpUrl(endpointURL);

		Result result = restServiceReal.addEndpointV3(streamId, endpoint, 0);
		assertTrue(result.isSuccess());
		assertNotNull(result.getDataId());
		String endpointServiceId = result.getDataId();
		
		endpoint = null;
		
		assertFalse(restServiceReal.addEndpointV3(streamId, endpoint, 0).isSuccess());

		Broadcast broadcast2 = (Broadcast) restServiceReal.getBroadcast(streamId).getEntity();
		assertEquals(broadcast.getStreamId(), broadcast2.getStreamId());

		assertEquals(1, broadcast2.getEndPointList().size());
		Endpoint endpoint2 = broadcast2.getEndPointList().get(0);
		assertEquals(endpointURL, endpoint2.getRtmpUrl());
		assertEquals("generic", endpoint2.getType());
		assertEquals(endpointServiceId, endpoint2.getEndpointServiceId());
		
		// Standallone Add RTMP Endpoint with same origin and broadcast
		{
			BroadcastRestService restServiceSpy = Mockito.spy(restServiceReal);
			MuxAdaptor muxAdaptor = Mockito.mock(MuxAdaptor.class);
			
			Mockito.doReturn(muxAdaptor).when(restServiceSpy).getMuxAdaptor(broadcast.getStreamId());
			
			Mockito.when(muxAdaptor.startRtmpStreaming(Mockito.anyString(), Mockito.eq(0))).thenReturn(new Result(true));
			
			Endpoint endpoint3 = new Endpoint();
			endpoint3.setRtmpUrl("rtmp://test.endpoint.url/any_stream_test");
			
			store.updateStatus(broadcast.getStreamId(), AntMediaApplicationAdapter.BROADCAST_STATUS_BROADCASTING);
			assertTrue(restServiceSpy.addEndpointV3(streamId, endpoint3, 0).isSuccess());
		}
		
		// Standallone Add RTMP Endpoint with different origin and broadcast
		{
			serverHostAddress = "55.55.55.55";
			when(serverSettings.getHostAddress()).thenReturn(serverHostAddress);
			
			BroadcastRestService restServiceSpy = Mockito.spy(restServiceReal);
			MuxAdaptor muxAdaptor = Mockito.mock(MuxAdaptor.class);
			
			Mockito.doReturn(muxAdaptor).when(restServiceSpy).getMuxAdaptor(broadcast.getStreamId());
			
			Mockito.when(muxAdaptor.startRtmpStreaming(Mockito.anyString(), Mockito.eq(0))).thenReturn(new Result(true));
			
			Endpoint endpoint3 = new Endpoint();
			//This is already in the endpoints list, so it won't be added.
			endpoint3.setRtmpUrl("rtmp://test.endpoint.url/any_stream_test");
			
			store.updateStatus(broadcast.getStreamId(), AntMediaApplicationAdapter.BROADCAST_STATUS_BROADCASTING);

			assertFalse(restServiceSpy.addEndpointV3(streamId, endpoint3, 0).isSuccess());

			Endpoint endpoint3true = new Endpoint();
			//This is not included in the endpoints list, so it should be true.
			endpoint3true.setRtmpUrl("rtmp://test.endpoint.url/any_other_stream_test");
			
			assertTrue(restServiceSpy.addEndpointV3(streamId, endpoint3true, 0).isSuccess());
		}
		
		// enable Cluster mode with same origin and broadcast
		{
			when(context.containsBean(any())).thenReturn(true);
			serverHostAddress = "127.0.1.1";
			when(serverSettings.getHostAddress()).thenReturn(serverHostAddress);

			
			BroadcastRestService restServiceSpy = Mockito.spy(restServiceReal);
			MuxAdaptor muxAdaptor = Mockito.mock(MuxAdaptor.class);
			
			Mockito.doReturn(muxAdaptor).when(restServiceSpy).getMuxAdaptor(broadcast.getStreamId());
			
			Mockito.when(muxAdaptor.startRtmpStreaming(Mockito.anyString(), Mockito.eq(0))).thenReturn(new Result(true));
			
			Endpoint endpoint4 = new Endpoint();
			//This is already in the endpoints list, so it won't be added.
			endpoint4.setRtmpUrl("rtmp://test.endpoint.url/any_stream_test");
			
			store.updateStatus(broadcast.getStreamId(), AntMediaApplicationAdapter.BROADCAST_STATUS_BROADCASTING);

			assertFalse(restServiceSpy.addEndpointV3(streamId, endpoint4, 0).isSuccess());

			Endpoint endpoint4true = new Endpoint();
			//This is not included in the endpoints list, so it should be true.
			endpoint4true.setRtmpUrl("rtmp://test.endpoint.url/any_stream_test2");
			
			assertTrue(restServiceSpy.addEndpointV3(streamId, endpoint4true, 0).isSuccess());
		}
		
		// enable Cluster mode with different origin and broadcast
		{
			when(context.containsBean(any())).thenReturn(true);
			serverHostAddress = "55.55.55.55";
			when(serverSettings.getHostAddress()).thenReturn(serverHostAddress);
			
			BroadcastRestService restServiceSpy = Mockito.spy(restServiceReal);
			MuxAdaptor muxAdaptor = Mockito.mock(MuxAdaptor.class);
			
			Mockito.doReturn(muxAdaptor).when(restServiceSpy).getMuxAdaptor(broadcast.getStreamId());
			
			Mockito.when(muxAdaptor.startRtmpStreaming(Mockito.anyString(), Mockito.eq(0))).thenReturn(new Result(true));
			
			Endpoint endpoint5 = new Endpoint();
			endpoint5.setRtmpUrl("rtmp://test.endpoint.url/any_stream_test");
			
			store.updateStatus(broadcast.getStreamId(), AntMediaApplicationAdapter.BROADCAST_STATUS_BROADCASTING);
			assertFalse(restServiceSpy.addEndpointV3(streamId, endpoint5, 0).isSuccess());
			
		}
		
		{
			Endpoint endpoint6 = new Endpoint();
			endpoint6.setRtmpUrl("rtmp://test.endpoint.url/any_stream_test");
			
			assertFalse(restServiceReal.addEndpointV3("Not_regsitered_stream_id", endpoint6, 0).isSuccess());
		}

	}

	@Test
	public void testDeleteBroadcast() {
		AppSettings settings = mock(AppSettings.class);
		String serverName = "fully.qualified.domain.name";
		restServiceReal.setAppSettings(settings);
		ServerSettings serverSettings = mock(ServerSettings.class);
		when(serverSettings.getServerName()).thenReturn(serverName);
		restServiceReal.setServerSettings(serverSettings);

		ApplicationContext context = mock(ApplicationContext.class);
		restServiceReal.setAppCtx(context);
		when(context.containsBean(any())).thenReturn(false);


		DataStore store = new InMemoryDataStore("testdb");
		restServiceReal.setDataStore(store);

		Scope scope = mock(Scope.class);
		String scopeName = "scope";
		when(scope.getName()).thenReturn(scopeName);
		restServiceReal.setScope(scope);

		AntMediaApplicationAdapter appAdaptor = Mockito.spy(new AntMediaApplicationAdapter());
		IClientBroadcastStream broadcastStream = mock(IClientBroadcastStream.class);
		IStreamCapableConnection streamCapableConnection = mock(IStreamCapableConnection.class);

		when(broadcastStream.getConnection()).thenReturn(streamCapableConnection);
		Mockito.doReturn(broadcastStream).when(appAdaptor).getBroadcastStream(Mockito.any(), Mockito.anyString());

		restServiceReal.setApplication(appAdaptor);

		int streamCount = 15; 
		for (int i = 0; i < streamCount; i++) {
			Broadcast broadcast = new Broadcast(null, "name");
			Broadcast broadcastCreated = (Broadcast) restServiceReal.createBroadcast(broadcast, false).getEntity();
			assertNotNull(broadcastCreated.getStreamId());

			Broadcast broadcast2 = (Broadcast) restServiceReal.getBroadcast(broadcastCreated.getStreamId()).getEntity();
			assertNotNull(broadcast2.getStreamId());
		}

		List<Broadcast> broadcastList = restServiceReal.getBroadcastList(0, 20, null, null, null, null);
		assertEquals(streamCount, broadcastList.size());

		for (Broadcast item: broadcastList) {
			Result result = restServiceReal.deleteBroadcast(item.getStreamId());
			assertTrue(result.isSuccess());
		}

		Mockito.verify(streamCapableConnection, Mockito.times(streamCount)).close();

		// Add test for Cluster
		restServiceReal.setAppCtx(context);
		when(context.containsBean(any())).thenReturn(true);
				
		
		// isCluster true / broadcast origin address == server host address / status = broadcasting
		{
			Broadcast broadcast = new Broadcast();
			broadcast.setOriginAdress("55.55.55.55");
			broadcast.setStatus(AntMediaApplicationAdapter.BROADCAST_STATUS_BROADCASTING);
			store.save(broadcast);
			
			when(restServiceReal.getServerSettings().getHostAddress()).thenReturn("55.55.55.55");
			
			Result result = restServiceReal.deleteBroadcast(broadcast.getStreamId());
			assertTrue(result.isSuccess());
		}
		
		// isCluster true / broadcast origin address != server host address / status = finished
		{
			when(restServiceReal.getServerSettings().getHostAddress()).thenReturn("127.0.0.1");
			
			Broadcast broadcast = new Broadcast();
			broadcast.setOriginAdress("55.55.55.55");
			broadcast.setStatus(AntMediaApplicationAdapter.BROADCAST_STATUS_FINISHED);
			store.save(broadcast);
			
			when(restServiceReal.getServerSettings().getHostAddress()).thenReturn("127.0.0.1");
			
			Result result = restServiceReal.deleteBroadcast(broadcast.getStreamId());
			assertTrue(result.isSuccess());
		}
		
		// isCluster true / broadcast origin address == server host address / status = finished
		{
			when(restServiceReal.getServerSettings().getHostAddress()).thenReturn("127.0.0.1");
			
			Broadcast broadcast = new Broadcast();
			broadcast.setOriginAdress("55.55.55.55");
			broadcast.setStatus(AntMediaApplicationAdapter.BROADCAST_STATUS_FINISHED);
			store.save(broadcast);
			
			when(restServiceReal.getServerSettings().getHostAddress()).thenReturn("55.55.55.55");
			
			Result result = restServiceReal.deleteBroadcast(broadcast.getStreamId());
			assertTrue(result.isSuccess());
		}

	}

	@Test
	public void testDeleteBroadcasts() {
		AppSettings settings = mock(AppSettings.class);
		String serverName = "fully.qualified.domain.name";
		restServiceReal.setAppSettings(settings);
		ServerSettings serverSettings = mock(ServerSettings.class);
		when(serverSettings.getServerName()).thenReturn(serverName);
		restServiceReal.setServerSettings(serverSettings);

		ApplicationContext context = mock(ApplicationContext.class);
		restServiceReal.setAppCtx(context);
		when(context.containsBean(any())).thenReturn(false);


		DataStore store = new InMemoryDataStore("testdb");
		restServiceReal.setDataStore(store);

		Scope scope = mock(Scope.class);
		String scopeName = "scope";
		when(scope.getName()).thenReturn(scopeName);
		restServiceReal.setScope(scope);

		AntMediaApplicationAdapter appAdaptor = Mockito.spy(new AntMediaApplicationAdapter());
		IClientBroadcastStream broadcastStream = mock(IClientBroadcastStream.class);
		IStreamCapableConnection streamCapableConnection = mock(IStreamCapableConnection.class);

		when(broadcastStream.getConnection()).thenReturn(streamCapableConnection);
		Mockito.doReturn(broadcastStream).when(appAdaptor).getBroadcastStream(Mockito.any(), Mockito.anyString());

		restServiceReal.setApplication(appAdaptor);

		int streamCount = 15;
		for (int i = 0; i < streamCount; i++) {
			Broadcast broadcast = new Broadcast(null, "name");
			Broadcast broadcastCreated = (Broadcast) restServiceReal.createBroadcast(broadcast, false).getEntity();
			assertNotNull(broadcastCreated.getStreamId());

			Broadcast broadcast2 = (Broadcast) restServiceReal.getBroadcast(broadcastCreated.getStreamId()).getEntity();
			assertNotNull(broadcast2.getStreamId());
		}

		List<Broadcast> broadcastList = restServiceReal.getBroadcastList(0, 20, null, null, null, null);
		assertEquals(streamCount, broadcastList.size());

		for (Broadcast item: broadcastList) {
			Result result = restServiceReal.deleteBroadcasts(new String[] {item.getStreamId()});
			assertTrue(result.isSuccess());
		}

		Mockito.verify(streamCapableConnection, Mockito.times(streamCount)).close();

		// Add test for Cluster
		restServiceReal.setAppCtx(context);
		when(context.containsBean(any())).thenReturn(true);

		// isCluster true / broadcast origin address == server host address / status = broadcasting
		{
			Broadcast broadcast = new Broadcast();
			broadcast.setOriginAdress("55.55.55.55");
			broadcast.setStatus(AntMediaApplicationAdapter.BROADCAST_STATUS_BROADCASTING);
			store.save(broadcast);

			when(restServiceReal.getServerSettings().getHostAddress()).thenReturn("55.55.55.55");

			Result result = restServiceReal.deleteBroadcasts(new String[] {broadcast.getStreamId()});
			assertTrue(result.isSuccess());
		}

		// isCluster true / broadcast origin address != server host address / status = finished
		{
			when(restServiceReal.getServerSettings().getHostAddress()).thenReturn("127.0.0.1");

			Broadcast broadcast = new Broadcast();
			broadcast.setOriginAdress("55.55.55.55");
			broadcast.setStatus(AntMediaApplicationAdapter.BROADCAST_STATUS_FINISHED);
			store.save(broadcast);

			when(restServiceReal.getServerSettings().getHostAddress()).thenReturn("127.0.0.1");

			Result result = restServiceReal.deleteBroadcasts(new String[] {broadcast.getStreamId()});
			assertTrue(result.isSuccess());
		}

		// isCluster true / broadcast origin address == server host address / status = finished
		{
			when(restServiceReal.getServerSettings().getHostAddress()).thenReturn("127.0.0.1");

			Broadcast broadcast = new Broadcast();
			broadcast.setOriginAdress("55.55.55.55");
			broadcast.setStatus(AntMediaApplicationAdapter.BROADCAST_STATUS_FINISHED);
			store.save(broadcast);

			when(restServiceReal.getServerSettings().getHostAddress()).thenReturn("55.55.55.55");

			Result result = restServiceReal.deleteBroadcasts(new String[] {broadcast.getStreamId()});
			assertTrue(result.isSuccess());
		}
		
		{
			Result result = restServiceReal.deleteBroadcasts(new String[] {});
			assertFalse(result.isSuccess());
			
			result = restServiceReal.deleteBroadcasts(null);
			assertFalse(result.isSuccess());
		}

	}

	@Test
	public void testGetVersion() {
		RootRestService rootRestService = new RootRestService();
		Version version = rootRestService.getVersion();
		System.out.println("VersionName " + version.getVersionName());
		System.out.println("Expected VersionName " + AntMediaApplicationAdapter.class.getPackage().getImplementationVersion());
		assertEquals(version.getVersionName(), AntMediaApplicationAdapter.class.getPackage().getImplementationVersion());
		System.out.println("VersionType " + version.getVersionType());
		assertEquals(RestServiceBase.COMMUNITY_EDITION, version.getVersionType());
	}

	@Test
	public void testServerNameAndRtmpURL() {
		AppSettings settings = mock(AppSettings.class);
		String serverName = "fully.qualified.domain.name";
		
		ServerSettings serverSettings = Mockito.spy(new ServerSettings());
		
		when(serverSettings.getServerName()).thenReturn(serverName);
		restServiceReal.setServerSettings(serverSettings);


		Scope scope = mock(Scope.class);
		String scopeName = "scope";
		when(scope.getName()).thenReturn(scopeName);

		restServiceReal.setScope(scope);
		restServiceReal.setAppSettings(settings);

		Broadcast broadcast = new Broadcast(null, "name");
		DataStore store = new InMemoryDataStore("testdb");
		restServiceReal.setDataStore(store);
		Broadcast createBroadcast = (Broadcast) restServiceReal.createBroadcast(broadcast, false).getEntity();

		assertEquals("rtmp://" + serverName + "/" + scopeName + "/" + broadcast.getStreamId() , createBroadcast.getRtmpURL());

		when(serverSettings.getServerName()).thenReturn(null);


		broadcast = new Broadcast(null, "name");
		Response response = restServiceReal.createBroadcast(broadcast, false);
		assertEquals(Status.OK.getStatusCode(), response.getStatus());
		try {
			assertEquals("rtmp://" + InetAddress.getLocalHost().getHostAddress() + "/" + scopeName + "/" + broadcast.getStreamId() , broadcast.getRtmpURL());
		} catch (UnknownHostException e) {
			e.printStackTrace();
			fail(e.getMessage());
		}

		when(serverSettings.getServerName()).thenReturn("");


		broadcast = new Broadcast(null, "name");
		Broadcast createBroadcast3 = (Broadcast) restServiceReal.createBroadcast(broadcast, false).getEntity();

		try {
			assertEquals("rtmp://" + InetAddress.getLocalHost().getHostAddress() + "/" + scopeName + "/" + broadcast.getStreamId() , createBroadcast3.getRtmpURL());
		} catch (UnknownHostException e) {
			e.printStackTrace();
			fail(e.getMessage());
		}
	}

	@Test
	public void testWithStreamId() {
		AppSettings settings = mock(AppSettings.class);
		when(settings.getListenerHookURL()).thenReturn(null);
		restServiceReal.setAppSettings(settings);
		
		ServerSettings serverSettings = Mockito.mock(ServerSettings.class);
		restServiceReal.setServerSettings(serverSettings);
		

		Scope scope = mock(Scope.class);
		String scopeName = "scope";
		when(scope.getName()).thenReturn(scopeName);
		restServiceReal.setScope(scope);

		Broadcast broadcast = new Broadcast(null, "name");
		String streamId = "streamId";
		try {
			broadcast.setStreamId(streamId);
		} 
		catch (Exception e) {
			e.printStackTrace();
			fail(e.getMessage());
		}
		DataStore store = new InMemoryDataStore("testdb");
		restServiceReal.setDataStore(store);

		Broadcast createdBroadcast = (Broadcast) restServiceReal.createBroadcast(broadcast, false).getEntity();
		assertNotNull(createdBroadcast.getStreamId());
		//create broadcast method does not reset id, if stream id is set and can be usable, it uses
		assertEquals(createdBroadcast.getStreamId(), streamId);

		assertFalse(createdBroadcast.isZombi());

		//testing Create Broadcast without reset Stream ID

		Broadcast broadcastWithStreamID = new Broadcast(null, "name");
		try {
			broadcastWithStreamID.setStreamId(streamId);
		} 
		catch (Exception e) {
			e.printStackTrace();
			fail(e.getMessage());
		}

		Response response = restServiceReal.createBroadcast(broadcastWithStreamID, false);
		//becase same stream id already exist in the db
		assertEquals(Status.BAD_REQUEST.getStatusCode(), response.getStatus());

	}
	
	
	@Test
	public void testRecordFails() {
		
		ApplicationContext context = mock(ApplicationContext.class);
		restServiceReal.setAppCtx(context);		
		
		AntMediaApplicationAdapter app = new AntMediaApplicationAdapter();
		restServiceReal.setApplication(app);
		
		AppSettings settings = mock(AppSettings.class);
		when(settings.getListenerHookURL()).thenReturn(null);
		restServiceReal.setAppSettings(settings);
		
		Scope scope = mock(Scope.class);
		String scopeName = "scope";
		when(scope.getName()).thenReturn(scopeName);

		restServiceReal.setScope(scope);
		
		Broadcast broadcast = new Broadcast(null, "name");
		DataStore store = Mockito.spy(new InMemoryDataStore("testdb"));
		restServiceReal.setDataStore(store);
		
		ServerSettings serverSettings = Mockito.mock(ServerSettings.class);
		restServiceReal.setServerSettings(serverSettings);
		
		broadcast.setStatus(AntMediaApplicationAdapter.BROADCAST_STATUS_BROADCASTING);
		store.save(broadcast);
		
		when(context.containsBean(any())).thenReturn(false);
		
		//Check if stream is on a standalone server
		
		// Start MP4 Recording && Broadcast Status: Broadcasting, mp4Enabled: 0, it should return false
		Result result = restServiceReal.enableRecordMuxing(broadcast.getStreamId(), true, "mp4", 0);
		assertFalse(result.isSuccess());
		assertEquals("mp4 recording couldn't be started",result.getMessage());
		
		// Stop MP4 Recording && Broadcast Status: Broadcasting, mp4Enabled: 0, it should return false
		result = restServiceReal.enableRecordMuxing(broadcast.getStreamId(), false,"mp4", 0);
		assertFalse(result.isSuccess());
		assertEquals("mp4 recording couldn't be stopped",result.getMessage());
		
		Broadcast broadcast2 = new Broadcast(null, "name");
		store.save(broadcast2);
		
		// Stop WebM Recording && Broadcast Status: created, webmEnabled: 0, it should return true
		result = restServiceReal.enableRecordMuxing(broadcast2.getStreamId(), false,"webm", 0);
		assertTrue(result.isSuccess());
		
		// Start WebM Recording && Broadcast Status: created, webmEnabled: 0, it should return true
		result = restServiceReal.enableRecording(broadcast2.getStreamId(), true,"webm", 0);
		assertTrue(result.isSuccess());
		
		// Stop WebM Recording && Broadcast Status: created, webmEnabled: 0, it should return true
		result = restServiceReal.enableRecordMuxing(broadcast2.getStreamId(), false,"webm", 0);
		assertTrue(result.isSuccess());
		
		
		Broadcast broadcast3 = new Broadcast(null, "name");
		broadcast3.setStatus(AntMediaApplicationAdapter.BROADCAST_STATUS_BROADCASTING);
		store.save(broadcast3);
		
		doReturn(false).when(store).setWebMMuxing(Mockito.any(), Mockito.anyInt());
		result = restServiceReal.enableRecordMuxing(broadcast3.getStreamId(), false,"webm", 0);
		assertFalse(result.isSuccess());
		assertEquals("webm recording couldn't be stopped",result.getMessage());
		
		
		//Check if stream is on another cluster node
		broadcast3.setOriginAdress("127.0.0.1");		
		when(restServiceReal.getServerSettings().getHostAddress()).thenReturn("55.55.55.55");
		when(context.containsBean(any())).thenReturn(true);
		
		String type = "mp4";
		// Start MP4 Recording && Broadcast Status: Broadcasting, mp4Enabled: 0, it should return false
		result = restServiceReal.enableRecordMuxing(broadcast3.getStreamId(), true,type, 0);
		assertFalse(result.isSuccess());
		assertEquals("Please send " + type + " recording request to " + broadcast3.getOriginAdress() + " node or send request in a stopped status.",result.getMessage());
		
		// Stop MP4 Recording && Broadcast Status: Broadcasting, mp4Enabled: 0, it should return false
		BroadcastRestService restServiceSpy = spy(restServiceReal);
		doReturn(true).when(restServiceSpy).isAlreadyRecording(broadcast3.getStreamId(), RecordType.MP4, 0);
		result = restServiceSpy.enableRecordMuxing(broadcast3.getStreamId(), false,type, 0);		
		assertFalse(result.isSuccess());
		assertEquals("Please send " + type + " recording request to " + broadcast3.getOriginAdress() + " node or send request in a stopped status.",result.getMessage());
		
	}

	@Test
	public void testAllInOne() {
		AppSettings settings = mock(AppSettings.class);
		when(settings.getListenerHookURL()).thenReturn(null);
		restServiceReal.setAppSettings(settings);

		Scope scope = mock(Scope.class);
		String scopeName = "scope";
		when(scope.getName()).thenReturn(scopeName);

		restServiceReal.setScope(scope);

		Broadcast broadcast = new Broadcast(null, "name");
		DataStore store = new InMemoryDataStore("testdb");
		restServiceReal.setDataStore(store);
		
		ServerSettings serverSettings = Mockito.mock(ServerSettings.class);
		restServiceReal.setServerSettings(serverSettings);
		
		Broadcast createBroadcast = (Broadcast) restServiceReal.createBroadcast(broadcast, false).getEntity();

		assertNotNull(createBroadcast);
		assertNotNull(createBroadcast.getStreamId());
		assertNotNull(createBroadcast.getName());
		assertNotNull(createBroadcast.getStatus());
		assertNull(createBroadcast.getListenerHookURL());
		
		
		broadcast = new Broadcast();
		try {
			broadcast.setStreamId("  12345 ");
		} catch (Exception e) {
			e.printStackTrace();
			fail(e.getMessage());
		}
		
		createBroadcast = (Broadcast) restServiceReal.createBroadcast(broadcast, false).getEntity();
		assertEquals("12345", createBroadcast.getStreamId());
		
		
		try {
			broadcast = Mockito.spy(new Broadcast());
			broadcast.setStreamId("111");
			Mockito.doThrow(NullPointerException.class).when(broadcast).setStreamId(Mockito.anyString());
			Result result = (Result) restServiceReal.createBroadcast(broadcast, false).getEntity();
			assertFalse(result.isSuccess());
			
		}
		catch (Exception e) {
			fail(e.getMessage());
		}

		Broadcast createBroadcast2 = (Broadcast) restServiceReal.createBroadcast(null, false).getEntity();

		assertNotNull(createBroadcast2);
		assertNotNull(createBroadcast2.getStreamId());
		assertNull(createBroadcast2.getName());
		assertNotNull(createBroadcast2.getStatus());
		assertNull(createBroadcast2.getListenerHookURL());

		Broadcast broadcastTmp = (Broadcast) restServiceReal.getBroadcast(createBroadcast.getStreamId()).getEntity();
		assertNotNull(broadcastTmp);
		assertEquals(createBroadcast.getStatus(), broadcastTmp.getStatus());
		assertNull(broadcastTmp.getListenerHookURL());

		//update status
		boolean updateStatus = store.updateStatus(createBroadcast.getStreamId(), AntMediaApplicationAdapter.BROADCAST_STATUS_BROADCASTING);
		assertTrue(updateStatus);

		//check status
		broadcastTmp = (Broadcast) restServiceReal.getBroadcast(createBroadcast.getStreamId()).getEntity();
		assertNotNull(broadcastTmp);
		assertEquals(AntMediaApplicationAdapter.BROADCAST_STATUS_BROADCASTING, broadcastTmp.getStatus());
		assertNull(broadcastTmp.getListenerHookURL());

		//update status again
		updateStatus = store.updateStatus(createBroadcast.getStreamId(), AntMediaApplicationAdapter.BROADCAST_STATUS_FINISHED);
		assertTrue(updateStatus);

		//check status
		broadcastTmp = (Broadcast) restServiceReal.getBroadcast(createBroadcast.getStreamId()).getEntity();
		assertNotNull(broadcastTmp);
		assertEquals( AntMediaApplicationAdapter.BROADCAST_STATUS_FINISHED, broadcastTmp.getStatus());
		assertNull(broadcastTmp.getListenerHookURL());


		Response response = restServiceReal.getBroadcast("jdkdkdkdk");
		assertNotNull(broadcastTmp);
		assertEquals(Status.NOT_FOUND.getStatusCode() ,response.getStatus());


		broadcastTmp = (Broadcast) restServiceReal.getBroadcast(createBroadcast.getStreamId()).getEntity();
		assertNotNull(broadcastTmp);
		assertEquals(AntMediaApplicationAdapter.BROADCAST_STATUS_FINISHED, broadcastTmp.getStatus());
		assertEquals(broadcastTmp.getStreamId(), createBroadcast.getStreamId());
		assertEquals(broadcastTmp.getName(), createBroadcast.getName());

		//create test broadcast for setting mp4 muxing setting
		Broadcast testBroadcast = (Broadcast) restServiceReal.createBroadcast(new Broadcast("testBroadcast"), false).getEntity();
		assertNotNull(testBroadcast.getStreamId());

		//check null case
		assertFalse(restServiceReal.enableRecordMuxing(null, true,"mp4", 0).isSuccess());

		//check that setting is saved
		assertTrue(restServiceReal.enableRecordMuxing(testBroadcast.getStreamId(), true,"mp4", 0).isSuccess());

		//check that setting is saved correctly
		assertEquals(MuxAdaptor.RECORDING_ENABLED_FOR_STREAM, ((Broadcast)restServiceReal.getBroadcast(testBroadcast.getStreamId()).getEntity()).getMp4Enabled());

	}
	
	

	@Test
    public void testEnableMp4Muxing() throws Exception 
	{
		final String scopeValue = "scope";
		final String dbName = "testdb";
		final String broadcastName = "testBroadcast";

        BroadcastRestService restServiceSpy = Mockito.spy(new BroadcastRestService());
		AppSettings settings = mock(AppSettings.class);
		when(settings.getListenerHookURL()).thenReturn(null);
		restServiceSpy.setAppSettings(settings);

		ServerSettings serverSettings = Mockito.mock(ServerSettings.class);
		restServiceSpy.setServerSettings(serverSettings);
		
		Scope scope = mock(Scope.class);
		when(scope.getName()).thenReturn(scopeValue);

		restServiceSpy.setScope(scope);

		DataStore store = new InMemoryDataStore(dbName);
		restServiceSpy.setDataStore(store);

        AntMediaApplicationAdapter application = mock(AntMediaApplicationAdapter.class);
        Mp4Muxer mockMp4Muxer = Mockito.mock(Mp4Muxer.class);
		HLSMuxer mockHLSMuxer = Mockito.mock(HLSMuxer.class);
        ArrayList<Muxer> mockMuxers = new ArrayList<>();
        mockMuxers.add(mockMp4Muxer);
        
        doReturn(true).when(restServiceSpy).isInSameNodeInCluster(Mockito.any());

        MuxAdaptor mockMuxAdaptor = Mockito.mock(MuxAdaptor.class);
        when(mockMuxAdaptor.getMuxerList()).thenReturn(mockMuxers);
       
        
        when(mockMuxAdaptor.startRecording(RecordType.MP4, 0)).thenReturn(Mockito.mock(Mp4Muxer.class));
        
        when(mockMuxAdaptor.stopRecording(RecordType.MP4, 0)).thenReturn(Mockito.mock(Mp4Muxer.class));

        ArrayList<MuxAdaptor> mockMuxAdaptors = new ArrayList<>();
        mockMuxAdaptors.add(mockMuxAdaptor);

        when(application.getMuxAdaptors()).thenReturn(mockMuxAdaptors);
        
        when(restServiceSpy.getApplication()).thenReturn(application);

        Response response = restServiceSpy.createBroadcast(new Broadcast(broadcastName), false);
        Broadcast testBroadcast = (Broadcast) response.getEntity();
		when(mockMuxAdaptor.getStreamId()).thenReturn(testBroadcast.getStreamId());
		when(application.getMuxAdaptor(testBroadcast.getStreamId())).thenReturn(mockMuxAdaptor);
        assertTrue(restServiceSpy.enableRecordMuxing(testBroadcast.getStreamId(), true,"mp4", 0).isSuccess());

        verify(mockMuxAdaptor,never()).startRecording(RecordType.MP4, 0);

		mockMuxers.clear();
		mockMuxers.add(mockHLSMuxer);
		
		//disable
		assertTrue(restServiceSpy.enableRecordMuxing(testBroadcast.getStreamId(), false, "mp4", 0).isSuccess());
		
		store.updateStatus(testBroadcast.getStreamId(), AntMediaApplicationAdapter.BROADCAST_STATUS_BROADCASTING);
		
		assertTrue(restServiceSpy.enableRecordMuxing(testBroadcast.getStreamId(), true, "mp4", 0).isSuccess());
		verify(mockMuxAdaptor).startRecording(RecordType.MP4, 0);

		when(mockMuxAdaptor.isAlreadyRecording(RecordType.MP4, 0)).thenReturn(true);
		mockMuxers.add(mockMp4Muxer);

        assertEquals(MuxAdaptor.RECORDING_ENABLED_FOR_STREAM, ((Broadcast)restServiceSpy.getBroadcast(testBroadcast.getStreamId()).getEntity()).getMp4Enabled());
        assertTrue(restServiceSpy.enableRecordMuxing(testBroadcast.getStreamId(), false, "mp4", 0).isSuccess());
        verify(mockMuxAdaptor).stopRecording(RecordType.MP4, 0);
    }
	
	@Test
    public void testEnableWebMMuxing() throws Exception 
	{
		final String scopeValue = "scope";
        
        BroadcastRestService restServiceSpy = Mockito.spy(new BroadcastRestService());
		AppSettings settings = mock(AppSettings.class);
		when(settings.getListenerHookURL()).thenReturn(null);
		restServiceSpy.setAppSettings(settings);

		ServerSettings serverSettings = Mockito.mock(ServerSettings.class);
		restServiceSpy.setServerSettings(serverSettings);
		
		Scope scope = mock(Scope.class);
		when(scope.getName()).thenReturn(scopeValue);

		restServiceSpy.setScope(scope);

		DataStore store = new InMemoryDataStore("test");
		restServiceSpy.setDataStore(store);

        Response response = restServiceSpy.createBroadcast(new Broadcast("test"), false);
        Broadcast testBroadcast = (Broadcast) response.getEntity();
        testBroadcast.setStatus(AntMediaApplicationAdapter.BROADCAST_STATUS_BROADCASTING);
        String streamId = testBroadcast.getStreamId();
        
        MuxAdaptor mockMuxAdaptor = Mockito.mock(MuxAdaptor.class);
        doReturn(mockMuxAdaptor).when(restServiceSpy).getMuxAdaptor(streamId);
        doReturn(null).when(mockMuxAdaptor).startRecording(RecordType.WEBM, 0);
        when(mockMuxAdaptor.getStreamId()).thenReturn(streamId);

        doReturn(true).when(restServiceSpy).isInSameNodeInCluster(Mockito.any());

        //try to stop recording
        Result result = restServiceSpy.enableRecordMuxing(streamId, false, "webm", 0);
        //it should return false because there is no recording
        assertFalse(result.isSuccess());
        
        result = restServiceSpy.enableRecordMuxing(streamId, true, "webm", 0);
        assertFalse(result.isSuccess());
        doReturn(Mockito.mock(RecordMuxer.class)).when(mockMuxAdaptor).startRecording(RecordType.WEBM, 0);
  
        result = restServiceSpy.enableRecordMuxing(streamId, true, "webm", 0);
        assertTrue(result.isSuccess());
        assertNotNull(result.getMessage());
        verify(mockMuxAdaptor, times(2)).startRecording(RecordType.WEBM, 0);
        assertEquals(MuxAdaptor.RECORDING_ENABLED_FOR_STREAM, store.get(streamId).getWebMEnabled());

        //disable
        doReturn(Mockito.mock(RecordMuxer.class)).when(mockMuxAdaptor).stopRecording(RecordType.WEBM, 0);
        doReturn(true).when(restServiceSpy).isAlreadyRecording(streamId, RecordType.WEBM, 0);
		result = restServiceSpy.enableRecordMuxing(streamId, false, "webm", 0);
		assertTrue(result.isSuccess());
        verify(mockMuxAdaptor, times(1)).stopRecording(RecordType.WEBM, 0);
        assertEquals(MuxAdaptor.RECORDING_DISABLED_FOR_STREAM, store.get(streamId).getWebMEnabled());
        
      
        store.get(streamId).setWebMEnabled(MuxAdaptor.RECORDING_ENABLED_FOR_STREAM);
        doReturn(null).when(mockMuxAdaptor).stopRecording(RecordType.WEBM, 0);
		result = restServiceSpy.enableRecordMuxing(streamId, false, "webm", 0);
		assertFalse(result.isSuccess());
        
	}

	@Test
	public void testTokenOperations() {

		DataStore store = new InMemoryDataStore("testdb");
		restServiceReal.setDataStore(store);

		
		//create token
		Token token = new Token();
		token.setStreamId("1234");
		token.setTokenId("tokenId");
		token.setType(Token.PLAY_TOKEN);

		assertTrue(restServiceReal.getDataStore().saveToken(token));

		//get tokens of stream
		List <Token> tokens = restServiceReal.listTokensV2(token.getStreamId(), 0, 10);

		assertEquals(1, tokens.size());

		//revoke tokens
		restServiceReal.revokeTokensV2(token.getStreamId());

		//get tokens of stream
		tokens = restServiceReal.listTokensV2(token.getStreamId(), 0, 10);

		//it should be zero because all tokens are revoked
		assertEquals(0, tokens.size());


		//define a valid expire date
		long expireDate = Instant.now().getEpochSecond() + 1000;
		
		//create token again
		token = new Token();
		token.setStreamId("1234");
		token.setTokenId("tokenId");
		token.setType(Token.PLAY_TOKEN);
		token.setExpireDate(expireDate);

		assertTrue(restServiceReal.getDataStore().saveToken(token));

		//validate token
		Result result = restServiceReal.validateTokenV2(token);

		//token should be validated and returned
		assertTrue(result.isSuccess());

		//this should be false, because validated token is deleted after consumed
		result = restServiceReal.validateTokenV2(token);

		assertFalse(result.isSuccess());

	}
	
	@Test
	public void testSubscriberNone32BitSecret() {
		DataStore store = new MapDBStore(RandomStringUtils.randomAlphanumeric(6) + ".db", vertx);
		restServiceReal.setDataStore(store);
		
		restServiceReal.setAppSettings(new AppSettings());
		
		Subscriber subscriber = new Subscriber();
		subscriber.setSubscriberId("timeSubscriber");
		subscriber.setStreamId("stream1");
		subscriber.setType(Subscriber.PLAY_TYPE);
		subscriber.setB32Secret("1234567");
		
		//it should be false, because b32secret length is not multiple of 8 
		assertFalse(restServiceReal.addSubscriber(subscriber.getStreamId(), subscriber).isSuccess());
		
		//1 is not b32 character
		//b32 characters -> A–Z, followed by 2–7
		subscriber.setB32Secret("abcdabc1");
		//it returns false because 1 is not b32 character
		assertFalse(restServiceReal.addSubscriber(subscriber.getStreamId(), subscriber).isSuccess());
		
		
		subscriber.setB32Secret("abcdabcf");
		assertTrue(restServiceReal.addSubscriber(subscriber.getStreamId(), subscriber).isSuccess());
		Result result = restServiceReal.getTOTP(subscriber.getStreamId(), subscriber.getSubscriberId(), subscriber.getType());
		assertTrue(result.isSuccess());
		
		
	}
	
	@Test
	public void testTimeBasedSubscriberOperations() {

		DataStore store = new MapDBStore(RandomStringUtils.randomAlphanumeric(6) + ".db", vertx);
		restServiceReal.setDataStore(store);

		
		//create subscribers
		Subscriber subscriber = new Subscriber();
		subscriber.setSubscriberId("timeSubscriber");
		subscriber.setStreamId("stream1");
		subscriber.setType(Subscriber.PLAY_TYPE);

		Subscriber subscriber2 = new Subscriber();
		subscriber2.setSubscriberId("timeSubscriber2");
		subscriber2.setStreamId("stream1");
		subscriber2.setType(Subscriber.PLAY_TYPE);
		
		assertTrue(restServiceReal.addSubscriber(subscriber.getStreamId(), subscriber).isSuccess());
		assertTrue(restServiceReal.addSubscriber(subscriber2.getStreamId(), subscriber2).isSuccess());
		
		//get tokens of stream
		List <Subscriber> subscribers = restServiceReal.listSubscriberV2(subscriber.getStreamId(), 0, 10);

		List <SubscriberStats> subscriberStats = restServiceReal.listSubscriberStatsV2(subscriber.getStreamId(), 0, 10);
		
		assertEquals(2, subscribers.size());
		assertEquals(2, subscriberStats.size());
		
		assertEquals("stream1", subscriberStats.get(0).getStreamId());
		assertEquals("timeSubscriber", subscriberStats.get(0).getSubscriberId());
		
		// remove subscriber
		assertTrue(restServiceReal.deleteSubscriber(subscriber.getStreamId(), subscriber.getSubscriberId()).isSuccess());
		
		subscribers = restServiceReal.listSubscriberV2(subscriber.getStreamId(), 0, 10);
		
		assertEquals(1, subscribers.size());
		
		//revoke tokens
		restServiceReal.revokeSubscribers(subscriber.getStreamId());

		// get subscribers
		subscribers = restServiceReal.listSubscriberV2(subscriber.getStreamId(), 0, 10);

		//it should be zero because all tokens are revoked
		assertEquals(0, subscribers.size());
		
		store.close(true);

	}	

	@Test
	public void testIsMainTrack() {
		DataStore store = Mockito.mock(DataStore.class);
		restServiceReal.setDataStore(store);
		Broadcast broadcast = Mockito.spy(new Broadcast());

		// should return false because stream id is null
		assertFalse(restServiceReal.isMainTrack(null));

		// should return false when broadcast does not exist
		when(store.get("streamId")).thenReturn(null);
		assertFalse(restServiceReal.isMainTrack("streamId"));

		// should return false when broadcast is not main track
		when(broadcast.getSubTrackStreamIds()).thenReturn(new ArrayList());
		when(broadcast.getMainTrackStreamId()).thenReturn("mainTrackStreamId");
		when(store.get("streamId")).thenReturn(broadcast);
		assertFalse(restServiceReal.isMainTrack("streamId"));

		// should return true when broadcast is main track
		when(broadcast.getSubTrackStreamIds()).thenReturn(List.copyOf(Arrays.asList("subTrackStreamId1", "subTrackStreamId2")));
		when(broadcast.getMainTrackStreamId()).thenReturn(null);
		when(store.get("streamId")).thenReturn(broadcast);
		assertTrue(restServiceReal.isMainTrack("streamId"));
	}

	@Test
	public void testObjectDetectionOperations() {

		DataStore store = new InMemoryDataStore("testdb");
		restServiceReal.setDataStore(store);

		String streamId = "object_streamId";

		List<TensorFlowObject> detectedObjects = new ArrayList<>();

		//create detection object

		TensorFlowObject object = new TensorFlowObject("objectName", 92, "imageId");

		//add to list

		detectedObjects.add(object);

		restServiceReal.getDataStore().saveDetection(streamId, 0, detectedObjects);

		//get objects

		List<TensorFlowObject> objects = restServiceReal.getDetectionListV2(streamId, 0, 10);

		assertEquals(1, objects.size());		

		//get list of requested id

		List<TensorFlowObject> objectList = restServiceReal.getDetectionListV2(streamId, 0, 50);

		assertEquals(1, objectList.size());

		//get total number of saved detection list

		Long total = restServiceReal.getObjectDetectedTotal(streamId).getNumber();

		assertEquals(1, (int)(long)total);
	}

	@Test
	public void testStopLiveStream() {
		BroadcastRestService restService = new BroadcastRestService();
		AntMediaApplicationAdapter app = Mockito.spy(new AntMediaApplicationAdapter());

		DataStore ds = Mockito.mock(DataStore.class);
		String streamId = "test-stream";

		IScope scope = mock(IScope.class);
		when(scope.getName()).thenReturn("junit");

		Mockito.doReturn(scope).when(app).getScope();

		IContext context = mock(IContext.class);
		Mockito.doReturn(context).when(scope).getContext();
		
		Broadcast broadcast = new Broadcast();

		try {
			broadcast.setStreamId(streamId);
		} catch (Exception e) {
			e.printStackTrace();
		}
		broadcast.setType(AntMediaApplicationAdapter.LIVE_STREAM);

		Mockito.doReturn(broadcast).when(ds).get(streamId);

		restService.setDataStore(ds);
		restService.setApplication(app);

		restService.stopStreamingV2(streamId);

		Mockito.verify(app, Mockito.times(1)).getBroadcastStream(scope, streamId);
	}

	@Test
	public void testConferenceRoom() {
		DataStore store = new InMemoryDataStore("testdb");
		restServiceReal.setDataStore(store);

		ConferenceRoom room = new ConferenceRoom();
		
		long now = Instant.now().getEpochSecond();

		//should be null because roomName not defined
		Response response = restServiceReal.createConferenceRoomV2(room);
		assertEquals(Status.BAD_REQUEST.getStatusCode(), response.getStatus());

		//define roomName
		room.setRoomId("roomName");
		
		//let it be zombi
		room.setZombi(true);
		
		//let it be mcu
		room.setMode(WebSocketConstants.MCU);

		//should not be null because room is saved to database and created room is returned
		assertNotNull(restServiceReal.createConferenceRoomV2(room));

		room = restServiceReal.getDataStore().getConferenceRoom(room.getRoomId());
		
		assertTrue(room.isZombi());
		assertEquals(WebSocketConstants.MCU, room.getMode());
		
		//this should not be null, because although start date is not defined, service create it as now
		assertNotNull(room.getStartDate());
		
		//this should not be null, because although end date is not defined, service create it as 1 hour later of now
		assertNotNull(room.getEndDate());

		//define a start date
		room.setStartDate(now);

		String origin = "someAddress";
		//define a start date
		room.setOriginAdress(origin);
		
		assertEquals(origin, room.getOriginAdress());
		
		//Test GET conference room by id rest service
		assertNotNull(restServiceReal.getConferenceRoom(room.getRoomId()));
		assertEquals(restServiceReal.getConferenceRoom(room.getRoomId()).getEntity(), room);

		Response getRoomResponse = restServiceReal.getConferenceRoom(room.getRoomId());
		assertEquals(200,getRoomResponse.getStatus());

		getRoomResponse = restServiceReal.getConferenceRoom(null);
		assertEquals(404,getRoomResponse.getStatus());

		getRoomResponse = restServiceReal.getConferenceRoom("nullllllllllllllllll");
		assertEquals(404,getRoomResponse.getStatus());

		//edit room with the new startDate
		//should not be null because room is saved to database and edited room is returned
		assertNotNull(restServiceReal.editConferenceRoom(room.getRoomId(), room));
		
		room = restServiceReal.getDataStore().getConferenceRoom(room.getRoomId());
		
		//check start date
		assertEquals(now, room.getStartDate());

		//delete room
		assertTrue(restServiceReal.deleteConferenceRoomV2(room.getRoomId()).isSuccess());
		
		//check that room does not exist  in db 
		assertNull(restServiceReal.getDataStore().getConferenceRoom(room.getRoomId()));
	}
	
	@Test
	public void testAddIPCameraViaCreateBroadcast() 
	{
		
		BroadcastRestService restService = Mockito.spy(restServiceReal);
		
		AntMediaApplicationAdapter adaptor = mock (AntMediaApplicationAdapter.class);
		Mockito.doReturn(adaptor).when(restService).getApplication();
		IScope scope = mock(IScope.class);
		when(scope.getName()).thenReturn("junit");
		Mockito.doReturn(new InMemoryDataStore("testAddIPCamera")).when(restService).getDataStore();
		
		Mockito.doReturn(scope).when(restService).getScope();
		
		ApplicationContext appContext = mock(ApplicationContext.class);
		restService.setAppCtx(appContext);
		Mockito.doReturn(new ServerSettings()).when(restService).getServerSettings();
		Mockito.doReturn(new AppSettings()).when(restService).getAppSettings();
		
		Broadcast broadcast = new Broadcast("testAddIPCamera", "10.2.40.64:8080", "admin", "admin",
				"rtsp://11.2.40.63:8554/live1.sdp", AntMediaApplicationAdapter.STREAM_SOURCE);
		Response createBroadcastResponse = restService.createBroadcast(broadcast, false);
		assertEquals(200, createBroadcastResponse.getStatus());
		
		broadcast = new Broadcast("testAddIPCamera", null, "admin", "admin",
				null, AntMediaApplicationAdapter.STREAM_SOURCE);
		
		createBroadcastResponse = restService.createBroadcast(broadcast, false);
		assertEquals(400, createBroadcastResponse.getStatus());
		
		broadcast = new Broadcast("testAddIPCamera", "10.2.40.64:8080", "admin", "admin",
				"rtsdfdfdfd-invalid-url", AntMediaApplicationAdapter.STREAM_SOURCE);
		
		createBroadcastResponse = restService.createBroadcast(broadcast, false);
		assertEquals(400, createBroadcastResponse.getStatus());
		
		createBroadcastResponse = restService.createBroadcast(null, false);
		assertEquals(200, createBroadcastResponse.getStatus());
		
		broadcast = new Broadcast("testAddIPCamera", "10.2.40.64:8080", "admin", "admin",
				null, AntMediaApplicationAdapter.IP_CAMERA);
		createBroadcastResponse = restService.createBroadcast(null, false);
		assertEquals(200, createBroadcastResponse.getStatus());
		
		broadcast = new Broadcast("testAddIPCamera", "false_ip_addr", "admin", "admin",
				null, AntMediaApplicationAdapter.IP_CAMERA);
		createBroadcastResponse = restService.createBroadcast(broadcast, false);
		assertEquals(400, createBroadcastResponse.getStatus());
		
		broadcast = new Broadcast("testAddIPCamera", "10.2.40.64:8080", "admin", "admin",
				"rtsdfdfdfd-invalid-url", AntMediaApplicationAdapter.IP_CAMERA);
		createBroadcastResponse = restService.createBroadcast(broadcast, false);
		assertEquals(200, createBroadcastResponse.getStatus());
		
		
		
	}
	
	@Test
	public void testAddIPCamera()  {
		Result result = new Result(false);

		Broadcast newCam = new Broadcast("testAddIPCamera", "10.2.40.64:8080", "admin", "admin",
				"rtsp://11.2.40.63:8554/live1.sdp", AntMediaApplicationAdapter.IP_CAMERA);

		BroadcastRestService streamSourceRest = Mockito.spy(restServiceReal);
		AntMediaApplicationAdapter adaptor = Mockito.spy (new AntMediaApplicationAdapter());
		StreamFetcher fetcher = mock (StreamFetcher.class);
		Result connResult = new Result(true);
		connResult.setMessage("rtsp://11.2.40.63:8554/live1.sdp");
		DataStore dataStore = new InMemoryDataStore("db");
		adaptor.setDataStore(dataStore);

		Mockito.doReturn(connResult).when(streamSourceRest).connectToCamera(newCam);
		Mockito.doReturn(adaptor).when(streamSourceRest).getApplication();
		Mockito.doReturn(new Result(true)).when(adaptor).startStreaming(newCam);
		Mockito.doReturn(new InMemoryDataStore("testAddIPCamera")).when(streamSourceRest).getDataStore();

		Mockito.doReturn(new ServerSettings()).when(streamSourceRest).getServerSettings();
		Mockito.doReturn(new AppSettings()).when(streamSourceRest).getAppSettings();
		
		IScope scope = mock(IScope.class);
		when(scope.getName()).thenReturn("junit");
		
		Mockito.doReturn(scope).when(streamSourceRest).getScope();
		
		IContext icontext = mock(IContext.class);
		when(icontext.getBean(AppSettings.BEAN_NAME)).thenReturn(new AppSettings());
		
		Mockito.when(scope.getContext()).thenReturn(icontext);
		adaptor.setScope(scope);
		

		
		ApplicationContext appContext = mock(ApplicationContext.class);

		streamSourceRest.setAppCtx(appContext);

		StatsCollector monitorService = new StatsCollector(); 
		
		when(appContext.getBean(IStatsCollector.BEAN_NAME)).thenReturn(monitorService);

		//define CPU load above limit
		int cpuLoad = 90;
		int cpuLimit = 80;


		monitorService.setCpuLimit(cpuLimit);
		monitorService.setCpuLoad(cpuLoad);
		

		//try to add IP camera
		result = streamSourceRest.addStreamSource(newCam);
		
		//should be false because load is above limit
		assertFalse(result.isSuccess());
		

		//should be -3 because it is CPU Load Error Code
		assertEquals(-3, result.getErrorId());
		
		Result cameraErrorV2 = streamSourceRest.getCameraErrorV2(newCam.getStreamId());
		assertFalse(cameraErrorV2.isSuccess());
		

		//define CPU load below limit
		int cpuLoad2 = 70;
		int cpuLimit2 = 80;


		monitorService.setCpuLimit(cpuLimit2);
		monitorService.setCpuLoad(cpuLoad2);

		result = streamSourceRest.addStreamSource(newCam);

		//should be true because load is below limit
		assertTrue(result.isSuccess());
		
		Broadcast noSpecifiedType =  new Broadcast("testAddIPCamera");
		result=streamSourceRest.addStreamSource(noSpecifiedType);
		//should be true since it wouldn't return true because there is no ip camera or stream source defined in the declaration.
		assertFalse(result.isSuccess());
		assertEquals("Auto start query needs an IP camera or stream source.",result.getMessage() );
		
		
		
		cameraErrorV2 = streamSourceRest.getCameraErrorV2("any_stream");
		assertFalse(cameraErrorV2.isSuccess());
		
		cameraErrorV2 = streamSourceRest.getCameraErrorV2(null);
		assertFalse(cameraErrorV2.isSuccess());
		

	}


	@Test
	public void testStartStopStreamSource()  {

		//start ONVIF Camera emulator
		StreamFetcherUnitTest.startCameraEmulator();

		//create an IP Camera for emulator
		Broadcast newCam = new Broadcast("startStopIPCamera", "127.0.0.1:8080", "admin", "admin",
				null, AntMediaApplicationAdapter.IP_CAMERA);

		//simulate required operations
		BroadcastRestService streamSourceRest = Mockito.spy(restServiceReal);
		AntMediaApplicationAdapter adaptor = mock (AntMediaApplicationAdapter.class);
		StreamFetcher fetcher = mock (StreamFetcher.class);
		Mockito.doReturn(adaptor).when(streamSourceRest).getApplication();
		Mockito.doReturn(new Result(true)).when(adaptor).startStreaming(newCam);
		Mockito.doReturn(new Result(true)).when(adaptor).stopStreaming(newCam);
		Mockito.doReturn(new InMemoryDataStore("startStopStreamSource")).when(streamSourceRest).getDataStore();

		Mockito.doReturn(new ServerSettings()).when(streamSourceRest).getServerSettings();
		Mockito.doReturn(new AppSettings()).when(streamSourceRest).getAppSettings();
		
		IScope scope = mock(IScope.class);
		when(scope.getName()).thenReturn("junit");
		
		Mockito.doReturn(scope).when(streamSourceRest).getScope();
		
		//add IP Camera first
		assertTrue(streamSourceRest.addIPCamera(newCam).isSuccess());

		//stream URL should be defined after ONVIF operations
		//this assignment also ensures that, connection is successful to IP Camera via rest service using ONVIF operations
		
		assertEquals("rtsp://admin:admin@127.0.0.1:6554/test.flv", newCam.getStreamUrl());
		
		//stop request should trigger application adaptor stopStreaming
		assertTrue(streamSourceRest.stopStreamingV2(newCam.getStreamId()).isSuccess());
		
		//reset stream URL and check whether start rest service is able to get stream URL by connecting to camera using ONVIF
		newCam.setStreamUrl(null);
		
		
		newCam = streamSourceRest.getDataStore().get(newCam.getStreamId());
		
		//start again via rest service
		assertTrue(streamSourceRest.startStreamSource(newCam.getStreamId()).isSuccess());
		assertTrue(streamSourceRest.stopStreamingV2(newCam.getStreamId()).isSuccess());
		
		
		{
			//camera validity check
			Broadcast cast = new Broadcast();
			cast.setIpAddr("ht://124323");
			assertFalse(streamSourceRest.addIPCamera(cast).isSuccess());
		}
		
		{
			Broadcast streamSource = new Broadcast("---start-stop", "", "", "",
					null, AntMediaApplicationAdapter.STREAM_SOURCE);
			streamSourceRest.getDataStore().save(streamSource);
			Result result = streamSourceRest.startStreamSource(streamSource.getStreamId());
			assertFalse(result.isSuccess());
		}
		
		

		//stop camera emulator
		StreamFetcherUnitTest.stopCameraEmulator();
	}
	
	@Test
	public void testOnvifPTZ() {
		
		BroadcastRestService spyService = Mockito.spy(restServiceReal);
		
		String id = "invalid_?stream_id";
		assertFalse(spyService.moveIPCamera(id, null, null, null, null).isSuccess());
		assertFalse(spyService.moveIPCamera(id, null, null, null, "absolute").isSuccess());
		assertFalse(spyService.moveIPCamera(id, null, null, null, "relative").isSuccess());
		assertFalse(spyService.moveIPCamera(id, null, null, null, "continous").isSuccess());
		assertFalse(spyService.stopMove(id).isSuccess());
		

		 
		id = "valid_stream_id";
		OnvifCamera onvifCamera = Mockito.mock(OnvifCamera.class);
		AntMediaApplicationAdapter application = Mockito.mock(AntMediaApplicationAdapter.class);
		Mockito.when(application.getOnvifCamera(anyString())).thenReturn(onvifCamera);
		
		
		Mockito.doReturn(application).when(spyService).getApplication();
		
		spyService.moveIPCamera(id, null, null, null, null).isSuccess();
		Mockito.verify(onvifCamera).moveRelative(0, 0, 0);
		
		spyService.moveIPCamera(id, -0.5f, 0.5f, 0.3f, null).isSuccess();
		Mockito.verify(onvifCamera).moveRelative(-0.5f, 0.5f, 0.3f);
		spyService.moveIPCamera(id, 0.3f, 0.4f, 0.2f, "absolute").isSuccess();
		Mockito.verify(onvifCamera).moveAbsolute(0.3f, 0.4f, 0.2f);
		spyService.moveIPCamera(id, 0.3f, 0.4f, 0.2f, "relative").isSuccess();
		Mockito.verify(onvifCamera).moveRelative(0.3f, 0.4f, 0.2f);
		spyService.moveIPCamera(id, 0.3f, 0.4f, 0.2f, "continuous").isSuccess();
		Mockito.verify(onvifCamera).moveContinous(0.3f, 0.4f, 0.2f);
		
		spyService.stopMove(id);
		Mockito.verify(onvifCamera).moveStop();
		
		
		assertFalse(spyService.moveIPCamera(id, 0.3f, 0.4f, 0.2f, "false_value").isSuccess());
		
		
		
	}

	@Test
	public void testConnectToCamera()  {
		//start ONVIF Camera emulator
		StreamFetcherUnitTest.startCameraEmulator();

		//create a cam broadcast
		Broadcast newCam = new Broadcast("testAddIPCamera", "127.0.0.1:8080", "admin", "admin",
				"rtsp://11.2.40.63:8554/live1.sdp", AntMediaApplicationAdapter.IP_CAMERA);

		//simulate required operations
		BroadcastRestService streamSourceRest = Mockito.spy(restServiceReal);
		AntMediaApplicationAdapter adaptor = mock (AntMediaApplicationAdapter.class);
		StreamFetcher fetcher = mock (StreamFetcher.class);

		Mockito.doReturn(adaptor).when(streamSourceRest).getApplication();
		Mockito.doReturn(new Result(true)).when(adaptor).startStreaming(newCam);
		Mockito.doReturn(new InMemoryDataStore("testConnectToCamera")).when(streamSourceRest).getDataStore();

		//try to connect to camera
		Result result =	streamSourceRest.connectToCamera(newCam);

		//message should be RTSP address because it is reachable
		assertEquals("rtsp://127.0.0.1:6554/test.flv", result.getMessage());

		//set wrong IP Address
		newCam.setIpAddr("127.0.0.11:8080");

		//try to connect to camera
		result = streamSourceRest.connectToCamera(newCam);

		//message should be connection error code (-1) because IP is set
		assertEquals(-1, result.getErrorId());


		//stop camera emulator
		StreamFetcherUnitTest.stopCameraEmulator();


	}

	@Test
	public void testSearchOnvifDevices()  {

		//start ONVIF Cam emulator
		StreamFetcherUnitTest.startCameraEmulator();

		BroadcastRestService streamSourceRest = Mockito.spy(restServiceReal);

		//start ONVIF discovery
		String result[] = streamSourceRest.searchOnvifDevicesV2();

		//it should not null because discovery is performed
		assertNotNull(result);
		
		//*****************************************************************************
		//*****************************************************************************
		//          PAY ATTENTION
		//TODO: We should enable below assertion to make sure onvif discovery works 
		//however there is a problem in CI. We need to check it on a linux box later. 
		//assertEquals(1, result.length);
		//*****************************************************************************
		//*****************************************************************************
		
		
		//stop camera emulator
		StreamFetcherUnitTest.stopCameraEmulator();

	}
	
	@Test
	public void testGetIPArray() {
		
		BroadcastRestService streamSourceRest = Mockito.spy(restServiceReal);
		String[] ipArray = streamSourceRest.getIPArray(null);
		assertNull(ipArray);
		ipArray = streamSourceRest.getIPArray(new ArrayList<URL>());
		assertNotNull(ipArray);

		try {
			ipArray = streamSourceRest.getIPArray(Arrays.asList(new URL("http://192.168.3.23:8080/onvif/devices")));
			assertEquals(1, ipArray.length);
		} catch (MalformedURLException e) {
		
			e.printStackTrace();
			fail(e.getMessage());
		}
	}
	
	@Test
	public void testDeviceDiscovery() {
		ExecutorService executor = Executors.newSingleThreadExecutor();
		int randomPort = (int)(Math.random()*5000) + 1024;
		int result = DeviceDiscovery.tryAddress(null, null, null, null, executor, randomPort, null);
		assertEquals(randomPort, result);
		
		result = DeviceDiscovery.tryAddress(null, null, null, null, executor, randomPort, null);
		assertEquals(-1, result);
		
		executor.shutdown();
	}

	@Test
	public void testAddStreamSource()  {

		Result result = new Result(false);

		Broadcast newCam = new Broadcast("testAddStreamSource", "10.2.40.64:8080", "admin", "admin",
				"rtsp://11.2.40.63:8554/live1.sdp", AntMediaApplicationAdapter.STREAM_SOURCE);

		BroadcastRestService streamSourceRest = Mockito.spy(restServiceReal);
		AntMediaApplicationAdapter adaptor = mock (AntMediaApplicationAdapter.class);
		StreamFetcher streamFetcher = mock(StreamFetcher.class);

		Mockito.doReturn(adaptor).when(streamSourceRest).getApplication();
		Mockito.doReturn(new InMemoryDataStore("testAddStreamSource")).when(streamSourceRest).getDataStore();
		Mockito.doReturn(new Result(true)).when(adaptor).startStreaming(Mockito.any());
		
		Mockito.doReturn(new ServerSettings()).when(streamSourceRest).getServerSettings();
		Mockito.doReturn(new AppSettings()).when(streamSourceRest).getAppSettings();
		
		IScope scope = mock(IScope.class);
		when(scope.getName()).thenReturn("junit");
		
		Mockito.doReturn(scope).when(streamSourceRest).getScope();

		ApplicationContext appContext = mock(ApplicationContext.class);

		streamSourceRest.setAppCtx(appContext);

		StatsCollector monitorService = new StatsCollector(); 
		
		when(appContext.getBean(IStatsCollector.BEAN_NAME)).thenReturn(monitorService);

		//define CPU load below limit
		int cpuLoad2 = 70;
		int cpuLimit2 = 80;

		monitorService.setCpuLoad(cpuLoad2);
		monitorService.setCpuLimit(cpuLimit2);
		monitorService.setMemoryLimit(100);
		
		result = streamSourceRest.addStreamSource(newCam);

		//should be true, because CPU limit is above load and other parameters defined correctly
		assertTrue(result.isSuccess());
		
		
		//Add mp4 file
		Broadcast mp4FileSteramSource = new Broadcast("testAddStreamSource", "10.2.40.64:8080", "admin", "admin",
				"http://11.2.40.63:8554/live1.mp4", AntMediaApplicationAdapter.STREAM_SOURCE);
		
		result = streamSourceRest.addStreamSource(mp4FileSteramSource);
		assertTrue(result.isSuccess());
		
		//Because InMemoryDataStore is used, change in the object is reflected here
		assertEquals(AntMediaApplicationAdapter.VOD, mp4FileSteramSource.getType());


	}
	
	@Test
	public void testcheckStopStreaming() 
	{
		BroadcastRestService streamSourceRest = Mockito.spy(restServiceReal);
		AntMediaApplicationAdapter adaptor = mock (AntMediaApplicationAdapter.class);
		Mockito.doReturn(adaptor).when(streamSourceRest).getApplication();
		Mockito.when(adaptor.getStreamFetcherManager()).thenReturn(mock(StreamFetcherManager.class));
		Mockito.when(adaptor.stopStreaming(any())).thenReturn(new Result(false));
		
		Broadcast broadcast = new Broadcast();
		//It means there is no stream to stop
		assertTrue(streamSourceRest.checkStopStreaming(broadcast));
		
		broadcast.setStatus(AntMediaApplicationAdapter.BROADCAST_STATUS_BROADCASTING);
		//it should return false because adaptor return false
		assertFalse(streamSourceRest.checkStopStreaming(broadcast));
	}
	
	@Test
	public void testUpdateStreamSource() {

		Result result = new Result(false);

		BroadcastRestService streamSourceRest = Mockito.spy(restServiceReal);
		
		AppSettings settings = mock(AppSettings.class);
		when(settings.getListenerHookURL()).thenReturn(null);
		streamSourceRest.setAppSettings(settings);
		
		AntMediaApplicationAdapter adaptor = mock (AntMediaApplicationAdapter.class);
		
		ServerSettings serverSettings = Mockito.mock(ServerSettings.class);
		streamSourceRest.setServerSettings(serverSettings);

		Scope scope = mock(Scope.class);
		String scopeName = "scope";
		when(scope.getName()).thenReturn(scopeName);

		streamSourceRest.setScope(scope);
		
		Broadcast streamSource = new Broadcast("testAddStreamSource", null, null, null,
				"rtsp://11.2.40.63:8554/live1.sdp", AntMediaApplicationAdapter.STREAM_SOURCE);
		
		streamSource.setStatus(AntMediaApplicationAdapter.BROADCAST_STATUS_BROADCASTING);
		
		StreamFetcher fetcher = mock(StreamFetcher.class);
		
		try {
			streamSource.setStreamId("selimTest");
		} catch (Exception e) {
			// TODO Auto-generated catch block
			e.printStackTrace();
		}
		
		InMemoryDataStore store = new InMemoryDataStore("test");

		Mockito.doReturn(adaptor).when(streamSourceRest).getApplication();
		Mockito.doReturn(new Result(true)).when(adaptor).startStreaming(streamSource);
		Mockito.doReturn(store).when(streamSourceRest).getDataStore();

		store.save(streamSource);
		
		// Check Stream source update working normal.
		
		Mockito.doReturn(true).when(streamSourceRest).checkStreamUrl(any());
		
		Mockito.doReturn(true).when(streamSourceRest).checkStopStreaming(any());
		
		result = streamSourceRest.updateBroadcast(streamSource.getStreamId(), streamSource);
		
		assertEquals(true, result.isSuccess());
		
		Awaitility.await().atMost(22*250, TimeUnit.MILLISECONDS)
		.until(() -> streamSourceRest.waitStopStreaming(streamSource,false));
		
		// Test line 392 if condition

		Mockito.doReturn(false).when(streamSourceRest).checkStreamUrl(any());
		
		result = streamSourceRest.updateBroadcast(streamSource.getStreamId(), streamSource);
		
		assertEquals(false, result.isSuccess());
		
		// Test line 392 if condition
		
		streamSource.setStatus(null);
		
		Mockito.doReturn(true).when(streamSourceRest).checkStreamUrl(any());
		
		result = streamSourceRest.updateBroadcast(streamSource.getStreamId(), streamSource);
		
		assertEquals(true, result.isSuccess());
		
		result = streamSourceRest.updateBroadcast("not_exists" + (int)(Math.random()*10000), streamSource);
		
		assertEquals(false, result.isSuccess());

		
	}
	

	@Test
	public void testUpdateCamInfo()  {

		Result result = new Result(false);

		Broadcast newCam = new Broadcast("testUpdateCamInfo", "10.2.40.64:8080", "admin", "admin",
				"rtsp://11.2.40.63:8554/live1.sdp", AntMediaApplicationAdapter.IP_CAMERA);


		newCam.setStatus(AntMediaApplicationAdapter.BROADCAST_STATUS_CREATED);
		try {
			newCam.setStreamId("streamId");
		} catch (Exception e) {
			e.printStackTrace();
		}

		BroadcastRestService streamSourceRest = Mockito.spy(restServiceReal);
		AntMediaApplicationAdapter adaptor = mock (AntMediaApplicationAdapter.class);
		StreamFetcher fetcher = mock (StreamFetcher.class);
		InMemoryDataStore store = new InMemoryDataStore("test");

		Result connResult = new Result(true);
		connResult.setMessage("rtsp://11.2.40.63:8554/live1.sdp");

		Mockito.doReturn(connResult).when(streamSourceRest).connectToCamera(newCam);
		Mockito.doReturn(adaptor).when(streamSourceRest).getApplication();
		Mockito.doReturn(new Result(true)).when(adaptor).startStreaming(newCam);
		Mockito.doReturn(store).when(streamSourceRest).getDataStore();
		StreamFetcherManager sfm = mock (StreamFetcherManager.class);
		Mockito.doReturn(sfm).when(adaptor).getStreamFetcherManager();
		Mockito.doReturn(false).when(sfm).isStreamRunning(any());
		newCam.setSubFolder("testFolder");

		store.save(newCam);

		result = streamSourceRest.updateBroadcast(newCam.getStreamId(), newCam);
		
		
		Broadcast broadcast = store.get(newCam.getStreamId());
		assertEquals("testFolder", broadcast.getSubFolder());
		

		assertTrue(result.isSuccess());
		
	}
	
	@Test
	public void testAddStreamSourceWithEndPoint()  {

		Result result = new Result(false);
		//When there is no endpoint defined
		Broadcast source = new Broadcast("test_1");
		source.setDescription("");
		source.setIs360(false);
		source.setPublicStream(false);
		source.setStreamUrl("http://test.example.com/test.m3u8");
		source.setType(AntMediaApplicationAdapter.STREAM_SOURCE);

		BroadcastRestService streamSourceRest = Mockito.spy(restServiceReal);
		AntMediaApplicationAdapter adaptor = mock (AntMediaApplicationAdapter.class);

		Mockito.doReturn(adaptor).when(streamSourceRest).getApplication();
		Mockito.doReturn(new InMemoryDataStore("testAddStreamSourceWithEndPoint")).when(streamSourceRest).getDataStore();
		StreamFetcher fetcher = mock (StreamFetcher.class);
		Mockito.when(adaptor.startStreaming(Mockito.any())).thenReturn(new Result(true));
		StreamFetcherManager sfm = mock (StreamFetcherManager.class);
		Mockito.doReturn(sfm).when(adaptor).getStreamFetcherManager();
		Mockito.doReturn(false).when(sfm).isStreamRunning(any());
		
		Mockito.doReturn(new ServerSettings()).when(streamSourceRest).getServerSettings();
		Mockito.doReturn(new AppSettings()).when(streamSourceRest).getAppSettings();
		
		IScope scope = mock(IScope.class);
		when(scope.getName()).thenReturn("junit");
		
		Mockito.doReturn(scope).when(streamSourceRest).getScope();


		ApplicationContext appContext = mock(ApplicationContext.class);

		streamSourceRest.setAppCtx(appContext);

		StatsCollector monitorService = new StatsCollector();

		when(appContext.getBean(IStatsCollector.BEAN_NAME)).thenReturn(monitorService);

		//define CPU load below limit
		int cpuLoad2 = 70;
		int cpuLimit2 = 80;

		monitorService.setCpuLoad(cpuLoad2);
		monitorService.setCpuLimit(cpuLimit2);
		monitorService.setMemoryLimit(100);

		result = streamSourceRest.addStreamSource(source);
		assertNull(source.getEndPointList());

		//When there is an endpoint defined
		Broadcast source2 = new Broadcast("test_2");
		source2.setDescription("");
		source2.setIs360(false);
		source2.setPublicStream(false);
		source2.setType(AntMediaApplicationAdapter.STREAM_SOURCE);
		Endpoint endpoint = new Endpoint();
		endpoint.setRtmpUrl("rtmp://127.0.0.1");
		
		source2.setEndPointList(Arrays.asList(endpoint));

		result = streamSourceRest.addStreamSource(source2);
		assertEquals(1, source2.getEndPointList().size());

		Broadcast source3 = new Broadcast("test_3");
		source3.setDescription("");
		source3.setIs360(false);
		source3.setPublicStream(false);
		source3.setType(AntMediaApplicationAdapter.STREAM_SOURCE);
		Endpoint endpoint2 = new Endpoint();
		endpoint2.setRtmpUrl("rtmp://127.0.0.1");
		
		source3.setEndPointList(Arrays.asList(endpoint, endpoint2));

		//When there is two endpoints defined
		result = streamSourceRest.addStreamSource(source3);
		assertEquals(2, source3.getEndPointList().size());

		
		source.setEndPointList(Arrays.asList(endpoint));
		assertEquals(1, source.getEndPointList().size());
		//update first source now. At the moment we have endpoint_1
		result = streamSourceRest.updateBroadcast(source.getStreamId(), source);
		assertEquals(1, source.getEndPointList().size());
	}

	@Test
	public void testRTMPWebRTCStats()  {
		Scope scope = mock(Scope.class);
		String scopeName = "scope";
		when(scope.getName()).thenReturn(scopeName);

		AntMediaApplicationAdapter app = new AntMediaApplicationAdapter();

		ApplicationContext context = mock(ApplicationContext.class);

		restServiceReal.setAppCtx(context);
		restServiceReal.setApplication(app);
		restServiceReal.setScope(scope);
		assertNotNull(restServiceReal.getRTMPToWebRTCStats("stream1"));
	}
	
	@Test
	public void testAddSubtrack()  {
		String mainTrackId = RandomStringUtils.randomAlphanumeric(8);
		String subTrackId = RandomStringUtils.randomAlphanumeric(8);
		
		Broadcast mainTrack= new Broadcast();
		try {
			mainTrack.setStreamId(mainTrackId);
		} catch (Exception e) {
			e.printStackTrace();
		}
		
		Broadcast subtrack= new Broadcast();
		try {
			subtrack.setStreamId(subTrackId);
		} catch (Exception e) {
			e.printStackTrace();
		}
		
		BroadcastRestService broadcastRestService = new BroadcastRestService();
		DataStore datastore = Mockito.spy(new InMemoryDataStore("dummy"));
		datastore.save(mainTrack);
		datastore.save(subtrack);
		broadcastRestService.setDataStore(datastore);

		assertTrue(mainTrack.getSubTrackStreamIds().isEmpty());
		assertNull(subtrack.getMainTrackStreamId());
		
		broadcastRestService.addSubTrack(mainTrackId, subTrackId);
		
		assertEquals(1, mainTrack.getSubTrackStreamIds().size());
		assertEquals(subTrackId, mainTrack.getSubTrackStreamIds().get(0));
		assertEquals(mainTrackId, subtrack.getMainTrackStreamId());
		
		Result result = broadcastRestService.addSubTrack("trackIdNotExist", "subtrackNotExist");
		assertFalse(result.isSuccess());
		
		result = broadcastRestService.addSubTrack("trackIdNotExist", subTrackId);
		assertFalse(result.isSuccess());
		
		ConferenceRoom conferenceRoom = new ConferenceRoom();
		conferenceRoom.setRoomId(mainTrackId);
		assertTrue(datastore.createConferenceRoom(conferenceRoom));
		
		Mockito.doReturn(false).when(datastore).updateBroadcastFields(Mockito.any(), Mockito.any());
		result = broadcastRestService.addSubTrack(mainTrackId, subTrackId);
		assertFalse(result.isSuccess());
		
		
		Mockito.doReturn(true).when(datastore).updateBroadcastFields(Mockito.any(), Mockito.any());
		result = broadcastRestService.addSubTrack(mainTrackId, subTrackId);
		assertTrue(result.isSuccess());
		
		conferenceRoom = datastore.getConferenceRoom(mainTrackId);
		assertEquals(1,conferenceRoom.getRoomStreamList().size());

		
	}

	@Test
	public void testRemoveSubtrack()  
	{
		String mainTrackId = RandomStringUtils.randomAlphanumeric(8);
		String subTrackId = RandomStringUtils.randomAlphanumeric(8);

		Broadcast mainTrack= new Broadcast();
		try 
		{
			mainTrack.setStreamId(mainTrackId);
			mainTrack.setSubTrackStreamIds(new ArrayList<>(Arrays.asList(subTrackId)));
		} catch (Exception e) {
			e.printStackTrace();
		}

		Broadcast subtrack= new Broadcast();
		try {
			subtrack.setStreamId(subTrackId);
			subtrack.setMainTrackStreamId(mainTrackId);
		} catch (Exception e) {
			e.printStackTrace();
		}

		BroadcastRestService broadcastRestService = new BroadcastRestService();
		DataStore datastore = Mockito.spy(new MapDBStore("dummy", vertx));
		datastore.save(mainTrack);
		datastore.save(subtrack);
		broadcastRestService.setDataStore(datastore);
		

		assertTrue(mainTrack.getSubTrackStreamIds().size() == 1);
		assertEquals(subTrackId, mainTrack.getSubTrackStreamIds().get(0));
		assertEquals(mainTrackId, subtrack.getMainTrackStreamId());

		assertNotNull(subtrack.getMainTrackStreamId());
		
		Result result = broadcastRestService.removeSubTrack(mainTrackId, subTrackId);
		assertTrue(result.isSuccess());
		
		subtrack = datastore.get(subTrackId);
		assertEquals("", subtrack.getMainTrackStreamId());
		

		result = broadcastRestService.removeSubTrack(mainTrackId, "notExistSubTrackId");
		assertFalse(result.isSuccess());

		result = broadcastRestService.removeSubTrack("notExistMainTrackId", subTrackId);
		assertFalse(result.isSuccess());

	}
	
	@Test
	public void testGetStreamInfo() {
		BroadcastRestService broadcastRestService = Mockito.spy(new BroadcastRestService());
		MongoStore datastore = new MongoStore("localhost", "", "", "testdb");
		broadcastRestService.setDataStore(datastore);
		StreamInfo streamInfo = new StreamInfo(true, 720, 1080, 300, true, 64, 1000, 1000, VideoCodec.H264);
		String streamId = "streamId" + (int)(Math.random()*10000);
		streamInfo.setStreamId(streamId);
		
		datastore.saveStreamInfo(streamInfo);
	
		ApplicationContext context = mock(ApplicationContext.class);
		Mockito.doReturn(context).when(broadcastRestService).getAppContext();
		when(context.containsBean(any())).thenReturn(true);
		
		BasicStreamInfo[] streamInfo2 = broadcastRestService.getStreamInfo(streamId);
		
		assertEquals(1, streamInfo2.length);
		assertEquals(64, streamInfo2[0].getAudioBitrate());
		assertEquals(300, streamInfo2[0].getVideoBitrate());
		assertEquals(1080, streamInfo2[0].getVideoWidth());
		assertEquals(720, streamInfo2[0].getVideoHeight());
		assertEquals(VideoCodec.H264, streamInfo2[0].getVideoCodec());
		
		
		when(context.containsBean(any())).thenReturn(false);
		IWebRTCAdaptor webrtcAdaptor = Mockito.mock(IWebRTCAdaptor.class);
		when(context.getBean(IWebRTCAdaptor.BEAN_NAME)).thenReturn(webrtcAdaptor);
		streamInfo2 = broadcastRestService.getStreamInfo(streamId);
		assertEquals(0, streamInfo2.length);
		
		Mockito.when(webrtcAdaptor.getStreamInfo(streamId)).thenReturn(Arrays.asList(streamInfo));
		streamInfo2 = broadcastRestService.getStreamInfo(streamId);
		assertEquals(1, streamInfo2.length);
		assertEquals(64, streamInfo2[0].getAudioBitrate());
		assertEquals(300, streamInfo2[0].getVideoBitrate());
		assertEquals(1080, streamInfo2[0].getVideoWidth());
		assertEquals(720, streamInfo2[0].getVideoHeight());
		assertEquals(VideoCodec.H264, streamInfo2[0].getVideoCodec());
		
		
		Mockito.when(webrtcAdaptor.getStreamInfo(streamId)).thenReturn(null);
		streamInfo2 = broadcastRestService.getStreamInfo(streamId);
		assertEquals(0, streamInfo2.length);
		
		
	}
	
	@Test
	public void testSendMessage()  {
		Scope scope = mock(Scope.class);
		String scopeName = "scope";
		when(scope.getName()).thenReturn(scopeName);
		
		String streamId = "stream1";
		String message = "hi";
		
		// test the case of data channels not enabled
		AntMediaApplicationAdapter app = new AntMediaApplicationAdapter();
		AntMediaApplicationAdapter appSpy = Mockito.spy(app);

		ApplicationContext context = mock(ApplicationContext.class);

		DataStore store = new InMemoryDataStore("testdb");
		restServiceReal.setDataStore(store);
		restServiceReal.setAppCtx(context);
		restServiceReal.setApplication(appSpy);
		restServiceReal.setScope(scope);
		
		Result res = restServiceReal.sendMessage(message,streamId);
		assertEquals(false, res.isSuccess());
		
		// test the case of data channels not enabled
		AntMediaApplicationAdapter app2 = new AntMediaApplicationAdapter();
		AntMediaApplicationAdapter appSpy2 = Mockito.spy(app2);
		Mockito.doReturn(true).when(appSpy2).isDataChannelMessagingSupported();
		restServiceReal.setApplication(appSpy2);
		
		res = restServiceReal.sendMessage(message,streamId);
		assertEquals(false, res.isSuccess());
		assertEquals("Data channels are not enabled", res.getMessage());
		
		AntMediaApplicationAdapter app3 = new AntMediaApplicationAdapter();
		AntMediaApplicationAdapter appSpy3 = Mockito.spy(app3);
		Mockito.doReturn(true).when(appSpy3).isDataChannelMessagingSupported();
		Mockito.doReturn(true).when(appSpy3).isDataChannelEnabled();
		
		restServiceReal.setApplication(appSpy3);
		
		res = restServiceReal.sendMessage(message,streamId);
		assertEquals(false, res.isSuccess());
		assertEquals("Requested WebRTC stream does not exist", res.getMessage());
		
		AntMediaApplicationAdapter app4 = new AntMediaApplicationAdapter();
		AntMediaApplicationAdapter appSpy4 = Mockito.spy(app4);
		Mockito.doReturn(true).when(appSpy4).isDataChannelMessagingSupported();
		Mockito.doReturn(true).when(appSpy4).isDataChannelEnabled();
		Mockito.doReturn(true).when(appSpy4).doesWebRTCStreamExist(streamId);
		
		restServiceReal.setApplication(appSpy4);
	    
		res = restServiceReal.sendMessage(message,streamId);
		
		// check if returned result is true
		assertEquals(false, res.isSuccess());
		assertEquals("Operation not completed", res.getMessage());
		
	}



	@Test
	public void testGetRoomInfo()  {
		ApplicationContext context = mock(ApplicationContext.class);
		restServiceReal.setAppCtx(context);
		DataStore store = new InMemoryDataStore("testdb");
		restServiceReal.setDataStore(store);
		BroadcastRestService restServiceSpy = Mockito.spy(restServiceReal);
		ConferenceRoom room=new ConferenceRoom();
		room.setRoomId("testroom");
		Broadcast broadcast1=new Broadcast();
		Broadcast broadcast2=new Broadcast();
		try {
			broadcast1.setStreamId("stream1");
			broadcast1.setStatus(AntMediaApplicationAdapter.BROADCAST_STATUS_BROADCASTING);
			broadcast2.setStreamId("stream2");
			broadcast2.setStatus(AntMediaApplicationAdapter.BROADCAST_STATUS_BROADCASTING);
		} catch (Exception e) {
			e.printStackTrace();
		}
		store.save(broadcast1);
		store.save(broadcast2);
		List<String> streamIdList=new ArrayList<>();
		streamIdList.add("stream1");
		streamIdList.add("stream2");
		room.setRoomStreamList(streamIdList);
		store.createConferenceRoom(room);
		//If the stream id is provided in the list, it won't return that stream id. This is query parameter in the rest.
		RootRestService.RoomInfo testroom=restServiceSpy.getRoomInfo("testroom","stream1");
		assertEquals("testroom",testroom.getRoomId());
		assertEquals(1,testroom.getStreamDetailsMap().size());
		testroom=restServiceSpy.getRoomInfo("testroom","stream3");
		assertEquals("testroom",testroom.getRoomId());
		assertEquals(2,testroom.getStreamDetailsMap().size());
		testroom=restServiceSpy.getRoomInfo("someunknownroom","stream1");
		//Even though room is not defined yet, it will not return null.
		assertNotNull(testroom);
		assertEquals("someunknownroom",testroom.getRoomId());
		testroom=restServiceSpy.getRoomInfo(null,"stream1");
		assertNull(null,testroom.getRoomId());
	}

	@Test
	public void testAddStreamToTheRoom() {
		ApplicationContext currentContext = mock(ApplicationContext.class);
		restServiceReal.setAppCtx(currentContext);
		DataStore store = new InMemoryDataStore("testdb");
		restServiceReal.setDataStore(store);
		BroadcastRestService restServiceSpy = Mockito.spy(restServiceReal);
		
		AntMediaApplicationAdapter app = mock(AntMediaApplicationAdapter.class);
		when(currentContext.getBean(AntMediaApplicationAdapter.BEAN_NAME)).thenReturn(app);
		
		ConferenceRoom room = new ConferenceRoom();
		room.setRoomId("testroom");
		store.createConferenceRoom(room);

		ConferenceRoom multiTrackRoom = new ConferenceRoom();
		multiTrackRoom.setMode(ConferenceRoom.MULTI_TRACK_MODE);
		multiTrackRoom.setRoomId("multiTrackRoom");
		store.createConferenceRoom(multiTrackRoom);

		Broadcast broadcast1=new Broadcast();
		Broadcast broadcast2=new Broadcast();
		Broadcast broadcast3=new Broadcast();
		Broadcast broadcast4=new Broadcast();
		Broadcast broadcast5=new Broadcast();
		Broadcast broadcast6=new Broadcast();
		Broadcast multiTrackRoomBroadcast = new Broadcast();


		try {
			broadcast1.setStreamId("stream1");
			broadcast1.setStatus(AntMediaApplicationAdapter.BROADCAST_STATUS_BROADCASTING);
			broadcast2.setStreamId("stream2");
			broadcast2.setStatus(AntMediaApplicationAdapter.BROADCAST_STATUS_BROADCASTING);
			broadcast3.setStreamId("stream3");
			broadcast3.setStatus(AntMediaApplicationAdapter.BROADCAST_STATUS_BROADCASTING);
			broadcast4.setStreamId("stream4");
			broadcast5.setStreamId("stream5");
			broadcast6.setStreamId("stream6");
			multiTrackRoomBroadcast.setStreamId(multiTrackRoom.getRoomId());


		} catch (Exception e) {
			e.printStackTrace();
		}
		store.save(broadcast1);
		store.save(broadcast2);
		store.save(broadcast3);
		store.save(broadcast4);
		store.save(broadcast5);
		store.save(broadcast6);
		store.save(multiTrackRoomBroadcast);

		restServiceSpy.addStreamToTheRoom("testroom","stream1");
		assertEquals(1,store.getConferenceRoom("testroom").getRoomStreamList().size());
		verify(app, times(1)).joinedTheRoom("testroom", "stream1");
		restServiceSpy.addStreamToTheRoomDeprecated("testroom","stream2");
		assertEquals(2,store.getConferenceRoom("testroom").getRoomStreamList().size());
		restServiceSpy.addStreamToTheRoom(null,"stream3");
		assertEquals(2,store.getConferenceRoom("testroom").getRoomStreamList().size());
		restServiceSpy.addStreamToTheRoom("someunknownroom","stream3");
		assertEquals(2,store.getConferenceRoom("testroom").getRoomStreamList().size());
		restServiceSpy.addStreamToTheRoom("testroom","stream4");
		assertEquals(3,store.getConferenceRoom("testroom").getRoomStreamList().size());
		restServiceSpy.addStreamToTheRoom("testroom", "stream5");
		assertEquals(4,store.getConferenceRoom("testroom").getRoomStreamList().size());
		restServiceSpy.addStreamToTheRoom(multiTrackRoom.getRoomId(), broadcast6.getStreamId());
		multiTrackRoomBroadcast = store.get(multiTrackRoom.getRoomId());
		assertTrue(multiTrackRoomBroadcast.getSubTrackStreamIds().contains(broadcast6.getStreamId()));
		assertEquals(multiTrackRoomBroadcast.getStreamId(), broadcast6.getMainTrackStreamId());

	}

	@Test
	public void testRemoveStreamFromRoom(){
		ApplicationContext currentContext = mock(ApplicationContext.class);
		restServiceReal.setAppCtx(currentContext);
		DataStore store = new InMemoryDataStore("testdb");
		restServiceReal.setDataStore(store);
		
		AntMediaApplicationAdapter app = mock(AntMediaApplicationAdapter.class);
		when(currentContext.getBean(AntMediaApplicationAdapter.BEAN_NAME)).thenReturn(app);
		
		BroadcastRestService restServiceSpy = Mockito.spy(restServiceReal);
		ConferenceRoom room=new ConferenceRoom();
		room.setRoomId("testroom");
		Broadcast broadcast1=new Broadcast();
		Broadcast broadcast2=new Broadcast();
		try {
			broadcast1.setStreamId("stream1");
			broadcast1.setStatus(AntMediaApplicationAdapter.BROADCAST_STATUS_BROADCASTING);
			broadcast2.setStreamId("stream2");
			broadcast2.setStatus(AntMediaApplicationAdapter.BROADCAST_STATUS_BROADCASTING);
		} catch (Exception e) {
			e.printStackTrace();
		}
		store.save(broadcast1);
		store.save(broadcast2);
		List<String> streamIdList=new ArrayList<>();
		streamIdList.add("stream1");
		streamIdList.add("stream2");
		room.setRoomStreamList(streamIdList);
		store.createConferenceRoom(room);
		assertEquals(2,store.getConferenceRoom("testroom").getRoomStreamList().size());
		restServiceSpy.deleteStreamFromTheRoom("testroom","stream2");
		verify(app, times(1)).leftTheRoom("testroom", "stream2");
		assertEquals(1,store.getConferenceRoom("testroom").getRoomStreamList().size());
		restServiceSpy.deleteStreamFromTheRoomDeprecated(null,"stream2");
		assertEquals(1,store.getConferenceRoom("testroom").getRoomStreamList().size());
		restServiceSpy.deleteStreamFromTheRoom("testroom","someunknownstream");
		assertEquals(1,store.getConferenceRoom("testroom").getRoomStreamList().size());
		restServiceSpy.deleteStreamFromTheRoom("someunknownroom","stream1");
		assertEquals(1,store.getConferenceRoom("testroom").getRoomStreamList().size());
		restServiceSpy.deleteStreamFromTheRoom("testroom","stream1");
		assertEquals(0,store.getConferenceRoom("testroom").getRoomStreamList().size());
	}
	
	
	@Test
	public void testWebRTCViewerRestOperations(){
		DataStore store = new InMemoryDataStore("testdb");
		restServiceReal.setDataStore(store);
		BroadcastRestService restServiceSpy = Mockito.spy(restServiceReal);
		assertEquals(0, restServiceSpy.getWebRTCViewerList(0, 5, "", "", "").size());
		
		WebRTCViewerInfo wwi = new WebRTCViewerInfo();
		String streamId = "stream"+RandomStringUtils.randomAlphanumeric(5);
		String viewerId = "viewer"+RandomStringUtils.randomAlphanumeric(5);
		String edgeAddress = RandomStringUtils.randomAlphanumeric(10);
		wwi.setStreamId(streamId);
		wwi.setViewerId(viewerId);
		wwi.setEdgeAddress(edgeAddress);
		
		store.saveViewerInfo(wwi);
		List<WebRTCViewerInfo> wwiList = restServiceSpy.getWebRTCViewerList(0, 5, "", "", "");
		assertEquals(1, wwiList.size());
		
		assertEquals(streamId, wwiList.get(0).getStreamId());
		assertEquals(viewerId, wwiList.get(0).getViewerId());
		assertEquals(edgeAddress, wwiList.get(0).getEdgeAddress());
		
		AntMediaApplicationAdapter testApp = Mockito.spy(new AntMediaApplicationAdapter());
		restServiceSpy.setApplication(testApp);
		restServiceSpy.stopPlaying(viewerId);
		verify(testApp, times(1)).stopPlaying(viewerId);
	}
	
	@Test
	public void testGetCameraProfiles() {
		//start ONVIF Camera emulator
		StreamFetcherUnitTest.startCameraEmulator();

		//create a cam broadcast
		Broadcast newCam = new Broadcast("testAddIPCamera", "127.0.0.1:8080", "admin", "admin",
				"", AntMediaApplicationAdapter.IP_CAMERA);
		try {
			newCam.setStreamId("test");
		} catch (Exception e) {
			e.printStackTrace();
		}

		//simulate required operations
		BroadcastRestService streamSourceRest = Mockito.spy(restServiceReal);
		AntMediaApplicationAdapter adaptor = Mockito.spy (new AntMediaApplicationAdapter());

		InMemoryDataStore datastore = new InMemoryDataStore("testConnectToCamera");
		
		Mockito.doReturn(adaptor).when(streamSourceRest).getApplication();
		Mockito.doReturn(new Result(true)).when(adaptor).startStreaming(newCam);
		Mockito.doReturn(datastore).when(streamSourceRest).getDataStore();
		Mockito.doReturn(datastore).when(adaptor).getDataStore();

		
		IScope scope = mock(IScope.class);
		Mockito.doReturn(scope).when(streamSourceRest).getScope();
		
		Mockito.doReturn(new ServerSettings()).when(streamSourceRest).getServerSettings();
		Mockito.doReturn(new AppSettings()).when(streamSourceRest).getAppSettings();
		
		//add IP Camera first
		assertTrue(streamSourceRest.addIPCamera(newCam).isSuccess());


		String[] profiles = streamSourceRest.getOnvifDeviceProfiles(newCam.getStreamId());
		
		assertEquals(2, profiles.length);
		
		assertNull(streamSourceRest.getOnvifDeviceProfiles("invalid id"));

	}

	@Test
	public void testBlockSubscriber(){
		BroadcastRestService streamSourceRest = Mockito.spy(restServiceReal);
		AntMediaApplicationAdapter adaptor = Mockito.spy (new AntMediaApplicationAdapter());

		InMemoryDataStore datastore = new InMemoryDataStore("testBlockSubscriber");
		String streamId = "testStream";
		String subscriber1Id = "subscriber1";
		Subscriber subscriber1 = new Subscriber();
		subscriber1.setSubscriberId(subscriber1Id);
		subscriber1.setStreamId(streamId);
		datastore.addSubscriber(streamId, subscriber1);

		Mockito.doReturn(datastore).when(streamSourceRest).getDataStore();
		Mockito.doReturn(adaptor).when(streamSourceRest).getApplication();
		Mockito.doReturn(true).when(adaptor).stopPlayingBySubscriberId(subscriber1Id);

		assertTrue(streamSourceRest.blockSubscriber(streamId, subscriber1Id, 10, Subscriber.PLAY_TYPE).isSuccess());
		
		Subscriber subscriberFromDB = datastore.getSubscriber(streamId, subscriber1Id);
		assertEquals(Subscriber.PLAY_TYPE, subscriberFromDB.getBlockedType());
		assertTrue(subscriberFromDB.isBlocked(Subscriber.PLAY_TYPE));
		assertTrue((subscriberFromDB.getBlockedUntilUnitTimeStampMs() - System.currentTimeMillis()) <= 10000);
		assertFalse((subscriberFromDB.getBlockedUntilUnitTimeStampMs() - System.currentTimeMillis()) > 10000);
		
		Mockito.verify(adaptor).stopPlayingBySubscriberId(subscriber1Id);

		String subscriber2Id = "subscriber2";
		Subscriber subscriber2 = new Subscriber();
		subscriber2.setSubscriberId(subscriber2Id);
		subscriber2.setStreamId(streamId);
		datastore.addSubscriber(streamId, subscriber2);


		assertTrue(streamSourceRest.blockSubscriber(streamId, subscriber2Id, 20, Subscriber.PUBLISH_TYPE).isSuccess());
		subscriberFromDB = datastore.getSubscriber(streamId, subscriber2Id);
		assertEquals(Subscriber.PUBLISH_TYPE, subscriberFromDB.getBlockedType());
		assertTrue(subscriberFromDB.isBlocked(Subscriber.PUBLISH_TYPE));
		assertFalse(subscriberFromDB.isBlocked(Subscriber.PLAY_TYPE));
		assertTrue((subscriberFromDB.getBlockedUntilUnitTimeStampMs() - System.currentTimeMillis()) <= 20000);
		assertFalse((subscriberFromDB.getBlockedUntilUnitTimeStampMs() - System.currentTimeMillis()) > 20000);
		
		Mockito.verify(adaptor).stopPublishingBySubscriberId(subscriber2Id);

		
		String subscriber3Id = "subscriber3";
		Subscriber subscriber3 = new Subscriber();
		subscriber3.setSubscriberId(subscriber3Id);
		subscriber3.setStreamId(streamId);
		datastore.addSubscriber(streamId, subscriber3);

		assertTrue(streamSourceRest.blockSubscriber(streamId, subscriber3Id, 20, Subscriber.PUBLISH_AND_PLAY_TYPE).isSuccess());
		
		subscriberFromDB = datastore.getSubscriber(streamId, subscriber3Id);
		assertEquals(Subscriber.PUBLISH_AND_PLAY_TYPE, subscriberFromDB.getBlockedType());
		assertTrue(subscriberFromDB.isBlocked(Subscriber.PUBLISH_TYPE));
		assertTrue(subscriberFromDB.isBlocked(Subscriber.PUBLISH_TYPE));
		assertTrue(subscriberFromDB.isBlocked(Subscriber.PUBLISH_AND_PLAY_TYPE));
		assertTrue((subscriberFromDB.getBlockedUntilUnitTimeStampMs() - System.currentTimeMillis()) <= 20000);
		assertFalse((subscriberFromDB.getBlockedUntilUnitTimeStampMs() - System.currentTimeMillis()) > 20000);
		
		Mockito.verify(adaptor).stopPublishingBySubscriberId(subscriber3Id);
		Mockito.verify(adaptor).stopPlayingBySubscriberId(subscriber3Id);

	}

	public void testAddID3Tag() {
		DataStore store = new InMemoryDataStore("testdb");
		restServiceReal.setDataStore(store);
		BroadcastRestService restServiceSpy = Mockito.spy(restServiceReal);
		restServiceSpy.setAppSettings(new AppSettings());
		restServiceSpy.getAppSettings().setId3TagEnabled(false);
		String id3Data = "some data";
		doReturn(null).when(restServiceSpy).getMuxAdaptor("nonExistingStreamId");
		MuxAdaptor muxadaptor = mock(MuxAdaptor.class);
		doReturn(muxadaptor).when(restServiceSpy).getMuxAdaptor("existingStreamId");
		when(muxadaptor.addID3Data(id3Data)).thenReturn(true);

		assertFalse(restServiceSpy.addID3Data("existingStreamId", id3Data).isSuccess());
		restServiceSpy.getAppSettings().setId3TagEnabled(true);
		assertTrue(restServiceSpy.addID3Data("existingStreamId", id3Data).isSuccess());

		assertFalse(restServiceSpy.addID3Data("nonExistingStreamId", id3Data).isSuccess());
	}
	
	@Test
	public void testGetTOTP() {
		DataStore store = new InMemoryDataStore("testdb");
		restServiceReal.setDataStore(store);
		BroadcastRestService restServiceSpy = Mockito.spy(restServiceReal);
		restServiceSpy.setAppSettings(new AppSettings());
		
		Result result = restServiceSpy.getTOTP(null, null, "play");
		assertFalse(result.isSuccess());
		
		
		String subscriberId = "sub1";
		String streamId = "stream1";
		String type = "publish";
		String secret = "secret1";
		
		
		result = restServiceSpy.getTOTP(streamId, subscriberId, "play");
		assertFalse(result.isSuccess());
		
		restServiceSpy.getAppSettings().setTimeTokenSecretForPlay(secret);
		result = restServiceSpy.getTOTP(streamId, subscriberId, "play");
		assertTrue(result.isSuccess());
		
		String totp = result.getDataId();
		
		
		restServiceSpy.getAppSettings().setTimeTokenSecretForPublish(secret);
		result = restServiceSpy.getTOTP(streamId, subscriberId, "publish");
		assertTrue(result.isSuccess());
		String totp2 = result.getDataId();
		//value of TOTP is checked in integration tests in enterprise side
		
		assertNotEquals(totp, totp2);
		
		
		Subscriber subscriber = new Subscriber();
		subscriber.setType(Subscriber.PUBLISH_TYPE);
		subscriber.setStreamId(streamId);
		subscriber.setSubscriberId(subscriberId);
		
		
		store.addSubscriber(streamId, subscriber);
		
		result = restServiceSpy.getTOTP(streamId, subscriberId, "publish");
		assertTrue(result.isSuccess());
		String totp3 = result.getDataId();
		
		assertEquals(totp2, totp3);
		
		
		subscriber.setB32Secret("abcdabcd");
		store.addSubscriber(streamId, subscriber);
		
		result = restServiceSpy.getTOTP(streamId, subscriberId, "publish");
		assertTrue(result.isSuccess());
		String totp4 = result.getDataId();
		
		assertNotEquals(totp4, totp3);
		
	}
<<<<<<< HEAD

	@Test
	public void testAddPublisherRequestList()  {
		String mainTrackId = RandomStringUtils.randomAlphanumeric(8);
		String subTrackId = RandomStringUtils.randomAlphanumeric(8);

		Broadcast mainTrack= new Broadcast();
		try {
			mainTrack.setStreamId(mainTrackId);
		} catch (Exception e) {
			e.printStackTrace();
		}

		Broadcast subtrack= new Broadcast();
		try {
			subtrack.setStreamId(subTrackId);
		} catch (Exception e) {
			e.printStackTrace();
		}

		BroadcastRestService broadcastRestService = new BroadcastRestService();
		DataStore datastore = Mockito.spy(new InMemoryDataStore("dummy"));
		datastore.save(mainTrack);
		datastore.save(subtrack);
		broadcastRestService.setDataStore(datastore);

		assertTrue(mainTrack.getPublisherRequestList().isEmpty());

		broadcastRestService.addPublisherRequestList(mainTrackId, subTrackId);

		assertEquals(1, mainTrack.getPublisherRequestList().size());
		assertEquals(subTrackId, mainTrack.getPublisherRequestList().get(0));

		Result result = broadcastRestService.addPublisherRequestList("trackIdNotExist", "subtrackNotExist");
		assertFalse(result.isSuccess());

		result = broadcastRestService.addPublisherRequestList("trackIdNotExist", subTrackId);
		assertFalse(result.isSuccess());

	}

	@Test
	public void testRemovePublisherRequestList()  {
		String mainTrackId = RandomStringUtils.randomAlphanumeric(8);
		String subTrackId = RandomStringUtils.randomAlphanumeric(8);

		Broadcast mainTrack= new Broadcast();
		try {
			mainTrack.setStreamId(mainTrackId);
			mainTrack.setPublisherRequestList(new ArrayList<>(Arrays.asList(subTrackId)));
		} catch (Exception e) {
			e.printStackTrace();
		}

		Broadcast subtrack= new Broadcast();
		try {
			subtrack.setStreamId(subTrackId);
		} catch (Exception e) {
			e.printStackTrace();
		}

		BroadcastRestService broadcastRestService = new BroadcastRestService();
		DataStore datastore = Mockito.spy(new InMemoryDataStore("dummy"));
		datastore.save(mainTrack);
		datastore.save(subtrack);
		broadcastRestService.setDataStore(datastore);

		assertEquals(1, mainTrack.getPublisherRequestList().size());
		assertEquals(subTrackId, mainTrack.getPublisherRequestList().get(0));

		broadcastRestService.removePublisherRequestList(mainTrackId, subTrackId);

		assertTrue(mainTrack.getPublisherRequestList().isEmpty());

		Result result = broadcastRestService.removePublisherRequestList("trackIdNotExist", "subtrackNotExist");
		assertFalse(result.isSuccess());

		result = broadcastRestService.removePublisherRequestList("trackIdNotExist", subTrackId);
		assertFalse(result.isSuccess());

	}

	@Test
	public void testAddPublisherFromListenerList()  {
		String mainTrackId = RandomStringUtils.randomAlphanumeric(8);
		String subTrackId = RandomStringUtils.randomAlphanumeric(8);

		Broadcast mainTrack= new Broadcast();
		try {
			mainTrack.setStreamId(mainTrackId);
		} catch (Exception e) {
			e.printStackTrace();
		}

		Broadcast subtrack= new Broadcast();
		try {
			subtrack.setStreamId(subTrackId);
		} catch (Exception e) {
			e.printStackTrace();
		}

		BroadcastRestService broadcastRestService = new BroadcastRestService();
		DataStore datastore = Mockito.spy(new InMemoryDataStore("dummy"));
		datastore.save(mainTrack);
		datastore.save(subtrack);
		broadcastRestService.setDataStore(datastore);

		assertTrue(mainTrack.getPublisherFromListenerList().isEmpty());

		broadcastRestService.addPublisherFromListenerList(mainTrackId, subTrackId);

		assertEquals(1, mainTrack.getPublisherFromListenerList().size());
		assertEquals(subTrackId, mainTrack.getPublisherFromListenerList().get(0));

		Result result = broadcastRestService.addPublisherFromListenerList("trackIdNotExist", "subtrackNotExist");
		assertFalse(result.isSuccess());

		result = broadcastRestService.addPublisherFromListenerList("trackIdNotExist", subTrackId);
		assertFalse(result.isSuccess());

	}

	@Test
	public void testRemovePublisherFromListenerList()  {
		String mainTrackId = RandomStringUtils.randomAlphanumeric(8);
		String subTrackId = RandomStringUtils.randomAlphanumeric(8);

		Broadcast mainTrack= new Broadcast();
		try {
			mainTrack.setStreamId(mainTrackId);
			mainTrack.setPublisherFromListenerList(new ArrayList<>(Arrays.asList(subTrackId)));
		} catch (Exception e) {
			e.printStackTrace();
		}

		Broadcast subtrack= new Broadcast();
		try {
			subtrack.setStreamId(subTrackId);
		} catch (Exception e) {
			e.printStackTrace();
		}

		BroadcastRestService broadcastRestService = new BroadcastRestService();
		DataStore datastore = Mockito.spy(new InMemoryDataStore("dummy"));
		datastore.save(mainTrack);
		datastore.save(subtrack);
		broadcastRestService.setDataStore(datastore);

		assertEquals(1, mainTrack.getPublisherFromListenerList().size());
		assertEquals(subTrackId, mainTrack.getPublisherFromListenerList().get(0));

		broadcastRestService.removePublisherRequestList(mainTrackId, subTrackId);

		assertTrue(mainTrack.getPublisherFromListenerList().isEmpty());

		Result result = broadcastRestService.removePublisherFromListenerList("trackIdNotExist", "subtrackNotExist");
		assertFalse(result.isSuccess());

		result = broadcastRestService.removePublisherFromListenerList("trackIdNotExist", subTrackId);
		assertFalse(result.isSuccess());

	}

	@Test
	public void testAddPresenterList()  {
		String mainTrackId = RandomStringUtils.randomAlphanumeric(8);
		String subTrackId = RandomStringUtils.randomAlphanumeric(8);

		Broadcast mainTrack= new Broadcast();
		try {
			mainTrack.setStreamId(mainTrackId);
		} catch (Exception e) {
			e.printStackTrace();
		}

		Broadcast subtrack= new Broadcast();
		try {
			subtrack.setStreamId(subTrackId);
		} catch (Exception e) {
			e.printStackTrace();
		}

		BroadcastRestService broadcastRestService = new BroadcastRestService();
		DataStore datastore = Mockito.spy(new InMemoryDataStore("dummy"));
		datastore.save(mainTrack);
		datastore.save(subtrack);
		broadcastRestService.setDataStore(datastore);

		assertTrue(mainTrack.getPresenterList().isEmpty());

		broadcastRestService.addPresenterList(mainTrackId, subTrackId);

		assertEquals(1, mainTrack.getPresenterList().size());
		assertEquals(subTrackId, mainTrack.getPresenterList().get(0));

		Result result = broadcastRestService.addPresenterList("trackIdNotExist", "subtrackNotExist");
		assertFalse(result.isSuccess());

		result = broadcastRestService.addPresenterList("trackIdNotExist", subTrackId);
		assertFalse(result.isSuccess());

	}

	@Test
	public void testRemovePresenterList()  {
		String mainTrackId = RandomStringUtils.randomAlphanumeric(8);
		String subTrackId = RandomStringUtils.randomAlphanumeric(8);

		Broadcast mainTrack= new Broadcast();
		try {
			mainTrack.setStreamId(mainTrackId);
			mainTrack.setPresenterList(new ArrayList<>(Arrays.asList(subTrackId)));
		} catch (Exception e) {
			e.printStackTrace();
		}

		Broadcast subtrack= new Broadcast();
		try {
			subtrack.setStreamId(subTrackId);
		} catch (Exception e) {
			e.printStackTrace();
		}

		BroadcastRestService broadcastRestService = new BroadcastRestService();
		DataStore datastore = Mockito.spy(new InMemoryDataStore("dummy"));
		datastore.save(mainTrack);
		datastore.save(subtrack);
		broadcastRestService.setDataStore(datastore);

		assertEquals(1, mainTrack.getPresenterList().size());
		assertEquals(subTrackId, mainTrack.getPresenterList().get(0));

		broadcastRestService.removePresenterList(mainTrackId, subTrackId);

		assertTrue(mainTrack.getPresenterList().isEmpty());

		Result result = broadcastRestService.removePresenterList("trackIdNotExist", "subtrackNotExist");
		assertFalse(result.isSuccess());

		result = broadcastRestService.removePresenterList("trackIdNotExist", subTrackId);
		assertFalse(result.isSuccess());

	}

	@Test
	public void testAddAdminList()  {
		String mainTrackId = RandomStringUtils.randomAlphanumeric(8);
		String subTrackId = RandomStringUtils.randomAlphanumeric(8);

		Broadcast mainTrack= new Broadcast();
		try {
			mainTrack.setStreamId(mainTrackId);
		} catch (Exception e) {
			e.printStackTrace();
		}

		Broadcast subtrack= new Broadcast();
		try {
			subtrack.setStreamId(subTrackId);
		} catch (Exception e) {
			e.printStackTrace();
		}

		BroadcastRestService broadcastRestService = new BroadcastRestService();
		DataStore datastore = Mockito.spy(new InMemoryDataStore("dummy"));
		datastore.save(mainTrack);
		datastore.save(subtrack);
		broadcastRestService.setDataStore(datastore);

		assertTrue(mainTrack.getAdminList().isEmpty());

		broadcastRestService.addAdminList(mainTrackId, subTrackId);

		assertEquals(1, mainTrack.getAdminList().size());
		assertEquals(subTrackId, mainTrack.getAdminList().get(0));

		Result result = broadcastRestService.addAdminList("trackIdNotExist", "subtrackNotExist");
		assertFalse(result.isSuccess());

		result = broadcastRestService.addAdminList("trackIdNotExist", subTrackId);
		assertFalse(result.isSuccess());

	}

	@Test
	public void testRemoveAdminList()  {
		String mainTrackId = RandomStringUtils.randomAlphanumeric(8);
		String subTrackId = RandomStringUtils.randomAlphanumeric(8);

		Broadcast mainTrack= new Broadcast();
		try {
			mainTrack.setStreamId(mainTrackId);
			mainTrack.setAdminList(new ArrayList<>(Arrays.asList(subTrackId)));
		} catch (Exception e) {
			e.printStackTrace();
		}

		Broadcast subtrack= new Broadcast();
		try {
			subtrack.setStreamId(subTrackId);
		} catch (Exception e) {
			e.printStackTrace();
		}

		BroadcastRestService broadcastRestService = new BroadcastRestService();
		DataStore datastore = Mockito.spy(new InMemoryDataStore("dummy"));
		datastore.save(mainTrack);
		datastore.save(subtrack);
		broadcastRestService.setDataStore(datastore);

		assertEquals(1, mainTrack.getAdminList().size());
		assertEquals(subTrackId, mainTrack.getAdminList().get(0));

		broadcastRestService.removeAdminList(mainTrackId, subTrackId);

		assertTrue(mainTrack.getAdminList().isEmpty());

		Result result = broadcastRestService.removeAdminList("trackIdNotExist", "subtrackNotExist");
		assertFalse(result.isSuccess());

		result = broadcastRestService.removeAdminList("trackIdNotExist", subTrackId);
		assertFalse(result.isSuccess());

	}

=======
>>>>>>> 1c5568ea
}<|MERGE_RESOLUTION|>--- conflicted
+++ resolved
@@ -3363,7 +3363,6 @@
 		assertNotEquals(totp4, totp3);
 		
 	}
-<<<<<<< HEAD
 
 	@Test
 	public void testAddPublisherRequestList()  {
@@ -3689,6 +3688,4 @@
 
 	}
 
-=======
->>>>>>> 1c5568ea
 }