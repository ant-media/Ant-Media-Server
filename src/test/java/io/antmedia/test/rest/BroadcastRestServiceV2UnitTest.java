package io.antmedia.test.rest;

import static org.junit.Assert.assertEquals;
import static org.junit.Assert.assertFalse;
import static org.junit.Assert.assertNotNull;
import static org.junit.Assert.assertNull;
import static org.junit.Assert.assertTrue;
import static org.junit.Assert.fail;
import static org.mockito.ArgumentMatchers.any;
import static org.mockito.ArgumentMatchers.anyInt;
import static org.mockito.ArgumentMatchers.anyString;
import static org.mockito.Mockito.doReturn;
import static org.mockito.Mockito.mock;
import static org.mockito.Mockito.never;
import static org.mockito.Mockito.spy;
import static org.mockito.Mockito.times;
import static org.mockito.Mockito.verify;
import static org.mockito.Mockito.when;

import java.io.File;
import java.net.InetAddress;
import java.net.MalformedURLException;
import java.net.URL;
import java.net.UnknownHostException;
import java.time.Instant;
import java.util.ArrayList;
import java.util.Arrays;
import java.util.List;
import java.util.concurrent.ExecutorService;
import java.util.concurrent.Executors;
import java.util.concurrent.TimeUnit;

import javax.ws.rs.core.Response;
import javax.ws.rs.core.Response.Status;

import org.apache.commons.lang3.RandomStringUtils;
import org.awaitility.Awaitility;
import org.bytedeco.ffmpeg.global.avformat;
import org.junit.After;
import org.junit.Before;
import org.junit.Rule;
import org.junit.Test;
import org.junit.rules.TestRule;
import org.junit.rules.TestWatcher;
import org.junit.runner.Description;
import org.mockito.Mockito;
import org.red5.server.api.IContext;
import org.red5.server.api.scope.IScope;
import org.red5.server.api.stream.IClientBroadcastStream;
import org.red5.server.api.stream.IStreamCapableConnection;
import org.red5.server.scope.Scope;
import org.springframework.context.ApplicationContext;
import org.springframework.test.annotation.DirtiesContext;
import org.springframework.test.annotation.DirtiesContext.ClassMode;
import org.springframework.test.context.ContextConfiguration;

import io.antmedia.AntMediaApplicationAdapter;
import io.antmedia.AppSettings;
import io.antmedia.RecordType;
import io.antmedia.datastore.db.DataStore;
import io.antmedia.datastore.db.InMemoryDataStore;
import io.antmedia.datastore.db.MapDBStore;
import io.antmedia.datastore.db.MongoStore;
import io.antmedia.datastore.db.types.Broadcast;
import io.antmedia.datastore.db.types.ConferenceRoom;
import io.antmedia.datastore.db.types.Endpoint;
import io.antmedia.datastore.db.types.StreamInfo;
import io.antmedia.datastore.db.types.Subscriber;
import io.antmedia.datastore.db.types.SubscriberStats;
import io.antmedia.datastore.db.types.TensorFlowObject;
import io.antmedia.datastore.db.types.Token;
import io.antmedia.datastore.db.types.VoD;
import io.antmedia.datastore.db.types.WebRTCViewerInfo;
import io.antmedia.ipcamera.OnvifCamera;
import io.antmedia.ipcamera.onvifdiscovery.DeviceDiscovery;
import io.antmedia.muxer.HLSMuxer;
import io.antmedia.muxer.Mp4Muxer;
import io.antmedia.muxer.MuxAdaptor;
import io.antmedia.muxer.Muxer;
import io.antmedia.muxer.RecordMuxer;
import io.antmedia.rest.BroadcastRestService;
import io.antmedia.rest.RestServiceBase;
import io.antmedia.rest.RestServiceBase.BroadcastStatistics;
import io.antmedia.rest.RestServiceBase.ProcessBuilderFactory;
import io.antmedia.rest.RootRestService;
import io.antmedia.rest.WebRTCClientStats;
import io.antmedia.rest.model.BasicStreamInfo;
import io.antmedia.rest.model.Result;
import io.antmedia.rest.model.Version;
import io.antmedia.security.ITokenService;
import io.antmedia.settings.ServerSettings;
import io.antmedia.statistic.DashViewerStats;
import io.antmedia.statistic.HlsViewerStats;
import io.antmedia.statistic.IStatsCollector;
import io.antmedia.statistic.StatsCollector;
import io.antmedia.streamsource.StreamFetcher;
import io.antmedia.streamsource.StreamFetcherManager;
import io.antmedia.test.StreamFetcherUnitTest;
import io.antmedia.webrtc.VideoCodec;
import io.antmedia.webrtc.api.IWebRTCAdaptor;
import io.antmedia.websocket.WebSocketConstants;
import io.vertx.core.Vertx;

@ContextConfiguration(locations = { "test.xml" })
@DirtiesContext(classMode = ClassMode.AFTER_CLASS)
public class BroadcastRestServiceV2UnitTest {


	private BroadcastRestService restServiceReal = null;
	public AntMediaApplicationAdapter app = null;

	static {
		System.setProperty("red5.deployment.type", "junit");
		System.setProperty("red5.root", ".");
		avformat.avformat_network_init();
	}

	Vertx vertx = io.vertx.core.Vertx.vertx();


	@Before
	public void before() {
		restServiceReal = new BroadcastRestService();
	}

	@After
	public void after() {
		restServiceReal = null;
	}


	@Rule
    public TestRule watcher = new TestWatcher() {
        protected void starting(Description description) {
            System.out.println("Starting test: " + description.getMethodName());
        }

        protected void failed(Throwable e, Description description) {
            System.out.println("Failed test: " + description.getMethodName());
        }

        ;

        protected void finished(Description description) {
            System.out.println("Finishing test: " + description.getMethodName());
        }

        ;
    };

	/**
	 * These tests should be run with stalker db
	 */
	@Test
	public void testImportLiveStreams2Stalker()  {
		AppSettings settings = mock(AppSettings.class);


		when(settings.getStalkerDBServer()).thenReturn("192.168.1.29");
		when(settings.getStalkerDBUsername()).thenReturn("stalker");
		when(settings.getStalkerDBPassword()).thenReturn("1");
		//when(settings.getServerName()).thenReturn(null);
		
		ServerSettings serverSettings = mock(ServerSettings.class);
		when(serverSettings.getServerName()).thenReturn(null);
		restServiceReal.setServerSettings(serverSettings);

		Scope scope = mock(Scope.class);
		String scopeName = "scope";
		when(scope.getName()).thenReturn(scopeName);

		restServiceReal.setScope(scope);

		restServiceReal.setAppSettings(settings);

		Broadcast broadcast = new Broadcast(null, "name");
		DataStore store = new InMemoryDataStore("testdb");
		restServiceReal.setDataStore(store);

		Process process = mock(Process.class);
		try {
			when(process.waitFor()).thenReturn(0);


			ProcessBuilderFactory factory = new ProcessBuilderFactory() {
				@Override
				public Process make(String... args) {
					return process;
				}
			};
			restServiceReal.setProcessBuilderFactory(factory);

			Response response = restServiceReal.createBroadcast(broadcast, false);
			Broadcast createBroadcast = (Broadcast) response.getEntity();
			assertNotNull(createBroadcast.getStreamId());

			Result result = restServiceReal.importLiveStreams2Stalker();
			assertTrue(result.isSuccess());
		} 
		catch (InterruptedException e) {
			e.printStackTrace();
			fail(e.getMessage());
		}
	}

	/**
	 * These tests should be run with stalker db
	 */
	@Test
	public void testImportVoD2Stalker() {
		AppSettings settings = mock(AppSettings.class);

		when(settings.getStalkerDBServer()).thenReturn("192.168.1.29");
		when(settings.getStalkerDBUsername()).thenReturn("stalker");
		when(settings.getStalkerDBPassword()).thenReturn("1");

		ServerSettings serverSettings = mock(ServerSettings.class);
		when(serverSettings.getServerName()).thenReturn("localhost");
		restServiceReal.setServerSettings(serverSettings);

		String vodFolderPath = "webapps/junit/streams/vod_folder";

		File vodFolder = new File(vodFolderPath);
		vodFolder.mkdirs();
		assertTrue(vodFolder.exists());

		Scope scope = mock(Scope.class);
		String scopeName = "scope";
		when(scope.getName()).thenReturn(scopeName);

		restServiceReal.setScope(scope);

		restServiceReal.setAppSettings(settings);

		//Vod vod = new Vod();
		File file = new File(vodFolder, "test_file");
		String vodId = RandomStringUtils.randomNumeric(24);
		VoD newVod = new VoD("vodFile", "vodFile", file.getPath(), file.getName(), System.currentTimeMillis(), 0, 0, 6000,
				VoD.USER_VOD,vodId, null);
		DataStore store = new InMemoryDataStore("testdb");
		restServiceReal.setDataStore(store);

		assertNotNull(store.addVod(newVod));

		Process process = mock(Process.class);

		try {
			when(process.waitFor()).thenReturn(0);

			ProcessBuilderFactory factory = new ProcessBuilderFactory() {
				@Override
				public Process make(String... args) {
					return process;
				}
			};
			restServiceReal.setProcessBuilderFactory(factory);

			Result result = restServiceReal.importVoDsToStalker();

			assertFalse(result.isSuccess());

			when(settings.getVodFolder()).thenReturn(vodFolderPath);

			result = restServiceReal.importVoDsToStalker();

			assertTrue(result.isSuccess());

		}  catch (InterruptedException e) {
			e.printStackTrace();
			fail(e.getMessage());
		}

	}

	@Test
	public void testBugBroadcastStatisticNull() {
		Scope scope = mock(Scope.class);
		String scopeName = "scope";
		when(scope.getName()).thenReturn(scopeName);

		AntMediaApplicationAdapter app = new AntMediaApplicationAdapter();

		ApplicationContext context = mock(ApplicationContext.class);

		restServiceReal.setAppCtx(context);
		restServiceReal.setApplication(app);
		restServiceReal.setScope(scope);
		restServiceReal.setDataStore(new InMemoryDataStore("testdb"));


		BroadcastStatistics broadcastStatistics = restServiceReal.getBroadcastStatistics(null);
		assertNotNull(broadcastStatistics);
		assertEquals(-1, broadcastStatistics.totalHLSWatchersCount);
		assertEquals(-1, broadcastStatistics.totalDASHWatchersCount);
		assertEquals(-1, broadcastStatistics.totalRTMPWatchersCount);
		assertEquals(-1, broadcastStatistics.totalWebRTCWatchersCount);
	}
	
	@Test
	public void testTotalBroadcastStatistic() {
		Scope scope = mock(Scope.class);
		String scopeName = "scope";
		when(scope.getName()).thenReturn(scopeName);

		AntMediaApplicationAdapter app = new AntMediaApplicationAdapter();

		ApplicationContext context = mock(ApplicationContext.class);
		
		restServiceReal.setAppCtx(context);
		restServiceReal.setApplication(app);
		restServiceReal.setScope(scope);
		restServiceReal.setDataStore(new InMemoryDataStore("testdb"));
		
		IWebRTCAdaptor webrtcAdaptor = Mockito.mock(IWebRTCAdaptor.class);
		when(context.getBean(IWebRTCAdaptor.BEAN_NAME)).thenReturn(webrtcAdaptor);
		when(context.containsBean(IWebRTCAdaptor.BEAN_NAME)).thenReturn(true);
		
		HlsViewerStats hlsViewerStats = mock(HlsViewerStats.class);
		when(context.getBean(HlsViewerStats.BEAN_NAME)).thenReturn(hlsViewerStats);
		when(context.containsBean(HlsViewerStats.BEAN_NAME)).thenReturn(true);
		
		DashViewerStats dashViewerStats = mock(DashViewerStats.class);
		when(context.getBean(DashViewerStats.BEAN_NAME)).thenReturn(dashViewerStats);
		when(context.containsBean(DashViewerStats.BEAN_NAME)).thenReturn(true);
		
		BroadcastStatistics broadcastStatistics = restServiceReal.getBroadcastTotalStatistics();
		assertNotNull(broadcastStatistics);
		assertEquals(0, broadcastStatistics.totalHLSWatchersCount);
		assertEquals(0, broadcastStatistics.totalWebRTCWatchersCount);
		assertEquals(0, broadcastStatistics.totalDASHWatchersCount);
		
		when(context.containsBean(IWebRTCAdaptor.BEAN_NAME)).thenReturn(true);
		
	}

	@Test
	public void testEnableRecording() {
		BroadcastRestService restServiceSpy = Mockito.spy(restServiceReal);
		
		Mockito.doReturn(null).when(restServiceSpy).enableRecordMuxing(Mockito.anyString(), Mockito.anyBoolean(),Mockito.anyString(), anyInt());
		Mockito.doReturn(null).when(restServiceSpy).enableRecordMuxing(Mockito.anyString(), Mockito.anyBoolean(),Mockito.anyString(), anyInt());
		
		restServiceSpy.enableRecording("streamId", true, null, 0);
		verify(restServiceSpy).enableRecordMuxing("streamId", true,"mp4", 0);
		
		restServiceSpy.enableRecording("streamId", false, null, 0);
		verify(restServiceSpy).enableRecordMuxing("streamId", false,"mp4", 0);
		
		
		restServiceSpy.enableRecording("streamId", true, "webm", 0);
		verify(restServiceSpy).enableRecordMuxing("streamId", true,"webm", 0);
		
		restServiceSpy.enableRecording("streamId", false, "webm", 0);
		verify(restServiceSpy).enableRecordMuxing("streamId", false,"webm", 0);
		
		restServiceSpy.enableRecording("streamId", true, "mp4", 0);
		verify(restServiceSpy, times(2)).enableRecordMuxing("streamId", true,"mp4", 0);
		
		restServiceSpy.enableRecording("streamId", true, "mp4", 480);
		verify(restServiceSpy, times(1)).enableRecordMuxing("streamId", true,"mp4", 480);
		
	}

	@Test
	public void testWebRTCClientStats() {
		//create stream
		String streamId = RandomStringUtils.randomAlphanumeric(8);
		BroadcastRestService restServiceSpy = Mockito.spy(restServiceReal);
		//mock webrtc adaptor
		IWebRTCAdaptor webrtcAdaptor = Mockito.mock(IWebRTCAdaptor.class);

		Mockito.doReturn(webrtcAdaptor).when(restServiceSpy).getWebRTCAdaptor();

		//create random number of webrtc client stats 
		List<WebRTCClientStats> statsList = new ArrayList<>();
		int clientCount = (int)(Math.random()*999) + 70;

		for (int i = 0; i < clientCount; i++) {
			statsList.add(new WebRTCClientStats(500, 400, 40, 20, 0, 0, 0, "info", "192.168.1.1"));
		}

		Mockito.when(webrtcAdaptor.getWebRTCClientStats(Mockito.anyString())).thenReturn(statsList);

		//fetch 20 stats
		List<WebRTCClientStats> webRTCClientStatsList = restServiceSpy.getWebRTCClientStatsListV2(0, 20, streamId);

		//check 20 stats
		for(int i = 0; i< 20; i++) {
			assertEquals(statsList.get(i), webRTCClientStatsList.get(i));
		}

		//fetch 60 stats
		webRTCClientStatsList = restServiceSpy.getWebRTCClientStatsListV2(0, 60, streamId);
		//check return list 50
		assertEquals(50, webRTCClientStatsList.size());

		//check values
		for(int i = 0; i< 50; i++) {
			assertEquals(statsList.get(i), webRTCClientStatsList.get(i));
		}

		//request offset for minus value, it should return between 0 to size
		webRTCClientStatsList = restServiceSpy.getWebRTCClientStatsListV2(-10, 10, streamId);
		assertEquals(10, webRTCClientStatsList.size());
		//check values
		for(int i = 0; i< 10; i++) {
			assertEquals(statsList.get(i), webRTCClientStatsList.get(i));
		}


		webRTCClientStatsList = restServiceSpy.getWebRTCClientStatsListV2(20, 40, streamId);
		assertEquals(40, webRTCClientStatsList.size());
		//check values
		for(int i = 20; i < 60; i++) {
			assertEquals(statsList.get(i), webRTCClientStatsList.get(i-20));
		}


		webRTCClientStatsList = restServiceSpy.getWebRTCClientStatsListV2(clientCount, 40, streamId);
		assertEquals(0, webRTCClientStatsList.size());


		Mockito.doReturn(null).when(restServiceSpy).getWebRTCAdaptor();
		webRTCClientStatsList = restServiceSpy.getWebRTCClientStatsListV2(clientCount, 40, streamId);
		assertEquals(0, webRTCClientStatsList.size());

	}




	@Test
	public void testBugGetBroadcastStatistics() {
		Scope scope = mock(Scope.class);
		String scopeName = "junit";
		when(scope.getName()).thenReturn(scopeName);

		AntMediaApplicationAdapter app = mock(AntMediaApplicationAdapter.class);
		when(app.getScope()).thenReturn(scope);

		ApplicationContext context = mock(ApplicationContext.class);
		when(context.getBean(AntMediaApplicationAdapter.BEAN_NAME)).thenReturn(app);
		restServiceReal.setAppCtx(context);

		InMemoryDataStore dataStore = new InMemoryDataStore("testdb");
		restServiceReal.setDataStore(dataStore);
		Broadcast broadcast = new Broadcast();
		broadcast.setStatus(AntMediaApplicationAdapter.BROADCAST_STATUS_BROADCASTING);
		String streamId = dataStore.save(broadcast);

		dataStore.updateHLSViewerCount(streamId, 30);
		BroadcastStatistics broadcastStatistics = restServiceReal.getBroadcastStatistics(streamId);
		assertNotNull(broadcastStatistics);
		assertEquals(30, broadcastStatistics.totalHLSWatchersCount);

	}


	@Test
	public void testGetToken() {

		InMemoryDataStore datastore = mock(InMemoryDataStore.class);
		restServiceReal.setDataStore(datastore);
		String streamId = "stream " + (int)(Math.random() * 1000);


		ApplicationContext appContext = mock(ApplicationContext.class);

		when(appContext.containsBean(ITokenService.BeanName.TOKEN_SERVICE.toString())).thenReturn(false);
		Object tokenReturn = restServiceReal.getTokenV2(streamId, 123432, Token.PLAY_TOKEN, "testRoom").getEntity();
		assertTrue(tokenReturn instanceof Result);
		Result result = (Result) tokenReturn;
		//it should false, because appContext is null
		assertFalse(result.isSuccess());	 


		restServiceReal.setAppCtx(appContext);
		tokenReturn = restServiceReal.getTokenV2(streamId, 123432, Token.PLAY_TOKEN, "testRoom").getEntity();
		assertTrue(tokenReturn instanceof Result);
		result = (Result) tokenReturn;
		//it should be false, because there is no token service in the context
		assertFalse(result.isSuccess());	

		ITokenService tokenService = mock(ITokenService.class);
		{
			when(appContext.containsBean(ITokenService.BeanName.TOKEN_SERVICE.toString())).thenReturn(true);
			when(tokenService.createToken(streamId, 123432, Token.PLAY_TOKEN, "testRoom"))
			.thenReturn(null);
			when(appContext.getBean(ITokenService.BeanName.TOKEN_SERVICE.toString())).thenReturn(tokenService);

			tokenReturn = restServiceReal.getTokenV2(streamId, 123432, Token.PLAY_TOKEN, "testRoom").getEntity();
			assertTrue(tokenReturn instanceof Result);
			result = (Result) tokenReturn;
			//it should be false, becuase getTokenV2 service returns null
			assertFalse(result.isSuccess());	
		}

		Token token = new Token();
		token.setStreamId(streamId);
		token.setExpireDate(123432);
		token.setTokenId(RandomStringUtils.randomAlphabetic(8));
		token.setType(Token.PLAY_TOKEN);

		{
			when(tokenService.createToken(streamId, 123432, Token.PLAY_TOKEN, "testRoom" ))
			.thenReturn(token);
			restServiceReal.setAppCtx(appContext);


			tokenReturn = (Object) restServiceReal.getTokenV2(streamId, 123432, Token.PLAY_TOKEN, "testRoom").getEntity();
			assertTrue(tokenReturn instanceof Result);
			result = (Result) tokenReturn;
			assertFalse(result.isSuccess());
		}

		//check create token is called
		Mockito.verify(tokenService, Mockito.times(2)).createToken(streamId, 123432, Token.PLAY_TOKEN, "testRoom");
		//check saveToken is called
		Mockito.verify(datastore).saveToken(token);

		{	
			//set stream id null and it should return false
			tokenReturn = restServiceReal.getTokenV2(null, 0, Token.PLAY_TOKEN, "testRoom").getEntity();
			assertTrue(tokenReturn instanceof Result);
			result = (Result) tokenReturn;
			assertFalse(result.isSuccess());	
		}
		
		{	
			//set token type null and it should return false
			tokenReturn = restServiceReal.getTokenV2(streamId, 123432, null, "testRoom").getEntity();
			assertTrue(tokenReturn instanceof Result);
			result = (Result) tokenReturn;
			assertFalse(result.isSuccess());
		}

		Mockito.when(datastore.saveToken(Mockito.any())).thenReturn(true);
		tokenReturn = (Object) restServiceReal.getTokenV2(streamId, 123432, Token.PLAY_TOKEN, "testRoom").getEntity();
		assertTrue(tokenReturn instanceof Token);
		assertEquals(((Token)tokenReturn).getTokenId(), token.getTokenId());

	}
	
	@Test
	public void testGetJwtToken() {

		InMemoryDataStore datastore = mock(InMemoryDataStore.class);
		restServiceReal.setDataStore(datastore);
		String streamId = "stream " + (int)(Math.random() * 1000);

		AppSettings settings = mock(AppSettings.class);
		settings.setJwtStreamSecretKey("testtesttesttesttesttesttesttest");
		restServiceReal.setAppSettings(settings);

		ApplicationContext appContext = mock(ApplicationContext.class);

		
		when(appContext.containsBean(ITokenService.BeanName.TOKEN_SERVICE.toString())).thenReturn(false);
		Object tokenReturn = restServiceReal.getJwtTokenV2(streamId, 123432, Token.PLAY_TOKEN, "testRoom").getEntity();
		assertTrue(tokenReturn instanceof Result);
		Result result = (Result) tokenReturn;
		//it should false, because appContext is null
		assertFalse(result.isSuccess());	 


		restServiceReal.setAppCtx(appContext);
		tokenReturn = restServiceReal.getJwtTokenV2(streamId, 123432, Token.PLAY_TOKEN, "testRoom").getEntity();
		assertTrue(tokenReturn instanceof Result);
		result = (Result) tokenReturn;
		//it should be false, because there is no token service in the context
		assertFalse(result.isSuccess());	

		ITokenService tokenService = mock(ITokenService.class);
		{
			when(appContext.containsBean(ITokenService.BeanName.TOKEN_SERVICE.toString())).thenReturn(true);
			when(tokenService.createJwtToken(streamId, 123432, Token.PLAY_TOKEN, "testRoom"))
			.thenReturn(null);
			when(appContext.getBean(ITokenService.BeanName.TOKEN_SERVICE.toString())).thenReturn(tokenService);

			tokenReturn = restServiceReal.getJwtTokenV2(streamId, 123432, Token.PLAY_TOKEN, "testRoom").getEntity();
			assertTrue(tokenReturn instanceof Result);
			result = (Result) tokenReturn;
			//it should be false, because token service returns null
			assertFalse(result.isSuccess());	
		}

		Token token = new Token();
		token.setStreamId(streamId);
		token.setExpireDate(123432);
		token.setTokenId(RandomStringUtils.randomAlphabetic(8));
		token.setType(Token.PLAY_TOKEN);

		{
			when(tokenService.createJwtToken(streamId, 123432, Token.PLAY_TOKEN, "testRoom" ))
			.thenReturn(token);
			restServiceReal.setAppCtx(appContext);
			
			tokenReturn = (Object) restServiceReal.getJwtTokenV2(streamId, 123432, Token.PLAY_TOKEN, "testRoom").getEntity();
			assertTrue(tokenReturn instanceof Token);
			token = (Token) tokenReturn;
			assertEquals(((Token)tokenReturn).getTokenId(), token.getTokenId());
		}

		//check create token is called
		Mockito.verify(tokenService, Mockito.times(2)).createJwtToken(streamId, 123432, Token.PLAY_TOKEN, "testRoom");

		{	
			//set stream id null and it should return false
			tokenReturn = restServiceReal.getJwtTokenV2(null, 0, Token.PLAY_TOKEN, "testRoom").getEntity();
			assertTrue(tokenReturn instanceof Result);
			result = (Result) tokenReturn;
			assertFalse(result.isSuccess());	
		}
		
		{	
			//set token type null and it should return false
			tokenReturn = restServiceReal.getJwtTokenV2(streamId, 123432, null, "testRoom").getEntity();
			assertTrue(tokenReturn instanceof Result);
			result = (Result) tokenReturn;
			assertFalse(result.isSuccess());
		}

		Mockito.when(datastore.saveToken(Mockito.any())).thenReturn(true);
		tokenReturn = (Object) restServiceReal.getJwtTokenV2(streamId, 123432, Token.PLAY_TOKEN, "testRoom").getEntity();
		assertTrue(tokenReturn instanceof Token);
		assertEquals(((Token)tokenReturn).getTokenId(), token.getTokenId());

	}

	@Test
	public void testSettingsListenerHookURL() {
		AppSettings settings = mock(AppSettings.class);
		String hookURL = "http://url_hook";
		when(settings.getListenerHookURL()).thenReturn(hookURL);

		String serverName = "fually.qualified.domain.name";
		
		ServerSettings serverSettings = mock(ServerSettings.class);
		when(serverSettings.getServerName()).thenReturn(serverName);
		restServiceReal.setServerSettings(serverSettings);

		Scope scope = mock(Scope.class);
		String scopeName = "scope";
		when(scope.getName()).thenReturn(scopeName);

		restServiceReal.setScope(scope);

		restServiceReal.setAppSettings(settings);

		Broadcast broadcast = new Broadcast(null, "name");
		DataStore store = new InMemoryDataStore("testdb");
		restServiceReal.setDataStore(store);
		Broadcast createBroadcast = (Broadcast) restServiceReal.createBroadcast(broadcast, false).getEntity();

		assertEquals(hookURL, createBroadcast.getListenerHookURL());

		Broadcast broadcastTmp = (Broadcast) restServiceReal.getBroadcast(createBroadcast.getStreamId()).getEntity();

		assertEquals(hookURL, broadcastTmp.getListenerHookURL());


		//this makes the test code enter getHostAddress method
		when(serverSettings.getServerName()).thenReturn(null);

		

		Response response = (Response) restServiceReal.createBroadcast(broadcast, false);
		//return bad request because there is already a broadcast with the same id
		assertEquals(Status.BAD_REQUEST.getStatusCode(), response.getStatus());

		//this case makes the test code get address from static field
		response = restServiceReal.createBroadcast(broadcast, false);
		//return bad request because there is already a broadcast with the same id
		assertEquals(Status.BAD_REQUEST.getStatusCode(), response.getStatus());
	}

	
	@Test
	public void testRemoveEndpoint() 
	{
		AppSettings settings = mock(AppSettings.class);
		String serverName = "fully.qualified.domain.name";
		restServiceReal.setAppSettings(settings);
		
		ServerSettings serverSettings = mock(ServerSettings.class);
		when(serverSettings.getServerName()).thenReturn(serverName);
		restServiceReal.setServerSettings(serverSettings);


		Broadcast broadcast = new Broadcast(null, "name");
		DataStore store = new InMemoryDataStore("testdb");
		restServiceReal.setDataStore(store);

		Scope scope = mock(Scope.class);
		String scopeName = "scope";
		when(scope.getName()).thenReturn(scopeName);
		restServiceReal.setScope(scope);
		
		assertFalse(restServiceReal.removeEndpoint("any_stream_not_registered", "rtmp://test.endpoint.url/server_test").isSuccess());
		String streamId = null;
		{
			Broadcast createBroadcast = (Broadcast) restServiceReal.createBroadcast(broadcast, false).getEntity();
			streamId = createBroadcast.getStreamId();
			assertNotNull(streamId);
			
			String endpointURL = "rtmp://test.endpoint.url/test";
			Result result = restServiceReal.addEndpointV2(streamId, endpointURL);
			assertTrue(result.isSuccess());
			
			assertEquals(1, store.get(streamId).getEndPointList().size());
			
			assertTrue(restServiceReal.removeEndpoint(streamId, endpointURL).isSuccess());
		}
		
		{
			BroadcastRestService restServiceSpy = Mockito.spy(restServiceReal);
			MuxAdaptor muxAdaptor = Mockito.mock(MuxAdaptor.class);
			
			Mockito.doReturn(muxAdaptor).when(restServiceSpy).getMuxAdaptor(streamId);
			
			Mockito.when(muxAdaptor.stopRtmpStreaming(Mockito.anyString(), Mockito.eq(0))).thenReturn(new Result(true));
			
			String endpointURL = "rtmp://test.endpoint.url/test";
			Result result = restServiceSpy.addEndpointV2(streamId, endpointURL);
			assertTrue(result.isSuccess());
			
			assertEquals(1, store.get(streamId).getEndPointList().size());
			
			store.updateStatus(streamId, AntMediaApplicationAdapter.BROADCAST_STATUS_BROADCASTING);
			
			assertTrue(restServiceSpy.removeEndpoint(streamId, endpointURL).isSuccess());
		}

	}
	
	@Test
	public void testRemoveEndpointV2() 
	{
		ApplicationContext context = mock(ApplicationContext.class);
		restServiceReal.setAppCtx(context);
		when(context.containsBean(any())).thenReturn(false);
		
		AppSettings settings = mock(AppSettings.class);
		String serverName = "fully.qualified.domain.name";
		String serverHostAddress = "127.0.1.1";
		restServiceReal.setAppSettings(settings);
		
		ServerSettings serverSettings = mock(ServerSettings.class);
		when(serverSettings.getServerName()).thenReturn(serverName);
		when(serverSettings.getHostAddress()).thenReturn(serverHostAddress);
		restServiceReal.setServerSettings(serverSettings);


		Broadcast broadcast1 = new Broadcast(null, "name1");
		Broadcast broadcast2 = new Broadcast(null, "name2");
		Broadcast broadcast3 = new Broadcast(null, "name3");
		Broadcast broadcast4 = new Broadcast(null, "name4");
		MongoStore store = new MongoStore("localhost", "", "", "testdb");
		restServiceReal.setDataStore(store);

		Scope scope = mock(Scope.class);
		String scopeName = "scope";
		when(scope.getName()).thenReturn(scopeName);
		restServiceReal.setScope(scope);
		
		assertFalse(restServiceReal.removeEndpointV2("any_stream_not_registered", "rtmp://test.endpoint.url/server_test", 0).isSuccess());
		String streamId = null;
		// Standallone Remove RTMP Endpoint with same origin and broadcast
		{			
			Broadcast createBroadcast = (Broadcast) restServiceReal.createBroadcast(broadcast1, false).getEntity();
			streamId = createBroadcast.getStreamId();
			assertNotNull(streamId);
			
			String endpointURL = "rtmp://test.endpoint.url/test";
			
			Endpoint endpoint = new Endpoint();
			endpoint.setRtmpUrl(endpointURL);
			
			Result result = restServiceReal.addEndpointV3(streamId, endpoint, 0);
			assertTrue(result.isSuccess());
			
			assertEquals(1, store.get(streamId).getEndPointList().size());
			
			serverHostAddress = "127.0.1.1";
			when(serverSettings.getHostAddress()).thenReturn(serverHostAddress);
			
			assertTrue(restServiceReal.removeEndpointV2(streamId, store.get(streamId).getEndPointList().get(0).getEndpointServiceId(), 0).isSuccess());
			
			assertEquals(0, store.get(streamId).getEndPointList().size());
		}
		
		// Standallone Remove RTMP Endpoint with different origin and broadcast
		{	
			Broadcast createBroadcast = (Broadcast) restServiceReal.createBroadcast(broadcast2, false).getEntity();
			streamId = createBroadcast.getStreamId();
			assertNotNull(streamId);
			
			String endpointURL = "rtmp://test.endpoint.url/test";
			
			Endpoint endpoint = new Endpoint();
			endpoint.setRtmpUrl(endpointURL);
			
			Result result = restServiceReal.addEndpointV3(streamId, endpoint, 0);
			assertTrue(result.isSuccess());
			
			assertEquals(1, store.get(streamId).getEndPointList().size());
			
			serverHostAddress = "55.55.55.55";
			when(serverSettings.getHostAddress()).thenReturn(serverHostAddress);
			
			assertTrue(restServiceReal.removeEndpointV2(streamId, store.get(streamId).getEndPointList().get(0).getEndpointServiceId(), 0).isSuccess());
			
			assertEquals(0, store.get(streamId).getEndPointList().size());
		}
		
		// enable Cluster mode with same origin and broadcast
		{
			// Set Default Host Address
			serverHostAddress = "127.0.1.1";
			when(serverSettings.getHostAddress()).thenReturn(serverHostAddress);
			
			Broadcast createBroadcast = (Broadcast) restServiceReal.createBroadcast(broadcast3, false).getEntity();
			streamId = createBroadcast.getStreamId();
			assertNotNull(streamId);
			
			BroadcastRestService restServiceSpy = Mockito.spy(restServiceReal);
			MuxAdaptor muxAdaptor = Mockito.mock(MuxAdaptor.class);
			
			Mockito.doReturn(muxAdaptor).when(restServiceSpy).getMuxAdaptor(streamId);
			
			Mockito.when(muxAdaptor.stopRtmpStreaming(Mockito.anyString(), Mockito.eq(0))).thenReturn(new Result(true));
			
			
			String endpointURL = "rtmp://test.endpoint.url/test";
			
			Endpoint endpoint = new Endpoint();
			endpoint.setRtmpUrl(endpointURL);

			Result result = restServiceSpy.addEndpointV3(streamId, endpoint, 0);
			assertTrue(result.isSuccess());
			
			assertEquals(1, store.get(streamId).getEndPointList().size());
			
			store.updateStatus(streamId, AntMediaApplicationAdapter.BROADCAST_STATUS_BROADCASTING);
			
			when(context.containsBean(any())).thenReturn(true);
			serverHostAddress = "127.0.1.1";
			when(serverSettings.getHostAddress()).thenReturn(serverHostAddress);
			
			assertTrue(restServiceSpy.removeEndpointV2(streamId, store.get(streamId).getEndPointList().get(0).getEndpointServiceId(), 0).isSuccess());
			assertEquals(0, store.get(streamId).getEndPointList().size());
		}
		
		// enable Cluster mode with different origin and broadcast
		{
			Broadcast createBroadcast = (Broadcast) restServiceReal.createBroadcast(broadcast4, false).getEntity();
			streamId = createBroadcast.getStreamId();
			assertNotNull(streamId);
			
			BroadcastRestService restServiceSpy = Mockito.spy(restServiceReal);
			MuxAdaptor muxAdaptor = Mockito.mock(MuxAdaptor.class);
			
			Mockito.doReturn(muxAdaptor).when(restServiceSpy).getMuxAdaptor(streamId);
			
			Mockito.when(muxAdaptor.stopRtmpStreaming(Mockito.anyString(), Mockito.eq(0))).thenReturn(new Result(true));
			String endpointURL = "rtmp://test.endpoint.url/test";
					
			Endpoint endpoint = new Endpoint();
			endpoint.setRtmpUrl(endpointURL);

			Result result = restServiceSpy.addEndpointV3(streamId, endpoint, 0);
			assertTrue(result.isSuccess());
					
			assertEquals(1, store.get(streamId).getEndPointList().size());
			
			store.updateStatus(streamId, AntMediaApplicationAdapter.BROADCAST_STATUS_BROADCASTING);
			
			when(context.containsBean(any())).thenReturn(true);
			serverHostAddress = "55.55.55.55";
			when(serverSettings.getHostAddress()).thenReturn(serverHostAddress);
					
			assertFalse(restServiceSpy.removeEndpointV2(streamId, store.get(streamId).getEndPointList().get(0).getEndpointServiceId(), 0).isSuccess());
			assertEquals(1, store.get(streamId).getEndPointList().size());
		}
				
		{
			// Set Default Host Address
			serverHostAddress = "127.0.1.1";
			when(serverSettings.getHostAddress()).thenReturn(serverHostAddress);
			
			Endpoint endpoint6 = new Endpoint();
			endpoint6.setRtmpUrl("rtmp://test.endpoint.url/any_stream_test");
			
			assertFalse(restServiceReal.addEndpointV3("Not_regsitered_stream_id", endpoint6, 0).isSuccess());
			
			assertEquals(1, store.get(streamId).getEndPointList().size());
		}

	}
	
	@Test
	public void testAddEndpoint() {
		AppSettings settings = mock(AppSettings.class);
		String serverName = "fully.qualified.domain.name";
		restServiceReal.setAppSettings(settings);
		
		ServerSettings serverSettings = mock(ServerSettings.class);
		when(serverSettings.getServerName()).thenReturn(serverName);
		restServiceReal.setServerSettings(serverSettings);


		Broadcast broadcast = new Broadcast(null, "name");
		DataStore store = new InMemoryDataStore("testdb");
		restServiceReal.setDataStore(store);

		Scope scope = mock(Scope.class);
		String scopeName = "scope";
		when(scope.getName()).thenReturn(scopeName);
		restServiceReal.setScope(scope);

		Broadcast createBroadcast = (Broadcast) restServiceReal.createBroadcast(broadcast, false).getEntity();
		String streamId = createBroadcast.getStreamId();
		assertNotNull(streamId);

		String endpointURL = "rtmp://test.endpoint.url/test";
		Result result = restServiceReal.addEndpointV2(streamId, endpointURL);
		assertTrue(result.isSuccess());
		
		assertFalse(restServiceReal.addEndpointV2(streamId, null).isSuccess());

		Broadcast broadcast2 = (Broadcast) restServiceReal.getBroadcast(streamId).getEntity();
		assertEquals(broadcast.getStreamId(), broadcast2.getStreamId());

		assertEquals(1, broadcast2.getEndPointList().size());
		Endpoint endpoint = broadcast2.getEndPointList().get(0);
		assertEquals(endpointURL, endpoint.getRtmpUrl());
		assertEquals("generic", endpoint.getType());
		
		{
			BroadcastRestService restServiceSpy = Mockito.spy(restServiceReal);
			MuxAdaptor muxAdaptor = Mockito.mock(MuxAdaptor.class);
			
			Mockito.doReturn(muxAdaptor).when(restServiceSpy).getMuxAdaptor(broadcast.getStreamId());
			
			Mockito.when(muxAdaptor.startRtmpStreaming(Mockito.anyString(), Mockito.eq(0))).thenReturn(new Result(true));
			
			store.updateStatus(broadcast.getStreamId(), AntMediaApplicationAdapter.BROADCAST_STATUS_BROADCASTING);
			assertTrue(restServiceSpy.addEndpointV2(streamId, "rtmp://test.endpoint.url/any_stream_test").isSuccess());
		}
		
		{
			assertFalse(restServiceReal.addEndpointV2("Not_regsitered_stream_id",  "rtmp://test.endpoint.url/any_stream_test").isSuccess());
		}
	}

	@Test
	public void testAddEndpointV2() {
		
		ApplicationContext context = mock(ApplicationContext.class);
		restServiceReal.setAppCtx(context);
		when(context.containsBean(any())).thenReturn(false);
		
		AppSettings settings = mock(AppSettings.class);
		String serverName = "fully.qualified.domain.name";
		String serverHostAddress = "127.0.1.1";
		restServiceReal.setAppSettings(settings);
		
		ServerSettings serverSettings = mock(ServerSettings.class);
		when(serverSettings.getServerName()).thenReturn(serverName);
		when(serverSettings.getHostAddress()).thenReturn(serverHostAddress);
		restServiceReal.setServerSettings(serverSettings);


		Broadcast broadcast = new Broadcast(null, "name");
		DataStore store = new InMemoryDataStore("testdb");
		restServiceReal.setDataStore(store);

		Scope scope = mock(Scope.class);
		String scopeName = "scope";
		when(scope.getName()).thenReturn(scopeName);
		restServiceReal.setScope(scope);

		Broadcast createBroadcast = (Broadcast) restServiceReal.createBroadcast(broadcast, false).getEntity();
		String streamId = createBroadcast.getStreamId();
		assertNotNull(streamId);
		
		String endpointURL = "rtmp://test.endpoint.url/test";
		
		Endpoint endpoint = new Endpoint();
		endpoint.setRtmpUrl(endpointURL);

		Result result = restServiceReal.addEndpointV3(streamId, endpoint, 0);
		assertTrue(result.isSuccess());
		assertNotNull(result.getDataId());
		String endpointServiceId = result.getDataId();
		
		endpoint = null;
		
		assertFalse(restServiceReal.addEndpointV3(streamId, endpoint, 0).isSuccess());

		Broadcast broadcast2 = (Broadcast) restServiceReal.getBroadcast(streamId).getEntity();
		assertEquals(broadcast.getStreamId(), broadcast2.getStreamId());

		assertEquals(1, broadcast2.getEndPointList().size());
		Endpoint endpoint2 = broadcast2.getEndPointList().get(0);
		assertEquals(endpointURL, endpoint2.getRtmpUrl());
		assertEquals("generic", endpoint2.getType());
		assertEquals(endpointServiceId, endpoint2.getEndpointServiceId());
		
		// Standallone Add RTMP Endpoint with same origin and broadcast
		{
			BroadcastRestService restServiceSpy = Mockito.spy(restServiceReal);
			MuxAdaptor muxAdaptor = Mockito.mock(MuxAdaptor.class);
			
			Mockito.doReturn(muxAdaptor).when(restServiceSpy).getMuxAdaptor(broadcast.getStreamId());
			
			Mockito.when(muxAdaptor.startRtmpStreaming(Mockito.anyString(), Mockito.eq(0))).thenReturn(new Result(true));
			
			Endpoint endpoint3 = new Endpoint();
			endpoint3.setRtmpUrl("rtmp://test.endpoint.url/any_stream_test");
			
			store.updateStatus(broadcast.getStreamId(), AntMediaApplicationAdapter.BROADCAST_STATUS_BROADCASTING);
			assertTrue(restServiceSpy.addEndpointV3(streamId, endpoint3, 0).isSuccess());
		}
		
		// Standallone Add RTMP Endpoint with different origin and broadcast
		{
			serverHostAddress = "55.55.55.55";
			when(serverSettings.getHostAddress()).thenReturn(serverHostAddress);
			
			BroadcastRestService restServiceSpy = Mockito.spy(restServiceReal);
			MuxAdaptor muxAdaptor = Mockito.mock(MuxAdaptor.class);
			
			Mockito.doReturn(muxAdaptor).when(restServiceSpy).getMuxAdaptor(broadcast.getStreamId());
			
			Mockito.when(muxAdaptor.startRtmpStreaming(Mockito.anyString(), Mockito.eq(0))).thenReturn(new Result(true));
			
			Endpoint endpoint3 = new Endpoint();
			//This is already in the endpoints list, so it won't be added.
			endpoint3.setRtmpUrl("rtmp://test.endpoint.url/any_stream_test");
			
			store.updateStatus(broadcast.getStreamId(), AntMediaApplicationAdapter.BROADCAST_STATUS_BROADCASTING);

			assertFalse(restServiceSpy.addEndpointV3(streamId, endpoint3, 0).isSuccess());

			Endpoint endpoint3true = new Endpoint();
			//This is not included in the endpoints list, so it should be true.
			endpoint3true.setRtmpUrl("rtmp://test.endpoint.url/any_other_stream_test");
			
			assertTrue(restServiceSpy.addEndpointV3(streamId, endpoint3true, 0).isSuccess());
		}
		
		// enable Cluster mode with same origin and broadcast
		{
			when(context.containsBean(any())).thenReturn(true);
			serverHostAddress = "127.0.1.1";
			when(serverSettings.getHostAddress()).thenReturn(serverHostAddress);

			
			BroadcastRestService restServiceSpy = Mockito.spy(restServiceReal);
			MuxAdaptor muxAdaptor = Mockito.mock(MuxAdaptor.class);
			
			Mockito.doReturn(muxAdaptor).when(restServiceSpy).getMuxAdaptor(broadcast.getStreamId());
			
			Mockito.when(muxAdaptor.startRtmpStreaming(Mockito.anyString(), Mockito.eq(0))).thenReturn(new Result(true));
			
			Endpoint endpoint4 = new Endpoint();
			//This is already in the endpoints list, so it won't be added.
			endpoint4.setRtmpUrl("rtmp://test.endpoint.url/any_stream_test");
			
			store.updateStatus(broadcast.getStreamId(), AntMediaApplicationAdapter.BROADCAST_STATUS_BROADCASTING);

			assertFalse(restServiceSpy.addEndpointV3(streamId, endpoint4, 0).isSuccess());

			Endpoint endpoint4true = new Endpoint();
			//This is not included in the endpoints list, so it should be true.
			endpoint4true.setRtmpUrl("rtmp://test.endpoint.url/any_stream_test2");
			
			assertTrue(restServiceSpy.addEndpointV3(streamId, endpoint4true, 0).isSuccess());
		}
		
		// enable Cluster mode with different origin and broadcast
		{
			when(context.containsBean(any())).thenReturn(true);
			serverHostAddress = "55.55.55.55";
			when(serverSettings.getHostAddress()).thenReturn(serverHostAddress);
			
			BroadcastRestService restServiceSpy = Mockito.spy(restServiceReal);
			MuxAdaptor muxAdaptor = Mockito.mock(MuxAdaptor.class);
			
			Mockito.doReturn(muxAdaptor).when(restServiceSpy).getMuxAdaptor(broadcast.getStreamId());
			
			Mockito.when(muxAdaptor.startRtmpStreaming(Mockito.anyString(), Mockito.eq(0))).thenReturn(new Result(true));
			
			Endpoint endpoint5 = new Endpoint();
			endpoint5.setRtmpUrl("rtmp://test.endpoint.url/any_stream_test");
			
			store.updateStatus(broadcast.getStreamId(), AntMediaApplicationAdapter.BROADCAST_STATUS_BROADCASTING);
			assertFalse(restServiceSpy.addEndpointV3(streamId, endpoint5, 0).isSuccess());
			
		}
		
		{
			Endpoint endpoint6 = new Endpoint();
			endpoint6.setRtmpUrl("rtmp://test.endpoint.url/any_stream_test");
			
			assertFalse(restServiceReal.addEndpointV3("Not_regsitered_stream_id", endpoint6, 0).isSuccess());
		}

	}

	@Test
	public void testDeleteBroadcast() {
		AppSettings settings = mock(AppSettings.class);
		String serverName = "fully.qualified.domain.name";
		restServiceReal.setAppSettings(settings);
		ServerSettings serverSettings = mock(ServerSettings.class);
		when(serverSettings.getServerName()).thenReturn(serverName);
		restServiceReal.setServerSettings(serverSettings);

		ApplicationContext context = mock(ApplicationContext.class);
		restServiceReal.setAppCtx(context);
		when(context.containsBean(any())).thenReturn(false);


		DataStore store = new InMemoryDataStore("testdb");
		restServiceReal.setDataStore(store);

		Scope scope = mock(Scope.class);
		String scopeName = "scope";
		when(scope.getName()).thenReturn(scopeName);
		restServiceReal.setScope(scope);

		AntMediaApplicationAdapter appAdaptor = Mockito.spy(new AntMediaApplicationAdapter());
		IClientBroadcastStream broadcastStream = mock(IClientBroadcastStream.class);
		IStreamCapableConnection streamCapableConnection = mock(IStreamCapableConnection.class);

		when(broadcastStream.getConnection()).thenReturn(streamCapableConnection);
		Mockito.doReturn(broadcastStream).when(appAdaptor).getBroadcastStream(Mockito.any(), Mockito.anyString());

		restServiceReal.setApplication(appAdaptor);

		int streamCount = 15; 
		for (int i = 0; i < streamCount; i++) {
			Broadcast broadcast = new Broadcast(null, "name");
			Broadcast broadcastCreated = (Broadcast) restServiceReal.createBroadcast(broadcast, false).getEntity();
			assertNotNull(broadcastCreated.getStreamId());

			Broadcast broadcast2 = (Broadcast) restServiceReal.getBroadcast(broadcastCreated.getStreamId()).getEntity();
			assertNotNull(broadcast2.getStreamId());
		}

		List<Broadcast> broadcastList = restServiceReal.getBroadcastList(0, 20, null, null, null, null);
		assertEquals(streamCount, broadcastList.size());

		for (Broadcast item: broadcastList) {
			Result result = restServiceReal.deleteBroadcast(item.getStreamId());
			assertTrue(result.isSuccess());
		}

		Mockito.verify(streamCapableConnection, Mockito.times(streamCount)).close();

		// Add test for Cluster
		restServiceReal.setAppCtx(context);
		when(context.containsBean(any())).thenReturn(true);
				
		// isCluster true / broadcast origin address != server host address / status = broadcasting
		{
			Broadcast broadcast = new Broadcast();
			broadcast.setOriginAdress("55.55.55.55");
			broadcast.setStatus(AntMediaApplicationAdapter.BROADCAST_STATUS_BROADCASTING);
			store.save(broadcast);
			
			when(restServiceReal.getServerSettings().getHostAddress()).thenReturn("127.0.0.1");
			
			Result result = restServiceReal.deleteBroadcast(broadcast.getStreamId());
			assertFalse(result.isSuccess());
		}
		
		// isCluster true / broadcast origin address == server host address / status = broadcasting
		{
			Broadcast broadcast = new Broadcast();
			broadcast.setOriginAdress("55.55.55.55");
			broadcast.setStatus(AntMediaApplicationAdapter.BROADCAST_STATUS_BROADCASTING);
			store.save(broadcast);
			
			when(restServiceReal.getServerSettings().getHostAddress()).thenReturn("55.55.55.55");
			
			Result result = restServiceReal.deleteBroadcast(broadcast.getStreamId());
			assertTrue(result.isSuccess());
		}
		
		// isCluster true / broadcast origin address != server host address / status = finished
		{
			when(restServiceReal.getServerSettings().getHostAddress()).thenReturn("127.0.0.1");
			
			Broadcast broadcast = new Broadcast();
			broadcast.setOriginAdress("55.55.55.55");
			broadcast.setStatus(AntMediaApplicationAdapter.BROADCAST_STATUS_FINISHED);
			store.save(broadcast);
			
			when(restServiceReal.getServerSettings().getHostAddress()).thenReturn("127.0.0.1");
			
			Result result = restServiceReal.deleteBroadcast(broadcast.getStreamId());
			assertTrue(result.isSuccess());
		}
		
		// isCluster true / broadcast origin address == server host address / status = finished
		{
			when(restServiceReal.getServerSettings().getHostAddress()).thenReturn("127.0.0.1");
			
			Broadcast broadcast = new Broadcast();
			broadcast.setOriginAdress("55.55.55.55");
			broadcast.setStatus(AntMediaApplicationAdapter.BROADCAST_STATUS_FINISHED);
			store.save(broadcast);
			
			when(restServiceReal.getServerSettings().getHostAddress()).thenReturn("55.55.55.55");
			
			Result result = restServiceReal.deleteBroadcast(broadcast.getStreamId());
			assertTrue(result.isSuccess());
		}

	}

	@Test
	public void testDeleteBroadcasts() {
		AppSettings settings = mock(AppSettings.class);
		String serverName = "fully.qualified.domain.name";
		restServiceReal.setAppSettings(settings);
		ServerSettings serverSettings = mock(ServerSettings.class);
		when(serverSettings.getServerName()).thenReturn(serverName);
		restServiceReal.setServerSettings(serverSettings);

		ApplicationContext context = mock(ApplicationContext.class);
		restServiceReal.setAppCtx(context);
		when(context.containsBean(any())).thenReturn(false);


		DataStore store = new InMemoryDataStore("testdb");
		restServiceReal.setDataStore(store);

		Scope scope = mock(Scope.class);
		String scopeName = "scope";
		when(scope.getName()).thenReturn(scopeName);
		restServiceReal.setScope(scope);

		AntMediaApplicationAdapter appAdaptor = Mockito.spy(new AntMediaApplicationAdapter());
		IClientBroadcastStream broadcastStream = mock(IClientBroadcastStream.class);
		IStreamCapableConnection streamCapableConnection = mock(IStreamCapableConnection.class);

		when(broadcastStream.getConnection()).thenReturn(streamCapableConnection);
		Mockito.doReturn(broadcastStream).when(appAdaptor).getBroadcastStream(Mockito.any(), Mockito.anyString());

		restServiceReal.setApplication(appAdaptor);

		int streamCount = 15;
		for (int i = 0; i < streamCount; i++) {
			Broadcast broadcast = new Broadcast(null, "name");
			Broadcast broadcastCreated = (Broadcast) restServiceReal.createBroadcast(broadcast, false).getEntity();
			assertNotNull(broadcastCreated.getStreamId());

			Broadcast broadcast2 = (Broadcast) restServiceReal.getBroadcast(broadcastCreated.getStreamId()).getEntity();
			assertNotNull(broadcast2.getStreamId());
		}

		List<Broadcast> broadcastList = restServiceReal.getBroadcastList(0, 20, null, null, null, null);
		assertEquals(streamCount, broadcastList.size());

		for (Broadcast item: broadcastList) {
			Result result = restServiceReal.deleteBroadcasts(new String[] {item.getStreamId()});
			assertTrue(result.isSuccess());
		}

		Mockito.verify(streamCapableConnection, Mockito.times(streamCount)).close();

		// Add test for Cluster
		restServiceReal.setAppCtx(context);
		when(context.containsBean(any())).thenReturn(true);

		// isCluster true / broadcast origin address != server host address / status = broadcasting
		{
			Broadcast broadcast = new Broadcast();
			broadcast.setOriginAdress("55.55.55.55");
			broadcast.setStatus(AntMediaApplicationAdapter.BROADCAST_STATUS_BROADCASTING);
			store.save(broadcast);

			when(restServiceReal.getServerSettings().getHostAddress()).thenReturn("127.0.0.1");

			Result result = restServiceReal.deleteBroadcasts(new String[] {broadcast.getStreamId()});
			assertFalse(result.isSuccess());
		}

		// isCluster true / broadcast origin address == server host address / status = broadcasting
		{
			Broadcast broadcast = new Broadcast();
			broadcast.setOriginAdress("55.55.55.55");
			broadcast.setStatus(AntMediaApplicationAdapter.BROADCAST_STATUS_BROADCASTING);
			store.save(broadcast);

			when(restServiceReal.getServerSettings().getHostAddress()).thenReturn("55.55.55.55");

			Result result = restServiceReal.deleteBroadcasts(new String[] {broadcast.getStreamId()});
			assertTrue(result.isSuccess());
		}

		// isCluster true / broadcast origin address != server host address / status = finished
		{
			when(restServiceReal.getServerSettings().getHostAddress()).thenReturn("127.0.0.1");

			Broadcast broadcast = new Broadcast();
			broadcast.setOriginAdress("55.55.55.55");
			broadcast.setStatus(AntMediaApplicationAdapter.BROADCAST_STATUS_FINISHED);
			store.save(broadcast);

			when(restServiceReal.getServerSettings().getHostAddress()).thenReturn("127.0.0.1");

			Result result = restServiceReal.deleteBroadcasts(new String[] {broadcast.getStreamId()});
			assertTrue(result.isSuccess());
		}

		// isCluster true / broadcast origin address == server host address / status = finished
		{
			when(restServiceReal.getServerSettings().getHostAddress()).thenReturn("127.0.0.1");

			Broadcast broadcast = new Broadcast();
			broadcast.setOriginAdress("55.55.55.55");
			broadcast.setStatus(AntMediaApplicationAdapter.BROADCAST_STATUS_FINISHED);
			store.save(broadcast);

			when(restServiceReal.getServerSettings().getHostAddress()).thenReturn("55.55.55.55");

			Result result = restServiceReal.deleteBroadcasts(new String[] {broadcast.getStreamId()});
			assertTrue(result.isSuccess());
		}
		
		{
			Result result = restServiceReal.deleteBroadcasts(new String[] {});
			assertFalse(result.isSuccess());
			
			result = restServiceReal.deleteBroadcasts(null);
			assertFalse(result.isSuccess());
		}

	}

	@Test
	public void testGetVersion() {
		RootRestService rootRestService = new RootRestService();
		Version version = rootRestService.getVersion();
		System.out.println("VersionName " + version.getVersionName());
		System.out.println("Expected VersionName " + AntMediaApplicationAdapter.class.getPackage().getImplementationVersion());
		assertEquals(version.getVersionName(), AntMediaApplicationAdapter.class.getPackage().getImplementationVersion());
		System.out.println("VersionType " + version.getVersionType());
		assertEquals(RestServiceBase.COMMUNITY_EDITION, version.getVersionType());
	}

	@Test
	public void testServerNameAndRtmpURL() {
		AppSettings settings = mock(AppSettings.class);
		String serverName = "fully.qualified.domain.name";
		
		ServerSettings serverSettings = Mockito.spy(new ServerSettings());
		
		when(serverSettings.getServerName()).thenReturn(serverName);
		restServiceReal.setServerSettings(serverSettings);


		Scope scope = mock(Scope.class);
		String scopeName = "scope";
		when(scope.getName()).thenReturn(scopeName);

		restServiceReal.setScope(scope);
		restServiceReal.setAppSettings(settings);

		Broadcast broadcast = new Broadcast(null, "name");
		DataStore store = new InMemoryDataStore("testdb");
		restServiceReal.setDataStore(store);
		Broadcast createBroadcast = (Broadcast) restServiceReal.createBroadcast(broadcast, false).getEntity();

		assertEquals("rtmp://" + serverName + "/" + scopeName + "/" + broadcast.getStreamId() , createBroadcast.getRtmpURL());

		when(serverSettings.getServerName()).thenReturn(null);


		broadcast = new Broadcast(null, "name");
		Response response = restServiceReal.createBroadcast(broadcast, false);
		assertEquals(Status.OK.getStatusCode(), response.getStatus());
		try {
			assertEquals("rtmp://" + InetAddress.getLocalHost().getHostAddress() + "/" + scopeName + "/" + broadcast.getStreamId() , broadcast.getRtmpURL());
		} catch (UnknownHostException e) {
			e.printStackTrace();
			fail(e.getMessage());
		}

		when(serverSettings.getServerName()).thenReturn("");


		broadcast = new Broadcast(null, "name");
		Broadcast createBroadcast3 = (Broadcast) restServiceReal.createBroadcast(broadcast, false).getEntity();

		try {
			assertEquals("rtmp://" + InetAddress.getLocalHost().getHostAddress() + "/" + scopeName + "/" + broadcast.getStreamId() , createBroadcast3.getRtmpURL());
		} catch (UnknownHostException e) {
			e.printStackTrace();
			fail(e.getMessage());
		}
	}

	@Test
	public void testWithStreamId() {
		AppSettings settings = mock(AppSettings.class);
		when(settings.getListenerHookURL()).thenReturn(null);
		restServiceReal.setAppSettings(settings);
		
		ServerSettings serverSettings = Mockito.mock(ServerSettings.class);
		restServiceReal.setServerSettings(serverSettings);
		

		Scope scope = mock(Scope.class);
		String scopeName = "scope";
		when(scope.getName()).thenReturn(scopeName);
		restServiceReal.setScope(scope);

		Broadcast broadcast = new Broadcast(null, "name");
		String streamId = "streamId";
		try {
			broadcast.setStreamId(streamId);
		} 
		catch (Exception e) {
			e.printStackTrace();
			fail(e.getMessage());
		}
		DataStore store = new InMemoryDataStore("testdb");
		restServiceReal.setDataStore(store);

		Broadcast createdBroadcast = (Broadcast) restServiceReal.createBroadcast(broadcast, false).getEntity();
		assertNotNull(createdBroadcast.getStreamId());
		//create broadcast method does not reset id, if stream id is set and can be usable, it uses
		assertEquals(createdBroadcast.getStreamId(), streamId);

		assertFalse(createdBroadcast.isZombi());

		//testing Create Broadcast without reset Stream ID

		Broadcast broadcastWithStreamID = new Broadcast(null, "name");
		try {
			broadcastWithStreamID.setStreamId(streamId);
		} 
		catch (Exception e) {
			e.printStackTrace();
			fail(e.getMessage());
		}

		Response response = restServiceReal.createBroadcast(broadcastWithStreamID, false);
		//becase same stream id already exist in the db
		assertEquals(Status.BAD_REQUEST.getStatusCode(), response.getStatus());

	}
	
	
	@Test
	public void testRecordFails() {
		
		ApplicationContext context = mock(ApplicationContext.class);
		restServiceReal.setAppCtx(context);		
		
		AntMediaApplicationAdapter app = new AntMediaApplicationAdapter();
		restServiceReal.setApplication(app);
		
		AppSettings settings = mock(AppSettings.class);
		when(settings.getListenerHookURL()).thenReturn(null);
		restServiceReal.setAppSettings(settings);
		
		Scope scope = mock(Scope.class);
		String scopeName = "scope";
		when(scope.getName()).thenReturn(scopeName);

		restServiceReal.setScope(scope);
		
		Broadcast broadcast = new Broadcast(null, "name");
		DataStore store = Mockito.spy(new InMemoryDataStore("testdb"));
		restServiceReal.setDataStore(store);
		
		ServerSettings serverSettings = Mockito.mock(ServerSettings.class);
		restServiceReal.setServerSettings(serverSettings);
		
		broadcast.setStatus(AntMediaApplicationAdapter.BROADCAST_STATUS_BROADCASTING);
		store.save(broadcast);
		
		when(context.containsBean(any())).thenReturn(false);
		
		//Check if stream is on a standalone server
		
		// Start MP4 Recording && Broadcast Status: Broadcasting, mp4Enabled: 0, it should return false
		Result result = restServiceReal.enableRecordMuxing(broadcast.getStreamId(), true, "mp4", 0);
		assertFalse(result.isSuccess());
		assertEquals("mp4 recording couldn't be started",result.getMessage());
		
		// Stop MP4 Recording && Broadcast Status: Broadcasting, mp4Enabled: 0, it should return false
		result = restServiceReal.enableRecordMuxing(broadcast.getStreamId(), false,"mp4", 0);
		assertFalse(result.isSuccess());
		assertEquals("mp4 recording couldn't be stopped",result.getMessage());
		
		Broadcast broadcast2 = new Broadcast(null, "name");
		store.save(broadcast2);
		
		// Stop WebM Recording && Broadcast Status: created, webmEnabled: 0, it should return true
		result = restServiceReal.enableRecordMuxing(broadcast2.getStreamId(), false,"webm", 0);
		assertTrue(result.isSuccess());
		
		// Start WebM Recording && Broadcast Status: created, webmEnabled: 0, it should return true
		result = restServiceReal.enableRecording(broadcast2.getStreamId(), true,"webm", 0);
		assertTrue(result.isSuccess());
		
		// Stop WebM Recording && Broadcast Status: created, webmEnabled: 0, it should return true
		result = restServiceReal.enableRecordMuxing(broadcast2.getStreamId(), false,"webm", 0);
		assertTrue(result.isSuccess());
		
		
		Broadcast broadcast3 = new Broadcast(null, "name");
		broadcast3.setStatus(AntMediaApplicationAdapter.BROADCAST_STATUS_BROADCASTING);
		store.save(broadcast3);
		
		doReturn(false).when(store).setWebMMuxing(Mockito.any(), Mockito.anyInt());
		result = restServiceReal.enableRecordMuxing(broadcast3.getStreamId(), false,"webm", 0);
		assertFalse(result.isSuccess());
		assertEquals("webm recording couldn't be stopped",result.getMessage());
		
		
		//Check if stream is on another cluster node
		broadcast3.setOriginAdress("127.0.0.1");		
		when(restServiceReal.getServerSettings().getHostAddress()).thenReturn("55.55.55.55");
		when(context.containsBean(any())).thenReturn(true);
		
		String type = "mp4";
		// Start MP4 Recording && Broadcast Status: Broadcasting, mp4Enabled: 0, it should return false
		result = restServiceReal.enableRecordMuxing(broadcast3.getStreamId(), true,type, 0);
		assertFalse(result.isSuccess());
		assertEquals("Please send " + type + " recording request to " + broadcast3.getOriginAdress() + " node or send request in a stopped status.",result.getMessage());
		
		// Stop MP4 Recording && Broadcast Status: Broadcasting, mp4Enabled: 0, it should return false
		BroadcastRestService restServiceSpy = spy(restServiceReal);
		doReturn(true).when(restServiceSpy).isAlreadyRecording(broadcast3.getStreamId(), RecordType.MP4, 0);
		result = restServiceSpy.enableRecordMuxing(broadcast3.getStreamId(), false,type, 0);		
		assertFalse(result.isSuccess());
		assertEquals("Please send " + type + " recording request to " + broadcast3.getOriginAdress() + " node or send request in a stopped status.",result.getMessage());
		
	}

	@Test
	public void testAllInOne() {
		AppSettings settings = mock(AppSettings.class);
		when(settings.getListenerHookURL()).thenReturn(null);
		restServiceReal.setAppSettings(settings);

		Scope scope = mock(Scope.class);
		String scopeName = "scope";
		when(scope.getName()).thenReturn(scopeName);

		restServiceReal.setScope(scope);

		Broadcast broadcast = new Broadcast(null, "name");
		DataStore store = new InMemoryDataStore("testdb");
		restServiceReal.setDataStore(store);
		
		ServerSettings serverSettings = Mockito.mock(ServerSettings.class);
		restServiceReal.setServerSettings(serverSettings);
		
		Broadcast createBroadcast = (Broadcast) restServiceReal.createBroadcast(broadcast, false).getEntity();

		assertNotNull(createBroadcast);
		assertNotNull(createBroadcast.getStreamId());
		assertNotNull(createBroadcast.getName());
		assertNotNull(createBroadcast.getStatus());
		assertNull(createBroadcast.getListenerHookURL());
		
		
		broadcast = new Broadcast();
		try {
			broadcast.setStreamId("  12345 ");
		} catch (Exception e) {
			e.printStackTrace();
			fail(e.getMessage());
		}
		
		createBroadcast = (Broadcast) restServiceReal.createBroadcast(broadcast, false).getEntity();
		assertEquals("12345", createBroadcast.getStreamId());
		
		
		try {
			broadcast = Mockito.spy(new Broadcast());
			broadcast.setStreamId("111");
			Mockito.doThrow(NullPointerException.class).when(broadcast).setStreamId(Mockito.anyString());
			Result result = (Result) restServiceReal.createBroadcast(broadcast, false).getEntity();
			assertFalse(result.isSuccess());
			
		}
		catch (Exception e) {
			fail(e.getMessage());
		}

		Broadcast createBroadcast2 = (Broadcast) restServiceReal.createBroadcast(null, false).getEntity();

		assertNotNull(createBroadcast2);
		assertNotNull(createBroadcast2.getStreamId());
		assertNull(createBroadcast2.getName());
		assertNotNull(createBroadcast2.getStatus());
		assertNull(createBroadcast2.getListenerHookURL());

		Broadcast broadcastTmp = (Broadcast) restServiceReal.getBroadcast(createBroadcast.getStreamId()).getEntity();
		assertNotNull(broadcastTmp);
		assertEquals(createBroadcast.getStatus(), broadcastTmp.getStatus());
		assertNull(broadcastTmp.getListenerHookURL());

		//update status
		boolean updateStatus = store.updateStatus(createBroadcast.getStreamId(), AntMediaApplicationAdapter.BROADCAST_STATUS_BROADCASTING);
		assertTrue(updateStatus);

		//check status
		broadcastTmp = (Broadcast) restServiceReal.getBroadcast(createBroadcast.getStreamId()).getEntity();
		assertNotNull(broadcastTmp);
		assertEquals(AntMediaApplicationAdapter.BROADCAST_STATUS_BROADCASTING, broadcastTmp.getStatus());
		assertNull(broadcastTmp.getListenerHookURL());

		//update status again
		updateStatus = store.updateStatus(createBroadcast.getStreamId(), AntMediaApplicationAdapter.BROADCAST_STATUS_FINISHED);
		assertTrue(updateStatus);

		//check status
		broadcastTmp = (Broadcast) restServiceReal.getBroadcast(createBroadcast.getStreamId()).getEntity();
		assertNotNull(broadcastTmp);
		assertEquals( AntMediaApplicationAdapter.BROADCAST_STATUS_FINISHED, broadcastTmp.getStatus());
		assertNull(broadcastTmp.getListenerHookURL());


		Response response = restServiceReal.getBroadcast("jdkdkdkdk");
		assertNotNull(broadcastTmp);
		assertEquals(Status.NOT_FOUND.getStatusCode() ,response.getStatus());


		broadcastTmp = (Broadcast) restServiceReal.getBroadcast(createBroadcast.getStreamId()).getEntity();
		assertNotNull(broadcastTmp);
		assertEquals(AntMediaApplicationAdapter.BROADCAST_STATUS_FINISHED, broadcastTmp.getStatus());
		assertEquals(broadcastTmp.getStreamId(), createBroadcast.getStreamId());
		assertEquals(broadcastTmp.getName(), createBroadcast.getName());

		//create test broadcast for setting mp4 muxing setting
		Broadcast testBroadcast = (Broadcast) restServiceReal.createBroadcast(new Broadcast("testBroadcast"), false).getEntity();
		assertNotNull(testBroadcast.getStreamId());

		//check null case
		assertFalse(restServiceReal.enableRecordMuxing(null, true,"mp4", 0).isSuccess());

		//check that setting is saved
		assertTrue(restServiceReal.enableRecordMuxing(testBroadcast.getStreamId(), true,"mp4", 0).isSuccess());

		//check that setting is saved correctly
		assertEquals(MuxAdaptor.RECORDING_ENABLED_FOR_STREAM, ((Broadcast)restServiceReal.getBroadcast(testBroadcast.getStreamId()).getEntity()).getMp4Enabled());

	}
	
	

	@Test
    public void testEnableMp4Muxing() throws Exception 
	{
		final String scopeValue = "scope";
		final String dbName = "testdb";
		final String broadcastName = "testBroadcast";

        BroadcastRestService restServiceSpy = Mockito.spy(new BroadcastRestService());
		AppSettings settings = mock(AppSettings.class);
		when(settings.getListenerHookURL()).thenReturn(null);
		restServiceSpy.setAppSettings(settings);

		ServerSettings serverSettings = Mockito.mock(ServerSettings.class);
		restServiceSpy.setServerSettings(serverSettings);
		
		Scope scope = mock(Scope.class);
		when(scope.getName()).thenReturn(scopeValue);

		restServiceSpy.setScope(scope);

		DataStore store = new InMemoryDataStore(dbName);
		restServiceSpy.setDataStore(store);

        AntMediaApplicationAdapter application = mock(AntMediaApplicationAdapter.class);
        Mp4Muxer mockMp4Muxer = Mockito.mock(Mp4Muxer.class);
		HLSMuxer mockHLSMuxer = Mockito.mock(HLSMuxer.class);
        ArrayList<Muxer> mockMuxers = new ArrayList<>();
        mockMuxers.add(mockMp4Muxer);
        
        doReturn(true).when(restServiceSpy).isInSameNodeInCluster(Mockito.any());

        MuxAdaptor mockMuxAdaptor = Mockito.mock(MuxAdaptor.class);
        when(mockMuxAdaptor.getMuxerList()).thenReturn(mockMuxers);
        
        when(mockMuxAdaptor.startRecording(RecordType.MP4, 0)).thenReturn(Mockito.mock(Mp4Muxer.class));
        
        when(mockMuxAdaptor.stopRecording(RecordType.MP4, 0)).thenReturn(Mockito.mock(Mp4Muxer.class));

        ArrayList<MuxAdaptor> mockMuxAdaptors = new ArrayList<>();
        mockMuxAdaptors.add(mockMuxAdaptor);

        when(application.getMuxAdaptors()).thenReturn(mockMuxAdaptors);
        when(restServiceSpy.getApplication()).thenReturn(application);

        Response response = restServiceSpy.createBroadcast(new Broadcast(broadcastName), false);
        Broadcast testBroadcast = (Broadcast) response.getEntity();
		when(mockMuxAdaptor.getStreamId()).thenReturn(testBroadcast.getStreamId());

        assertTrue(restServiceSpy.enableRecordMuxing(testBroadcast.getStreamId(), true,"mp4", 0).isSuccess());

        verify(mockMuxAdaptor,never()).startRecording(RecordType.MP4, 0);

		mockMuxers.clear();
		mockMuxers.add(mockHLSMuxer);
		
		
		
		//disable
		assertTrue(restServiceSpy.enableRecordMuxing(testBroadcast.getStreamId(), false, "mp4", 0).isSuccess());
		
		store.updateStatus(testBroadcast.getStreamId(), AntMediaApplicationAdapter.BROADCAST_STATUS_BROADCASTING);
		
		assertTrue(restServiceSpy.enableRecordMuxing(testBroadcast.getStreamId(), true, "mp4", 0).isSuccess());
		verify(mockMuxAdaptor).startRecording(RecordType.MP4, 0);

		when(mockMuxAdaptor.isAlreadyRecording(RecordType.MP4, 0)).thenReturn(true);
		mockMuxers.add(mockMp4Muxer);

        assertEquals(MuxAdaptor.RECORDING_ENABLED_FOR_STREAM, ((Broadcast)restServiceSpy.getBroadcast(testBroadcast.getStreamId()).getEntity()).getMp4Enabled());
        assertTrue(restServiceSpy.enableRecordMuxing(testBroadcast.getStreamId(), false, "mp4", 0).isSuccess());
        verify(mockMuxAdaptor).stopRecording(RecordType.MP4, 0);
    }
	
	@Test
    public void testEnableWebMMuxing() throws Exception 
	{
		final String scopeValue = "scope";
        
        BroadcastRestService restServiceSpy = Mockito.spy(new BroadcastRestService());
		AppSettings settings = mock(AppSettings.class);
		when(settings.getListenerHookURL()).thenReturn(null);
		restServiceSpy.setAppSettings(settings);

		ServerSettings serverSettings = Mockito.mock(ServerSettings.class);
		restServiceSpy.setServerSettings(serverSettings);
		
		Scope scope = mock(Scope.class);
		when(scope.getName()).thenReturn(scopeValue);

		restServiceSpy.setScope(scope);

		DataStore store = new InMemoryDataStore("test");
		restServiceSpy.setDataStore(store);

        Response response = restServiceSpy.createBroadcast(new Broadcast("test"), false);
        Broadcast testBroadcast = (Broadcast) response.getEntity();
        testBroadcast.setStatus(AntMediaApplicationAdapter.BROADCAST_STATUS_BROADCASTING);
        String streamId = testBroadcast.getStreamId();
        
        MuxAdaptor mockMuxAdaptor = Mockito.mock(MuxAdaptor.class);
        doReturn(mockMuxAdaptor).when(restServiceSpy).getMuxAdaptor(streamId);
        doReturn(null).when(mockMuxAdaptor).startRecording(RecordType.WEBM, 0);
        when(mockMuxAdaptor.getStreamId()).thenReturn(streamId);

        doReturn(true).when(restServiceSpy).isInSameNodeInCluster(Mockito.any());

        //try to stop recording
        Result result = restServiceSpy.enableRecordMuxing(streamId, false, "webm", 0);
        //it should return false because there is no recording
        assertFalse(result.isSuccess());
        
        result = restServiceSpy.enableRecordMuxing(streamId, true, "webm", 0);
        assertFalse(result.isSuccess());
        doReturn(Mockito.mock(RecordMuxer.class)).when(mockMuxAdaptor).startRecording(RecordType.WEBM, 0);
  
        result = restServiceSpy.enableRecordMuxing(streamId, true, "webm", 0);
        assertTrue(result.isSuccess());
        assertNotNull(result.getMessage());
        verify(mockMuxAdaptor, times(2)).startRecording(RecordType.WEBM, 0);
        assertEquals(MuxAdaptor.RECORDING_ENABLED_FOR_STREAM, store.get(streamId).getWebMEnabled());

        //disable
        doReturn(Mockito.mock(RecordMuxer.class)).when(mockMuxAdaptor).stopRecording(RecordType.WEBM, 0);
        doReturn(true).when(restServiceSpy).isAlreadyRecording(streamId, RecordType.WEBM, 0);
		result = restServiceSpy.enableRecordMuxing(streamId, false, "webm", 0);
		assertTrue(result.isSuccess());
        verify(mockMuxAdaptor, times(1)).stopRecording(RecordType.WEBM, 0);
        assertEquals(MuxAdaptor.RECORDING_DISABLED_FOR_STREAM, store.get(streamId).getWebMEnabled());
        
      
        store.get(streamId).setWebMEnabled(MuxAdaptor.RECORDING_ENABLED_FOR_STREAM);
        doReturn(null).when(mockMuxAdaptor).stopRecording(RecordType.WEBM, 0);
		result = restServiceSpy.enableRecordMuxing(streamId, false, "webm", 0);
		assertFalse(result.isSuccess());
        
	}

	@Test
	public void testTokenOperations() {

		DataStore store = new InMemoryDataStore("testdb");
		restServiceReal.setDataStore(store);

		
		//create token
		Token token = new Token();
		token.setStreamId("1234");
		token.setTokenId("tokenId");
		token.setType(Token.PLAY_TOKEN);

		assertTrue(restServiceReal.getDataStore().saveToken(token));

		//get tokens of stream
		List <Token> tokens = restServiceReal.listTokensV2(token.getStreamId(), 0, 10);

		assertEquals(1, tokens.size());

		//revoke tokens
		restServiceReal.revokeTokensV2(token.getStreamId());

		//get tokens of stream
		tokens = restServiceReal.listTokensV2(token.getStreamId(), 0, 10);

		//it should be zero because all tokens are revoked
		assertEquals(0, tokens.size());


		//define a valid expire date
		long expireDate = Instant.now().getEpochSecond() + 1000;
		
		//create token again
		token = new Token();
		token.setStreamId("1234");
		token.setTokenId("tokenId");
		token.setType(Token.PLAY_TOKEN);
		token.setExpireDate(expireDate);

		assertTrue(restServiceReal.getDataStore().saveToken(token));

		//validate token
		Result result = restServiceReal.validateTokenV2(token);

		//token should be validated and returned
		assertTrue(result.isSuccess());

		//this should be false, because validated token is deleted after consumed
		result = restServiceReal.validateTokenV2(token);

		assertFalse(result.isSuccess());

	}
	
	@Test
	public void testTimeBasedSubscriberOperations() {

		DataStore store = new InMemoryDataStore("testdb");
		restServiceReal.setDataStore(store);

		
		//create subscribers
		Subscriber subscriber = new Subscriber();
		subscriber.setSubscriberId("timeSubscriber");
		subscriber.setStreamId("stream1");
		subscriber.setType(Subscriber.PLAY_TYPE);

		Subscriber subscriber2 = new Subscriber();
		subscriber2.setSubscriberId("timeSubscriber2");
		subscriber2.setStreamId("stream1");
		subscriber2.setType(Subscriber.PLAY_TYPE);
		
		assertTrue(restServiceReal.addSubscriber(subscriber.getStreamId(), subscriber).isSuccess());
		assertTrue(restServiceReal.addSubscriber(subscriber2.getStreamId(), subscriber2).isSuccess());
		
		//get tokens of stream
		List <Subscriber> subscribers = restServiceReal.listSubscriberV2(subscriber.getStreamId(), 0, 10);

		List <SubscriberStats> subscriberStats = restServiceReal.listSubscriberStatsV2(subscriber.getStreamId(), 0, 10);
		
		assertEquals(2, subscribers.size());
		assertEquals(2, subscriberStats.size());
		
		// remove subscriber
		assertTrue(restServiceReal.deleteSubscriber(subscriber.getStreamId(), subscriber.getSubscriberId()).isSuccess());
		
		subscribers = restServiceReal.listSubscriberV2(subscriber.getStreamId(), 0, 10);
		
		assertEquals(1, subscribers.size());
		
		//revoke tokens
		restServiceReal.revokeSubscribers(subscriber.getStreamId());

		// get subscribers
		subscribers = restServiceReal.listSubscriberV2(subscriber.getStreamId(), 0, 10);

		//it should be zero because all tokens are revoked
		assertEquals(0, subscribers.size());

	}	

	@Test
	public void testObjectDetectionOperations() {

		DataStore store = new InMemoryDataStore("testdb");
		restServiceReal.setDataStore(store);

		String streamId = "object_streamId";

		List<TensorFlowObject> detectedObjects = new ArrayList<>();

		//create detection object

		TensorFlowObject object = new TensorFlowObject("objectName", 92, "imageId");

		//add to list

		detectedObjects.add(object);

		restServiceReal.getDataStore().saveDetection(streamId, 0, detectedObjects);

		//get objects

		List<TensorFlowObject> objects = restServiceReal.getDetectionListV2(streamId, 0, 10);

		assertEquals(1, objects.size());		

		//get list of requested id

		List<TensorFlowObject> objectList = restServiceReal.getDetectionListV2(streamId, 0, 50);

		assertEquals(1, objectList.size());

		//get total number of saved detection list

		Long total = restServiceReal.getObjectDetectedTotal(streamId).getNumber();

		assertEquals(1, (int)(long)total);
	}

	@Test
	public void testStopLiveStream() {
		BroadcastRestService restService = new BroadcastRestService();
		AntMediaApplicationAdapter app = Mockito.spy(new AntMediaApplicationAdapter());
		DataStore ds = Mockito.mock(DataStore.class);
		String streamId = "test-stream";

		Broadcast broadcast = new Broadcast();
		try {
			broadcast.setStreamId(streamId);
		} catch (Exception e) {
			e.printStackTrace();
		}
		broadcast.setType(AntMediaApplicationAdapter.LIVE_STREAM);

		Mockito.doReturn(broadcast).when(ds).get(streamId);
		restService.setDataStore(ds);
		restService.setApplication(app);

		restService.stopStreamingV2(streamId);

		Mockito.verify(app, Mockito.times(1)).getBroadcastStream(null, streamId);
	}

	@Test
	public void testConferenceRoom() {
		DataStore store = new InMemoryDataStore("testdb");
		restServiceReal.setDataStore(store);

		ConferenceRoom room = new ConferenceRoom();
		
		long now = Instant.now().getEpochSecond();

		//should be null because roomName not defined
		Response response = restServiceReal.createConferenceRoomV2(room);
		assertEquals(Status.BAD_REQUEST.getStatusCode(), response.getStatus());

		//define roomName
		room.setRoomId("roomName");
		
		//let it be zombi
		room.setZombi(true);
		
		//let it be mcu
		room.setMode(WebSocketConstants.MCU);

		//should not be null because room is saved to database and created room is returned
		assertNotNull(restServiceReal.createConferenceRoomV2(room));

		room = restServiceReal.getDataStore().getConferenceRoom(room.getRoomId());
		
		assertTrue(room.isZombi());
		assertEquals(WebSocketConstants.MCU, room.getMode());
		
		//this should not be null, because although start date is not defined, service create it as now
		assertNotNull(room.getStartDate());
		
		//this should not be null, because although end date is not defined, service create it as 1 hour later of now
		assertNotNull(room.getEndDate());

		//define a start date
		room.setStartDate(now);

		String origin = "someAddress";
		//define a start date
		room.setOriginAdress(origin);
		
		assertEquals(origin, room.getOriginAdress());
		
		//Test GET conference room by id rest service
		assertNotNull(restServiceReal.getConferenceRoom(room.getRoomId()));
		assertEquals(restServiceReal.getConferenceRoom(room.getRoomId()).getEntity(), room);

		Response getRoomResponse = restServiceReal.getConferenceRoom(room.getRoomId());
		assertEquals(200,getRoomResponse.getStatus());

		getRoomResponse = restServiceReal.getConferenceRoom(null);
		assertEquals(404,getRoomResponse.getStatus());

		getRoomResponse = restServiceReal.getConferenceRoom("nullllllllllllllllll");
		assertEquals(404,getRoomResponse.getStatus());

		//edit room with the new startDate
		//should not be null because room is saved to database and edited room is returned
		assertNotNull(restServiceReal.editConferenceRoom(room.getRoomId(), room));
		
		room = restServiceReal.getDataStore().getConferenceRoom(room.getRoomId());
		
		//check start date
		assertEquals(now, room.getStartDate());

		//delete room
		assertTrue(restServiceReal.deleteConferenceRoomV2(room.getRoomId()).isSuccess());
		
		//check that room does not exist  in db 
		assertNull(restServiceReal.getDataStore().getConferenceRoom(room.getRoomId()));
	}
	
	@Test
	public void testAddIPCameraViaCreateBroadcast() 
	{
		
		BroadcastRestService restService = Mockito.spy(restServiceReal);
		
		AntMediaApplicationAdapter adaptor = mock (AntMediaApplicationAdapter.class);
		Mockito.doReturn(adaptor).when(restService).getApplication();
		IScope scope = mock(IScope.class);
		when(scope.getName()).thenReturn("junit");
		Mockito.doReturn(new InMemoryDataStore("testAddIPCamera")).when(restService).getDataStore();
		
		Mockito.doReturn(scope).when(restService).getScope();
		
		ApplicationContext appContext = mock(ApplicationContext.class);
		restService.setAppCtx(appContext);
		Mockito.doReturn(new ServerSettings()).when(restService).getServerSettings();
		Mockito.doReturn(new AppSettings()).when(restService).getAppSettings();
		
		Broadcast broadcast = new Broadcast("testAddIPCamera", "10.2.40.64:8080", "admin", "admin",
				"rtsp://11.2.40.63:8554/live1.sdp", AntMediaApplicationAdapter.STREAM_SOURCE);
		Response createBroadcastResponse = restService.createBroadcast(broadcast, false);
		assertEquals(200, createBroadcastResponse.getStatus());
		
		broadcast = new Broadcast("testAddIPCamera", null, "admin", "admin",
				null, AntMediaApplicationAdapter.STREAM_SOURCE);
		
		createBroadcastResponse = restService.createBroadcast(broadcast, false);
		assertEquals(400, createBroadcastResponse.getStatus());
		
		broadcast = new Broadcast("testAddIPCamera", "10.2.40.64:8080", "admin", "admin",
				"rtsdfdfdfd-invalid-url", AntMediaApplicationAdapter.STREAM_SOURCE);
		
		createBroadcastResponse = restService.createBroadcast(broadcast, false);
		assertEquals(400, createBroadcastResponse.getStatus());
		
		createBroadcastResponse = restService.createBroadcast(null, false);
		assertEquals(200, createBroadcastResponse.getStatus());
		
		broadcast = new Broadcast("testAddIPCamera", "10.2.40.64:8080", "admin", "admin",
				null, AntMediaApplicationAdapter.IP_CAMERA);
		createBroadcastResponse = restService.createBroadcast(null, false);
		assertEquals(200, createBroadcastResponse.getStatus());
		
		broadcast = new Broadcast("testAddIPCamera", "false_ip_addr", "admin", "admin",
				null, AntMediaApplicationAdapter.IP_CAMERA);
		createBroadcastResponse = restService.createBroadcast(broadcast, false);
		assertEquals(400, createBroadcastResponse.getStatus());
		
		broadcast = new Broadcast("testAddIPCamera", "10.2.40.64:8080", "admin", "admin",
				"rtsdfdfdfd-invalid-url", AntMediaApplicationAdapter.IP_CAMERA);
		createBroadcastResponse = restService.createBroadcast(broadcast, false);
		assertEquals(200, createBroadcastResponse.getStatus());
		
		
		
	}
	
	@Test
	public void testAddIPCamera()  {
		Result result = new Result(false);

		Broadcast newCam = new Broadcast("testAddIPCamera", "10.2.40.64:8080", "admin", "admin",
				"rtsp://11.2.40.63:8554/live1.sdp", AntMediaApplicationAdapter.IP_CAMERA);

		BroadcastRestService streamSourceRest = Mockito.spy(restServiceReal);
		AntMediaApplicationAdapter adaptor = Mockito.spy (new AntMediaApplicationAdapter());
		StreamFetcher fetcher = mock (StreamFetcher.class);
		Result connResult = new Result(true);
		connResult.setMessage("rtsp://11.2.40.63:8554/live1.sdp");
		DataStore dataStore = new InMemoryDataStore("db");
		adaptor.setDataStore(dataStore);

		Mockito.doReturn(connResult).when(streamSourceRest).connectToCamera(newCam);
		Mockito.doReturn(adaptor).when(streamSourceRest).getApplication();
		Mockito.doReturn(new Result(true)).when(adaptor).startStreaming(newCam);
		Mockito.doReturn(new InMemoryDataStore("testAddIPCamera")).when(streamSourceRest).getDataStore();

		Mockito.doReturn(new ServerSettings()).when(streamSourceRest).getServerSettings();
		Mockito.doReturn(new AppSettings()).when(streamSourceRest).getAppSettings();
		
		IScope scope = mock(IScope.class);
		when(scope.getName()).thenReturn("junit");
		
		Mockito.doReturn(scope).when(streamSourceRest).getScope();
		
		IContext icontext = mock(IContext.class);
		when(icontext.getBean(AppSettings.BEAN_NAME)).thenReturn(new AppSettings());
		
		Mockito.when(scope.getContext()).thenReturn(icontext);
		adaptor.setScope(scope);
		

		
		ApplicationContext appContext = mock(ApplicationContext.class);

		streamSourceRest.setAppCtx(appContext);

		StatsCollector monitorService = new StatsCollector(); 
		
		when(appContext.getBean(IStatsCollector.BEAN_NAME)).thenReturn(monitorService);

		//define CPU load above limit
		int cpuLoad = 90;
		int cpuLimit = 80;


		monitorService.setCpuLimit(cpuLimit);
		monitorService.setCpuLoad(cpuLoad);
		

		//try to add IP camera
		result = streamSourceRest.addStreamSource(newCam);
		
		//should be false because load is above limit
		assertFalse(result.isSuccess());
		

		//should be -3 because it is CPU Load Error Code
		assertEquals(-3, result.getErrorId());
		
		Result cameraErrorV2 = streamSourceRest.getCameraErrorV2(newCam.getStreamId());
		assertFalse(cameraErrorV2.isSuccess());

		//define CPU load below limit
		int cpuLoad2 = 70;
		int cpuLimit2 = 80;


		monitorService.setCpuLimit(cpuLimit2);
		monitorService.setCpuLoad(cpuLoad2);

		result = streamSourceRest.addStreamSource(newCam);

		//should be true because load is below limit
		assertTrue(result.isSuccess());
		
		Broadcast noSpecifiedType =  new Broadcast("testAddIPCamera");
		result=streamSourceRest.addStreamSource(noSpecifiedType);
		//should be true since it wouldn't return true because there is no ip camera or stream source defined in the declaration.
		assertFalse(result.isSuccess());
		assertEquals("Auto start query needs an IP camera or stream source.",result.getMessage() );

	}


	@Test
	public void testStartStopStreamSource()  {

		//start ONVIF Camera emulator
		StreamFetcherUnitTest.startCameraEmulator();

		//create an IP Camera for emulator
		Broadcast newCam = new Broadcast("startStopIPCamera", "127.0.0.1:8080", "admin", "admin",
				null, AntMediaApplicationAdapter.IP_CAMERA);

		//simulate required operations
		BroadcastRestService streamSourceRest = Mockito.spy(restServiceReal);
		AntMediaApplicationAdapter adaptor = mock (AntMediaApplicationAdapter.class);
		StreamFetcher fetcher = mock (StreamFetcher.class);
		Mockito.doReturn(adaptor).when(streamSourceRest).getApplication();
		Mockito.doReturn(new Result(true)).when(adaptor).startStreaming(newCam);
		Mockito.doReturn(new Result(true)).when(adaptor).stopStreaming(newCam);
		Mockito.doReturn(new InMemoryDataStore("startStopStreamSource")).when(streamSourceRest).getDataStore();

		Mockito.doReturn(new ServerSettings()).when(streamSourceRest).getServerSettings();
		Mockito.doReturn(new AppSettings()).when(streamSourceRest).getAppSettings();
		
		IScope scope = mock(IScope.class);
		when(scope.getName()).thenReturn("junit");
		
		Mockito.doReturn(scope).when(streamSourceRest).getScope();
		
		//add IP Camera first
		assertTrue(streamSourceRest.addIPCamera(newCam).isSuccess());

		//stream URL should be defined after ONVIF operations
		//this assignment also ensures that, connection is successful to IP Camera via rest service using ONVIF operations
		
		assertEquals("rtsp://admin:admin@127.0.0.1:6554/test.flv", newCam.getStreamUrl());
		
		//stop request should trigger application adaptor stopStreaming
		assertTrue(streamSourceRest.stopStreamingV2(newCam.getStreamId()).isSuccess());
		
		//reset stream URL and check whether start rest service is able to get stream URL by connecting to camera using ONVIF
		newCam.setStreamUrl(null);
		
		
		newCam = streamSourceRest.getDataStore().get(newCam.getStreamId());
		
		//start again via rest service
		assertTrue(streamSourceRest.startStreamSource(newCam.getStreamId()).isSuccess());
		assertTrue(streamSourceRest.stopStreamingV2(newCam.getStreamId()).isSuccess());
		
		
		{
			//camera validity check
			Broadcast cast = new Broadcast();
			cast.setIpAddr("ht://124323");
			assertFalse(streamSourceRest.addIPCamera(cast).isSuccess());
		}
		
		{
			Broadcast streamSource = new Broadcast("---start-stop", "", "", "",
					null, AntMediaApplicationAdapter.STREAM_SOURCE);
			streamSourceRest.getDataStore().save(streamSource);
			Result result = streamSourceRest.startStreamSource(streamSource.getStreamId());
			assertFalse(result.isSuccess());
		}
		
		

		//stop camera emulator
		StreamFetcherUnitTest.stopCameraEmulator();
	}
	
	@Test
	public void testOnvifPTZ() {
		
		BroadcastRestService spyService = Mockito.spy(restServiceReal);
		
		String id = "invalid_?stream_id";
		assertFalse(spyService.moveIPCamera(id, null, null, null, null).isSuccess());
		assertFalse(spyService.moveIPCamera(id, null, null, null, "absolute").isSuccess());
		assertFalse(spyService.moveIPCamera(id, null, null, null, "relative").isSuccess());
		assertFalse(spyService.moveIPCamera(id, null, null, null, "continous").isSuccess());
		assertFalse(spyService.stopMove(id).isSuccess());
		

		 
		id = "valid_stream_id";
		OnvifCamera onvifCamera = Mockito.mock(OnvifCamera.class);
		AntMediaApplicationAdapter application = Mockito.mock(AntMediaApplicationAdapter.class);
		Mockito.when(application.getOnvifCamera(anyString())).thenReturn(onvifCamera);
		
		
		Mockito.doReturn(application).when(spyService).getApplication();
		
		spyService.moveIPCamera(id, null, null, null, null).isSuccess();
		Mockito.verify(onvifCamera).moveRelative(0, 0, 0);
		
		spyService.moveIPCamera(id, -0.5f, 0.5f, 0.3f, null).isSuccess();
		Mockito.verify(onvifCamera).moveRelative(-0.5f, 0.5f, 0.3f);
		spyService.moveIPCamera(id, 0.3f, 0.4f, 0.2f, "absolute").isSuccess();
		Mockito.verify(onvifCamera).moveAbsolute(0.3f, 0.4f, 0.2f);
		spyService.moveIPCamera(id, 0.3f, 0.4f, 0.2f, "relative").isSuccess();
		Mockito.verify(onvifCamera).moveRelative(0.3f, 0.4f, 0.2f);
		spyService.moveIPCamera(id, 0.3f, 0.4f, 0.2f, "continuous").isSuccess();
		Mockito.verify(onvifCamera).moveContinous(0.3f, 0.4f, 0.2f);
		
		spyService.stopMove(id);
		Mockito.verify(onvifCamera).moveStop();
		
		
		assertFalse(spyService.moveIPCamera(id, 0.3f, 0.4f, 0.2f, "false_value").isSuccess());
		
		
		
	}

	@Test
	public void testConnectToCamera()  {
		//start ONVIF Camera emulator
		StreamFetcherUnitTest.startCameraEmulator();

		//create a cam broadcast
		Broadcast newCam = new Broadcast("testAddIPCamera", "127.0.0.1:8080", "admin", "admin",
				"rtsp://11.2.40.63:8554/live1.sdp", AntMediaApplicationAdapter.IP_CAMERA);

		//simulate required operations
		BroadcastRestService streamSourceRest = Mockito.spy(restServiceReal);
		AntMediaApplicationAdapter adaptor = mock (AntMediaApplicationAdapter.class);
		StreamFetcher fetcher = mock (StreamFetcher.class);

		Mockito.doReturn(adaptor).when(streamSourceRest).getApplication();
		Mockito.doReturn(new Result(true)).when(adaptor).startStreaming(newCam);
		Mockito.doReturn(new InMemoryDataStore("testConnectToCamera")).when(streamSourceRest).getDataStore();

		//try to connect to camera
		Result result =	streamSourceRest.connectToCamera(newCam);

		//message should be RTSP address because it is reachable
		assertEquals("rtsp://127.0.0.1:6554/test.flv", result.getMessage());

		//set wrong IP Address
		newCam.setIpAddr("127.0.0.11:8080");

		//try to connect to camera
		result = streamSourceRest.connectToCamera(newCam);

		//message should be connection error code (-1) because IP is set
		assertEquals(-1, result.getErrorId());


		//stop camera emulator
		StreamFetcherUnitTest.stopCameraEmulator();


	}

	@Test
	public void testSearchOnvifDevices()  {

		//start ONVIF Cam emulator
		StreamFetcherUnitTest.startCameraEmulator();

		BroadcastRestService streamSourceRest = Mockito.spy(restServiceReal);

		//start ONVIF discovery
		String result[] = streamSourceRest.searchOnvifDevicesV2();

		//it should not null because discovery is performed
		assertNotNull(result);
		
		//*****************************************************************************
		//*****************************************************************************
		//          PAY ATTENTION
		//TODO: We should enable below assertion to make sure onvif discovery works 
		//however there is a problem in CI. We need to check it on a linux box later. 
		//assertEquals(1, result.length);
		//*****************************************************************************
		//*****************************************************************************
		
		
		//stop camera emulator
		StreamFetcherUnitTest.stopCameraEmulator();

	}
	
	@Test
	public void testGetIPArray() {
		
		BroadcastRestService streamSourceRest = Mockito.spy(restServiceReal);
		String[] ipArray = streamSourceRest.getIPArray(null);
		assertNull(ipArray);
		ipArray = streamSourceRest.getIPArray(new ArrayList<URL>());
		assertNotNull(ipArray);

		try {
			ipArray = streamSourceRest.getIPArray(Arrays.asList(new URL("http://192.168.3.23:8080/onvif/devices")));
			assertEquals(1, ipArray.length);
		} catch (MalformedURLException e) {
		
			e.printStackTrace();
			fail(e.getMessage());
		}
	}
	
	@Test
	public void testDeviceDiscovery() {
		ExecutorService executor = Executors.newSingleThreadExecutor();
		int randomPort = (int)(Math.random()*5000) + 1024;
		int result = DeviceDiscovery.tryAddress(null, null, null, null, executor, randomPort, null);
		assertEquals(randomPort, result);
		
		result = DeviceDiscovery.tryAddress(null, null, null, null, executor, randomPort, null);
		assertEquals(-1, result);
		
		executor.shutdown();
	}

	@Test
	public void testAddStreamSource()  {

		Result result = new Result(false);

		Broadcast newCam = new Broadcast("testAddStreamSource", "10.2.40.64:8080", "admin", "admin",
				"rtsp://11.2.40.63:8554/live1.sdp", AntMediaApplicationAdapter.STREAM_SOURCE);

		BroadcastRestService streamSourceRest = Mockito.spy(restServiceReal);
		AntMediaApplicationAdapter adaptor = mock (AntMediaApplicationAdapter.class);
		StreamFetcher streamFetcher = mock(StreamFetcher.class);

		Mockito.doReturn(adaptor).when(streamSourceRest).getApplication();
		Mockito.doReturn(new InMemoryDataStore("testAddStreamSource")).when(streamSourceRest).getDataStore();
		Mockito.doReturn(new Result(true)).when(adaptor).startStreaming(Mockito.any());
		
		Mockito.doReturn(new ServerSettings()).when(streamSourceRest).getServerSettings();
		Mockito.doReturn(new AppSettings()).when(streamSourceRest).getAppSettings();
		
		IScope scope = mock(IScope.class);
		when(scope.getName()).thenReturn("junit");
		
		Mockito.doReturn(scope).when(streamSourceRest).getScope();

		ApplicationContext appContext = mock(ApplicationContext.class);

		streamSourceRest.setAppCtx(appContext);

		StatsCollector monitorService = new StatsCollector(); 
		
		when(appContext.getBean(IStatsCollector.BEAN_NAME)).thenReturn(monitorService);

		//define CPU load below limit
		int cpuLoad2 = 70;
		int cpuLimit2 = 80;

		monitorService.setCpuLoad(cpuLoad2);
		monitorService.setCpuLimit(cpuLimit2);
		monitorService.setMinFreeRamSize(0);
		
		result = streamSourceRest.addStreamSource(newCam);

		//should be true, because CPU load is above limit and other parameters defined correctly
		assertTrue(result.isSuccess());
	}
	
	@Test
	public void testcheckStopStreaming() 
	{
		BroadcastRestService streamSourceRest = Mockito.spy(restServiceReal);
		AntMediaApplicationAdapter adaptor = mock (AntMediaApplicationAdapter.class);
		Mockito.doReturn(adaptor).when(streamSourceRest).getApplication();
		Mockito.when(adaptor.getStreamFetcherManager()).thenReturn(mock(StreamFetcherManager.class));
		Mockito.when(adaptor.stopStreaming(any())).thenReturn(new Result(false));
		
		Broadcast broadcast = new Broadcast();
		//It means there is no stream to stop
		assertTrue(streamSourceRest.checkStopStreaming(broadcast));
		
		broadcast.setStatus(AntMediaApplicationAdapter.BROADCAST_STATUS_BROADCASTING);
		//it should return false because adaptor return false
		assertFalse(streamSourceRest.checkStopStreaming(broadcast));
	}
	
	@Test
	public void testUpdateStreamSource() {

		Result result = new Result(false);

		BroadcastRestService streamSourceRest = Mockito.spy(restServiceReal);
		
		AppSettings settings = mock(AppSettings.class);
		when(settings.getListenerHookURL()).thenReturn(null);
		streamSourceRest.setAppSettings(settings);
		
		AntMediaApplicationAdapter adaptor = mock (AntMediaApplicationAdapter.class);
		
		ServerSettings serverSettings = Mockito.mock(ServerSettings.class);
		streamSourceRest.setServerSettings(serverSettings);

		Scope scope = mock(Scope.class);
		String scopeName = "scope";
		when(scope.getName()).thenReturn(scopeName);

		streamSourceRest.setScope(scope);
		
		Broadcast streamSource = new Broadcast("testAddStreamSource", null, null, null,
				"rtsp://11.2.40.63:8554/live1.sdp", AntMediaApplicationAdapter.STREAM_SOURCE);
		
		streamSource.setStatus(AntMediaApplicationAdapter.BROADCAST_STATUS_BROADCASTING);
		
		StreamFetcher fetcher = mock(StreamFetcher.class);
		
		try {
			streamSource.setStreamId("selimTest");
		} catch (Exception e) {
			// TODO Auto-generated catch block
			e.printStackTrace();
		}
		
		InMemoryDataStore store = new InMemoryDataStore("test");

		Mockito.doReturn(adaptor).when(streamSourceRest).getApplication();
		Mockito.doReturn(new Result(true)).when(adaptor).startStreaming(streamSource);
		Mockito.doReturn(store).when(streamSourceRest).getDataStore();

		store.save(streamSource);
		
		// Check Stream source update working normal.
		
		Mockito.doReturn(true).when(streamSourceRest).checkStreamUrl(any());
		
		Mockito.doReturn(true).when(streamSourceRest).checkStopStreaming(any());
		
		result = streamSourceRest.updateBroadcast(streamSource.getStreamId(), streamSource);
		
		assertEquals(true, result.isSuccess());
		
		Awaitility.await().atMost(22*250, TimeUnit.MILLISECONDS)
		.until(() -> streamSourceRest.waitStopStreaming(streamSource,false));
		
		// Test line 392 if condition

		Mockito.doReturn(false).when(streamSourceRest).checkStreamUrl(any());
		
		result = streamSourceRest.updateBroadcast(streamSource.getStreamId(), streamSource);
		
		assertEquals(false, result.isSuccess());
		
		// Test line 392 if condition
		
		streamSource.setStatus(null);
		
		Mockito.doReturn(true).when(streamSourceRest).checkStreamUrl(any());
		
		result = streamSourceRest.updateBroadcast(streamSource.getStreamId(), streamSource);
		
		assertEquals(true, result.isSuccess());
		
		result = streamSourceRest.updateBroadcast("not_exists" + (int)(Math.random()*10000), streamSource);
		
		assertEquals(false, result.isSuccess());

		
	}
	

	@Test
	public void testUpdateCamInfo()  {

		Result result = new Result(false);

		Broadcast newCam = new Broadcast("testUpdateCamInfo", "10.2.40.64:8080", "admin", "admin",
				"rtsp://11.2.40.63:8554/live1.sdp", AntMediaApplicationAdapter.IP_CAMERA);


		newCam.setStatus(AntMediaApplicationAdapter.BROADCAST_STATUS_CREATED);
		try {
			newCam.setStreamId("streamId");
		} catch (Exception e) {
			e.printStackTrace();
		}

		BroadcastRestService streamSourceRest = Mockito.spy(restServiceReal);
		AntMediaApplicationAdapter adaptor = mock (AntMediaApplicationAdapter.class);
		StreamFetcher fetcher = mock (StreamFetcher.class);
		InMemoryDataStore store = new InMemoryDataStore("test");

		Result connResult = new Result(true);
		connResult.setMessage("rtsp://11.2.40.63:8554/live1.sdp");

		Mockito.doReturn(connResult).when(streamSourceRest).connectToCamera(newCam);
		Mockito.doReturn(adaptor).when(streamSourceRest).getApplication();
		Mockito.doReturn(new Result(true)).when(adaptor).startStreaming(newCam);
		Mockito.doReturn(store).when(streamSourceRest).getDataStore();
		StreamFetcherManager sfm = mock (StreamFetcherManager.class);
		Mockito.doReturn(sfm).when(adaptor).getStreamFetcherManager();
		Mockito.doReturn(false).when(sfm).isStreamRunning(any());
		newCam.setSubFolder("testFolder");

		store.save(newCam);

		result = streamSourceRest.updateBroadcast(newCam.getStreamId(), newCam);
		
		
		Broadcast broadcast = store.get(newCam.getStreamId());
		assertEquals("testFolder", broadcast.getSubFolder());
		

		assertTrue(result.isSuccess());
		
	}
	
	@Test
	public void testAddStreamSourceWithEndPoint()  {

		Result result = new Result(false);
		//When there is no endpoint defined
		Broadcast source = new Broadcast("test_1");
		source.setDescription("");
		source.setIs360(false);
		source.setPublicStream(false);
		source.setType(AntMediaApplicationAdapter.STREAM_SOURCE);

		BroadcastRestService streamSourceRest = Mockito.spy(restServiceReal);
		AntMediaApplicationAdapter adaptor = mock (AntMediaApplicationAdapter.class);

		Mockito.doReturn(adaptor).when(streamSourceRest).getApplication();
		Mockito.doReturn(new InMemoryDataStore("testAddStreamSourceWithEndPoint")).when(streamSourceRest).getDataStore();
		Mockito.doReturn(true).when(streamSourceRest).checkStreamUrl(any());
		StreamFetcher fetcher = mock (StreamFetcher.class);
		Mockito.when(adaptor.startStreaming(Mockito.any())).thenReturn(new Result(true));
		StreamFetcherManager sfm = mock (StreamFetcherManager.class);
		Mockito.doReturn(sfm).when(adaptor).getStreamFetcherManager();
		Mockito.doReturn(false).when(sfm).isStreamRunning(any());
		
		Mockito.doReturn(new ServerSettings()).when(streamSourceRest).getServerSettings();
		Mockito.doReturn(new AppSettings()).when(streamSourceRest).getAppSettings();
		
		IScope scope = mock(IScope.class);
		when(scope.getName()).thenReturn("junit");
		
		Mockito.doReturn(scope).when(streamSourceRest).getScope();


		ApplicationContext appContext = mock(ApplicationContext.class);

		streamSourceRest.setAppCtx(appContext);

		StatsCollector monitorService = new StatsCollector();

		when(appContext.getBean(IStatsCollector.BEAN_NAME)).thenReturn(monitorService);

		//define CPU load below limit
		int cpuLoad2 = 70;
		int cpuLimit2 = 80;

		monitorService.setCpuLoad(cpuLoad2);
		monitorService.setCpuLimit(cpuLimit2);
		monitorService.setMinFreeRamSize(0);

		result = streamSourceRest.addStreamSource(source);
		assertNull(source.getEndPointList());

		//When there is an endpoint defined
		Broadcast source2 = new Broadcast("test_2");
		source2.setDescription("");
		source2.setIs360(false);
		source2.setPublicStream(false);
		source2.setType(AntMediaApplicationAdapter.STREAM_SOURCE);
		Endpoint endpoint = new Endpoint();
		endpoint.setRtmpUrl("rtmp://127.0.0.1");
		
		source2.setEndPointList(Arrays.asList(endpoint));

		result = streamSourceRest.addStreamSource(source2);
		assertEquals(1, source2.getEndPointList().size());

		Broadcast source3 = new Broadcast("test_3");
		source3.setDescription("");
		source3.setIs360(false);
		source3.setPublicStream(false);
		source3.setType(AntMediaApplicationAdapter.STREAM_SOURCE);
		Endpoint endpoint2 = new Endpoint();
		endpoint2.setRtmpUrl("rtmp://127.0.0.1");
		
		source3.setEndPointList(Arrays.asList(endpoint, endpoint2));

		//When there is two endpoints defined
		result = streamSourceRest.addStreamSource(source3);
		assertEquals(2, source3.getEndPointList().size());

		
		source.setEndPointList(Arrays.asList(endpoint));
		assertEquals(1, source.getEndPointList().size());
		//update first source now. At the moment we have endpoint_1
		result = streamSourceRest.updateBroadcast(source.getStreamId(), source);
		assertEquals(1, source.getEndPointList().size());
	}

	@Test
	public void testRTMPWebRTCStats()  {
		Scope scope = mock(Scope.class);
		String scopeName = "scope";
		when(scope.getName()).thenReturn(scopeName);

		AntMediaApplicationAdapter app = new AntMediaApplicationAdapter();

		ApplicationContext context = mock(ApplicationContext.class);

		restServiceReal.setAppCtx(context);
		restServiceReal.setApplication(app);
		restServiceReal.setScope(scope);
		assertNotNull(restServiceReal.getRTMPToWebRTCStats("stream1"));
	}
	
	@Test
	public void testAddSubtrack()  {
		String mainTrackId = RandomStringUtils.randomAlphanumeric(8);
		String subTrackId = RandomStringUtils.randomAlphanumeric(8);
		
		Broadcast mainTrack= new Broadcast();
		try {
			mainTrack.setStreamId(mainTrackId);
		} catch (Exception e) {
			e.printStackTrace();
		}
		
		Broadcast subtrack= new Broadcast();
		try {
			subtrack.setStreamId(subTrackId);
		} catch (Exception e) {
			e.printStackTrace();
		}
		
		BroadcastRestService broadcastRestService = new BroadcastRestService();
		DataStore datastore = Mockito.spy(new InMemoryDataStore("dummy"));
		datastore.save(mainTrack);
		datastore.save(subtrack);
		broadcastRestService.setDataStore(datastore);

		assertTrue(mainTrack.getSubTrackStreamIds().isEmpty());
		assertNull(subtrack.getMainTrackStreamId());
		
		broadcastRestService.addSubTrack(mainTrackId, subTrackId);
		
		assertEquals(1, mainTrack.getSubTrackStreamIds().size());
		assertEquals(subTrackId, mainTrack.getSubTrackStreamIds().get(0));
		assertEquals(mainTrackId, subtrack.getMainTrackStreamId());
		
		Result result = broadcastRestService.addSubTrack("trackIdNotExist", "subtrackNotExist");
		assertFalse(result.isSuccess());
		
		result = broadcastRestService.addSubTrack("trackIdNotExist", subTrackId);
		assertFalse(result.isSuccess());
		
		ConferenceRoom conferenceRoom = new ConferenceRoom();
		conferenceRoom.setRoomId(mainTrackId);
		assertTrue(datastore.createConferenceRoom(conferenceRoom));
		
		Mockito.doReturn(false).when(datastore).updateBroadcastFields(Mockito.any(), Mockito.any());
		result = broadcastRestService.addSubTrack(mainTrackId, subTrackId);
		assertFalse(result.isSuccess());
		
		
		Mockito.doReturn(true).when(datastore).updateBroadcastFields(Mockito.any(), Mockito.any());
		result = broadcastRestService.addSubTrack(mainTrackId, subTrackId);
		assertTrue(result.isSuccess());
		
		conferenceRoom = datastore.getConferenceRoom(mainTrackId);
		assertEquals(1,conferenceRoom.getRoomStreamList().size());

		
	}

	@Test
	public void testRemoveSubtrack()  
	{
		String mainTrackId = RandomStringUtils.randomAlphanumeric(8);
		String subTrackId = RandomStringUtils.randomAlphanumeric(8);

		Broadcast mainTrack= new Broadcast();
		try 
		{
			mainTrack.setStreamId(mainTrackId);
			mainTrack.setSubTrackStreamIds(new ArrayList<>(Arrays.asList(subTrackId)));
		} catch (Exception e) {
			e.printStackTrace();
		}

		Broadcast subtrack= new Broadcast();
		try {
			subtrack.setStreamId(subTrackId);
			subtrack.setMainTrackStreamId(mainTrackId);
		} catch (Exception e) {
			e.printStackTrace();
		}

		BroadcastRestService broadcastRestService = new BroadcastRestService();
		DataStore datastore = Mockito.spy(new MapDBStore("dummy", vertx));
		datastore.save(mainTrack);
		datastore.save(subtrack);
		broadcastRestService.setDataStore(datastore);
		

		assertTrue(mainTrack.getSubTrackStreamIds().size() == 1);
		assertEquals(subTrackId, mainTrack.getSubTrackStreamIds().get(0));
		assertEquals(mainTrackId, subtrack.getMainTrackStreamId());

		assertNotNull(subtrack.getMainTrackStreamId());
		
		Result result = broadcastRestService.removeSubTrack(mainTrackId, subTrackId);
		assertTrue(result.isSuccess());
		
		subtrack = datastore.get(subTrackId);
		assertEquals("", subtrack.getMainTrackStreamId());
		

		result = broadcastRestService.removeSubTrack(mainTrackId, "notExistSubTrackId");
		assertFalse(result.isSuccess());

		result = broadcastRestService.removeSubTrack("notExistMainTrackId", subTrackId);
		assertFalse(result.isSuccess());

	}
	
	@Test
	public void testGetStreamInfo() {
		BroadcastRestService broadcastRestService = Mockito.spy(new BroadcastRestService());
		MongoStore datastore = new MongoStore("localhost", "", "", "testdb");
		broadcastRestService.setDataStore(datastore);
		StreamInfo streamInfo = new StreamInfo(true, 720, 1080, 300, true, 64, 1000, 1000, VideoCodec.H264);
		String streamId = "streamId" + (int)(Math.random()*10000);
		streamInfo.setStreamId(streamId);
		
		datastore.saveStreamInfo(streamInfo);
	
		ApplicationContext context = mock(ApplicationContext.class);
		Mockito.doReturn(context).when(broadcastRestService).getAppContext();
		when(context.containsBean(any())).thenReturn(true);
		
		BasicStreamInfo[] streamInfo2 = broadcastRestService.getStreamInfo(streamId);
		
		assertEquals(1, streamInfo2.length);
		assertEquals(64, streamInfo2[0].getAudioBitrate());
		assertEquals(300, streamInfo2[0].getVideoBitrate());
		assertEquals(1080, streamInfo2[0].getVideoWidth());
		assertEquals(720, streamInfo2[0].getVideoHeight());
		assertEquals(VideoCodec.H264, streamInfo2[0].getVideoCodec());
		
		
		when(context.containsBean(any())).thenReturn(false);
		IWebRTCAdaptor webrtcAdaptor = Mockito.mock(IWebRTCAdaptor.class);
		when(context.getBean(IWebRTCAdaptor.BEAN_NAME)).thenReturn(webrtcAdaptor);
		streamInfo2 = broadcastRestService.getStreamInfo(streamId);
		assertEquals(0, streamInfo2.length);
		
		Mockito.when(webrtcAdaptor.getStreamInfo(streamId)).thenReturn(Arrays.asList(streamInfo));
		streamInfo2 = broadcastRestService.getStreamInfo(streamId);
		assertEquals(1, streamInfo2.length);
		assertEquals(64, streamInfo2[0].getAudioBitrate());
		assertEquals(300, streamInfo2[0].getVideoBitrate());
		assertEquals(1080, streamInfo2[0].getVideoWidth());
		assertEquals(720, streamInfo2[0].getVideoHeight());
		assertEquals(VideoCodec.H264, streamInfo2[0].getVideoCodec());
		
		
		Mockito.when(webrtcAdaptor.getStreamInfo(streamId)).thenReturn(null);
		streamInfo2 = broadcastRestService.getStreamInfo(streamId);
		assertEquals(0, streamInfo2.length);
		
		
	}
	
	@Test
	public void testSendMessage()  {
		Scope scope = mock(Scope.class);
		String scopeName = "scope";
		when(scope.getName()).thenReturn(scopeName);
		
		String streamId = "stream1";
		String message = "hi";
		
		// test the case of data channels not enabled
		AntMediaApplicationAdapter app = new AntMediaApplicationAdapter();
		AntMediaApplicationAdapter appSpy = Mockito.spy(app);

		ApplicationContext context = mock(ApplicationContext.class);

		restServiceReal.setAppCtx(context);
		restServiceReal.setApplication(appSpy);
		restServiceReal.setScope(scope);
		
		Result res = restServiceReal.sendMessage(message,streamId);
		assertEquals(false, res.isSuccess());
		
		// test the case of data channels not enabled
		AntMediaApplicationAdapter app2 = new AntMediaApplicationAdapter();
		AntMediaApplicationAdapter appSpy2 = Mockito.spy(app2);
		Mockito.doReturn(true).when(appSpy2).isDataChannelMessagingSupported();
		restServiceReal.setApplication(appSpy2);
		
		res = restServiceReal.sendMessage(message,streamId);
		assertEquals(false, res.isSuccess());
		assertEquals("Data channels are not enabled", res.getMessage());
		
		AntMediaApplicationAdapter app3 = new AntMediaApplicationAdapter();
		AntMediaApplicationAdapter appSpy3 = Mockito.spy(app3);
		Mockito.doReturn(true).when(appSpy3).isDataChannelMessagingSupported();
		Mockito.doReturn(true).when(appSpy3).isDataChannelEnabled();
		
		restServiceReal.setApplication(appSpy3);
		
		res = restServiceReal.sendMessage(message,streamId);
		assertEquals(false, res.isSuccess());
		assertEquals("Requested WebRTC stream does not exist", res.getMessage());
		
		AntMediaApplicationAdapter app4 = new AntMediaApplicationAdapter();
		AntMediaApplicationAdapter appSpy4 = Mockito.spy(app4);
		Mockito.doReturn(true).when(appSpy4).isDataChannelMessagingSupported();
		Mockito.doReturn(true).when(appSpy4).isDataChannelEnabled();
		Mockito.doReturn(true).when(appSpy4).doesWebRTCStreamExist(streamId);
		
		restServiceReal.setApplication(appSpy4);
	    
		res = restServiceReal.sendMessage(message,streamId);
		
		// check if returned result is true
		assertEquals(false, res.isSuccess());
		assertEquals("Operation not completed", res.getMessage());
		
	}



	@Test
	public void testGetRoomInfo()  {
		ApplicationContext context = mock(ApplicationContext.class);
		restServiceReal.setAppCtx(context);
		DataStore store = new InMemoryDataStore("testdb");
		restServiceReal.setDataStore(store);
		BroadcastRestService restServiceSpy = Mockito.spy(restServiceReal);
		ConferenceRoom room=new ConferenceRoom();
		room.setRoomId("testroom");
		Broadcast broadcast1=new Broadcast();
		Broadcast broadcast2=new Broadcast();
		try {
			broadcast1.setStreamId("stream1");
			broadcast1.setStatus(AntMediaApplicationAdapter.BROADCAST_STATUS_BROADCASTING);
			broadcast2.setStreamId("stream2");
			broadcast2.setStatus(AntMediaApplicationAdapter.BROADCAST_STATUS_BROADCASTING);
		} catch (Exception e) {
			e.printStackTrace();
		}
		store.save(broadcast1);
		store.save(broadcast2);
		List<String> streamIdList=new ArrayList<>();
		streamIdList.add("stream1");
		streamIdList.add("stream2");
		room.setRoomStreamList(streamIdList);
		store.createConferenceRoom(room);
		//If the stream id is provided in the list, it won't return that stream id. This is query parameter in the rest.
		RootRestService.RoomInfo testroom=restServiceSpy.getRoomInfo("testroom","stream1");
		assertEquals("testroom",testroom.getRoomId());
		assertEquals(1,testroom.getStreamDetailsMap().size());
		testroom=restServiceSpy.getRoomInfo("testroom","stream3");
		assertEquals("testroom",testroom.getRoomId());
		assertEquals(2,testroom.getStreamDetailsMap().size());
		testroom=restServiceSpy.getRoomInfo("someunknownroom","stream1");
		//Even though room is not defined yet, it will not return null.
		assertNotNull(testroom);
		assertEquals("someunknownroom",testroom.getRoomId());
		testroom=restServiceSpy.getRoomInfo(null,"stream1");
		assertNull(null,testroom.getRoomId());
	}

	@Test
	public void testaddStreamToTheRoom(){
		ApplicationContext currentcontext = mock(ApplicationContext.class);
		restServiceReal.setAppCtx(currentcontext);
		DataStore store = new InMemoryDataStore("testdb");
		restServiceReal.setDataStore(store);
		BroadcastRestService restServiceSpy = Mockito.spy(restServiceReal);
		
		AntMediaApplicationAdapter app = mock(AntMediaApplicationAdapter.class);
		when(currentcontext.getBean(AntMediaApplicationAdapter.BEAN_NAME)).thenReturn(app);
		
		ConferenceRoom room=new ConferenceRoom();
		room.setRoomId("testroom");
		store.createConferenceRoom(room);
		Broadcast broadcast1=new Broadcast();
		Broadcast broadcast2=new Broadcast();
		Broadcast broadcast3=new Broadcast();
		Broadcast broadcast4=new Broadcast();
		Broadcast broadcast5=new Broadcast();
		try {
			broadcast1.setStreamId("stream1");
			broadcast1.setStatus(AntMediaApplicationAdapter.BROADCAST_STATUS_BROADCASTING);
			broadcast2.setStreamId("stream2");
			broadcast2.setStatus(AntMediaApplicationAdapter.BROADCAST_STATUS_BROADCASTING);
			broadcast3.setStreamId("stream3");
			broadcast3.setStatus(AntMediaApplicationAdapter.BROADCAST_STATUS_BROADCASTING);
			broadcast4.setStreamId("stream4");
			broadcast5.setStreamId("stream5");
		} catch (Exception e) {
			e.printStackTrace();
		}
		store.save(broadcast1);
		store.save(broadcast2);
		store.save(broadcast3);
		store.save(broadcast4);
		store.save(broadcast5);
		restServiceSpy.addStreamToTheRoom("testroom","stream1");
		assertEquals(1,store.getConferenceRoom("testroom").getRoomStreamList().size());
		verify(app, times(1)).joinedTheRoom("testroom", "stream1");
		restServiceSpy.addStreamToTheRoomDeprecated("testroom","stream2");
		assertEquals(2,store.getConferenceRoom("testroom").getRoomStreamList().size());
		restServiceSpy.addStreamToTheRoom(null,"stream3");
		assertEquals(2,store.getConferenceRoom("testroom").getRoomStreamList().size());
		restServiceSpy.addStreamToTheRoom("someunknownroom","stream3");
		assertEquals(2,store.getConferenceRoom("testroom").getRoomStreamList().size());
		restServiceSpy.addStreamToTheRoom("testroom","stream4");
		assertEquals(3,store.getConferenceRoom("testroom").getRoomStreamList().size());
		restServiceSpy.addStreamToTheRoom("testroom", "stream5");
		assertEquals(4,store.getConferenceRoom("testroom").getRoomStreamList().size());
	}

	@Test
	public void testremoveStreamFromRoom(){
		ApplicationContext currentcontext = mock(ApplicationContext.class);
		restServiceReal.setAppCtx(currentcontext);
		DataStore store = new InMemoryDataStore("testdb");
		restServiceReal.setDataStore(store);
		
		AntMediaApplicationAdapter app = mock(AntMediaApplicationAdapter.class);
		when(currentcontext.getBean(AntMediaApplicationAdapter.BEAN_NAME)).thenReturn(app);
		
		BroadcastRestService restServiceSpy = Mockito.spy(restServiceReal);
		ConferenceRoom room=new ConferenceRoom();
		room.setRoomId("testroom");
		Broadcast broadcast1=new Broadcast();
		Broadcast broadcast2=new Broadcast();
		try {
			broadcast1.setStreamId("stream1");
			broadcast1.setStatus(AntMediaApplicationAdapter.BROADCAST_STATUS_BROADCASTING);
			broadcast2.setStreamId("stream2");
			broadcast2.setStatus(AntMediaApplicationAdapter.BROADCAST_STATUS_BROADCASTING);
		} catch (Exception e) {
			e.printStackTrace();
		}
		store.save(broadcast1);
		store.save(broadcast2);
		List<String> streamIdList=new ArrayList<>();
		streamIdList.add("stream1");
		streamIdList.add("stream2");
		room.setRoomStreamList(streamIdList);
		store.createConferenceRoom(room);
		assertEquals(2,store.getConferenceRoom("testroom").getRoomStreamList().size());
		restServiceSpy.deleteStreamFromTheRoom("testroom","stream2");
		verify(app, times(1)).leftTheRoom("testroom", "stream2");
		assertEquals(1,store.getConferenceRoom("testroom").getRoomStreamList().size());
		restServiceSpy.deleteStreamFromTheRoomDeprecated(null,"stream2");
		assertEquals(1,store.getConferenceRoom("testroom").getRoomStreamList().size());
		restServiceSpy.deleteStreamFromTheRoom("testroom","someunknownstream");
		assertEquals(1,store.getConferenceRoom("testroom").getRoomStreamList().size());
		restServiceSpy.deleteStreamFromTheRoom("someunknownroom","stream1");
		assertEquals(1,store.getConferenceRoom("testroom").getRoomStreamList().size());
		restServiceSpy.deleteStreamFromTheRoom("testroom","stream1");
		assertEquals(0,store.getConferenceRoom("testroom").getRoomStreamList().size());
	}
	
	
	@Test
	public void testWebRTCViewerRestOperations(){
		DataStore store = new InMemoryDataStore("testdb");
		restServiceReal.setDataStore(store);
		BroadcastRestService restServiceSpy = Mockito.spy(restServiceReal);
		assertEquals(0, restServiceSpy.getWebRTCViewerList(0, 5, "", "", "").size());
		
		WebRTCViewerInfo wwi = new WebRTCViewerInfo();
		String streamId = "stream"+RandomStringUtils.randomAlphanumeric(5);
		String viewerId = "viewer"+RandomStringUtils.randomAlphanumeric(5);
		String edgeAddress = RandomStringUtils.randomAlphanumeric(10);
		wwi.setStreamId(streamId);
		wwi.setViewerId(viewerId);
		wwi.setEdgeAddress(edgeAddress);
		
		store.saveViewerInfo(wwi);
		List<WebRTCViewerInfo> wwiList = restServiceSpy.getWebRTCViewerList(0, 5, "", "", "");
		assertEquals(1, wwiList.size());
		
		assertEquals(streamId, wwiList.get(0).getStreamId());
		assertEquals(viewerId, wwiList.get(0).getViewerId());
		assertEquals(edgeAddress, wwiList.get(0).getEdgeAddress());
		
		AntMediaApplicationAdapter testApp = Mockito.spy(new AntMediaApplicationAdapter());
		restServiceSpy.setApplication(testApp);
		restServiceSpy.stopPlaying(viewerId);
		verify(testApp, times(1)).stopPlaying(viewerId);
	}
	
	@Test
	public void testGetCameraProfiles() {
		//start ONVIF Camera emulator
		StreamFetcherUnitTest.startCameraEmulator();

		//create a cam broadcast
		Broadcast newCam = new Broadcast("testAddIPCamera", "127.0.0.1:8080", "admin", "admin",
				"", AntMediaApplicationAdapter.IP_CAMERA);
		try {
			newCam.setStreamId("test");
		} catch (Exception e) {
			e.printStackTrace();
		}

		//simulate required operations
		BroadcastRestService streamSourceRest = Mockito.spy(restServiceReal);
		AntMediaApplicationAdapter adaptor = Mockito.spy (new AntMediaApplicationAdapter());

		InMemoryDataStore datastore = new InMemoryDataStore("testConnectToCamera");
		
		Mockito.doReturn(adaptor).when(streamSourceRest).getApplication();
		Mockito.doReturn(new Result(true)).when(adaptor).startStreaming(newCam);
		Mockito.doReturn(datastore).when(streamSourceRest).getDataStore();
		Mockito.doReturn(datastore).when(adaptor).getDataStore();

		
		IScope scope = mock(IScope.class);
		Mockito.doReturn(scope).when(streamSourceRest).getScope();
		
		Mockito.doReturn(new ServerSettings()).when(streamSourceRest).getServerSettings();
		Mockito.doReturn(new AppSettings()).when(streamSourceRest).getAppSettings();
		
		//add IP Camera first
		assertTrue(streamSourceRest.addIPCamera(newCam).isSuccess());


		String[] profiles = streamSourceRest.getOnvifDeviceProfiles(newCam.getStreamId());
		
		assertEquals(2, profiles.length);
		
		assertNull(streamSourceRest.getOnvifDeviceProfiles("invalid id"));

	}

	@Test
<<<<<<< HEAD
	public void testBlockSubscriber(){
		BroadcastRestService streamSourceRest = Mockito.spy(restServiceReal);
		AntMediaApplicationAdapter adaptor = Mockito.spy (new AntMediaApplicationAdapter());

		InMemoryDataStore datastore = new InMemoryDataStore("testBlockSubscriber");
		String streamId = "testStream";
		String subscriber1Id = "subscriber1";
		Subscriber subscriber1 = new Subscriber();
		subscriber1.setSubscriberId(subscriber1Id);
		subscriber1.setStreamId(streamId);
		datastore.addSubscriber(streamId, subscriber1);

		Mockito.doReturn(datastore).when(streamSourceRest).getDataStore();
		Mockito.doReturn(adaptor).when(streamSourceRest).getApplication();
		Mockito.doReturn(true).when(adaptor).stopPlayingBySubscriberId(subscriber1Id);

		boolean playBlocked = true;
		long playBlockTime = 1692738392933L;
		long playBlockedUntilTime = 9692738392933L;

		String blockSubscriberData1 = "{" +
				"\"subscriberId\":\"" + subscriber1Id + "\"," +
				"\"playBlocked\":" + playBlocked + "," +
				"\"playBlockTime\":" + playBlockTime + "," +
				"\"playBlockedUntilTime\":" + playBlockedUntilTime +
				"}";

		assertTrue(streamSourceRest.blockSubscriber(streamId, blockSubscriberData1).isSuccess());

		String subscriber2Id = "subscriber2";
		Subscriber subscriber2 = new Subscriber();
		subscriber2.setSubscriberId(subscriber2Id);
		subscriber2.setStreamId(streamId);
		datastore.addSubscriber(streamId, subscriber2);


		boolean publishBlocked = true;
		long publishBlockTime = 1692738392933L;
		long publishBlockedUntilTime = 9692738392933L;

		String blockSubscriberData2 = "{" +
				"\"subscriberId\":\"" + subscriber2Id + "\"," +
				"\"playBlocked\":" + false + "," +
				"\"publishBlocked\":" + publishBlocked + "," +
				"\"publishBlockTime\":" + publishBlockTime + "," +
				"\"publishBlockedUntilTime\":" + publishBlockedUntilTime +
				"}";

		Mockito.doReturn(true).when(adaptor).stopPublishingBySubscriberId(subscriber2Id);

		assertTrue(streamSourceRest.blockSubscriber(streamId, blockSubscriberData2).isSuccess());


	}
	
}
=======
	public void testAddID3Tag() {
		DataStore store = new InMemoryDataStore("testdb");
		restServiceReal.setDataStore(store);
		BroadcastRestService restServiceSpy = Mockito.spy(restServiceReal);
		restServiceSpy.setAppSettings(new AppSettings());
		restServiceSpy.getAppSettings().setId3TagEnabled(false);
		String id3Data = "some data";
		doReturn(null).when(restServiceSpy).getMuxAdaptor("nonExistingStreamId");
		MuxAdaptor muxadaptor = mock(MuxAdaptor.class);
		doReturn(muxadaptor).when(restServiceSpy).getMuxAdaptor("existingStreamId");
		when(muxadaptor.addID3Data(id3Data)).thenReturn(true);

		assertFalse(restServiceSpy.addID3Data("existingStreamId", id3Data).isSuccess());
		restServiceSpy.getAppSettings().setId3TagEnabled(true);
		assertTrue(restServiceSpy.addID3Data("existingStreamId", id3Data).isSuccess());

		assertFalse(restServiceSpy.addID3Data("nonExistingStreamId", id3Data).isSuccess());
	}


	}
>>>>>>> 9ccf2430
<|MERGE_RESOLUTION|>--- conflicted
+++ resolved
@@ -3124,7 +3124,6 @@
 	}
 
 	@Test
-<<<<<<< HEAD
 	public void testBlockSubscriber(){
 		BroadcastRestService streamSourceRest = Mockito.spy(restServiceReal);
 		AntMediaApplicationAdapter adaptor = Mockito.spy (new AntMediaApplicationAdapter());
@@ -3180,8 +3179,7 @@
 
 	}
 	
-}
-=======
+
 	public void testAddID3Tag() {
 		DataStore store = new InMemoryDataStore("testdb");
 		restServiceReal.setDataStore(store);
@@ -3202,5 +3200,4 @@
 	}
 
 
-	}
->>>>>>> 9ccf2430
+}