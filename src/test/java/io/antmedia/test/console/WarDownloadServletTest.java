package io.antmedia.test.console;

import static org.junit.Assert.assertNull;
import static org.junit.Assert.assertTrue;
import static org.mockito.ArgumentMatchers.anyInt;
import static org.mockito.ArgumentMatchers.anyString;
import static org.mockito.Mockito.mock;
import static org.mockito.Mockito.never;
import static org.mockito.Mockito.spy;
import static org.mockito.Mockito.verify;
import static org.mockito.Mockito.when;

import java.io.File;
import java.io.FileOutputStream;
import java.io.IOException;

import org.junit.Test;
import org.mockito.Mockito;
import org.springframework.mock.web.MockHttpServletRequest;
import org.springframework.mock.web.MockHttpServletResponse;
import org.springframework.web.context.WebApplicationContext;

import io.antmedia.AntMediaApplicationAdapter;
import io.antmedia.AppSettings;
import io.antmedia.console.AdminApplication;
import io.antmedia.console.servlet.WarDownloadServlet;
import io.antmedia.filter.JWTFilter;
import io.antmedia.filter.TokenFilterManager;
import jakarta.servlet.ServletContext;
import jakarta.servlet.ServletException;
import jakarta.servlet.http.HttpServletResponse;

public class WarDownloadServletTest {
	
	@Test
	public void testDoHead() throws ServletException, IOException {
		
		WarDownloadServlet warDownloadServlet = new WarDownloadServlet();
		
		MockHttpServletRequest request = new MockHttpServletRequest();
		MockHttpServletResponse response = Mockito.spy(new MockHttpServletResponse());
		
<<<<<<< HEAD
		request.setRequestURI("/test1.war");
=======
		request.setRequestURI("/test.war");
		
		File file = AdminApplication.getWarFileInTmpDirectory (AdminApplication.getWarName("test"));
		if (file != null && file.exists()) {
			assertTrue(file.delete());
		}
		 
>>>>>>> bfd767e8
		warDownloadServlet.doHead(request, response);
		verify(response).sendError(HttpServletResponse.SC_NOT_FOUND, "No such war file in the tmp directory");
		
		
		
		File f = new File(AdminApplication.getJavaTmpDirectory(), "test1.war");
		assertTrue(f.createNewFile());
		f.deleteOnExit();
		
		response = Mockito.spy(new MockHttpServletResponse());
		warDownloadServlet.doHead(request, response);
		
		verify(response).sendError(HttpServletResponse.SC_BAD_REQUEST, "No such application");
		
		
		warDownloadServlet = Mockito.spy(new WarDownloadServlet());
		Mockito.doReturn(mock(AntMediaApplicationAdapter.class)).when(warDownloadServlet).getAppAdaptor("test1", request);
		response = Mockito.spy(new MockHttpServletResponse());
		verify(response, never()).sendError(anyInt(), anyString());
		
		warDownloadServlet.doHead(request, response);

		
		verify(response).setStatus(HttpServletResponse.SC_OK);		
		
	}
	
	@Test
	public void testSendError() throws IOException {
		WarDownloadServlet warDownloadServlet = spy(new WarDownloadServlet());

		MockHttpServletResponse response = mock(MockHttpServletResponse.class);
		
		//throw exception when response.sendError is called
		Mockito.doThrow(new IOException()).when(response).sendError(anyInt(), anyString());
		warDownloadServlet.sendError(response, HttpServletResponse.SC_BAD_REQUEST, "Token parameter is missing");
		
		//no exception when response.sendError is called
	}
	
	@Test
	public void testGetAppAdaptor() {
		
		WarDownloadServlet warDownloadServlet = spy(new WarDownloadServlet());
		MockHttpServletRequest request = spy(new MockHttpServletRequest());
		assertNull(warDownloadServlet.getAppAdaptor("test", request));
		
		//return context when called  req.getServletContext().getAttribute(WebApplicationContext.ROOT_WEB_APPLICATION_CONTEXT_ATTRIBUTE);
		ServletContext servletContext = mock(ServletContext.class);
		when(request.getServletContext()).thenReturn(servletContext);
		
		WebApplicationContext webApplicationContext = mock(WebApplicationContext.class);
		when(servletContext.getAttribute(WebApplicationContext.ROOT_WEB_APPLICATION_CONTEXT_ATTRIBUTE))
				.thenReturn(webApplicationContext);
		//still null because there is no bean named "web.handler"
		assertNull(warDownloadServlet.getAppAdaptor("test", request));
		
		
		AdminApplication adminApplication = mock(AdminApplication.class);
		when(webApplicationContext.getBean("web.handler")).thenReturn(adminApplication);
		//still null because there is no such application
		assertNull(warDownloadServlet.getAppAdaptor("test", request));
		
		//return appAdaptor when called context.getBean(AntMediaApplicationAdapter.BEAN_NAME);
		AntMediaApplicationAdapter appAdaptor = mock(AntMediaApplicationAdapter.class);
		
		WebApplicationContext webApplicationContext2 = mock(WebApplicationContext.class);
		when(webApplicationContext2.getBean(AntMediaApplicationAdapter.BEAN_NAME)).thenReturn(appAdaptor);
		
		when(adminApplication.getApplicationContext("test")).thenReturn(webApplicationContext2);
		when(webApplicationContext2.getBean(AntMediaApplicationAdapter.BEAN_NAME)).thenReturn(appAdaptor);
		assertTrue(appAdaptor.equals(warDownloadServlet.getAppAdaptor("test", request)));
		
	}
	
	@Test
	public void testDoGet() throws IOException {
		WarDownloadServlet warDownloadServlet = spy(new WarDownloadServlet());
		
		MockHttpServletRequest request = new MockHttpServletRequest();
		MockHttpServletResponse response = spy(new MockHttpServletResponse());
		
		request.setRequestURI("/test123.war");
		warDownloadServlet.doGet(request, response);
		verify(response).sendError(HttpServletResponse.SC_BAD_REQUEST, "Token parameter is missing");
		
		request.addHeader(TokenFilterManager.TOKEN_HEADER_FOR_NODE_COMMUNICATION, "token");
		response = spy(new MockHttpServletResponse());
		warDownloadServlet.doGet(request, response);
		verify(response).sendError(HttpServletResponse.SC_BAD_REQUEST, "No such application");
		
		
		AntMediaApplicationAdapter appAdaptor = mock(AntMediaApplicationAdapter.class);
		Mockito.doReturn(appAdaptor).when(warDownloadServlet).getAppAdaptor("test123", request);
		AppSettings appSettings = new AppSettings();
		when(appAdaptor.getAppSettings()).thenReturn(appSettings);
		response = spy(new MockHttpServletResponse());
		warDownloadServlet.doGet(request, response);
		verify(response).sendError(HttpServletResponse.SC_UNAUTHORIZED, "Token is not valid");
		
		
		String jwtToken = JWTFilter.generateJwtToken(appSettings.getClusterCommunicationKey(), System.currentTimeMillis() + 60000, "appName", "test123");
		request.removeHeader(TokenFilterManager.TOKEN_HEADER_FOR_NODE_COMMUNICATION);
		request.addHeader(TokenFilterManager.TOKEN_HEADER_FOR_NODE_COMMUNICATION, jwtToken);
		response = spy(new MockHttpServletResponse());
		
		//delete the file if it exists
		File file = AdminApplication.getWarFileInTmpDirectory (AdminApplication.getWarName("test"));
		if (file != null && file.exists()) {
			assertTrue(file.delete());
		}
		
		warDownloadServlet.doGet(request, response);
		verify(response).sendError(HttpServletResponse.SC_BAD_REQUEST, "No such war file in the tmp directory");
		
		
		File f = new File(AdminApplication.getJavaTmpDirectory(), "test2.war");
		Mockito.doReturn(appAdaptor).when(warDownloadServlet).getAppAdaptor("test2", request);
		request.setRequestURI("/test2.war");
		FileOutputStream fos = new FileOutputStream(f);
		
		fos.write("test".getBytes());
		
		fos.close();
		
		
		
		f.deleteOnExit();
		response = spy(new MockHttpServletResponse());
		warDownloadServlet.doGet(request, response);
		verify(response).setStatus(HttpServletResponse.SC_OK);
		
	}

}<|MERGE_RESOLUTION|>--- conflicted
+++ resolved
@@ -40,23 +40,21 @@
 		MockHttpServletRequest request = new MockHttpServletRequest();
 		MockHttpServletResponse response = Mockito.spy(new MockHttpServletResponse());
 		
-<<<<<<< HEAD
-		request.setRequestURI("/test1.war");
-=======
-		request.setRequestURI("/test.war");
+		String appName = "test1";
+
+		request.setRequestURI("/"+appName+".war");
 		
-		File file = AdminApplication.getWarFileInTmpDirectory (AdminApplication.getWarName("test"));
+		File file = AdminApplication.getWarFileInTmpDirectory (AdminApplication.getWarName(appName));
 		if (file != null && file.exists()) {
 			assertTrue(file.delete());
 		}
 		 
->>>>>>> bfd767e8
 		warDownloadServlet.doHead(request, response);
 		verify(response).sendError(HttpServletResponse.SC_NOT_FOUND, "No such war file in the tmp directory");
 		
 		
 		
-		File f = new File(AdminApplication.getJavaTmpDirectory(), "test1.war");
+		File f = new File(AdminApplication.getJavaTmpDirectory(), appName + ".war");
 		assertTrue(f.createNewFile());
 		f.deleteOnExit();
 		
@@ -67,7 +65,7 @@
 		
 		
 		warDownloadServlet = Mockito.spy(new WarDownloadServlet());
-		Mockito.doReturn(mock(AntMediaApplicationAdapter.class)).when(warDownloadServlet).getAppAdaptor("test1", request);
+		Mockito.doReturn(mock(AntMediaApplicationAdapter.class)).when(warDownloadServlet).getAppAdaptor(appName, request);
 		response = Mockito.spy(new MockHttpServletResponse());
 		verify(response, never()).sendError(anyInt(), anyString());
 		
