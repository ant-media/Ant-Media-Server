package io.antmedia.integration;

import static org.junit.Assert.assertEquals;
import static org.junit.Assert.assertFalse;
import static org.junit.Assert.assertNotEquals;
import static org.junit.Assert.assertNotNull;
import static org.junit.Assert.assertNotSame;
import static org.junit.Assert.assertNull;
import static org.junit.Assert.assertTrue;
import static org.junit.Assert.fail;

import java.io.BufferedReader;
import java.io.File;
import java.io.FileReader;
import java.io.IOException;
import java.io.InputStream;
import java.io.InputStreamReader;
import java.lang.reflect.Type;
import java.net.HttpURLConnection;
import java.net.URL;
import java.nio.charset.StandardCharsets;
import java.util.ArrayList;
import java.util.List;
import java.util.Random;
import java.util.concurrent.TimeUnit;

import javax.servlet.ServletContext;
import javax.ws.rs.core.Context;

import io.antmedia.AppSettings;
import org.apache.commons.lang3.RandomStringUtils;
import org.apache.http.HttpEntity;
import org.apache.http.HttpHeaders;
import org.apache.http.HttpResponse;
import org.apache.http.NameValuePair;
import org.apache.http.client.HttpClient;
import org.apache.http.client.entity.UrlEncodedFormEntity;
import org.apache.http.client.methods.CloseableHttpResponse;
import org.apache.http.client.methods.HttpPost;
import org.apache.http.client.methods.HttpUriRequest;
import org.apache.http.client.methods.RequestBuilder;
import org.apache.http.entity.StringEntity;
import org.apache.http.entity.mime.HttpMultipartMode;
import org.apache.http.entity.mime.MultipartEntityBuilder;
import org.apache.http.entity.mime.content.FileBody;
import org.apache.http.impl.client.CloseableHttpClient;
import org.apache.http.impl.client.HttpClients;
import org.apache.http.impl.client.LaxRedirectStrategy;
import org.apache.http.message.BasicNameValuePair;
import org.apache.maven.model.Model;
import org.apache.maven.model.io.xpp3.MavenXpp3Reader;
import org.awaitility.Awaitility;
import org.bytedeco.ffmpeg.global.avformat;
import org.bytedeco.ffmpeg.global.avutil;
import org.junit.BeforeClass;
import org.junit.Rule;
import org.junit.Test;
import org.junit.rules.TestRule;
import org.junit.rules.TestWatcher;
import org.junit.runner.Description;
import org.slf4j.Logger;
import org.slf4j.LoggerFactory;

import com.fasterxml.jackson.core.JsonProcessingException;
import com.fasterxml.jackson.databind.ObjectMapper;
import com.google.gson.Gson;
import com.google.gson.reflect.TypeToken;

import io.antmedia.AntMediaApplicationAdapter;
import io.antmedia.datastore.db.types.Broadcast;
import io.antmedia.datastore.db.types.Endpoint;
import io.antmedia.datastore.db.types.SocialEndpointCredentials;
import io.antmedia.datastore.db.types.VoD;
import io.antmedia.rest.BroadcastRestService.SimpleStat;
import io.antmedia.rest.RestServiceBase.BroadcastStatistics;
import io.antmedia.rest.model.Result;
import io.antmedia.rest.model.Version;
import io.antmedia.social.endpoint.VideoServiceEndpoint.DeviceAuthParameters;

public class RestServiceV2Test {

	private static final String ROOT_APP_URL = "http://localhost:5080/LiveApp";

	private static final String ROOT_SERVICE_URL = "http://localhost:5080/LiveApp/rest";
	private static final String SERVER_ADDR = "127.0.0.1";
	private static Process tmpExec;
	protected static Logger logger = LoggerFactory.getLogger(RestServiceV2Test.class);
	public AntMediaApplicationAdapter app = null;

	@Context
	private ServletContext servletContext;

	public static final int MAC_OS_X = 0;
	public static final int LINUX = 1;
	public static final int WINDOWS = 2;
	private static int OS_TYPE;
	static {
		String osName = System.getProperty("os.name", "").toLowerCase();
		if (osName.startsWith("mac os x") || osName.startsWith("darwin")) {
			OS_TYPE = MAC_OS_X;
		} else if (osName.startsWith("windows")) {
			OS_TYPE = WINDOWS;
		} else if (osName.startsWith("linux")) {
			OS_TYPE = LINUX;
		}
	}

	private static String ffmpegPath = "ffmpeg";
	private static Gson gson = new Gson();

	@Rule
	public TestRule watcher = new TestWatcher() {
		protected void starting(Description description) {
			System.out.println("Starting test: " + description.getMethodName());
		}

		protected void failed(Throwable e, Description description) {
			System.out.println("Failed test: " + description.getMethodName());
			e.printStackTrace();
		};
		protected void finished(Description description) {
			System.out.println("Finishing test: " + description.getMethodName());
		};
	};

	@BeforeClass
	public static void beforeClass() {
		if (OS_TYPE == MAC_OS_X) {
			ffmpegPath = "/usr/local/bin/ffmpeg";
		}
		avformat.av_register_all();
		avformat.avformat_network_init();
		avutil.av_log_set_level(avutil.AV_LOG_INFO);
		
		
		//delete broadcast in the db before starting
		List<Broadcast> broadcastList = callGetBroadcastList();
		for (Broadcast broadcast : broadcastList) {
			deleteBroadcast(broadcast.getStreamId());
		}
	}

	@Test
	public void testBroadcastCreateFunctional() {
		createBroadcast("name");
	}

	public Broadcast createBroadcast(String name) {
		return createBroadcast(name, null, null);
	}

	public Broadcast createBroadcast(String name, String type, String streamUrl) {
		String url = ROOT_SERVICE_URL + "/v2/broadcasts/create";

		HttpClient client = HttpClients.custom().setRedirectStrategy(new LaxRedirectStrategy()).build();
		Gson gson = new Gson();
		Broadcast broadcast = new Broadcast();
		if (name != null) {
			broadcast.setName(name);
		}

		if (type != null) {
			broadcast.setType(type);
		}

		if (streamUrl != null) {
			broadcast.setStreamUrl(streamUrl);
		}

		try {

			HttpUriRequest post = RequestBuilder.post().setUri(url)
					.setHeader(HttpHeaders.CONTENT_TYPE, "application/json")
					.setEntity(new StringEntity(gson.toJson(broadcast))).build();

			HttpResponse response = client.execute(post);

			StringBuffer result = readResponse(response);

			if (response.getStatusLine().getStatusCode() != 200) {
				throw new Exception(result.toString());
			}
			System.out.println("result string: " + result.toString());
			Broadcast tmp = gson.fromJson(result.toString(), Broadcast.class);
			assertNotNull(tmp);
			assertEquals(tmp.getName(), broadcast.getName());
			return tmp;
		} catch (Exception e) {
			e.printStackTrace();
			fail(e.getMessage());
		}
		return null;
	}
	

	public Result updateBroadcast(String id, String name, String description, String socialNetworks, String streamUrl) {

		return updateBroadcast(id, name, description, socialNetworks, streamUrl, null);
	}

	public Result updateBroadcast(String id, String name, String description, String socialNetworks, String streamUrl, String type) {
		String url = ROOT_SERVICE_URL + "/v2/broadcasts/" + id;

		HttpClient client = HttpClients.custom().setRedirectStrategy(new LaxRedirectStrategy()).build();
		Broadcast broadcast = new Broadcast();
		try {
			broadcast.setStreamId(id);
		} catch (Exception e1) {
			e1.printStackTrace();
			fail(e1.getMessage());
		}
		broadcast.setName(name);
		broadcast.setDescription(description);
		if (streamUrl != null) {
			broadcast.setStreamUrl(streamUrl);
		}
		if (type != null) {
			broadcast.setType(type);
		}

		try {

			HttpUriRequest post = RequestBuilder.put().setUri(url + "?socialNetworks=" + socialNetworks)
					.setHeader(HttpHeaders.CONTENT_TYPE, "application/json")
					.setEntity(new StringEntity(gson.toJson(broadcast))).build();

			HttpResponse response = client.execute(post);

			StringBuffer result = readResponse(response);

			if (response.getStatusLine().getStatusCode() != 200) {
				throw new Exception(result.toString());
			}
			System.out.println("result string: " + result.toString());
			Result tmp = gson.fromJson(result.toString(), Result.class);

			return tmp;
		} catch (Exception e) {
			e.printStackTrace();
			fail(e.getMessage());
		}
		return null;
	}

	@Test
	public void testBroadcastCreateFunctionalWithoutName() {

		createBroadcast(null);
	}

	@Test
	public void testBroadcastCreateFunctionalWithoutObject() {

		String url = ROOT_SERVICE_URL + "/v2/broadcasts/create";

		HttpClient client = HttpClients.custom().setRedirectStrategy(new LaxRedirectStrategy()).build();
		Broadcast broadcast = null; 

		try {

			HttpUriRequest post = RequestBuilder.post().setUri(url)
					.setHeader(HttpHeaders.CONTENT_TYPE, "application/json")
					.setEntity(new StringEntity(gson.toJson(broadcast))).build();

			HttpResponse response = client.execute(post);

			StringBuffer result = readResponse(response);

			if (response.getStatusLine().getStatusCode() != 200) {
				throw new Exception(result.toString());
			}
			System.out.println("result string: " + result.toString());
			Broadcast tmp = gson.fromJson(result.toString(), Broadcast.class);
			assertNotNull(tmp);

		} catch (Exception e) {
			e.printStackTrace();
			fail(e.getMessage());
		}
	}

	@Test
	public void testBroadcasGetUndefined() {
		try {
			/// get broadcast
			String url = ROOT_SERVICE_URL + "/v2/broadcasts/"+"any_id_not_exits" + (int)(Math.random()*9999);

			CloseableHttpClient client = HttpClients.custom().setRedirectStrategy(new LaxRedirectStrategy()).build();

			HttpUriRequest get = RequestBuilder.get().setUri(url)
					.setHeader(HttpHeaders.CONTENT_TYPE, "application/json")
					// .setEntity(new StringEntity(gson.toJson(broadcast)))
					.build();

			CloseableHttpResponse response = client.execute(get);

			StringBuffer result = readResponse(response);

			assertEquals(404, response.getStatusLine().getStatusCode() );

		} catch (Exception e) {
			e.printStackTrace();
			fail(e.getMessage());
		}
	}

	@Test
	public void testBroadcasGetUnknown() {
		Broadcast tmp2 = getBroadcast("dsfsfsfs");
		assertNull(tmp2);

	}

	public static Broadcast getBroadcast(String streamId) {
		try {
			/// get broadcast
			String url = ROOT_SERVICE_URL + "/v2/broadcasts/"+streamId;

			CloseableHttpClient client = HttpClients.custom().setRedirectStrategy(new LaxRedirectStrategy()).build();
			Gson gson = new Gson();


			HttpUriRequest get = RequestBuilder.get().setUri(url)
					.setHeader(HttpHeaders.CONTENT_TYPE, "application/json")
					// .setEntity(new StringEntity(gson.toJson(broadcast)))
					.build();

			CloseableHttpResponse response = client.execute(get);

			StringBuffer result = readResponse(response);

			if (response.getStatusLine().getStatusCode() == 404) {
				//stream is not found
				return null;
			}
			else if (response.getStatusLine().getStatusCode() != 200){
				throw new Exception("Status code not 200 ");
			}
			System.out.println("result string: " + result.toString());
			assertFalse(result.toString().contains("dbId"));
			Broadcast tmp2 = gson.fromJson(result.toString(), Broadcast.class);
			return tmp2;
		} catch (Exception e) {
			e.printStackTrace();
			fail(e.getMessage());
		}
		return null;
	}

	public List<SocialEndpointCredentials> getSocialEndpointServices() {
		try {
			/// get broadcast
			String url = ROOT_SERVICE_URL + "/v2/broadcasts/social-endpoints/0/10";

			CloseableHttpClient client = HttpClients.custom().setRedirectStrategy(new LaxRedirectStrategy()).build();
			Gson gson = new Gson();

			HttpUriRequest get = RequestBuilder.get().setUri(url)
					.setHeader(HttpHeaders.CONTENT_TYPE, "application/json")
					// .setEntity(new StringEntity(gson.toJson(broadcast)))
					.build();

			CloseableHttpResponse response = client.execute(get);

			StringBuffer result = readResponse(response);

			if (response.getStatusLine().getStatusCode() != 200) {
				throw new Exception(result.toString());
			}
			System.out.println("result string: " + result.toString());
			assertFalse(result.toString().contains("dbId"));
			Type listType = new TypeToken<List<SocialEndpointCredentials>>() {
			}.getType();
			List<SocialEndpointCredentials> tmp2 = gson.fromJson(result.toString(), listType);
			return tmp2;
		} catch (Exception e) {
			e.printStackTrace();
			fail(e.getMessage());
		}
		return null;
	}

	@Test
	public void testBroadcasGetFree() {
		try {
			/// get broadcast
			String url = ROOT_SERVICE_URL + "/v2/broadcasts/";

			CloseableHttpClient client = HttpClients.custom().setRedirectStrategy(new LaxRedirectStrategy()).build();
			Gson gson = new Gson();

			HttpUriRequest get = RequestBuilder.get().setUri(url)
					.setHeader(HttpHeaders.CONTENT_TYPE, "application/json")
					// .setEntity(new StringEntity(gson.toJson(broadcast)))
					.build();

			CloseableHttpResponse response = client.execute(get);

			StringBuffer result = readResponse(response);

			assertEquals(404, response.getStatusLine().getStatusCode() );

		} catch (Exception e) {
			e.printStackTrace();
			fail(e.getMessage());
		}
	}

	public static Broadcast callCreateBroadcast(int expireTimeMS) throws Exception {

		String url = ROOT_SERVICE_URL + "/v2/broadcasts/create";

		HttpClient client = HttpClients.custom().setRedirectStrategy(new LaxRedirectStrategy()).build();
		Gson gson = new Gson();
		Broadcast broadcast = new Broadcast();
		broadcast.setExpireDurationMS(expireTimeMS);
		broadcast.setName("testBroadcast");

		HttpUriRequest post = RequestBuilder.post().setUri(url).setHeader(HttpHeaders.CONTENT_TYPE, "application/json")
				.setEntity(new StringEntity(gson.toJson(broadcast))).build();

		HttpResponse response = client.execute(post);

		StringBuffer result = readResponse(response);

		if (response.getStatusLine().getStatusCode() != 200) {
			throw new Exception(result.toString());
		}
		System.out.println("result string: " + result.toString());
		Broadcast tmp = gson.fromJson(result.toString(), Broadcast.class);
		assertNotNull(tmp);
		assertNotSame(0L, tmp.getDate());

		return tmp;

	}

	public static Result callEnableMp4Muxing(String streamId, int mode) throws Exception {

		String url = ROOT_SERVICE_URL + "/v2/broadcasts/"+ streamId +"/recording/" + (mode == 1  ? "true" : "false");

		HttpClient client = HttpClients.custom().setRedirectStrategy(new LaxRedirectStrategy()).build();


		HttpUriRequest post = RequestBuilder.put().setUri(url).setHeader(HttpHeaders.CONTENT_TYPE, "application/json").build();

		HttpResponse response = client.execute(post);

		StringBuffer result = readResponse(response);

		if (response.getStatusLine().getStatusCode() != 200) {
			throw new Exception(result.toString());
		}
		System.out.println("result string: " + result.toString());
		Result tmp = gson.fromJson(result.toString(), Result.class);
		assertNotNull(tmp);

		return tmp;

	}

	public static Broadcast callCreateRegularBroadcast() throws Exception {

		String url = ROOT_SERVICE_URL + "/v2/broadcasts/create";

		HttpClient client = HttpClients.custom().setRedirectStrategy(new LaxRedirectStrategy()).build();
		Gson gson = new Gson();
		Broadcast broadcast = new Broadcast();
		broadcast.setName("testBroadcast");
		HttpUriRequest post = RequestBuilder.post().setUri(url).setHeader(HttpHeaders.CONTENT_TYPE, "application/json")
				.setEntity(new StringEntity(gson.toJson(broadcast))).build();

		HttpResponse response = client.execute(post);

		StringBuffer result = readResponse(response);

		if (response.getStatusLine().getStatusCode() != 200) {
			throw new Exception(result.toString());
		}
		System.out.println("result string: " + result.toString());
		Broadcast tmp = gson.fromJson(result.toString(), Broadcast.class);
		assertNotNull(tmp);
		assertNotSame(0L, tmp.getDate());

		return tmp;

	}
	
	public static String callAddStreamSource(Broadcast broadcast) throws Exception {
		return callAddStreamSource(broadcast, false);
	}

	public static String callAddStreamSource(Broadcast broadcast, boolean autoStart) throws Exception {

		String url = ROOT_SERVICE_URL + "/v2/broadcasts/create?autoStart="+autoStart;

		HttpClient client = HttpClients.custom().setRedirectStrategy(new LaxRedirectStrategy()).build();
		Gson gson = new Gson();

		HttpUriRequest post = RequestBuilder.post().setUri(url).setHeader(HttpHeaders.CONTENT_TYPE, "application/json")
				.setEntity(new StringEntity(gson.toJson(broadcast))).build();

		HttpResponse response = client.execute(post);

		StringBuffer result = readResponse(response);

		if (response.getStatusLine().getStatusCode() != 200) {
			throw new Exception(result.toString());
		}

		return result.toString();

	}


	public static Result callUploadVod(File file) throws Exception {

		String url = ROOT_SERVICE_URL + "/v2/vods/create?name=" + file.getName();
		HttpClient client = HttpClients.custom().setRedirectStrategy(new LaxRedirectStrategy()).build();

		HttpPost post = new HttpPost(url);
		MultipartEntityBuilder builder = MultipartEntityBuilder.create();         
		builder.setMode(HttpMultipartMode.BROWSER_COMPATIBLE);

		FileBody fileBody = new FileBody(file) ;

		builder.addPart("file", fileBody);

		HttpEntity entity = builder.build();
		post.setEntity(entity);
		HttpResponse response = client.execute(post);

		StringBuffer result = readResponse(response);

		if (response.getStatusLine().getStatusCode() != 200) {
			throw new Exception(result.toString());
		}
		logger.info("result string: {} ",result.toString());
		Result tmp = gson.fromJson(result.toString(), Result.class);
		assertNotNull(tmp);

		return tmp;

	}

	public  int callTotalVoDNumber() throws Exception {

		String url = ROOT_SERVICE_URL + "/v2/vods/count";
		CloseableHttpClient client = HttpClients.custom().setRedirectStrategy(new LaxRedirectStrategy()).build();
		Gson gson = new Gson();

		HttpUriRequest get = RequestBuilder.get().setUri(url)
				.setHeader(HttpHeaders.CONTENT_TYPE, "application/json")
				// .setEntity(new StringEntity(gson.toJson(broadcast)))
				.build();
		CloseableHttpResponse response = client.execute(get);

		StringBuffer result = readResponse(response);

		if (response.getStatusLine().getStatusCode() != 200) {
			throw new Exception(result.toString());
		}
		System.out.println("result string: " + result.toString());

		logger.info("result string: {} ",result.toString());
		
		return (int)(gson.fromJson(result.toString(), SimpleStat.class).number);

	}

	public static Result callUpdateStreamSource(Broadcast broadcast) throws Exception {

		String url = ROOT_SERVICE_URL + "/v2/broadcasts/"+broadcast.getStreamId();

		HttpClient client = HttpClients.custom().setRedirectStrategy(new LaxRedirectStrategy()).build();
		Gson gson = new Gson();

		HttpUriRequest post = RequestBuilder.put().setUri(url).setHeader(HttpHeaders.CONTENT_TYPE, "application/json")
				.setEntity(new StringEntity(gson.toJson(broadcast))).build();

		HttpResponse response = client.execute(post);

		StringBuffer result = readResponse(response);

		if (response.getStatusLine().getStatusCode() != 200) {
			throw new Exception(result.toString());
		}
		System.out.println("callUpdateStreamSource result string: " + result.toString());
		Result tmp = gson.fromJson(result.toString(), Result.class);
		assertNotNull(tmp);

		return tmp;

	}

	@Test
	public void testGetVersion() {

		MavenXpp3Reader reader = new MavenXpp3Reader();
		try {
			System.out.println("Getting Version");
			//first, read version from pom.xml 
			Model model = reader.read(new FileReader("pom.xml"));
			logger.info(model.getParent().getVersion());

			//then get version from rest service
			String url = ROOT_SERVICE_URL + "/v2/version";

			CloseableHttpClient client = HttpClients.custom().setRedirectStrategy(new LaxRedirectStrategy()).build();

			HttpUriRequest get = RequestBuilder.get().setUri(url)
					.setHeader(HttpHeaders.CONTENT_TYPE, "application/json")
					.build();

			CloseableHttpResponse response = client.execute(get);

			StringBuffer result = readResponse(response);

			Version versionList = null;

			versionList = gson.fromJson(result.toString(), Version.class);
<<<<<<< HEAD
			//check that they are same 
=======
			
			System.out.println("Version: " + versionList.getVersionName());
			System.out.println("Expected Version: " + model.getParent().getVersion());
			//check that they are same
>>>>>>> 917c607f
			assertEquals(model.getParent().getVersion()
					, versionList.getVersionName());

			assertNotNull(versionList.getBuildNumber());
			System.out.println("Build Number: " + versionList.getBuildNumber());
			assertTrue(versionList.getBuildNumber().length() == 13); //format is yyyyMMdd_HHmm

		}catch(Exception e){
			e.printStackTrace();
		}


	}


	public int callGetLiveStatistics() {
		try {

			String url = ROOT_SERVICE_URL + "/v2/broadcasts/active-live-stream-count";

			CloseableHttpClient client = HttpClients.custom().setRedirectStrategy(new LaxRedirectStrategy()).build();

			HttpUriRequest get = RequestBuilder.get().setUri(url)
					.setHeader(HttpHeaders.CONTENT_TYPE, "application/json")
					// .setEntity(new StringEntity(gson.toJson(broadcast)))
					.build();

			CloseableHttpResponse response = client.execute(get);

			StringBuffer result = readResponse(response);

			if (response.getStatusLine().getStatusCode() != 200) {
				throw new Exception(result.toString());
			}
			System.out.println("result string: " + result.toString());

			return (int)gson.fromJson(result.toString(), SimpleStat.class).number;

		} catch (Exception e) {
			e.printStackTrace();
		}
		return -1;
	}

	public static BroadcastStatistics callGetBroadcastStatistics(String streamId) {
		try {

			String url = ROOT_SERVICE_URL + "/v2/broadcasts/"+ streamId +"/broadcast-statistics";

			CloseableHttpClient client = HttpClients.custom().setRedirectStrategy(new LaxRedirectStrategy()).build();

			HttpUriRequest get = RequestBuilder.get().setUri(url + "?id=" + streamId)
					.setHeader(HttpHeaders.CONTENT_TYPE, "application/json")
					// .setEntity(new StringEntity(gson.toJson(broadcast)))
					.build();

			CloseableHttpResponse response = client.execute(get);

			StringBuffer result = readResponse(response);

			if (response.getStatusLine().getStatusCode() != 200) {
				throw new Exception(result.toString());
			}
			System.out.println("result string: " + result.toString());

			return gson.fromJson(result.toString(), BroadcastStatistics.class);

		} catch (Exception e) {
			e.printStackTrace();
			fail(e.getMessage());
		}
		return null;
	}

	public static List<Broadcast> callGetBroadcastList() {
		try {

			String url = ROOT_SERVICE_URL + "/v2/broadcasts/list/0/50";

			CloseableHttpClient client = HttpClients.custom().setRedirectStrategy(new LaxRedirectStrategy()).build();

			HttpUriRequest get = RequestBuilder.get().setUri(url)
					.setHeader(HttpHeaders.CONTENT_TYPE, "application/json")
					// .setEntity(new StringEntity(gson.toJson(broadcast)))
					.build();

			CloseableHttpResponse response = client.execute(get);

			StringBuffer result = readResponse(response);

			if (response.getStatusLine().getStatusCode() != 200) {
				throw new Exception(result.toString());
			}
			System.out.println("result string: " + result.toString());
			Type listType = new TypeToken<List<Broadcast>>() {
			}.getType();

			return gson.fromJson(result.toString(), listType);

		} catch (Exception e) {
			e.printStackTrace();
		}
		return null;
	}

	public static List<VoD> callGetVoDList() {
		return callGetVoDList(0, 50);
	}

	public static List<VoD> callGetVoDList(int offset, int size) {
		try {

			String url = ROOT_SERVICE_URL + "/v2/vods/list/"+offset+"/" + size;

			CloseableHttpClient client = HttpClients.custom().setRedirectStrategy(new LaxRedirectStrategy()).build();

			HttpUriRequest get = RequestBuilder.get().setUri(url)
					.setHeader(HttpHeaders.CONTENT_TYPE, "application/json")
					// .setEntity(new StringEntity(gson.toJson(broadcast)))
					.build();

			CloseableHttpResponse response = client.execute(get);

			StringBuffer result = readResponse(response);

			if (response.getStatusLine().getStatusCode() != 200) {
				throw new Exception(result.toString());
			}
			System.out.println("Get vod list string: " + result.toString());
			Type listType = new TypeToken<List<VoD>>() {
			}.getType();

			return gson.fromJson(result.toString(), listType);

		} catch (Exception e) {
			e.printStackTrace();
		}
		return null;
	}

	public VoD callGetVoD(String id) {
		try {

			String url = ROOT_SERVICE_URL + "/v2/vods/"+id;

			CloseableHttpClient client = HttpClients.custom().setRedirectStrategy(new LaxRedirectStrategy()).build();

			HttpUriRequest get = RequestBuilder.get().setUri(url)
					.setHeader(HttpHeaders.CONTENT_TYPE, "application/json")
					// .setEntity(new StringEntity(gson.toJson(broadcast)))
					.build();

			CloseableHttpResponse response = client.execute(get);

			StringBuffer result = readResponse(response);

			if (response.getStatusLine().getStatusCode() != 200) {
				throw new Exception(result.toString());
			}
			System.out.println("result string: " + result.toString());
			Type listType = new TypeToken<VoD>() {
			}.getType();

			return gson.fromJson(result.toString(), listType);

		} catch (Exception e) {
			e.printStackTrace();
		}
		return null;
	}

	public static Broadcast callGetBroadcast(String streamId) throws Exception {
		String url = ROOT_SERVICE_URL + "/v2/broadcasts/" + streamId;

		CloseableHttpClient client = HttpClients.custom().setRedirectStrategy(new LaxRedirectStrategy()).build();

		HttpUriRequest get = RequestBuilder.get().setUri(url + "?id=" + streamId)
				.setHeader(HttpHeaders.CONTENT_TYPE, "application/json")
				// .setEntity(new StringEntity(gson.toJson(broadcast)))
				.build();

		CloseableHttpResponse response = client.execute(get);

		StringBuffer result = readResponse(response);

		if (response.getStatusLine().getStatusCode() == 404) {
			return null;
		}
		if (response.getStatusLine().getStatusCode() != 200) {
			throw new Exception(result.toString());
		}
		System.out.println("result string: " + result.toString());

		return gson.fromJson(result.toString(), Broadcast.class);
	}

	@Test
	public void testBroadcastGet() {
		try {

			Broadcast tmp = callCreateBroadcast(0);

			/// get broadcast

			Broadcast tmp2 = callGetBroadcast(tmp.getStreamId());
			assertNotNull(tmp);
			assertEquals(tmp.getStreamId(), tmp2.getStreamId());
			assertEquals(tmp.getName(), tmp2.getName());

		} catch (Exception e) {
			e.printStackTrace();
			fail(e.getMessage());
		}
	}

	@Test
	public void testBroadcastDeleteNULL() {

		Result result2 = deleteBroadcast(null);

		assertNotNull(result2);
		assertFalse(result2.isSuccess());
	}

	public boolean callStopBroadcastService(String streamId) throws Exception {
		String url = ROOT_SERVICE_URL + "/v2/broadcasts/"+ streamId +"/stop";

		HttpClient client = HttpClients.custom().setRedirectStrategy(new LaxRedirectStrategy()).build();
		Gson gson = new Gson();

		HttpUriRequest post = RequestBuilder.post().setUri(url)
				.setHeader(HttpHeaders.CONTENT_TYPE, "application/json").build();

		HttpResponse response = client.execute(post);

		StringBuffer result = readResponse(response);

		if (response.getStatusLine().getStatusCode() != 200) {
			throw new Exception(result.toString());
		}
		System.out.println("result string: " + result.toString());
		Result responseResult = gson.fromJson(result.toString(), Result.class);
		assertNotNull(responseResult);
		return responseResult.isSuccess();
	}

	@Test
	public void testExpireBroadcast() {

		try {
			Broadcast broadcast = callCreateBroadcast(1000);
			System.out.println("broadcast stream id: " + broadcast.getStreamId());

			Thread.sleep(5000);
			Process execute = execute(ffmpegPath + " -re -i src/test/resources/test.flv -acodec copy "
					+ "	-vcodec copy -f flv rtmp://localhost/LiveApp/" + broadcast.getStreamId());

			Thread.sleep(3000);

			broadcast = callGetBroadcast(broadcast.getStreamId());

			assertEquals(AntMediaApplicationAdapter.BROADCAST_STATUS_CREATED, broadcast.getStatus());

			execute.destroy();

			Broadcast broadcastTemp = callCreateBroadcast(10000);
			System.out.println("broadcast stream id: " + broadcast.getStreamId());

			execute = execute(ffmpegPath + " -re -i src/test/resources/test.flv -acodec copy "
					+ "	-vcodec copy -f flv rtmp://localhost/LiveApp/" + broadcastTemp.getStreamId());


			Awaitility.await().atMost(60, TimeUnit.SECONDS).pollInterval(1, TimeUnit.SECONDS).until(() -> {
				Broadcast broadcast2 = callGetBroadcast(broadcastTemp.getStreamId());

				return AntMediaApplicationAdapter.BROADCAST_STATUS_BROADCASTING.equals(broadcast2.getStatus());
			});
			
			execute.destroy();

		} catch (Exception e) {
			e.printStackTrace();
			fail(e.getMessage());
		}
	}

	@Test
	public void testStopBroadcast() {
		try {
			logger.info("Running testStopBroadcast");
			// call stop broadcast and check result is false

			assertFalse(callStopBroadcastService(String.valueOf((int) (Math.random() * 1000))));

			// create stream
			Broadcast broadcast = callCreateBroadcast(0);

			assertFalse(callStopBroadcastService(broadcast.getStreamId()));

			Broadcast broadcastReturned = callGetBroadcast(broadcast.getStreamId());

			assertEquals(AntMediaApplicationAdapter.BROADCAST_STATUS_CREATED , broadcastReturned.getStatus());

			// publish stream
			Process execute = execute(ffmpegPath + " -re -i src/test/resources/test.flv -acodec copy "
					+ "	-vcodec copy -f flv rtmp://localhost/LiveApp/" + broadcast.getStreamId());

			Awaitility.await().atMost(90, TimeUnit.SECONDS).pollInterval(1, TimeUnit.SECONDS).until(() -> {
				Broadcast broadcastReturnedTemp = callGetBroadcast(broadcast.getStreamId());
				return (AntMediaApplicationAdapter.BROADCAST_STATUS_BROADCASTING) == broadcastReturnedTemp.getStatus();
			});

			// It should return true this time
			assertTrue(callStopBroadcastService(broadcast.getStreamId()));

			// It should return false again because it is already closed
			assertFalse(callStopBroadcastService(broadcast.getStreamId()));


			Awaitility.await().atMost(90, TimeUnit.SECONDS).pollInterval(1, TimeUnit.SECONDS).until(() -> {
				Broadcast broadcastReturnedTemp = callGetBroadcast(broadcast.getStreamId());
				return (AntMediaApplicationAdapter.BROADCAST_STATUS_FINISHED) == broadcastReturnedTemp.getStatus();
			});

		} catch (Exception e) {
			e.printStackTrace();
			fail(e.getMessage());
		}

		logger.info("leaving testStopBroadcast");
	}

	@Test
	public void testUploadVoDFile() {

		Result result = new Result(false);
		File file = new File("src/test/resources/sample_MP4_480.mp4");
		List<VoD> voDList = callGetVoDList();

		for (VoD vod : voDList) {
			deleteVoD(vod.getVodId());
		}
		voDList = callGetVoDList();
		int vodCount = voDList.size();
		logger.info("initial vod count: {}" , vodCount);


		try {
			result = callUploadVod(file);
		} catch (Exception e) {
			e.printStackTrace();
		}

		assertTrue(result.isSuccess());

		String vodId =  result.getMessage(); 

		Awaitility.await().atMost(10, TimeUnit.SECONDS).pollInterval(1, TimeUnit.SECONDS).until(() -> {
			List<VoD> tmpVoDList = callGetVoDList();
			logger.info("received vod list size: {} expected vod list size: {}", tmpVoDList.size(), vodCount+1);
			return (vodCount+1 == tmpVoDList.size()) && 
					MuxingTest.testFile("http://" + SERVER_ADDR + ":5080/LiveApp/streams/" + vodId + ".mp4");
		});

		voDList = callGetVoDList();
		boolean found = false;
		for (VoD vod : voDList) {
			if (vod.getVodId().equals(vodId)) {
				//System.out.println("vod get name: " + vod.getVodName() + " file name: " + vodId);
				assertTrue(vod.getFilePath().contains(vodId));
				assertEquals(VoD.UPLOADED_VOD, vod.getType());
				found = true;
			}
		}

		assertTrue(found);

		VoD vod = callGetVoD(vodId);
		assertNotNull(vod);
		System.out.println("vod file name: " + vod.getFilePath());
		assertTrue(vod.getFilePath().startsWith("streams/" + vodId + ".mp4"));


		result = deleteVoD(vodId);
		assertTrue(result.isSuccess());

		//file should be deleted
		assertFalse(MuxingTest.isURLAvailable("http://" + SERVER_ADDR + ":5080/LiveApp/streams/" + vodId + ".mp4"));



	}

	public String makePOSTRequest(String url, String entity) {
		try {
			CloseableHttpClient client = HttpClients.custom().setRedirectStrategy(new LaxRedirectStrategy()).build();

			RequestBuilder builder = RequestBuilder.post().setUri(url).setHeader(HttpHeaders.CONTENT_TYPE,
					"application/json");

			if (entity != null) {
				builder.setEntity(new StringEntity(entity));
			}

			HttpUriRequest post = builder.build();
			CloseableHttpResponse response = client.execute(post);

			StringBuffer result = readResponse(response);

			if (response.getStatusLine().getStatusCode() != 200) {
				throw new Exception(result.toString());
			}
			return result.toString();
		} catch (Exception e) {
			e.printStackTrace();
			fail(e.getMessage());
		}
		return null;
	}

	public static Result deleteBroadcast(String id) {
		try {
			// delete broadcast
			String url = ROOT_SERVICE_URL + "/v2/broadcasts/" + id;

			CloseableHttpClient client = HttpClients.custom().setRedirectStrategy(new LaxRedirectStrategy()).build();

			HttpUriRequest post = RequestBuilder.delete().setUri(url)
					.setHeader(HttpHeaders.CONTENT_TYPE, "application/json").build();

			CloseableHttpResponse response = client.execute(post);

			StringBuffer result = readResponse(response);

			if (response.getStatusLine().getStatusCode() != 200) {
				throw new Exception(result.toString());
			}
			System.out.println("result string: " + result.toString());
			Result result2 = gson.fromJson(result.toString(), Result.class);
			return result2;
		} catch (Exception e) {
			e.printStackTrace();
			fail(e.getMessage());
		}
		return null;
	}

	public static Result deleteVoD(String id) {
		try {
			// delete broadcast
			String url = ROOT_SERVICE_URL + "/v2/vods/" + id;

			CloseableHttpClient client = HttpClients.custom().setRedirectStrategy(new LaxRedirectStrategy()).build();

			HttpUriRequest post = RequestBuilder.delete().setUri(url)
					.setHeader(HttpHeaders.CONTENT_TYPE, "application/json").build();

			CloseableHttpResponse response = client.execute(post);

			StringBuffer result = readResponse(response);

			if (response.getStatusLine().getStatusCode() != 200) {
				throw new Exception(result.toString());
			}
			System.out.println("result string: " + result.toString());
			Result result2 = gson.fromJson(result.toString(), Result.class);
			return result2;
		} catch (Exception e) {
			e.printStackTrace();
			fail(e.getMessage());
		}
		return null;
	}


	@Test
	public void testUpdate() {

		System.out.println("Running testUpdate");
		// create broadcast
		Broadcast broadcast = createBroadcast(null);

		String name = "string name";
		String description = "String descriptio";
		// update name and description
		try {
			// update broadcast just name no social network
			Result result = updateBroadcast(broadcast.getStreamId(), name, description, "", null);
			assertTrue(result.isSuccess());

			// check that name is updated
			// get broadcast
			broadcast = getBroadcast(broadcast.getStreamId().toString());

			// check name and description
			assertEquals(broadcast.getName(), name);
			assertEquals(broadcast.getDescription(), description);
			assertTrue(broadcast.isPublish());


			// get broacdast
			broadcast = getBroadcast(broadcast.getStreamId().toString());

			// check publish info
			assertEquals(broadcast.getName(), name);
			assertEquals(broadcast.getDescription(), description);


			List<SocialEndpointCredentials> socialEndpointServices = getSocialEndpointServices();
			assertTrue(socialEndpointServices.size() > 0);

			name = "name 2";
			description = " description 2";
			// update broadcast name and add social network
			result = updateBroadcast(broadcast.getStreamId(), name, description, socialEndpointServices.get(0).getId(), null);
			assertTrue(result.isSuccess());

			broadcast = getBroadcast(broadcast.getStreamId().toString());
			assertEquals(broadcast.getName(), name);
			assertEquals(broadcast.getDescription(), description);

			// update broadcast name
			name = "name 3";
			description = " description 3";
			result = updateBroadcast(broadcast.getStreamId(), name, description, socialEndpointServices.get(0).getId(), null);
			assertTrue(result.isSuccess());

			// check that name is updated on stream name and social end point
			// stream name
			broadcast = getBroadcast(broadcast.getStreamId().toString());
			assertEquals(broadcast.getName(), name);
			assertEquals(broadcast.getDescription(), description);

			assertEquals(broadcast.getEndPointList().get(0).getName(), name);

			// update broadcast name and remove social endpoint
			result = updateBroadcast(broadcast.getStreamId(), name, description, "", null);

			// check that social endpoint is removed
			broadcast = getBroadcast(broadcast.getStreamId().toString());
			assertNull(broadcast.getEndPointList());

		} catch (Exception e) {
			e.printStackTrace();
			fail(e.getMessage());
		}

		System.out.println("Leaving testUpdate");

	}
	
	public static Result removeEndpoint(String broadcastId, String rtmpUrl) throws Exception 
	{
		String url = ROOT_SERVICE_URL + "/v2/broadcasts/"+ broadcastId +"/endpoint?rtmpUrl=" + rtmpUrl;
		
		CloseableHttpClient client = HttpClients.custom().setRedirectStrategy(new LaxRedirectStrategy()).build();
		
		HttpUriRequest request = RequestBuilder.delete().setUri(url).setHeader(HttpHeaders.CONTENT_TYPE, "application/json").build();
	
		CloseableHttpResponse response = client.execute(request);
		
		StringBuffer result = readResponse(response);
		
		if (response.getStatusLine().getStatusCode() != 200) {
			throw new Exception(result.toString());
		}
		
		Gson gson = new Gson();
		System.out.println("result string: " + result.toString());
		Result tmp = gson.fromJson(result.toString(), Result.class);

		return tmp;
	}
	
	public static Result removeEndpointV2(String broadcastId, String endpointServiceId) throws Exception 
	{
		String url = ROOT_SERVICE_URL + "/v2/broadcasts/"+ broadcastId +"/rtmp-endpoint?endpointServiceId=" + endpointServiceId;
		
		CloseableHttpClient client = HttpClients.custom().setRedirectStrategy(new LaxRedirectStrategy()).build();
		
		HttpUriRequest request = RequestBuilder.delete().setUri(url).setHeader(HttpHeaders.CONTENT_TYPE, "application/json").build();
	
		CloseableHttpResponse response = client.execute(request);
		
		StringBuffer result = readResponse(response);
		
		if (response.getStatusLine().getStatusCode() != 200) {
			throw new Exception(result.toString());
		}
		
		Gson gson = new Gson();
		System.out.println("result string: " + result.toString());
		Result tmp = gson.fromJson(result.toString(), Result.class);

		return tmp;
	}
	
	public static Result addEndpoint(String broadcastId, String rtmpUrl) throws Exception 
	{
		String url = ROOT_SERVICE_URL + "/v2/broadcasts/"+ broadcastId +"/endpoint?rtmpUrl=" + rtmpUrl;
		
		CloseableHttpClient client = HttpClients.custom().setRedirectStrategy(new LaxRedirectStrategy()).build();

		HttpUriRequest post = RequestBuilder.post().setUri(url)
				.setHeader(HttpHeaders.CONTENT_TYPE, "application/json").build();

		CloseableHttpResponse response = client.execute(post);

		StringBuffer result = readResponse(response);

		if (response.getStatusLine().getStatusCode() != 200) {
			throw new Exception(result.toString());
		}
		Gson gson = new Gson();
		System.out.println("result string: " + result.toString());
		Result tmp = gson.fromJson(result.toString(), Result.class);

		return tmp;
	}

	public static Result addEndpointV2(String broadcastId, Endpoint endpoint) throws Exception 
	{		
		String url = ROOT_SERVICE_URL + "/v2/broadcasts/"+ broadcastId +"/rtmp-endpoint";
		
		CloseableHttpClient client = HttpClients.custom().setRedirectStrategy(new LaxRedirectStrategy()).build();

		HttpUriRequest post = RequestBuilder.post().setUri(url)
				.setHeader(HttpHeaders.CONTENT_TYPE, "application/json")
				.setEntity(new StringEntity(gson.toJson(endpoint))).build();

		CloseableHttpResponse response = client.execute(post);

		StringBuffer result = readResponse(response);

		if (response.getStatusLine().getStatusCode() != 200) {
			throw new Exception(result.toString());
		}
		Gson gson = new Gson();
		System.out.println("result string: " + result.toString());
		Result tmp = gson.fromJson(result.toString(), Result.class);

		return tmp;
	}

	public Result addSocialEndpoint(String broadcastId, String serviceId) throws Exception 
	{
		String url = ROOT_SERVICE_URL + "/v2/broadcasts/"+ broadcastId +"/social-endpoints/" + serviceId;
		
		CloseableHttpClient client = HttpClients.custom().setRedirectStrategy(new LaxRedirectStrategy()).build();

		HttpUriRequest post = RequestBuilder.post().setUri(url)
				.setHeader(HttpHeaders.CONTENT_TYPE, "application/json").build();

		CloseableHttpResponse response = client.execute(post);

		StringBuffer result = readResponse(response);

		if (response.getStatusLine().getStatusCode() != 200) {
			throw new Exception(result.toString());
		}
		Gson gson = new Gson();
		System.out.println("result string: " + result.toString());
		Result tmp = gson.fromJson(result.toString(), Result.class);

		return tmp;
	}

	private DeviceAuthParameters getDeviceAuthParameters(String serviceName) throws Exception {
		
		String url = ROOT_SERVICE_URL + "/v2/broadcasts/social-networks/" + serviceName;
		
		CloseableHttpClient client = HttpClients.custom().setRedirectStrategy(new LaxRedirectStrategy()).build();

		HttpUriRequest post = RequestBuilder.post().setUri(url)
				.setHeader(HttpHeaders.CONTENT_TYPE, "application/json").build();

		CloseableHttpResponse response = client.execute(post);

		StringBuffer result = readResponse(response);

		if (response.getStatusLine().getStatusCode() != 200) {
			throw new Exception(result.toString());
		}

		Gson gson = new Gson();
		System.out.println("result string: " + result.toString());
		DeviceAuthParameters tmp = gson.fromJson(result.toString(), DeviceAuthParameters.class);

		return tmp;

	}

	private Result checkDeviceAuthStatus(String code) throws Exception 
	{
		String url = ROOT_SERVICE_URL + "/v2/broadcasts/social-network-status/" + code;
		
		CloseableHttpClient client = HttpClients.custom().setRedirectStrategy(new LaxRedirectStrategy()).build();

		HttpUriRequest post = RequestBuilder.get().setUri(url)
				.setHeader(HttpHeaders.CONTENT_TYPE, "application/json").build();

		CloseableHttpResponse response = client.execute(post);

		StringBuffer result = readResponse(response);

		if (response.getStatusLine().getStatusCode() != 200) {
			throw new Exception(result.toString());
		}
		Gson gson = new Gson();
		System.out.println("result string: " + result.toString());
		Result tmp = gson.fromJson(result.toString(), Result.class);

		return tmp;

	}

	// check that social endpoints are added correctly

	@Test
	public void testJSONIgnore() {
		Broadcast broadcast = new Broadcast();
		broadcast.setName("name");

		try {
			String serializedStr = new ObjectMapper().writeValueAsString(broadcast);
			// check that this field exist
			assertNull(broadcast.getDbId());
			assertFalse(serializedStr.toString().contains("dbId"));
		} catch (JsonProcessingException e) {
			e.printStackTrace();
		}
	}

	@Test
	public void testCheckSocialEndpointRecreated() {
		Result result;
		try {
			// create broadcast
			Broadcast broadcast = createBroadcast("social_endpoint_check");
			// add facebook endpoint

			/*
			 * 
			 * in enterprise edition result =
			 * addSocialEndpoint(broadcast.getStreamId().toString(),
			 * "facebook")
			 * 
			 * //check that it is successfull assertTrue(result.success);
			 */

			/*
			 * in enterprise edition //add youtube endpoint result =
			 * addSocialEndpoint (broadcast.getStreamId().toString(), "youtube")
			 * 
			 * //check that it is succes full assertTrue(result.success)
			 */

			List<SocialEndpointCredentials> socialEndpointServices = getSocialEndpointServices();
			assertTrue(socialEndpointServices.size() > 0);

			// add twitter endpoint
			result = addSocialEndpoint(broadcast.getStreamId().toString(), socialEndpointServices.get(0).getId());

			// check that it is succes full
			assertTrue(result.isSuccess());

			// get endpoint list
			broadcast = getBroadcast(broadcast.getStreamId().toString());

			// check that 1 element exist
			assertNotNull(broadcast.getEndPointList());
			assertEquals(1, broadcast.getEndPointList().size());

			broadcast = getBroadcast(broadcast.getStreamId().toString());
			List<Endpoint> endpointList = broadcast.getEndPointList();

			for (Endpoint endpoint : endpointList) {
				System.out.println("endpoint url: " + endpoint.getRtmpUrl() + " broadcast.id=" + endpoint.getBroadcastId()
				+ " stream id: " + endpoint.getStreamId());
			}

			Process execute = execute(
					ffmpegPath + " -re -i src/test/resources/test.flv -codec copy -f flv rtmp://localhost/LiveApp/"
							+ broadcast.getStreamId());

			Thread.sleep(25000);

			execute.destroy();

			// this value is critical because server creates endpoints on social
			// networks
			Thread.sleep(20000);

			broadcast = getBroadcast(broadcast.getStreamId().toString());
			List<Endpoint> endpointList2 = broadcast.getEndPointList();
			assertEquals(1, endpointList2.size());

			for (Endpoint endpoint : endpointList2) {
				System.out.println("new endpoint url: " + endpoint.getRtmpUrl() + " broadcast.id=" + endpoint.getBroadcastId()
				+ " stream id: " + endpoint.getStreamId());

			}

			for (Endpoint endpoint : endpointList2) {
				for (Endpoint endpointFirst : endpointList) {
					System.out.println("new endpoint rtmp URL -> " + endpoint.getRtmpUrl() + " first endpoint URL -> " + endpointFirst.getRtmpUrl());
					System.out.println("new broadcast id -> " + endpoint.getBroadcastId() + " first broadcast Id -> " + endpointFirst.getBroadcastId());
					assertTrue(!endpoint.getRtmpUrl().equals(endpointFirst.getRtmpUrl())
							|| !endpoint.getBroadcastId().equals(endpointFirst.getBroadcastId()));
				}
			}

		} catch (Exception e) {
			e.printStackTrace();
			fail(e.getMessage());
		}

		System.out.println("Leaving testCheckSocialEndpointRecreated");
	}

	public static Process execute(final String command) {
		tmpExec = null;
		new Thread() {
			public void run() {
				try {

					tmpExec = Runtime.getRuntime().exec(command);
					InputStream errorStream = tmpExec.getErrorStream();
					byte[] data = new byte[1024];
					int length = 0;

					while ((length = errorStream.read(data, 0, data.length)) > 0) {
						System.out.println(new String(data, 0, length));
					}

					InputStream inputStream = tmpExec.getInputStream();

					while ((length = inputStream.read(data, 0, data.length)) > 0) {
						System.out.println(new String(data, 0, length));
					}
					System.out.println("Leaving thread");

				} catch (IOException e) {
					e.printStackTrace();
				}
			};
		}.start();

		while (tmpExec == null) {
			try {
				System.out.println("Waiting for exec get initialized...");
				Thread.sleep(1000);
			} catch (InterruptedException e) {
				e.printStackTrace();
			}
		}

		return tmpExec;
	}

	//@Test
	public void authenticateSocialEndpoints() {
		Result result;
		try {
			// authenticate facebook
			// get parameters
			DeviceAuthParameters deviceAuthParameters = getDeviceAuthParameters("facebook");
			System.out.println(" url: " + deviceAuthParameters.verification_url);
			System.out.println(" user code: " + deviceAuthParameters.user_code);
			assertNotNull(deviceAuthParameters.verification_url);
			assertNotNull(deviceAuthParameters.user_code);

			// ask if authenticated
			do {
				System.out.println("You should enter this code: " + deviceAuthParameters.user_code + " to this url: "
						+ deviceAuthParameters.verification_url);
				System.out.println("Waiting before asking auth status");

				Thread.sleep(deviceAuthParameters.interval * 1000);
				result = checkDeviceAuthStatus("facebook");
				System.out.println("auth status is " + result.isSuccess());

			} while (!result.isSuccess());

			assertTrue(result.isSuccess());

			// authenticate twitter
			deviceAuthParameters = getDeviceAuthParameters("periscope");
			System.out.println(" url: " + deviceAuthParameters.verification_url);
			System.out.println(" user code: " + deviceAuthParameters.user_code);
			assertNotNull(deviceAuthParameters.verification_url);
			assertNotNull(deviceAuthParameters.user_code);

			do {
				System.out.println("You should enter this code: " + deviceAuthParameters.user_code + " to this url: "
						+ deviceAuthParameters.verification_url);
				System.out.println("Waiting " + deviceAuthParameters.interval + " seconds before asking auth status");

				Thread.sleep(deviceAuthParameters.interval * 1000);
				result = checkDeviceAuthStatus("periscope");
				System.out.println("auth status is " + result.isSuccess());

			} while (!result.isSuccess());

			assertTrue(result.isSuccess());

			// authenticate youtube
			deviceAuthParameters = getDeviceAuthParameters("youtube");
			System.out.println(" url: " + deviceAuthParameters.verification_url);
			System.out.println(" user code: " + deviceAuthParameters.user_code);
			assertNotNull(deviceAuthParameters.verification_url);
			assertNotNull(deviceAuthParameters.user_code);

			do {
				System.out.println("You should enter this code: " + deviceAuthParameters.user_code + " to this url: "
						+ deviceAuthParameters.verification_url);
				System.out.println("Waiting " + deviceAuthParameters.interval + " seconds before asking auth status");

				Thread.sleep(deviceAuthParameters.interval * 1000);
				result = checkDeviceAuthStatus("youtube");
				System.out.println("auth status is " + result.isSuccess());

			} while (!result.isSuccess());

		} catch (Exception e) {
			e.printStackTrace();
			fail(e.getMessage());
		}
	}

	@Test
	public void testAddEndpoint() {
		try {

			Broadcast broadcast = createBroadcast(null);

			List<SocialEndpointCredentials> socialEndpointServices = getSocialEndpointServices();
			assertTrue(!socialEndpointServices.isEmpty());
			// add twitter endpoint
			Result result = addSocialEndpoint(broadcast.getStreamId().toString(), socialEndpointServices.get(0).getId());

			// check that it is succes full
			assertTrue(result.isSuccess());

			// add generic endpoint
			result = addEndpoint(broadcast.getStreamId().toString(), "rtmp://dfjdksafjlaskfjalkfj");

			// check that it is successfull
			assertTrue(result.isSuccess());

			// get endpoint list
			broadcast = getBroadcast(broadcast.getStreamId().toString());

			// check that 2 element exist
			assertNotNull(broadcast.getEndPointList());
			assertEquals(2, broadcast.getEndPointList().size());

		} catch (Exception e) {
			e.printStackTrace();
			fail(e.getMessage());
		}
	}

	@Test
	public void testAddEndpointV2() {
		try {

			Broadcast broadcast = createBroadcast(null);

			List<SocialEndpointCredentials> socialEndpointServices = getSocialEndpointServices();
			assertTrue(!socialEndpointServices.isEmpty());
			// add twitter endpoint
			Result result = addSocialEndpoint(broadcast.getStreamId().toString(), socialEndpointServices.get(0).getId());

			// check that it is succes full
			assertTrue(result.isSuccess());
			
			
			String rtmpUrl = "rtmp://dfjdksafjlaskfjalkfj";
			
			Endpoint endpoint = new Endpoint();
			endpoint.setRtmpUrl(rtmpUrl);

			// add generic endpoint
			result = addEndpointV2(broadcast.getStreamId().toString(), endpoint);

			// check that it is successfull
			assertTrue(result.isSuccess());

			// get endpoint list
			broadcast = getBroadcast(broadcast.getStreamId().toString());

			// check that 2 element exist
			assertNotNull(broadcast.getEndPointList());
			assertEquals(2, broadcast.getEndPointList().size());

		} catch (Exception e) {
			e.printStackTrace();
			fail(e.getMessage());
		}
	}
	
	@Test
	public void testAddEndpointCrossCheck() {
		try {
			
			List<Broadcast> broadcastList = callGetBroadcastList();
			int size = broadcastList.size();
			Broadcast broadcast = createBroadcast(null);

			String streamId = RandomStringUtils.randomAlphabetic(6);
			// add generic endpoint
			Result result = addEndpoint(broadcast.getStreamId().toString(), "rtmp://localhost/LiveApp/" + streamId);

			// check that it is successfull
			assertTrue(result.isSuccess());

			// get endpoint list
			broadcast = getBroadcast(broadcast.getStreamId().toString());

			// check that 4 element exist
			assertNotNull(broadcast.getEndPointList());
			assertEquals(1, broadcast.getEndPointList().size());

			broadcastList = callGetBroadcastList();
			assertEquals(size+1, broadcastList.size());

			Process execute = execute(
					ffmpegPath + " -re -i src/test/resources/test.flv -codec copy -f flv rtmp://localhost/LiveApp/"
							+ broadcast.getStreamId());


			Awaitility.await().atMost(60, TimeUnit.SECONDS).pollInterval(2, TimeUnit.SECONDS).until(() -> {
				//size should +2 because we restream again into the server
				return size+2 == callGetBroadcastList().size();
			});

			execute.destroy();

			result = deleteBroadcast(broadcast.getStreamId());
			assertTrue(result.isSuccess());

			Awaitility.await().atMost(60, TimeUnit.SECONDS)
			.pollInterval(2, TimeUnit.SECONDS).until(() -> 
			{
				int broadcastListSize = callGetBroadcastList().size();
				logger.info("broadcast list size: {} and it should be:{}", broadcastListSize, size);
				return size == callGetBroadcastList().size();
			});



		} catch (Exception e) {
			e.printStackTrace();
			fail(e.getMessage());
		}
	}

	@Test
	public void testAddEndpointCrossCheckV2() {
		try {
			
			List<Broadcast> broadcastList = callGetBroadcastList();
			int size = broadcastList.size();
			Broadcast broadcast = createBroadcast(null);

			String streamId = RandomStringUtils.randomAlphabetic(6);
			
			String rtmpUrl = "rtmp://localhost/LiveApp/" + streamId;
			
			Endpoint endpoint = new Endpoint();
			endpoint.setRtmpUrl(rtmpUrl);

			// add generic endpoint
			Result result = addEndpointV2(broadcast.getStreamId().toString(), endpoint);

			// check that it is successfull
			assertTrue(result.isSuccess());

			// get endpoint list
			broadcast = getBroadcast(broadcast.getStreamId().toString());

			// check that 4 element exist
			assertNotNull(broadcast.getEndPointList());
			assertEquals(1, broadcast.getEndPointList().size());

			broadcastList = callGetBroadcastList();
			assertEquals(size+1, broadcastList.size());

			Process execute = execute(
					ffmpegPath + " -re -i src/test/resources/test.flv -codec copy -f flv rtmp://localhost/LiveApp/"
							+ broadcast.getStreamId());


			Awaitility.await().atMost(45, TimeUnit.SECONDS).pollInterval(2, TimeUnit.SECONDS).until(() -> {
				//size should +2 because we restream again into the server
				return size+2 == callGetBroadcastList().size();
			});

			execute.destroy();

			result = deleteBroadcast(broadcast.getStreamId());
			assertTrue(result.isSuccess());

			Awaitility.await().atMost(45, TimeUnit.SECONDS)
			.pollInterval(2, TimeUnit.SECONDS).until(() -> 
			{
				int broadcastListSize = callGetBroadcastList().size();
				logger.info("broadcast list size: {} and it should be:{}", broadcastListSize, size);
				return size == callGetBroadcastList().size();
			});



		} catch (Exception e) {
			e.printStackTrace();
			fail(e.getMessage());
		}
	}

	@Test
	public void testAddStreamSourceUrlCheck() {

		//create broadcast
		Broadcast broadcast = new Broadcast();
		Result result = new Result (false);

		try {

			assertNotNull(broadcast);
			broadcast.setName("name");
			broadcast.setType(AntMediaApplicationAdapter.STREAM_SOURCE);
			broadcast.setStatus(AntMediaApplicationAdapter.BROADCAST_STATUS_CREATED);
			broadcast.setUsername("admin");
			broadcast.setPassword("admin");

			//define invalid stream url
			broadcast.setStreamUrl("rrtsp://admin:Admin12345@71.234.93.90:5011/12");
			
			try {
				gson.fromJson(callAddStreamSource(broadcast), Result.class);
				//it should throw exceptionbecause url is invalid
				fail("it should throw exceptionbecause url is invalid");
			}
			catch (Exception e) {
				//it should throw exceptionbecause url is invalid
			}
			//define valid stream url
			broadcast.setStreamUrl("rtsp://admin:Admin12345@71.234.93.90:5011/12");

			Broadcast createdBroadcast = gson.fromJson(callAddStreamSource(broadcast), Broadcast.class);

			//it should be true because url is valid
			assertNotNull(createdBroadcast.getStreamId());

			Broadcast fetchedBroadcast = callGetBroadcast(createdBroadcast.getStreamId());

			//change url

			fetchedBroadcast.setStreamUrl("rtsp://admin:Admin12345@71.234.93.90:5014/11");

			//update broadcast
			result = callUpdateStreamSource(fetchedBroadcast);

			assertTrue(result.isSuccess());

			fetchedBroadcast = callGetBroadcast(fetchedBroadcast.getStreamId());

			assertEquals("rtsp://admin:Admin12345@71.234.93.90:5014/11", fetchedBroadcast.getStreamUrl());

			deleteBroadcast(fetchedBroadcast.getStreamId());


		} catch (Exception e) {
			e.printStackTrace();
			fail(e.getMessage());
		}
	}

	@Test
	public void testBroadcastDelete() {
		try {

			//create broadcast
			Broadcast broadcast = callCreateRegularBroadcast();
			assertNotNull(broadcast);

			/// get broadcast	
			Broadcast broadcastFetched = callGetBroadcast(broadcast.getStreamId());

			assertNotNull(broadcastFetched);
			assertEquals(broadcast.getStreamId(), broadcastFetched.getStreamId());
			assertEquals(broadcast.getName(), broadcastFetched.getName());

			// publish stream
			Process execute = execute(ffmpegPath + " -re -i src/test/resources/test.flv -acodec copy "
					+ "	-vcodec copy -f flv rtmp://localhost/LiveApp/" + broadcastFetched.getStreamId());

			/// get broadcast	
			Awaitility.await().atMost(40, TimeUnit.SECONDS).pollInterval(2, TimeUnit.SECONDS).until(()-> {
				Broadcast broadcast2 = callGetBroadcast(broadcast.getStreamId());
				return broadcast2 != null && AntMediaApplicationAdapter.BROADCAST_STATUS_BROADCASTING.equals(broadcast2.getStatus());
			});


			// delete broadcast
			Result result = deleteBroadcast(broadcastFetched.getStreamId());
			assertNotNull(result);
			assertTrue(result.isSuccess());

			//delete again
			Result result2 = deleteBroadcast(broadcastFetched.getStreamId());
			assertNotNull(result2);
			assertFalse(result2.isSuccess());

			Broadcast broadcast3 = callGetBroadcast(broadcast.getStreamId());
			assertNull(broadcast3);

		} catch (Exception e) {
			e.printStackTrace();
			fail(e.getMessage());
		}
	}

	public static StringBuffer readResponse(HttpResponse response) throws IOException {
		StringBuffer result = new StringBuffer();

		if(response.getEntity() != null) {
			BufferedReader rd = new BufferedReader(new InputStreamReader(response.getEntity().getContent()));

			String line = "";
			while ((line = rd.readLine()) != null) {
				result.append(line);
			}
		}
		return result;
	}

	@Test
	public void testVoDIdListByStreamId() {
		
		ConsoleAppRestServiceTest.resetCookieStore();
		Result result;
		try {
			result = ConsoleAppRestServiceTest.callisFirstLogin();

			if (result.isSuccess()) {
				Result createInitialUser = ConsoleAppRestServiceTest.createDefaultInitialUser();
				assertTrue(createInitialUser.isSuccess());
			}

			result = ConsoleAppRestServiceTest.authenticateDefaultUser();
			assertTrue(result.isSuccess());
			Random r = new Random();
			String streamId = "streamId" + r.nextInt();

			AppSettings appSettingsModel = ConsoleAppRestServiceTest.callGetAppSettings("LiveApp");

			appSettingsModel.setMp4MuxingEnabled(true);

			result = ConsoleAppRestServiceTest.callSetAppSettings("LiveApp", appSettingsModel);
			assertTrue(result.isSuccess());

			//this process should be terminated automatically because test.flv has 25fps and 360p

			startStopRTMPBroadcast(streamId);

			Awaitility.await().atMost(50, TimeUnit.SECONDS).until(()-> {
				return isUrlExist("http://localhost:5080/LiveApp/streams/"+streamId+".mp4");
			});

			startStopRTMPBroadcast(streamId);

			Awaitility.await().atMost(50, TimeUnit.SECONDS).until(()-> {
				return isUrlExist("http://localhost:5080/LiveApp/streams/"+streamId+"_1.mp4");
			});

			startStopRTMPBroadcast("dummyStreamId");

			Awaitility.await().atMost(50, TimeUnit.SECONDS).until(()-> {
				return isUrlExist("http://localhost:5080/LiveApp/streams/"+"dummyStreamId.mp4");
			});
			String url = ROOT_SERVICE_URL + "/v2/vods/list/0/50?streamId="+streamId;
			HttpClient client = HttpClients.custom().setRedirectStrategy(new LaxRedirectStrategy())
					.setDefaultCookieStore(ConsoleAppRestServiceTest.getHttpCookieStore()).build();
			Gson gson = new Gson();

			HttpUriRequest get = RequestBuilder.get().setUri(url).build();

			HttpResponse response = client.execute(get);

			StringBuffer restResult = RestServiceV2Test.readResponse(response);

			if (response.getStatusLine().getStatusCode() != 200) {
				System.out.println("status code: " + response.getStatusLine().getStatusCode());
				throw new Exception(restResult.toString());
			}
			logger.info("result string: " + restResult.toString());
			Type listType = new TypeToken<List<VoD>>() {}.getType();

			List<VoD> vodIdList = gson.fromJson(restResult.toString(), listType);
			assertNotNull(vodIdList);

			boolean isEnterprise = callIsEnterpriseEdition().getMessage().contains("Enterprise");
			// It's added due to Adaptive Settings added as default in Enterprise Edition. 
			if(isEnterprise) {
				assertEquals(4, vodIdList.size());
			}
			else {
				assertEquals(2, vodIdList.size());
			}

		} catch (Exception e) {
			e.printStackTrace();
			fail(e.getMessage());
		}
	}

	private void startStopRTMPBroadcast(String streamId) throws InterruptedException {
		Process rtmpSendingProcess = AppFunctionalV2Test.execute(ffmpegPath
				+ " -re -i src/test/resources/test.flv  -codec copy -f flv rtmp://127.0.0.1/LiveApp/"
				+ streamId);

		Awaitility.await().atMost(10, TimeUnit.SECONDS).until(()-> {
			return rtmpSendingProcess.isAlive();
		});

		Thread.sleep(5000);

		rtmpSendingProcess.destroy();
		Awaitility.await().atMost(10, TimeUnit.SECONDS).until(()-> {
			return !rtmpSendingProcess.isAlive();
		});
	}

	private boolean isUrlExist(String url) {
		try {
			return ((HttpURLConnection) new URL(url).openConnection()).getResponseCode() == 200;
		} catch (IOException e) {
			e.printStackTrace();
		}
		return false;
	}
	
	public Result callIsEnterpriseEdition() throws Exception {

		String url = "http://localhost:5080/LiveApp/rest/v2/version";
		CloseableHttpClient client = HttpClients.custom().setRedirectStrategy(new LaxRedirectStrategy()).build();
		Gson gson = new Gson();

		HttpUriRequest get = RequestBuilder.get().setUri(url).build();
		CloseableHttpResponse response = client.execute(get);

		StringBuffer result = readResponse(response);


		if (response.getStatusLine().getStatusCode() != 200) {
			throw new Exception(result.toString());
		}
		logger.info("result string: {} ",result.toString());

		Version version = gson.fromJson(result.toString(),Version.class);



		Result resultResponse = new Result(true, version.getVersionType());

		assertNotNull(resultResponse);

		return resultResponse;


	}

}<|MERGE_RESOLUTION|>--- conflicted
+++ resolved
@@ -619,19 +619,11 @@
 			Version versionList = null;
 
 			versionList = gson.fromJson(result.toString(), Version.class);
-<<<<<<< HEAD
-			//check that they are same 
-=======
-			
-			System.out.println("Version: " + versionList.getVersionName());
-			System.out.println("Expected Version: " + model.getParent().getVersion());
 			//check that they are same
->>>>>>> 917c607f
 			assertEquals(model.getParent().getVersion()
 					, versionList.getVersionName());
 
 			assertNotNull(versionList.getBuildNumber());
-			System.out.println("Build Number: " + versionList.getBuildNumber());
 			assertTrue(versionList.getBuildNumber().length() == 13); //format is yyyyMMdd_HHmm
 
 		}catch(Exception e){
