--- conflicted
+++ resolved
@@ -1404,48 +1404,52 @@
 	}
 
 
-<<<<<<< HEAD
+
 	public static Result callSetServerSettings(ServerSettings serverSettings) throws Exception {
 		String url = ROOT_SERVICE_URL + "/changeServerSettings";
-=======
-	public static String callGetApplications() throws Exception {
-		String url = ROOT_SERVICE_URL + "/getApplications";
->>>>>>> cd1c43ca
 		HttpClient client = HttpClients.custom().setRedirectStrategy(new LaxRedirectStrategy())
 				.setDefaultCookieStore(httpCookieStore).build();
 		Gson gson = new Gson();
 
-<<<<<<< HEAD
 		HttpUriRequest post = RequestBuilder.post().setUri(url).setHeader(HttpHeaders.CONTENT_TYPE, "application/json")
 				.setEntity(new StringEntity(gson.toJson(serverSettings))).build();
-=======
-		HttpUriRequest post = RequestBuilder.get().setUri(url).build();
->>>>>>> cd1c43ca
 
 		HttpResponse response = client.execute(post);
 
 		StringBuffer result = RestServiceTest.readResponse(response);
-<<<<<<< HEAD
-
-=======
->>>>>>> cd1c43ca
+
 		if (response.getStatusLine().getStatusCode() != 200) {
 			throw new Exception(result.toString());
 		}
 		log.info("result string: " + result.toString());
-<<<<<<< HEAD
 		Result tmp = gson.fromJson(result.toString(), Result.class);
 		assertNotNull(tmp);
 		return tmp;
 
 	}
 
-=======
+
+	public static String callGetApplications() throws Exception {
+		String url = ROOT_SERVICE_URL + "/getApplications";
+
+		HttpClient client = HttpClients.custom().setRedirectStrategy(new LaxRedirectStrategy())
+				.setDefaultCookieStore(httpCookieStore).build();
+		Gson gson = new Gson();
+
+		HttpUriRequest post = RequestBuilder.get().setUri(url).build();
+
+		HttpResponse response = client.execute(post);
+
+		StringBuffer result = RestServiceTest.readResponse(response);
+		if (response.getStatusLine().getStatusCode() != 200) {
+			throw new Exception(result.toString());
+		}
+		log.info("result string: " + result.toString());
 		return result.toString();
 	}
 
 
->>>>>>> cd1c43ca
+
 	public static String callGetSoftwareVersion() throws Exception {
 		String url = ROOT_SERVICE_URL + "/getVersion";
 		HttpClient client = HttpClients.custom().setRedirectStrategy(new LaxRedirectStrategy())
@@ -1463,6 +1467,7 @@
 		log.info("result string: " + result.toString());
 		return result.toString();
 	}
+
 
 	public static String callGetSystemResourcesInfo() throws Exception {
 		String url = ROOT_SERVICE_URL + "/getSystemResourcesInfo";
