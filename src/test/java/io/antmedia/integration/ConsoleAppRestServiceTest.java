package io.antmedia.integration;

import static org.bytedeco.ffmpeg.global.avformat.av_register_all;
import static org.bytedeco.ffmpeg.global.avformat.avformat_network_init;
import static org.junit.Assert.assertEquals;
import static org.junit.Assert.assertFalse;
import static org.junit.Assert.assertNotEquals;
import static org.junit.Assert.assertNotNull;
import static org.junit.Assert.assertNull;
import static org.junit.Assert.assertTrue;
import static org.junit.Assert.fail;

import java.io.BufferedReader;
import java.io.IOException;
import java.io.InputStream;
import java.io.InputStreamReader;
import java.lang.reflect.Type;
import java.nio.charset.StandardCharsets;
import java.time.Instant;
import java.util.ArrayList;
import java.util.Arrays;
import java.util.List;
import java.util.Random;
import java.util.concurrent.TimeUnit;

import org.apache.http.HttpHeaders;
import org.apache.http.HttpResponse;
import org.apache.http.client.HttpClient;
import org.apache.http.client.methods.CloseableHttpResponse;
import org.apache.http.client.methods.HttpUriRequest;
import org.apache.http.client.methods.RequestBuilder;
import org.apache.http.entity.StringEntity;
import org.apache.http.impl.client.BasicCookieStore;
import org.apache.http.impl.client.CloseableHttpClient;
import org.apache.http.impl.client.HttpClients;
import org.apache.http.impl.client.LaxRedirectStrategy;
import org.awaitility.Awaitility;
import org.codehaus.plexus.util.ExceptionUtils;
import org.json.simple.JSONArray;
import org.json.simple.JSONObject;
import org.json.simple.parser.JSONParser;
import org.junit.After;
import org.junit.Before;
import org.junit.BeforeClass;
import org.junit.FixMethodOrder;
import org.junit.Rule;
import org.junit.Test;
import org.junit.rules.TestRule;
import org.junit.rules.TestWatcher;
import org.junit.runner.Description;
import org.junit.runners.MethodSorters;
import org.slf4j.Logger;
import org.slf4j.LoggerFactory;

import com.google.common.hash.Hashing;
import com.google.gson.Gson;
import com.google.gson.reflect.TypeToken;

import io.antmedia.AntMediaApplicationAdapter;
import io.antmedia.AppSettings;
import io.antmedia.EncoderSettings;
import io.antmedia.datastore.db.types.Broadcast;
import io.antmedia.datastore.db.types.Licence;
import io.antmedia.datastore.db.types.Token;
import io.antmedia.rest.model.Result;
import io.antmedia.rest.model.User;
import io.antmedia.rest.model.Version;
import io.antmedia.settings.ServerSettings;
import io.antmedia.test.StreamFetcherUnitTest;

@FixMethodOrder(MethodSorters.NAME_ASCENDING)
public class ConsoleAppRestServiceTest{

	private static String ROOT_SERVICE_URL;

	private static String ffmpegPath = "ffmpeg";

	private static final String LOG_LEVEL = "logLevel";

	private static final String LOG_LEVEL_INFO = "INFO";
	private static final String LOG_LEVEL_WARN = "WARN";
	private static final String LOG_LEVEL_TEST = "TEST";

	private static String TEST_USER_EMAIL = "test@antmedia.io";
	private static String TEST_USER_PASS = "testtest";
	private static Process tmpExec;
	private static final String SERVER_ADDR = ServerSettings.getLocalHostAddress(); 
	private static final String SERVICE_URL = "http://localhost:5080/LiveApp/rest";
	private static Gson gson = new Gson();

	private static BasicCookieStore httpCookieStore;
	private static final Logger log = LoggerFactory.getLogger(ConsoleAppRestServiceTest.class);


	static {

		ROOT_SERVICE_URL = "http://" + SERVER_ADDR + ":5080/rest";

		System.out.println("ROOT SERVICE URL: " + ROOT_SERVICE_URL);

	}

	public static void resetCookieStore() {
		httpCookieStore = new BasicCookieStore();
	}

	@BeforeClass
	public static void beforeClass() {
		if (AppFunctionalV2Test.getOS() == AppFunctionalV2Test.MAC_OS_X) {
			ffmpegPath = "/usr/local/bin/ffmpeg";
		}
	}

	@Before
	public void before() {
		avformat_network_init();
		av_register_all();
		//initialize again
		httpCookieStore = new BasicCookieStore();
	}

	@After
	public void teardown() {
		httpCookieStore = null;

	}

	@Rule
	public TestRule watcher = new TestWatcher() {
		protected void starting(Description description) {
			System.out.println("Starting test: " + description.getMethodName());
		}

		protected void failed(Throwable e, Description description) {
			System.out.println("Failed test: " + description.getMethodName());
		};
		protected void finished(Description description) {
			System.out.println("Finishing test: " + description.getMethodName());
		};
	};

	public static Result createDefaultInitialUser() throws Exception {
		User user = new User();
		user.setEmail(TEST_USER_EMAIL);
		user.setPassword(TEST_USER_PASS);
		Result createInitialUser = callCreateInitialUser(user);
		assertTrue(createInitialUser.isSuccess());
		return createInitialUser;
	}

	/**
	 * This test should run first
	 */
	@Test
	public void testACreateInitialUser() {
		try {
			// create user for the first login
			Result firstLogin = callisFirstLogin();
			if (!firstLogin.isSuccess()) {
				//if it's not first login check that TEST_USER_EMAIL and TEST_USER_PASS is authenticated
				User user = new User();
				user.setEmail(TEST_USER_EMAIL);
				user.setPassword(TEST_USER_PASS);
				assertTrue(callAuthenticateUser(user).isSuccess());
				return;
			}
			assertTrue("Server is not started from scratch. Please delete server.db file and restart server",
					firstLogin.isSuccess());

			User user = new User();

			Result authenticatedUserResult = callAuthenticateUser(user);
			assertFalse(authenticatedUserResult.isSuccess());

			user.setEmail("any_email");
			authenticatedUserResult = callAuthenticateUser(user);
			assertFalse(authenticatedUserResult.isSuccess());

			user.setEmail(TEST_USER_EMAIL);
			user.setPassword(TEST_USER_PASS);
			Result createInitialUser = callCreateInitialUser(user);
			assertTrue(createInitialUser.isSuccess());

			// authenticate the user
			authenticatedUserResult = callAuthenticateUser(user);
			assertTrue(authenticatedUserResult.isSuccess());

			user.setEmail(TEST_USER_EMAIL);
			user.setPassword( "any_pass");
			authenticatedUserResult = callAuthenticateUser(user);
			assertFalse(authenticatedUserResult.isSuccess());

			// try to create user that is being used in first step
			// but this time it should fail
			firstLogin = callisFirstLogin();
			assertFalse(firstLogin.isSuccess());

			user.setEmail("any_email");
			user.setPassword("any_pass");
			createInitialUser = callCreateInitialUser(user);
			assertFalse(createInitialUser.isSuccess());

		} catch (Exception e) {
			e.printStackTrace();
			fail(e.getMessage());
		}
	}

	/**
	 * Bug test
	 */
	@Test
	public void testIsClusterMode() {
		try {
			User user = new User();
			user.setEmail(TEST_USER_EMAIL);
			user.setPassword(TEST_USER_PASS);
			Result authenticatedUserResult = callAuthenticateUser(user);
			assertTrue(authenticatedUserResult.isSuccess());

			Result result = callIsClusterMode();
		} catch (Exception e) {
			e.printStackTrace();
			fail(e.getMessage());
		}
	}

	public static Result authenticateDefaultUser() throws Exception{
		User user = new User();
		user.setEmail(TEST_USER_EMAIL);
		user.setPassword(TEST_USER_PASS);
		return callAuthenticateUser(user);
	}

	@Test
	public void testGetAppSettings() {
		try {
			Result authenticatedUserResult = authenticateDefaultUser();
			assertTrue(authenticatedUserResult.isSuccess());

			// get LiveApp default settings and check the default values
			// get settings from the app
			Result result = callIsEnterpriseEdition();
			String appName = "WebRTCApp";
			if (result.isSuccess()) {
				appName = "WebRTCAppEE";
			}

			AppSettings appSettingsModel = callGetAppSettings(appName);
			assertEquals("", appSettingsModel.getVodFolder());

			appSettingsModel = callGetAppSettings("LiveApp");

			// change app settings - change vod folder
			String new_vod_folder = "vod_folder";
			assertNotEquals(new_vod_folder, appSettingsModel.getVodFolder());
			String defaultValue = appSettingsModel.getVodFolder();


			appSettingsModel.setVodFolder(new_vod_folder);
			result = callSetAppSettings("LiveApp", appSettingsModel);
			assertTrue(result.isSuccess());

			// get app settings and assert settings has changed - check vod folder has changed
			
			//for some odd cases, it may be updated via cluster in second turn
			Awaitility.await().atMost(15, TimeUnit.SECONDS).pollInterval(5, TimeUnit.SECONDS).until(()-> {
				AppSettings local = callGetAppSettings("LiveApp");
				return new_vod_folder.equals(local.getVodFolder());
			});
			

			// check the related file to make sure settings changed for restart
			// return back to default values
			appSettingsModel.setVodFolder(defaultValue);
			result = callSetAppSettings("LiveApp", appSettingsModel);
			assertTrue(result.isSuccess());


		} catch (Exception e) {
			e.printStackTrace();
			fail(e.getMessage());
		}
	}



	@Test
	public void testGetServerSettings() {
		try {
			Result authenticatedUserResult = authenticateDefaultUser();
			assertTrue(authenticatedUserResult.isSuccess());

			//get Server Settings
			ServerSettings serverSettings = callGetServerSettings();
			String serverName = serverSettings.getServerName();
			String licenseKey = serverSettings.getLicenceKey();
			boolean isMarketRelease = serverSettings.isBuildForMarket();


			// change Server settings 
			serverSettings.setServerName("newServerName");
			serverSettings.setLicenceKey("newLicenseKey");
			serverSettings.setBuildForMarket(!isMarketRelease);

			//check that settings saved
			Result result = callSetServerSettings(serverSettings);
			assertTrue(result.isSuccess());

			// get serverSettings again

			serverSettings = callGetServerSettings();

			assertEquals("newServerName", serverSettings.getServerName());
			assertEquals("newLicenseKey", serverSettings.getLicenceKey());
			assertEquals(!isMarketRelease, serverSettings.isBuildForMarket());

			// return back to original values

			serverSettings.setServerName(serverName);
			serverSettings.setLicenceKey(licenseKey);
			serverSettings.setBuildForMarket(isMarketRelease);

			//save original settings
			result = callSetServerSettings(serverSettings);
			assertTrue(result.isSuccess());


		} catch (Exception e) {
			e.printStackTrace();
			fail(e.getMessage());
		}
	}



	/**
	 * This may be a bug, just check it out, it is working as expected
	 */
	@Test
	public void testMuxingDisableCheckStreamStatus() {

		try {
			// Get App Settings
			User user = new User();
			user.setEmail(TEST_USER_EMAIL);
			user.setPassword(TEST_USER_PASS);
			Result authenticatedUserResult = callAuthenticateUser(user);
			assertTrue(authenticatedUserResult.isSuccess());

			AppSettings appSettingsModel = callGetAppSettings("LiveApp");

			// Change app settings and make mp4 and hls muxing false
			appSettingsModel.setMp4MuxingEnabled(false);
			appSettingsModel.setHlsMuxingEnabled(false);
			List<EncoderSettings> encoderSettings = new ArrayList<EncoderSettings>();
			for (int i = 0; i < appSettingsModel.getEncoderSettings().size(); i++) {
				encoderSettings.add(appSettingsModel.getEncoderSettings().get(i));
			}
			appSettingsModel.getEncoderSettings().clear();

			Result result = callSetAppSettings("LiveApp", appSettingsModel);
			assertTrue(result.isSuccess());

			// send stream
			Broadcast broadcastCreated = RestServiceV2Test.callCreateBroadcast(10000);
			assertNotNull(broadcastCreated.getStreamId());
			assertEquals(AntMediaApplicationAdapter.BROADCAST_STATUS_CREATED, broadcastCreated.getStatus());

			AppFunctionalV2Test.executeProcess(ffmpegPath
					+ " -re -i src/test/resources/test.flv -acodec copy -vcodec copy -f flv rtmp://localhost/LiveApp/"
					+ broadcastCreated.getStreamId());

			// check stream status is broadcasting
			Awaitility.await().atMost(5, TimeUnit.SECONDS).pollInterval(1, TimeUnit.SECONDS).until(() ->
			{
				Broadcast broadcast = RestServiceV2Test.callGetBroadcast(broadcastCreated.getStreamId());
				return broadcast.getStatus().equals(AntMediaApplicationAdapter.BROADCAST_STATUS_BROADCASTING);
			});

			Broadcast broadcast = RestServiceV2Test.callGetBroadcast(broadcastCreated.getStreamId());
			assertEquals(AntMediaApplicationAdapter.BROADCAST_STATUS_BROADCASTING, broadcast.getStatus());

			// stop stream
			AppFunctionalV2Test.destroyProcess();

			Awaitility.await().atMost(8, TimeUnit.SECONDS).pollInterval(1, TimeUnit.SECONDS).until(() ->
			{
				Broadcast broadcastTmp = RestServiceV2Test.callGetBroadcast(broadcastCreated.getStreamId());
				return broadcastTmp.getStatus().equals(AntMediaApplicationAdapter.BROADCAST_STATUS_FINISHED);
			});

			// check stream status is finished
			broadcast = RestServiceV2Test.callGetBroadcast(broadcastCreated.getStreamId());

			assertEquals(AntMediaApplicationAdapter.BROADCAST_STATUS_FINISHED, broadcast.getStatus());

			// restore settings
			appSettingsModel.setMp4MuxingEnabled(true);
			appSettingsModel.setHlsMuxingEnabled(true);
			appSettingsModel.setEncoderSettings(encoderSettings);

			result = callSetAppSettings("LiveApp", appSettingsModel);
			assertTrue(result.isSuccess());

			AppSettings callGetAppSettings = callGetAppSettings("LiveApp");
			assertTrue(callGetAppSettings.getEncoderSettings().size() > 0);

		} catch (Exception e) {
			e.printStackTrace();
			fail(e.getMessage());
		}
	}

	@Test
	public void testLogLevel() throws Exception {

		try {	

			Result authenticatedUserResult = authenticateDefaultUser();
			assertTrue(authenticatedUserResult.isSuccess());

			//get Log Level Check (Default Log Level INFO)

			String logLevel = callGetLogLevel();
			JSONObject logJSON = (JSONObject) new JSONParser().parse(logLevel);
			String tmpObject = (String) logJSON.get(LOG_LEVEL); 
			assertEquals(LOG_LEVEL_INFO, tmpObject);

			// change Log Level Check (INFO -> WARN)
			Result callSetLogLevelWarn = callSetLogLevel(LOG_LEVEL_WARN);
			assertTrue(callSetLogLevelWarn.isSuccess());

			logLevel = callGetLogLevel();
			logJSON = (JSONObject) new JSONParser().parse(logLevel);
			tmpObject = (String) logJSON.get(LOG_LEVEL); 
			assertEquals(LOG_LEVEL_WARN, tmpObject);

			// change Log Level Check (currently Log Level doesn't change)
			Result callSetLogLevelTest = callSetLogLevel(LOG_LEVEL_TEST);
			assertFalse(callSetLogLevelTest.isSuccess());

			// check log status
			logLevel = callGetLogLevel();
			logJSON = (JSONObject) new JSONParser().parse(logLevel);
			tmpObject = (String) logJSON.get(LOG_LEVEL); 

			assertEquals(LOG_LEVEL_WARN, tmpObject);


			//restore the log 
			callSetLogLevelTest = callSetLogLevel(LOG_LEVEL_INFO);
			assertTrue(callSetLogLevelTest.isSuccess());

		} catch (Exception e) {
			e.printStackTrace();
			fail(e.getMessage());
		}

	}

	@Test
	public void testZeroEncoderSettings() {
		try {
			User user = new User();
			user.setEmail(TEST_USER_EMAIL);
			user.setPassword(TEST_USER_PASS);
			Result authenticatedUserResult = callAuthenticateUser(user);
			assertTrue(authenticatedUserResult.isSuccess());

			//get the applications from server
			String applications = callGetApplications();

			JSONObject appsJSON = (JSONObject) new JSONParser().parse(applications);
			JSONArray jsonArray = (JSONArray) appsJSON.get("applications");
			//choose the one of them

			int index = (int)(Math.random()*jsonArray.size());
			String appName = (String) jsonArray.get(index);

			log.info("appName: {}", appName);

			AppSettings appSettingsOriginal = callGetAppSettings(appName);

			List<EncoderSettings> originalEncoderSettings = appSettingsOriginal.getEncoderSettings();
			int encoderSettingSize = 0;
			if (originalEncoderSettings != null) {
				encoderSettingSize = originalEncoderSettings.size();
			}
			AppSettings appSettings = callGetAppSettings(appName);
			int size = appSettings.getEncoderSettings().size();
			List<EncoderSettings> settingsList = new ArrayList<>();

			settingsList.add(new EncoderSettings(0, 200000, 300000));

			appSettings.setEncoderSettings(settingsList);
			Result result = callSetAppSettings(appName, appSettings);
			assertFalse(result.isSuccess());

			appSettings = callGetAppSettings(appName);
			//it should not change the size because encoder setting is false, height should not be zero
			assertEquals(encoderSettingSize, appSettings.getEncoderSettings().size());



			settingsList.add(new EncoderSettings(480, 0, 300000));
			appSettings.setEncoderSettings(settingsList);
			result = callSetAppSettings(appName, appSettings);
			assertFalse(result.isSuccess());
			appSettings = callGetAppSettings(appName);
			//it should not change the size because encoder setting is false, height should not be zero
			assertEquals(encoderSettingSize, appSettings.getEncoderSettings().size());


			settingsList.add(new EncoderSettings(480, 2000, 0));
			appSettings.setEncoderSettings(settingsList);
			result = callSetAppSettings(appName, appSettings);
			assertFalse(result.isSuccess());
			appSettings = callGetAppSettings(appName);
			//it should not change the size because encoder setting is false, height should not be zero
			assertEquals(encoderSettingSize, appSettings.getEncoderSettings().size());


			settingsList.clear();
			settingsList.add(new EncoderSettings(480, 2000, 30000));
			appSettings.setEncoderSettings(settingsList);

			result = callSetAppSettings(appName, appSettings);
			assertTrue(result.isSuccess());
			appSettings = callGetAppSettings(appName);
			//it should change the size because parameters are correct
			assertEquals(1, appSettings.getEncoderSettings().size());


			//restore settings
			result = callSetAppSettings(appName, appSettingsOriginal);
			assertTrue(result.isSuccess());
		}
		catch(Exception e) {
			e.printStackTrace();
			fail(e.getMessage());
		}
	}


	@Test
	public void testIPFilter() {
		try {

			User user = new User();
			user.setEmail(TEST_USER_EMAIL);
			user.setPassword(TEST_USER_PASS);
			Result authenticatedUserResult = callAuthenticateUser(user);
			assertTrue(authenticatedUserResult.isSuccess());

			//get the applications from server
			String applications = callGetApplications();

			JSONObject appsJSON = (JSONObject) new JSONParser().parse(applications);
			JSONArray jsonArray = (JSONArray) appsJSON.get("applications");
			//choose the one of them

			int index = (int)(Math.random()*jsonArray.size());
			String appName = (String) jsonArray.get(index);

			log.info("appName: {}", appName);


			//call a rest service 
			List<Broadcast> broadcastList = callGetBroadcastList(appName);
			//assert that it's successfull
			assertNotNull(broadcastList);

			AppSettings appSettings = callGetAppSettings(appName);

			String remoteAllowedCIDR = appSettings.getRemoteAllowedCIDR();
			assertEquals("127.0.0.1", remoteAllowedCIDR);

			//change the settings and ip filter does not accept rest services
			appSettings.setRemoteAllowedCIDR("");

			Result result = callSetAppSettings(appName, appSettings);
			assertTrue(result.isSuccess());

			//call a rest service
			broadcastList = callGetBroadcastList(appName);

			//assert that it's failed
			assertNull(broadcastList);

			assertEquals(403, lastStatusCode);

			//restore settings
			appSettings.setRemoteAllowedCIDR(remoteAllowedCIDR);
			callSetAppSettings(appName, appSettings);

		} catch (Exception e) {
			e.printStackTrace();
			fail(e.getMessage());
		}

	}

	static int lastStatusCode;


	public static List<Broadcast> callGetBroadcastList(String appName) {
		try {

			String url = "http://127.0.0.1:5080/" + appName + "/rest/v2/broadcasts/list/0/50";

			CloseableHttpClient client = HttpClients.custom().setRedirectStrategy(new LaxRedirectStrategy()).build();
			// Gson gson = new Gson();
			// Broadcast broadcast = null; //new Broadcast();
			// broadcast.name = "name";

			HttpUriRequest get = RequestBuilder.get().setUri(url)
					.setHeader(HttpHeaders.CONTENT_TYPE, "application/json")
					// .setEntity(new StringEntity(gson.toJson(broadcast)))
					.build();

			CloseableHttpResponse response = client.execute(get);

			StringBuffer result = readResponse(response);

			if (response.getStatusLine().getStatusCode() != 200) {
				lastStatusCode = response.getStatusLine().getStatusCode();
				throw new Exception(result.toString());
			}
			System.out.println("result string: " + result.toString());
			Type listType = new TypeToken<List<Broadcast>>() {
			}.getType();

			return gson.fromJson(result.toString(), listType);

		} catch (Exception e) {
			e.printStackTrace();
		}
		return null;
	}

	@Test
	public void testChangePreviewOverwriteSettings() {
		//check if enterprise edition, if it is enterprise run the test
		//if not skip this test

		Result result;
		try {


			// first authenticate user
			User user = new User();
			user.setEmail(TEST_USER_EMAIL);
			user.setPassword(TEST_USER_PASS);
			Result authenticatedUserResult = callAuthenticateUser(user);
			assertTrue(authenticatedUserResult.isSuccess());


			result = callIsEnterpriseEdition();
			if (!result.isSuccess()) {
				//if it is not enterprise return
				return ;
			}

			//get app settings
			AppSettings appSettingsModel = callGetAppSettings("LiveApp");


			//check that preview overwrite is false by default
			assertFalse(appSettingsModel.isPreviewOverwrite());

			//send a short stream
			final String streamId = "test_stream_" + (int)(Math.random() * 1000);
			AppFunctionalV2Test.executeProcess(ffmpegPath
					+ " -re -i src/test/resources/test.flv -acodec copy -vcodec copy -f flv rtmp://localhost/LiveApp/"
					+ streamId);

			Thread.sleep(5000);

			//stop it
			AppFunctionalV2Test.destroyProcess();

			//check that preview is created

			Awaitility.await()
			.atMost(10, TimeUnit.SECONDS)
			.pollInterval(1, TimeUnit.SECONDS).until(() -> checkURLExist("http://localhost:5080/LiveApp/previews/"+streamId+".png"));



			//send a short stream with same name again
			AppFunctionalV2Test.executeProcess(ffmpegPath
					+ " -re -i src/test/resources/test.flv -acodec copy -vcodec copy -f flv rtmp://localhost/LiveApp/"
					+ streamId);

			Thread.sleep(5000);

			//stop it
			AppFunctionalV2Test.destroyProcess();

			//let the muxing finish
			Thread.sleep(3000);
			//check that second preview is created
			assertTrue(checkURLExist("http://localhost:5080/LiveApp/previews/"+streamId+"_1.png"));

			//change settings and make preview overwrite true
			appSettingsModel.setPreviewOverwrite(true);

			result = callSetAppSettings("LiveApp", appSettingsModel);
			assertTrue(result.isSuccess());

			appSettingsModel = callGetAppSettings("LiveApp");
			assertTrue(appSettingsModel.isPreviewOverwrite());

			String streamId2 = "test_stream_" + (int)(Math.random() * 1000);
			AppFunctionalV2Test.executeProcess(ffmpegPath
					+ " -re -i src/test/resources/test.flv -acodec copy -vcodec copy -f flv rtmp://localhost/LiveApp/"
					+ streamId2);

			Thread.sleep(5000);

			//stop it
			AppFunctionalV2Test.destroyProcess();

			//check that preview is created			
			Awaitility.await()
			.atMost(10, TimeUnit.SECONDS)
			.pollInterval(1, TimeUnit.SECONDS).until(() -> checkURLExist("http://localhost:5080/LiveApp/previews/"+streamId2+".png"));


			//send a short stream with same name again
			AppFunctionalV2Test.executeProcess(ffmpegPath
					+ " -re -i src/test/resources/test.flv -acodec copy -vcodec copy -f flv rtmp://localhost/LiveApp/"
					+ streamId2);

			//let the muxing finish
			Thread.sleep(5000);

			//stop it
			AppFunctionalV2Test.destroyProcess();

			Thread.sleep(3000);

			//check that second preview with the same created.

			Awaitility.await().atMost(25, TimeUnit.SECONDS).pollInterval(1, TimeUnit.SECONDS)
			.until(() -> checkURLExist("http://localhost:5080/LiveApp/previews/"+streamId2+".png"));

			appSettingsModel.setPreviewOverwrite(false);
			result = callSetAppSettings("LiveApp", appSettingsModel);
			assertTrue(result.isSuccess());


			appSettingsModel = callGetAppSettings("LiveApp");
			assertFalse(appSettingsModel.isPreviewOverwrite());

		} catch (Exception e) {
			e.printStackTrace();
			fail(e.getMessage());
		}

	}

	@Test
	public void testAllowOnlyStreamsInDataStore() {
		try {
			// first authenticate user

			User user = new User();
			user.setEmail(TEST_USER_EMAIL);
			user.setPassword(TEST_USER_PASS);
			Result authenticatedUserResult = callAuthenticateUser(user);
			assertTrue(authenticatedUserResult.isSuccess());

			// get settings from the app
			AppSettings appSettingsModel = callGetAppSettings("LiveApp");

			// change settings test testAllowOnlyStreamsInDataStore is true
			appSettingsModel.setAcceptOnlyStreamsInDataStore(true);

			Result result = callSetAppSettings("LiveApp", appSettingsModel);
			assertTrue(result.isSuccess());

			// check app settings
			appSettingsModel = callGetAppSettings("LiveApp");
			assertTrue(appSettingsModel.isAcceptOnlyStreamsInDataStore());

			// send anonymous stream
			String streamId = "zombiStreamId" + (int)(Math.random()*10000);
			AppFunctionalV2Test.executeProcess(ffmpegPath
					+ " -re -i src/test/resources/test.flv -acodec copy -vcodec copy -f flv rtmp://localhost/LiveApp/"
					+ streamId);

			Thread.sleep(5000);

			// check that it is not accepted
			Broadcast broadcast = RestServiceV2Test.callGetBroadcast(streamId);
			assertNull(broadcast);

			AppFunctionalV2Test.destroyProcess();

			// create a stream through rest service
			// check that it is accepted
			{
				Broadcast broadcastCreated = RestServiceV2Test.callCreateBroadcast(10000);
				assertNotNull(broadcastCreated.getStreamId());
				assertEquals(broadcastCreated.getStatus(), AntMediaApplicationAdapter.BROADCAST_STATUS_CREATED);

				AppFunctionalV2Test.executeProcess(ffmpegPath
						+ " -re -i src/test/resources/test.flv -acodec copy -vcodec copy -f flv rtmp://localhost/LiveApp/"
						+ broadcastCreated.getStreamId());

<<<<<<< HEAD
				Awaitility.await().atMost(10, TimeUnit.SECONDS).pollInterval(1, TimeUnit.SECONDS) 
=======
				Awaitility.await().atMost(20, TimeUnit.SECONDS).pollInterval(1, TimeUnit.SECONDS)
>>>>>>> 917c607f
				.until(() -> AppFunctionalV2Test.isProcessAlive());

				Awaitility.await().atMost(20, TimeUnit.SECONDS).pollInterval(1, TimeUnit.SECONDS)
				.until(() -> {
					Broadcast broadcast2 = RestServiceV2Test.callGetBroadcast(broadcastCreated.getStreamId());
					return broadcast2 != null && broadcast2.getStatus().equals(AntMediaApplicationAdapter.BROADCAST_STATUS_BROADCASTING);
				});

				AppFunctionalV2Test.destroyProcess();
			}

			// change settings testAllowOnlyStreamsInDataStore to false
			appSettingsModel.setAcceptOnlyStreamsInDataStore(false);
			result = callSetAppSettings("LiveApp", appSettingsModel);
			assertTrue(result.isSuccess());

			AppSettings callGetAppSettings = callGetAppSettings("LiveApp");
			assertFalse(appSettingsModel.isAcceptOnlyStreamsInDataStore());

			// send anonymous stream
			{
				String streamId2 = "zombiStreamId";
				AppFunctionalV2Test.executeProcess(ffmpegPath
						+ " -re -i src/test/resources/test.flv -acodec copy -vcodec copy -f flv rtmp://localhost/LiveApp/"
						+ streamId2);

				// check that it is accepted
				Awaitility.await().atMost(20, TimeUnit.SECONDS).pollInterval(1, TimeUnit.SECONDS)
				.until(() -> {
					Broadcast broadcast2 = RestServiceV2Test.callGetBroadcast(streamId2);
					return broadcast2 != null && broadcast2.getStatus().equals(AntMediaApplicationAdapter.BROADCAST_STATUS_BROADCASTING);
				});

				AppFunctionalV2Test.destroyProcess();
			}

			// create a stream through rest service
			// check that it is accepted
			{
				Broadcast broadcastCreated = RestServiceV2Test.callCreateBroadcast(10000);
				assertNotNull(broadcastCreated.getStreamId());
				assertEquals(broadcastCreated.getStatus(), AntMediaApplicationAdapter.BROADCAST_STATUS_CREATED);

				AppFunctionalV2Test.executeProcess(ffmpegPath
						+ " -re -i src/test/resources/test.flv -acodec copy -vcodec copy -f flv rtmp://localhost/LiveApp/"
						+ broadcastCreated.getStreamId());

				Awaitility.await().atMost(20, TimeUnit.SECONDS)
				.until(() -> AppFunctionalV2Test.isProcessAlive());

				Awaitility.await().atMost(20, TimeUnit.SECONDS).pollInterval(1, TimeUnit.SECONDS)
				.until(() -> {
					Broadcast broadcast2 = RestServiceV2Test.callGetBroadcast(broadcastCreated.getStreamId());
					return broadcast2 != null && broadcast2.getStatus().equals(AntMediaApplicationAdapter.BROADCAST_STATUS_BROADCASTING);
				});

				AppFunctionalV2Test.destroyProcess();
			}

			{
				// change settings and accept only streams in data store
				appSettingsModel.setAcceptOnlyStreamsInDataStore(true);
				result = callSetAppSettings("LiveApp", appSettingsModel);
				assertTrue(result.isSuccess());

				callGetAppSettings = callGetAppSettings("LiveApp");
				assertTrue(appSettingsModel.isAcceptOnlyStreamsInDataStore());
			}

			// send anonymous stream
			// check that it is not accepted
			{
				streamId = "zombiStreamId" + (int)(Math.random()*100000);
				AppFunctionalV2Test.executeProcess(ffmpegPath
						+ " -re -i src/test/resources/test.flv -acodec copy -vcodec copy -f flv rtmp://localhost/LiveApp/"
						+ streamId);

				Thread.sleep(5000);

				// check that it is not accepted
				assertNull(RestServiceV2Test.callGetBroadcast(streamId));
				
				AppFunctionalV2Test.destroyProcess();
			}

			// create a stream through rest service
			// check that it is accepted
			{
				Broadcast broadcastCreated = RestServiceV2Test.callCreateBroadcast(10000);
				assertNotNull(broadcastCreated.getStreamId());
				assertEquals(broadcastCreated.getStatus(), AntMediaApplicationAdapter.BROADCAST_STATUS_CREATED);

				AppFunctionalV2Test.executeProcess(ffmpegPath
						+ " -re -i src/test/resources/test.flv -acodec copy -vcodec copy -f flv rtmp://localhost/LiveApp/"
						+ broadcastCreated.getStreamId());


				Awaitility.await().atMost(20, TimeUnit.SECONDS)
				.pollInterval(1, TimeUnit.SECONDS).until(AppFunctionalV2Test::isProcessAlive);


				Awaitility.await().pollDelay(3, TimeUnit.SECONDS)
				.atMost(20, TimeUnit.SECONDS)
				.pollInterval(1, TimeUnit.SECONDS).until(() -> 
				{
					Broadcast broadcast2 = RestServiceV2Test.callGetBroadcast(broadcastCreated.getStreamId());
					assertNotNull(broadcast2);
					return broadcast2 != null && broadcast2.getStatus().equals(AntMediaApplicationAdapter.BROADCAST_STATUS_BROADCASTING);
				});


				AppFunctionalV2Test.destroyProcess();
			}

			{
				// change settings and accept only streams to false, because it
				// effects other tests in data store
				appSettingsModel.setAcceptOnlyStreamsInDataStore(false);
				result = callSetAppSettings("LiveApp", appSettingsModel);
				assertTrue(result.isSuccess());

				callGetAppSettings = callGetAppSettings("LiveApp");
				assertFalse(appSettingsModel.isAcceptOnlyStreamsInDataStore());
			}

		} catch (Exception e) {
			e.printStackTrace();
			fail(e.getMessage());
		}

	}

	@Test
	public void testTokenControl() {
		Result enterpriseResult;
		try {

			String appName = "LiveApp";
			// authenticate user
			User user = new User();
			user.setEmail(TEST_USER_EMAIL);
			user.setPassword(TEST_USER_PASS);
			Result authenticatedUserResult = callAuthenticateUser(user);
			assertTrue(authenticatedUserResult.isSuccess());

			enterpriseResult = callIsEnterpriseEdition();
			if (!enterpriseResult.isSuccess()) {
				//if it is not enterprise return
				return ;
			}

			// get settings from the app
			AppSettings appSettings = callGetAppSettings(appName);

			appSettings.setPublishTokenControlEnabled(true);
			appSettings.setPlayTokenControlEnabled(true);
			appSettings.setMp4MuxingEnabled(true);


			Result result = callSetAppSettings(appName, appSettings);
			assertTrue(result.isSuccess());

			appSettings = callGetAppSettings(appName);
			assertTrue(appSettings.isPublishTokenControlEnabled());
			assertTrue(appSettings.isPlayTokenControlEnabled());
			
			//define a valid expire date
			long expireDate = Instant.now().getEpochSecond() + 1000;

			Broadcast broadcast = RestServiceV2Test.callCreateRegularBroadcast();
			Token accessToken = callGetToken( "http://localhost:5080/"+appName+"/rest/v2/broadcasts/"+broadcast.getStreamId()+"/token", Token.PLAY_TOKEN, expireDate);
			assertNotNull(accessToken);


			Process rtmpSendingProcess = execute(ffmpegPath
					+ " -re -i src/test/resources/test.flv  -codec copy -f flv rtmp://127.0.0.1/"+ appName + "/"
					+ broadcast.getStreamId());


			//it should be false, because publishing is not allowed and hls files are not created
			Awaitility.await().pollDelay(5, TimeUnit.SECONDS).atMost(10, TimeUnit.SECONDS).pollInterval(1, TimeUnit.SECONDS).until(() -> {
				return ConsoleAppRestServiceTest.getStatusCode("http://" + SERVER_ADDR + ":5080/"+ appName + "/streams/" + broadcast.getStreamId() + ".m3u8?token=" + accessToken.getTokenId(), true)==404;
			});

			rtmpSendingProcess.destroy();


			//create token for publishing
			Token publishToken = callGetToken("http://localhost:5080/"+appName+"/rest/v2/broadcasts/"+broadcast.getStreamId()+"/token" , Token.PUBLISH_TOKEN, expireDate);
			assertNotNull(publishToken);

			//create token for playing/accessing file
			Token accessToken2 = callGetToken("http://localhost:5080/"+appName+"/rest/v2/broadcasts/"+broadcast.getStreamId()+"/token", Token.PLAY_TOKEN, expireDate);
			assertNotNull(accessToken2);

			Process rtmpSendingProcessToken = execute(ffmpegPath
					+ " -re -i src/test/resources/test.flv  -codec copy -f flv rtmp://127.0.0.1/"+ appName + "/"
					+ broadcast.getStreamId()+ "?token=" + publishToken.getTokenId());


			//it should be false because token control is enabled but no token provided
			Awaitility.await()
			.pollDelay(5, TimeUnit.SECONDS)
			.atMost(10, TimeUnit.SECONDS).pollInterval(1, TimeUnit.SECONDS).until(()-> {
				return  !MuxingTest.testFile("http://" + SERVER_ADDR + ":5080/"+ appName + "/streams/" 
						+ broadcast.getStreamId() + ".m3u8");
			});

			rtmpSendingProcessToken.destroy();

			//this time, it should be true since valid token is provided
			Awaitility.await().atMost(10, TimeUnit.SECONDS).pollInterval(1, TimeUnit.SECONDS).until(() -> {
				return MuxingTest.testFile("http://" + SERVER_ADDR + ":5080/"+ appName + "/streams/" 
						+ broadcast.getStreamId() + ".mp4?token=" + accessToken2.getTokenId());
			});



			//it should fail because there is no access token

			assertEquals(403, ConsoleAppRestServiceTest.getStatusCode("http://" + SERVER_ADDR + ":5080/"+ appName + "/streams/" 
					+ broadcast.getStreamId() + ".mp4", false));



			appSettings.setPublishTokenControlEnabled(false);
			appSettings.setPlayTokenControlEnabled(false);
			
			Result flag = callSetAppSettings(appName, appSettings);
			assertTrue(flag.isSuccess());



		} catch (Exception e) {
			e.printStackTrace();
			fail(e.getMessage());
		}

	}


	@Test
	public void testLicenseControl() {

		Result enterpriseResult;
		try {

			// authenticate user
			User user = new User();
			user.setEmail(TEST_USER_EMAIL);
			user.setPassword(TEST_USER_PASS);
			Result authenticatedUserResult = callAuthenticateUser(user);
			assertTrue(authenticatedUserResult.isSuccess());

			enterpriseResult = callIsEnterpriseEdition();
			if (!enterpriseResult.isSuccess()) {
				//if it is not enterprise return
				return ;
			}

			// get Server Settings
			ServerSettings serverSettings = callGetServerSettings();

			//set test license key
			serverSettings.setLicenceKey("test-test");
			serverSettings.setBuildForMarket(false);

			Result flag = callSetServerSettings(serverSettings);


			//request license check via rest service
			Licence activeLicence = callGetLicenceStatus(serverSettings.getLicenceKey());


			//it should not be null because test license key is active
			assertNotNull(activeLicence);

			//set build for market as true
			serverSettings.setBuildForMarket(true);

			//save this setting
			flag = callSetServerSettings(serverSettings);

			//check that setting is saved
			assertTrue (flag.isSuccess());


			//check license status

			activeLicence = callGetLicenceStatus(serverSettings.getLicenceKey());

			//it should be null because it is market build
			assertNull(activeLicence);



			//set build for market setting to default
			serverSettings.setBuildForMarket(false);

			//save default setting
			flag = callSetServerSettings(serverSettings);

			//check that setting is saved
			assertTrue (flag.isSuccess());


		} catch (Exception e) {
			e.printStackTrace();
			fail(e.getMessage());
		}

	}

	@Test
	public void testHashControl() {
		Result enterpiseResult;
		try {


			// authenticate user
			User user = new User();
			user.setEmail(TEST_USER_EMAIL);
			user.setPassword(TEST_USER_PASS);
			Result authenticatedUserResult = callAuthenticateUser(user);
			assertTrue(authenticatedUserResult.isSuccess());

			enterpiseResult = callIsEnterpriseEdition();
			if (!enterpiseResult.isSuccess()) {
				//if it is not enterprise return
				return ;
			}

			// get settings from the app
			AppSettings appSettings = callGetAppSettings("LiveApp");

			//set hash publish control enabled
			appSettings.setHashControlPublishEnabled(true);
			appSettings.setMp4MuxingEnabled(true);

			//define hash secret 
			String secret = "secret";
			appSettings.setTokenHashSecret(secret);


			Result result = callSetAppSettings("LiveApp", appSettings);
			assertTrue(result.isSuccess());

			appSettings = callGetAppSettings("LiveApp");

			//check that settings is set successfully
			assertTrue(appSettings.isHashControlPublishEnabled());

			//create a broadcast
			Broadcast broadcast = RestServiceV2Test.callCreateRegularBroadcast();

			//publish stream
			Process rtmpSendingProcess = execute(ffmpegPath
					+ " -re -i src/test/resources/test.flv  -codec copy -f flv rtmp://127.0.0.1/LiveApp/"
					+ broadcast.getStreamId());


			//publishing is not allowed therefore hls files are not created
			Awaitility.await().pollDelay(5, TimeUnit.SECONDS).atMost(15, TimeUnit.SECONDS).pollInterval(1, TimeUnit.SECONDS).until(() -> {
				return ConsoleAppRestServiceTest.getStatusCode("http://" + SERVER_ADDR + ":5080/LiveApp/streams/" + broadcast.getStreamId() + ".m3u8?token=hash" , true)==404;
			});

			rtmpSendingProcess.destroy();

			//generate correct hash value

			String hashCombine = broadcast.getStreamId() + Token.PUBLISH_TOKEN + secret ;

			String sha256hex = Hashing.sha256()
					.hashString(hashCombine, StandardCharsets.UTF_8)
					.toString();

			log.error("created token:  {}", sha256hex );

			//start publish with generated hash value
			Process rtmpSendingProcessHash = execute(ffmpegPath
					+ " -re -i src/test/resources/test.flv  -codec copy -f flv rtmp://127.0.0.1/LiveApp/"
					+ broadcast.getStreamId()+ "?token=" + sha256hex);


			//this time, HLS files should be created
			Awaitility.await().atMost(15, TimeUnit.SECONDS).pollInterval(1, TimeUnit.SECONDS).until(() -> {
				return MuxingTest.testFile("http://" + SERVER_ADDR + ":5080/LiveApp/streams/" 
						+ broadcast.getStreamId() + ".m3u8" );
			});

			//destroy process
			rtmpSendingProcessHash.destroy();

			//return back settings for other tests
			appSettings.setHashControlPublishEnabled(false);

			Result flag = callSetAppSettings("LiveApp", appSettings);

			//check that settings saved successfully
			assertTrue(flag.isSuccess());

		} catch (Exception e) {
			e.printStackTrace();
			fail(e.getMessage());
		}

	}

	@Test
	public void testGetSystemResourcesInfo() {
		try {
			// authenticate user
			User user = new User();
			user.setEmail(TEST_USER_EMAIL);
			user.setPassword(TEST_USER_PASS);
			Result authenticatedUserResult;
			authenticatedUserResult = callAuthenticateUser(user);
			assertTrue(authenticatedUserResult.isSuccess());

			String systemResourcesInfo = callGetSystemResourcesInfo();

			JSONParser parser = new JSONParser();		
			JSONObject jsObject = (JSONObject) parser.parse(systemResourcesInfo);
			JSONObject tmpObject = (JSONObject) jsObject.get("cpuUsage");
			assertTrue(tmpObject.containsKey("processCPUTime"));
			assertTrue(tmpObject.containsKey("systemCPULoad"));
			assertTrue(tmpObject.containsKey("processCPULoad"));

			tmpObject = (JSONObject) jsObject.get("jvmMemoryUsage"); 
			assertTrue(tmpObject.containsKey("maxMemory"));
			assertTrue(tmpObject.containsKey("totalMemory"));
			assertTrue(tmpObject.containsKey("freeMemory"));
			assertTrue(tmpObject.containsKey("inUseMemory"));


			tmpObject = (JSONObject) jsObject.get("systemInfo"); 
			assertTrue(tmpObject.containsKey("osName"));
			assertTrue(tmpObject.containsKey("osArch"));
			assertTrue(tmpObject.containsKey("javaVersion"));
			assertTrue(tmpObject.containsKey("processorCount"));

			tmpObject = (JSONObject) jsObject.get("systemMemoryInfo"); 
			assertTrue(tmpObject.containsKey("virtualMemory"));
			assertTrue(tmpObject.containsKey("totalMemory"));
			assertTrue(tmpObject.containsKey("freeMemory"));
			assertTrue(tmpObject.containsKey("inUseMemory"));
			assertTrue(tmpObject.containsKey("totalSwapSpace"));
			assertTrue(tmpObject.containsKey("freeSwapSpace"));
			assertTrue(tmpObject.containsKey("inUseSwapSpace"));

			tmpObject = (JSONObject) jsObject.get("fileSystemInfo"); 
			assertTrue(tmpObject.containsKey("usableSpace"));
			assertTrue(tmpObject.containsKey("totalSpace"));
			assertTrue(tmpObject.containsKey("freeSpace"));
			assertTrue(tmpObject.containsKey("inUseSpace"));

			assertTrue(jsObject.containsKey("gpuUsageInfo"));

			assertTrue(jsObject.containsKey("totalLiveStreamSize"));

			System.out.println("system resource info: " + systemResourcesInfo);

		}
		catch (Exception e) {
			e.printStackTrace();
			fail(e.getMessage());
		}

	}

	@Test
	public void testGetVersion() {
		try {
			// authenticate user
			User user = new User();
			user.setEmail(TEST_USER_EMAIL);
			user.setPassword(TEST_USER_PASS);
			Result authenticatedUserResult;
			authenticatedUserResult = callAuthenticateUser(user);
			assertTrue(authenticatedUserResult.isSuccess());

			System.out.println("Get version console authenticated");
			String version = callGetSoftwareVersion();

			System.out.println("Version: " + version);
			
			Version versionObj = gson.fromJson(version, Version.class);

			assertEquals(13 , versionObj.getBuildNumber().length());
			assertNotNull(versionObj.getVersionType());
			assertNotEquals("null", versionObj.getVersionType());

			assertNotNull(versionObj.getVersionName());
			assertNotEquals("null", versionObj.getVersionName());

		}
		catch (Exception e) {
			fail(e.getMessage());
		}

	}

	@Test
	public void testMp4Setting() {
		/**
		 * This is testing stream-specific mp4 setting via rest service and results
		 */
		try {

			// authenticate user
			User user = new User();
			user.setEmail(TEST_USER_EMAIL);
			user.setPassword(TEST_USER_PASS);
			Result authenticatedUserResult;
			authenticatedUserResult = callAuthenticateUser(user);
			assertTrue(authenticatedUserResult.isSuccess());

			// get settings from the app
			AppSettings appSettings = callGetAppSettings("LiveApp");

			//disable mp4 muxing
			appSettings.setMp4MuxingEnabled(false);
			appSettings.setHlsMuxingEnabled(true);
			Result result = callSetAppSettings("LiveApp", appSettings);
			assertTrue(result.isSuccess());

			// create broadcast
			Broadcast broadcast = RestServiceV2Test.callCreateRegularBroadcast();

			/**
			 * CASE 1: General setting is disabled (default) and stream setting is 0 (default)
			 */

			Process rtmpSendingProcess = execute(ffmpegPath
					+ " -re -i src/test/resources/test.flv  -codec copy -f flv rtmp://127.0.0.1/LiveApp/"
					+ broadcast.getStreamId());

			//wait until stream is broadcasted
<<<<<<< HEAD
			Awaitility.await().atMost(35, TimeUnit.SECONDS).pollInterval(1, TimeUnit.SECONDS).until(() -> {
=======
			Awaitility.await().atMost(40, TimeUnit.SECONDS).pollInterval(1, TimeUnit.SECONDS).until(() -> {
>>>>>>> 917c607f
				return MuxingTest.testFile("http://" + SERVER_ADDR + ":5080/LiveApp/streams/" + broadcast.getStreamId() + ".m3u8");
			});

			rtmpSendingProcess.destroy();

			//it should be false, because mp4 settings is disabled and stream mp4 setting is 0, so mp4 file not created
<<<<<<< HEAD
			Awaitility.await().atMost(40, TimeUnit.SECONDS).pollInterval(1, TimeUnit.SECONDS).until(() -> { 
=======
			Awaitility.await().atMost(40, TimeUnit.SECONDS).pollInterval(1, TimeUnit.SECONDS).until(() -> {
>>>>>>> 917c607f
				return !MuxingTest.testFile("http://" + SERVER_ADDR + ":5080/LiveApp/streams/" + broadcast.getStreamId() + ".mp4");
			});

			/**
			 * CASE 2: General setting is disabled (default) and stream setting is 1 
			 */

			//create new stream to avoid same stream name
			Broadcast broadcast2 = RestServiceV2Test.callCreateRegularBroadcast();

			//set stream specific mp4 setting to 1, general setting is still disabled
			result = RestServiceV2Test.callEnableMp4Muxing(broadcast2.getStreamId(), 1);

			assertTrue(result.isSuccess());

			//send stream
			rtmpSendingProcess = execute(ffmpegPath
					+ " -re -i src/test/resources/test.flv  -codec copy -f flv rtmp://127.0.0.1/LiveApp/"
					+ broadcast2.getStreamId());

			//wait until stream is broadcasted
			Awaitility.await().atMost(40, TimeUnit.SECONDS).pollInterval(1, TimeUnit.SECONDS).until(() -> {
				return MuxingTest.testFile("http://" + SERVER_ADDR + ":5080/LiveApp/streams/" + broadcast2.getStreamId() + ".m3u8");
			});


			rtmpSendingProcess.destroy();

			//it should be true this time, because stream mp4 setting is 1 although general setting is disabled
			Awaitility.await().atMost(40, TimeUnit.SECONDS).pollInterval(1, TimeUnit.SECONDS).until(() -> {
				return MuxingTest.testFile("http://" + SERVER_ADDR + ":5080/LiveApp/streams/" + broadcast2.getStreamId() + ".mp4");
			});

			/**
			 * CASE 3: General setting is enabled and stream setting is 0 
			 */

			//create new stream to avoid same stream name
			Broadcast broadcast3 = RestServiceV2Test.callCreateRegularBroadcast();

			//enable mp4 muxing
			appSettings.setMp4MuxingEnabled(true);
			result = callSetAppSettings("LiveApp", appSettings);
			assertTrue(result.isSuccess());

			//set stream spesific mp4 settings to false
			result = RestServiceV2Test.callEnableMp4Muxing(broadcast3.getStreamId(), 0);
			assertTrue(result.isSuccess());


			//send stream
			rtmpSendingProcess = execute(ffmpegPath
					+ " -re -i src/test/resources/test.flv  -codec copy -f flv rtmp://127.0.0.1/LiveApp/"
					+ broadcast3.getStreamId());

			//wait until stream is broadcasted
			Awaitility.await().atMost(25, TimeUnit.SECONDS).pollInterval(1, TimeUnit.SECONDS).until(() -> {
				return MuxingTest.testFile("http://" + SERVER_ADDR + ":5080/LiveApp/streams/" + broadcast3.getStreamId() + ".m3u8");
			});

			rtmpSendingProcess.destroy();

			//it should be false this time also, because stream mp4 setting is false
			Awaitility.await().pollDelay(5, TimeUnit.SECONDS).atMost(40, TimeUnit.SECONDS).pollInterval(1, TimeUnit.SECONDS).until(() -> {
				return !MuxingTest.testFile("http://" + SERVER_ADDR + ":5080/LiveApp/streams/" + broadcast3.getStreamId() + ".mp4");
			});

			/**
			 * CASE 4: General setting is enabled (default) and stream setting is -1 
			 */

			// create new broadcast because mp4 files exist with same streamId
			Broadcast broadcast4 = RestServiceV2Test.callCreateRegularBroadcast();

			// general setting is still enabled and set stream spesific mp4 settings to -1
			result = RestServiceV2Test.callEnableMp4Muxing(broadcast4.getStreamId(), 0);
			assertTrue(result.isSuccess());

			//send stream
			rtmpSendingProcess = execute(ffmpegPath
					+ " -re -i src/test/resources/test.flv  -codec copy -f flv rtmp://127.0.0.1/LiveApp/"
					+ broadcast4.getStreamId());

			//wait until stream is broadcasted
<<<<<<< HEAD
			Awaitility.await().atMost(40, TimeUnit.SECONDS).pollInterval(1, TimeUnit.SECONDS).until(() -> { 
=======
			Awaitility.await().atMost(40, TimeUnit.SECONDS).pollInterval(1, TimeUnit.SECONDS).until(() -> {
>>>>>>> 917c607f
				return MuxingTest.testFile("http://" + SERVER_ADDR + ":5080/LiveApp/streams/" + broadcast4.getStreamId() + ".m3u8");
			});

			rtmpSendingProcess.destroy();

			//it should be false this time, because stream mp4 setting is -1 althouh general setting is enabled
			Awaitility.await().atMost(40, TimeUnit.SECONDS).pollInterval(1, TimeUnit.SECONDS).until(() -> {
				return !MuxingTest.testFile("http://" + SERVER_ADDR + ":5080/LiveApp/streams/" + broadcast4.getStreamId() + ".mp4");
			});


			//disable mp4 muxing
			appSettings.setMp4MuxingEnabled(false);
			result = callSetAppSettings("LiveApp", appSettings);
			assertTrue(result.isSuccess());


		} catch (Exception e) {
			e.printStackTrace();
			fail(e.getMessage());
		}
	}
	
	@Test
	public void testRTSPSourceNoAdaptive() {
		try {
			Result authenticatedUserResult = authenticateDefaultUser();
			assertTrue(authenticatedUserResult.isSuccess());
			
			rtspSource(null);
		}
		catch (Exception e) {
			e.printStackTrace();
			fail(e.getMessage());
		}
	}
	
	
	@Test
	public void testRTSPSourceWithAdaptiveBitrate() {
		try {
			Result authenticatedUserResult = authenticateDefaultUser();
			assertTrue(authenticatedUserResult.isSuccess());
			
			Result result = callIsEnterpriseEdition();
			
			if (!result.isSuccess()) {
				//if it's not the enterprise edition, just return
				return;
			}
			
			rtspSource(Arrays.asList(new EncoderSettings(144, 150000, 16000)));
			
		} catch (Exception e) {
			e.printStackTrace();
			fail(e.getMessage());
		}
		
	}
	
	

	public void rtspSource(List<EncoderSettings> appEncoderSettings) {
		try {
			
			// user should be authenticated before executing this method
			
			// get settings from the app
			AppSettings appSettings = callGetAppSettings("LiveApp");
			
			boolean hlsMuxingEnabled = appSettings.isHlsMuxingEnabled();
			
			appSettings.setHlsMuxingEnabled(true);
			
			List<EncoderSettings> encoderSettings = appSettings.getEncoderSettings();
			appSettings.setEncoderSettings(appEncoderSettings);
			
			Result result = callSetAppSettings("LiveApp", appSettings);
			assertTrue(result.isSuccess());
			
			StreamFetcherUnitTest.startCameraEmulator();
			
			Broadcast broadcast = new Broadcast("rtsp_source", null, null, null, "rtsp://127.0.0.1:6554/test.flv",
					AntMediaApplicationAdapter.STREAM_SOURCE);
			
			
			String returnResponse = RestServiceV2Test.callAddStreamSource(broadcast, true);
			Result addStreamSourceResult = gson.fromJson(returnResponse, Result.class);
		
			
			//wait until stream is broadcasted
			Awaitility.await().atMost(40, TimeUnit.SECONDS).pollInterval(1, TimeUnit.SECONDS).until(() -> {
				return MuxingTest.testFile("http://" + SERVER_ADDR + ":5080/LiveApp/streams/" + addStreamSourceResult.getDataId() + ".m3u8");
			});
			
			if (appEncoderSettings != null) 
			{
				Awaitility.await().atMost(40, TimeUnit.SECONDS).pollInterval(1, TimeUnit.SECONDS).until(() -> {
					return MuxingTest.testFile("http://" + SERVER_ADDR + ":5080/LiveApp/streams/" + addStreamSourceResult.getDataId() + "_adaptive.m3u8");
				});
			}
			
			broadcast = RestServiceV2Test.callGetBroadcast(addStreamSourceResult.getDataId());
			assertEquals(AntMediaApplicationAdapter.BROADCAST_STATUS_BROADCASTING, broadcast.getStatus());
			
			result = RestServiceV2Test.deleteBroadcast(addStreamSourceResult.getDataId());
			assertTrue(result.isSuccess());
			
			appSettings.setHlsMuxingEnabled(hlsMuxingEnabled);
			appSettings.setEncoderSettings(encoderSettings);
			result = callSetAppSettings("LiveApp", appSettings);
			assertTrue(result.isSuccess());
			
			StreamFetcherUnitTest.stopCameraEmulator();
		}
		catch (Exception e) {
			e.printStackTrace();
			fail(e.getMessage());
		}
	}
	
	//public static Token callGetToken(String streamId, String type, long expireDate) throws Exception {
	//	return callGetToken(SERVICE_URL + "/broadcast/getToken", streamId, type, expireDate);
	//}

	public static Token callGetToken(String url, String type, long expireDate) throws Exception {

		CloseableHttpClient client = HttpClients.custom().setRedirectStrategy(new LaxRedirectStrategy()).build();

		HttpUriRequest get = RequestBuilder.get().setUri(url + "?expireDate=" + expireDate + "&type=" + type)
				.setHeader(HttpHeaders.CONTENT_TYPE, "application/json")
				.build();

		CloseableHttpResponse response = client.execute(get);

		StringBuffer result = readResponse(response);

		if (response.getStatusLine().getStatusCode() != 200) {
			throw new Exception(result.toString());
		}
		System.out.println("result string: " + result.toString());

		return gson.fromJson(result.toString(), Token.class);
	}

	public static int getStatusCode(String url, boolean useCookie) throws Exception {

		log.info("url: {}",url);

		HttpClient client = HttpClients.custom().setRedirectStrategy(new LaxRedirectStrategy())
				.setDefaultCookieStore(useCookie ? httpCookieStore : null).build();

		HttpUriRequest post = RequestBuilder.get().setUri(url).build();

		HttpResponse response = client.execute(post);

		StringBuffer result = RestServiceV2Test.readResponse(response);

		log.info("response status code: {}",response.getStatusLine().getStatusCode());

		return response.getStatusLine().getStatusCode();
	}

	public static boolean checkURLExist(String url) throws Exception {
		int statusCode = getStatusCode(url, true);
		if (statusCode == 200) {
			return true;
		}
		return false;
	}



	public static Result callisFirstLogin() throws Exception {
		String url = ROOT_SERVICE_URL + "/isFirstLogin";
		HttpClient client = HttpClients.custom().setRedirectStrategy(new LaxRedirectStrategy()).build();
		Gson gson = new Gson();
		HttpUriRequest post = RequestBuilder.get().setUri(url).setHeader(HttpHeaders.CONTENT_TYPE, "application/json")
				.build();

		HttpResponse response = client.execute(post);

		StringBuffer result = RestServiceV2Test.readResponse(response);

		if (response.getStatusLine().getStatusCode() != 200) {
			throw new Exception(result.toString());
		}
		log.info("result string: " + result.toString());
		Result tmp = gson.fromJson(result.toString(), Result.class);
		assertNotNull(tmp);
		return tmp;

	}

	public static Result callCreateInitialUser(User user) throws Exception {

		String url = ROOT_SERVICE_URL + "/addInitialUser";
		HttpClient client = HttpClients.custom().setRedirectStrategy(new LaxRedirectStrategy()).build();
		Gson gson = new Gson();
		HttpUriRequest post = RequestBuilder.post().setUri(url).setHeader(HttpHeaders.CONTENT_TYPE, "application/json")
				.setEntity(new StringEntity(gson.toJson(user))).build();

		HttpResponse response = client.execute(post);

		StringBuffer result = RestServiceV2Test.readResponse(response);

		if (response.getStatusLine().getStatusCode() != 200) {
			throw new Exception(result.toString());
		}
		log.info("result string: " + result.toString());
		Result tmp = gson.fromJson(result.toString(), Result.class);
		assertNotNull(tmp);
		return tmp;
	}

	private static Result callAuthenticateUser(User user) throws Exception {
		String url = ROOT_SERVICE_URL + "/authenticateUser";
		HttpClient client = HttpClients.custom().setRedirectStrategy(new LaxRedirectStrategy())
				.setDefaultCookieStore(httpCookieStore).build();
		Gson gson = new Gson();
		HttpUriRequest post = RequestBuilder.post().setUri(url).setHeader(HttpHeaders.CONTENT_TYPE, "application/json")
				.setEntity(new StringEntity(gson.toJson(user))).build();

		HttpResponse response = client.execute(post);

		StringBuffer result = RestServiceV2Test.readResponse(response);

		if (response.getStatusLine().getStatusCode() != 200) {
			throw new Exception(result.toString());
		}
		log.info("result string: " + result.toString());
		Result tmp = gson.fromJson(result.toString(), Result.class);
		assertNotNull(tmp);
		return tmp;
	}

	public static Result callSetAppSettings(String appName, AppSettings appSettingsModel) throws Exception {
		String url = ROOT_SERVICE_URL + "/changeSettings/" + appName;
		try (CloseableHttpClient client = HttpClients.custom().setRedirectStrategy(new LaxRedirectStrategy())
				.setDefaultCookieStore(httpCookieStore).build())
		{
			Gson gson = new Gson();
	
			HttpUriRequest post = RequestBuilder.post().setUri(url).setHeader(HttpHeaders.CONTENT_TYPE, "application/json")
					.setEntity(new StringEntity(gson.toJson(appSettingsModel))).build();
	
			try (CloseableHttpResponse response = client.execute(post)) {
	
				StringBuffer result = RestServiceV2Test.readResponse(response);
		
				if (response.getStatusLine().getStatusCode() != 200) {
					throw new Exception(result.toString());
				}
				log.info("result string: " + result.toString());
				Result tmp = gson.fromJson(result.toString(), Result.class);
				assertNotNull(tmp);
				return tmp;
			}
		}

	}



	public static Result callSetServerSettings(ServerSettings serverSettings) throws Exception {
		String url = ROOT_SERVICE_URL + "/changeServerSettings";
		HttpClient client = HttpClients.custom().setRedirectStrategy(new LaxRedirectStrategy())
				.setDefaultCookieStore(httpCookieStore).build();
		Gson gson = new Gson();

		HttpUriRequest post = RequestBuilder.post().setUri(url).setHeader(HttpHeaders.CONTENT_TYPE, "application/json")
				.setEntity(new StringEntity(gson.toJson(serverSettings))).build();

		HttpResponse response = client.execute(post);

		StringBuffer result = RestServiceV2Test.readResponse(response);

		if (response.getStatusLine().getStatusCode() != 200) {
			throw new Exception(result.toString());
		}
		log.info("result string: " + result.toString());
		Result tmp = gson.fromJson(result.toString(), Result.class);
		assertNotNull(tmp);
		return tmp;

	}


	public static String callGetApplications() throws Exception {
		String url = ROOT_SERVICE_URL + "/getApplications";

		HttpClient client = HttpClients.custom().setRedirectStrategy(new LaxRedirectStrategy())
				.setDefaultCookieStore(httpCookieStore).build();
		Gson gson = new Gson();

		HttpUriRequest post = RequestBuilder.get().setUri(url).build();

		HttpResponse response = client.execute(post);

		StringBuffer result = RestServiceV2Test.readResponse(response);
		if (response.getStatusLine().getStatusCode() != 200) {
			throw new Exception(result.toString());
		}
		log.info("result string: " + result.toString());
		return result.toString();
	}



	public static String callGetSoftwareVersion() throws Exception {
		String url = ROOT_SERVICE_URL + "/getVersion";
		HttpClient client = HttpClients.custom().setRedirectStrategy(new LaxRedirectStrategy())
				.setDefaultCookieStore(httpCookieStore).build();
		Gson gson = new Gson();

		HttpUriRequest post = RequestBuilder.get().setUri(url).build();

		HttpResponse response = client.execute(post);

		StringBuffer result = RestServiceV2Test.readResponse(response);
		if (response.getStatusLine().getStatusCode() != 200) {
			throw new Exception(result.toString());
		}
		log.info("result string: " + result.toString());
		return result.toString();
	}


	public static String callGetSystemResourcesInfo() throws Exception {
		String url = ROOT_SERVICE_URL + "/getSystemResourcesInfo";
		HttpClient client = HttpClients.custom().setRedirectStrategy(new LaxRedirectStrategy())
				.setDefaultCookieStore(httpCookieStore).build();
		Gson gson = new Gson();

		HttpUriRequest post = RequestBuilder.get().setUri(url).build();

		HttpResponse response = client.execute(post);

		StringBuffer result = RestServiceV2Test.readResponse(response);
		if (response.getStatusLine().getStatusCode() != 200) {
			throw new Exception(result.toString());
		}
		log.info("result string: " + result.toString());
		return result.toString();
	}

	public static Result callIsClusterMode() throws Exception {
		String url = ROOT_SERVICE_URL + "/isInClusterMode";

		HttpClient client = HttpClients.custom().setRedirectStrategy(new LaxRedirectStrategy())
				.setDefaultCookieStore(httpCookieStore).build();
		Gson gson = new Gson();

		HttpUriRequest post = RequestBuilder.get().setUri(url).build();

		HttpResponse response = client.execute(post);

		StringBuffer result = RestServiceV2Test.readResponse(response);
		if (response.getStatusLine().getStatusCode() != 200) {
			throw new Exception(result.toString());
		}
		log.info("result string: " + result.toString());
		Result tmp = gson.fromJson(result.toString(), Result.class);
		assertNotNull(tmp);
		return tmp;
	}

	public static Result callIsEnterpriseEdition() throws Exception {
		String url = ROOT_SERVICE_URL + "/isEnterpriseEdition";

		HttpClient client = HttpClients.custom().setRedirectStrategy(new LaxRedirectStrategy())
				.setDefaultCookieStore(httpCookieStore).build();
		Gson gson = new Gson();

		HttpUriRequest post = RequestBuilder.get().setUri(url).build();

		HttpResponse response = client.execute(post);

		StringBuffer result = RestServiceV2Test.readResponse(response);
		if (response.getStatusLine().getStatusCode() != 200) {
			throw new Exception(result.toString());
		}
		log.info("result string: " + result.toString());
		Result tmp = gson.fromJson(result.toString(), Result.class);
		assertNotNull(tmp);
		return tmp;

	}

	public static AppSettings callGetAppSettings(String appName) throws Exception {

		String url = ROOT_SERVICE_URL + "/getSettings/" + appName;

		HttpClient client = HttpClients.custom().setRedirectStrategy(new LaxRedirectStrategy())
				.setDefaultCookieStore(httpCookieStore).build();
		Gson gson = new Gson();

		HttpUriRequest post = RequestBuilder.get().setUri(url).build();

		HttpResponse response = client.execute(post);

		StringBuffer result = RestServiceV2Test.readResponse(response);

		if (response.getStatusLine().getStatusCode() != 200) {
			System.out.println("status code: " + response.getStatusLine().getStatusCode());
			throw new Exception(result.toString());
		}
		log.info("result string: " + result.toString());
		AppSettings tmp = gson.fromJson(result.toString(), AppSettings.class);
		assertNotNull(tmp);
		return tmp;
	}

	public static ServerSettings callGetServerSettings() throws Exception {

		String url = ROOT_SERVICE_URL + "/getServerSettings";

		HttpClient client = HttpClients.custom().setRedirectStrategy(new LaxRedirectStrategy())
				.setDefaultCookieStore(httpCookieStore).build();
		Gson gson = new Gson();

		HttpUriRequest post = RequestBuilder.get().setUri(url).build();

		HttpResponse response = client.execute(post);

		StringBuffer result = RestServiceV2Test.readResponse(response);

		if (response.getStatusLine().getStatusCode() != 200) {
			System.out.println("status code: " + response.getStatusLine().getStatusCode());
			throw new Exception(result.toString());
		}
		log.info("result string: " + result.toString());
		ServerSettings tmp = gson.fromJson(result.toString(), ServerSettings.class);
		assertNotNull(tmp);
		return tmp;
	}

	public static Licence callGetLicenceStatus(String key) throws Exception {

		Licence tmp = null;

		String url = ROOT_SERVICE_URL + "/getLicenceStatus/?key=" + key;

		HttpClient client = HttpClients.custom().setRedirectStrategy(new LaxRedirectStrategy())
				.setDefaultCookieStore(httpCookieStore).build();
		Gson gson = new Gson();

		HttpUriRequest post = RequestBuilder.get().setUri(url).build();

		HttpResponse response = client.execute(post);

		StringBuffer result = RestServiceV2Test.readResponse(response);

		log.info("callGetLicenceStatus result string: " + result.toString());
		tmp = gson.fromJson(result.toString(), Licence.class);

		return tmp;
	}


	public static StringBuffer readResponse(HttpResponse response) throws IOException {
		BufferedReader rd = new BufferedReader(new InputStreamReader(response.getEntity().getContent()));

		StringBuffer result = new StringBuffer();
		String line = "";
		while ((line = rd.readLine()) != null) {
			result.append(line);
		}
		return result;
	}
	public static Process execute(final String command) {
		tmpExec = null;
		new Thread() {
			public void run() {
				try {

					tmpExec = Runtime.getRuntime().exec(command);
					InputStream errorStream = tmpExec.getErrorStream();
					byte[] data = new byte[1024];
					int length = 0;

					while ((length = errorStream.read(data, 0, data.length)) > 0) {
						log.info(new String(data, 0, length));
					}
				} catch (IOException e) {
					e.printStackTrace();
				}
			};
		}.start();

		while (tmpExec == null) {
			log.info("Waiting for exec get initialized...");

			Awaitility.await().pollDelay(2, TimeUnit.SECONDS).atMost(10, TimeUnit.SECONDS).pollInterval(1, TimeUnit.SECONDS).until(() -> {
				return tmpExec !=null;
			});
		}

		return tmpExec;
	}

	public static String callGetLogLevel() throws Exception {

		String url = ROOT_SERVICE_URL + "/getLogLevel";

		HttpClient client = HttpClients.custom().setRedirectStrategy(new LaxRedirectStrategy())
				.setDefaultCookieStore(httpCookieStore).build();

		Gson gson = new Gson();

		HttpUriRequest post = RequestBuilder.get().setUri(url).build();

		HttpResponse response = client.execute(post);

		StringBuffer result = RestServiceV2Test.readResponse(response);

		if (response.getStatusLine().getStatusCode() != 200) {
			System.out.println("status code: " + response.getStatusLine().getStatusCode());
			throw new Exception(result.toString());
		}

		log.info("result string: " + result.toString());
		return result.toString();
	}

	public static Result callSetLogLevel(String level) throws Exception {

		String url = ROOT_SERVICE_URL + "/changeLogLevel/"+level;

		HttpClient client = HttpClients.custom().setRedirectStrategy(new LaxRedirectStrategy())
				.setDefaultCookieStore(httpCookieStore).build();

		Gson gson = new Gson();

		HttpUriRequest post = RequestBuilder.get().setUri(url).build();

		HttpResponse response = client.execute(post);

		StringBuffer result = RestServiceV2Test.readResponse(response);

		if (response.getStatusLine().getStatusCode() != 200) {
			System.out.println("status code: " + response.getStatusLine().getStatusCode());
			throw new Exception(result.toString());
		}

		log.info("result string: " + result.toString());
		Result tmp = gson.fromJson(result.toString(), Result.class);

		return tmp;
	}

	@Test
	public void testPublishIPFilter() 
	{

		Result result;
		try {
			
			Result authenticatedUserResult = authenticateDefaultUser();
			assertTrue(authenticatedUserResult.isSuccess());

			
			result = callIsEnterpriseEdition();
			if (!result.isSuccess()) {
				log.info("This is not enterprise edition so skipping this test");
				return;
			}

			final String streamId = "testIPFilter"+new Random(50000).nextInt();


			AppFunctionalV2Test.executeProcess(ffmpegPath
					+ " -re -i src/test/resources/test.flv -codec copy -f flv rtmp://127.0.0.1/LiveApp/"
					+ streamId);

			Awaitility.await().atMost(15, TimeUnit.SECONDS)
			.pollInterval(2, TimeUnit.SECONDS)
			.until(() -> {
				Broadcast broadcast = RestServiceV2Test.getBroadcast(streamId);
				return broadcast != null
						&& broadcast.getStreamId() != null
						&& broadcast.getStreamId().contentEquals(streamId);
			});

			AppFunctionalV2Test.destroyProcess();

			Awaitility.await().atMost(60, TimeUnit.SECONDS)
			.pollInterval(2, TimeUnit.SECONDS)
			.until(() -> {
				Broadcast broadcast = RestServiceV2Test.getBroadcast(streamId);
				return broadcast == null
						|| broadcast.getStreamId() == null
						|| !broadcast.getStreamId().contentEquals(streamId);
			});



			AppSettings appSettings = callGetAppSettings("LiveApp");
			appSettings.getAllowedPublisherCIDR();
			appSettings.setAllowedPublisherCIDR("127.0.0.2");
			result = callSetAppSettings("LiveApp", appSettings);
			assertTrue(result.isSuccess());
			
			AppFunctionalV2Test.execute(ffmpegPath
					+ " -re -i src/test/resources/test.flv -codec copy -f flv rtmp://127.0.0.1/LiveApp/"
					+ streamId);


			boolean available = false;
			for (int i = 0; i < 5; i++) {
				Broadcast broadcast = RestServiceV2Test.getBroadcast(streamId);
				if(broadcast != null
						&& broadcast.getStreamId() != null
						&& broadcast.getStreamId().contentEquals(streamId)) {
					available = true;
					break;
				}
				try {
					Thread.sleep(4000);
				} catch (InterruptedException e) {
					e.printStackTrace();
				}
			}

			assertFalse(available);
			
			AppFunctionalV2Test.destroyProcess();

			appSettings = callGetAppSettings("LiveApp");
			appSettings.setAllowedPublisherCIDR("");
			result = callSetAppSettings("LiveApp", appSettings);
			assertTrue(result.isSuccess());
		} 
		catch (Exception e) {
			log.error(ExceptionUtils.getStackTrace(e));
			fail(e.getMessage());
		}
	}


	public static BasicCookieStore getHttpCookieStore() {
		return httpCookieStore;
	}

	public static void setHttpCookieStore(BasicCookieStore httpCookieStore) {
		ConsoleAppRestServiceTest.httpCookieStore = httpCookieStore;
	}
}<|MERGE_RESOLUTION|>--- conflicted
+++ resolved
@@ -810,14 +810,10 @@
 						+ " -re -i src/test/resources/test.flv -acodec copy -vcodec copy -f flv rtmp://localhost/LiveApp/"
 						+ broadcastCreated.getStreamId());
 
-<<<<<<< HEAD
 				Awaitility.await().atMost(10, TimeUnit.SECONDS).pollInterval(1, TimeUnit.SECONDS) 
-=======
-				Awaitility.await().atMost(20, TimeUnit.SECONDS).pollInterval(1, TimeUnit.SECONDS)
->>>>>>> 917c607f
 				.until(() -> AppFunctionalV2Test.isProcessAlive());
 
-				Awaitility.await().atMost(20, TimeUnit.SECONDS).pollInterval(1, TimeUnit.SECONDS)
+				Awaitility.await().atMost(10, TimeUnit.SECONDS).pollInterval(1, TimeUnit.SECONDS)
 				.until(() -> {
 					Broadcast broadcast2 = RestServiceV2Test.callGetBroadcast(broadcastCreated.getStreamId());
 					return broadcast2 != null && broadcast2.getStatus().equals(AntMediaApplicationAdapter.BROADCAST_STATUS_BROADCASTING);
@@ -842,7 +838,7 @@
 						+ streamId2);
 
 				// check that it is accepted
-				Awaitility.await().atMost(20, TimeUnit.SECONDS).pollInterval(1, TimeUnit.SECONDS)
+				Awaitility.await().atMost(10, TimeUnit.SECONDS).pollInterval(1, TimeUnit.SECONDS)
 				.until(() -> {
 					Broadcast broadcast2 = RestServiceV2Test.callGetBroadcast(streamId2);
 					return broadcast2 != null && broadcast2.getStatus().equals(AntMediaApplicationAdapter.BROADCAST_STATUS_BROADCASTING);
@@ -862,10 +858,10 @@
 						+ " -re -i src/test/resources/test.flv -acodec copy -vcodec copy -f flv rtmp://localhost/LiveApp/"
 						+ broadcastCreated.getStreamId());
 
-				Awaitility.await().atMost(20, TimeUnit.SECONDS)
+				Awaitility.await().atMost(10, TimeUnit.SECONDS)
 				.until(() -> AppFunctionalV2Test.isProcessAlive());
 
-				Awaitility.await().atMost(20, TimeUnit.SECONDS).pollInterval(1, TimeUnit.SECONDS)
+				Awaitility.await().atMost(10, TimeUnit.SECONDS).pollInterval(1, TimeUnit.SECONDS)
 				.until(() -> {
 					Broadcast broadcast2 = RestServiceV2Test.callGetBroadcast(broadcastCreated.getStreamId());
 					return broadcast2 != null && broadcast2.getStatus().equals(AntMediaApplicationAdapter.BROADCAST_STATUS_BROADCASTING);
@@ -912,12 +908,12 @@
 						+ broadcastCreated.getStreamId());
 
 
-				Awaitility.await().atMost(20, TimeUnit.SECONDS)
+				Awaitility.await().atMost(10, TimeUnit.SECONDS)
 				.pollInterval(1, TimeUnit.SECONDS).until(AppFunctionalV2Test::isProcessAlive);
 
 
 				Awaitility.await().pollDelay(3, TimeUnit.SECONDS)
-				.atMost(20, TimeUnit.SECONDS)
+				.atMost(10, TimeUnit.SECONDS)
 				.pollInterval(1, TimeUnit.SECONDS).until(() -> 
 				{
 					Broadcast broadcast2 = RestServiceV2Test.callGetBroadcast(broadcastCreated.getStreamId());
@@ -1353,22 +1349,14 @@
 					+ broadcast.getStreamId());
 
 			//wait until stream is broadcasted
-<<<<<<< HEAD
 			Awaitility.await().atMost(35, TimeUnit.SECONDS).pollInterval(1, TimeUnit.SECONDS).until(() -> {
-=======
-			Awaitility.await().atMost(40, TimeUnit.SECONDS).pollInterval(1, TimeUnit.SECONDS).until(() -> {
->>>>>>> 917c607f
 				return MuxingTest.testFile("http://" + SERVER_ADDR + ":5080/LiveApp/streams/" + broadcast.getStreamId() + ".m3u8");
 			});
 
 			rtmpSendingProcess.destroy();
 
 			//it should be false, because mp4 settings is disabled and stream mp4 setting is 0, so mp4 file not created
-<<<<<<< HEAD
-			Awaitility.await().atMost(40, TimeUnit.SECONDS).pollInterval(1, TimeUnit.SECONDS).until(() -> { 
-=======
-			Awaitility.await().atMost(40, TimeUnit.SECONDS).pollInterval(1, TimeUnit.SECONDS).until(() -> {
->>>>>>> 917c607f
+			Awaitility.await().atMost(35, TimeUnit.SECONDS).pollInterval(1, TimeUnit.SECONDS).until(() -> { 
 				return !MuxingTest.testFile("http://" + SERVER_ADDR + ":5080/LiveApp/streams/" + broadcast.getStreamId() + ".mp4");
 			});
 
@@ -1453,11 +1441,7 @@
 					+ broadcast4.getStreamId());
 
 			//wait until stream is broadcasted
-<<<<<<< HEAD
 			Awaitility.await().atMost(40, TimeUnit.SECONDS).pollInterval(1, TimeUnit.SECONDS).until(() -> { 
-=======
-			Awaitility.await().atMost(40, TimeUnit.SECONDS).pollInterval(1, TimeUnit.SECONDS).until(() -> {
->>>>>>> 917c607f
 				return MuxingTest.testFile("http://" + SERVER_ADDR + ":5080/LiveApp/streams/" + broadcast4.getStreamId() + ".m3u8");
 			});
 
