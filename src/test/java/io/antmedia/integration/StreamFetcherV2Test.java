package io.antmedia.integration;

import static org.junit.Assert.assertEquals;
import static org.junit.Assert.assertFalse;
import static org.junit.Assert.assertNotNull;
import static org.junit.Assert.assertTrue;
import static org.junit.Assert.fail;

import java.io.File;
import java.io.IOException;
import java.util.List;
import java.util.concurrent.TimeUnit;

import org.apache.commons.lang3.RandomStringUtils;
import org.awaitility.Awaitility;
import org.bytedeco.ffmpeg.global.avformat;
import org.bytedeco.ffmpeg.global.avutil;
import org.junit.Before;
import org.junit.BeforeClass;
import org.junit.Rule;
import org.junit.Test;
import org.junit.rules.TestRule;
import org.junit.rules.TestWatcher;
import org.junit.runner.Description;
import org.mockito.Mockito;
import org.red5.server.scheduling.QuartzSchedulingService;
import org.red5.server.scope.WebScope;
import org.slf4j.Logger;
import org.slf4j.LoggerFactory;
import org.springframework.test.annotation.DirtiesContext;
import org.springframework.test.annotation.DirtiesContext.ClassMode;
import org.springframework.test.context.ContextConfiguration;
import org.springframework.test.context.junit4.AbstractJUnit4SpringContextTests;

import io.antmedia.AntMediaApplicationAdapter;
import io.antmedia.AppSettings;
import io.antmedia.datastore.db.DataStore;
import io.antmedia.datastore.db.DataStoreFactory;
import io.antmedia.datastore.db.types.Broadcast;
import io.antmedia.datastore.db.types.Endpoint;
import io.antmedia.rest.model.Result;
import io.antmedia.streamsource.StreamFetcher;
import io.vertx.core.Vertx;

@ContextConfiguration(locations = { "../test/test.xml" })
@DirtiesContext(classMode = ClassMode.AFTER_CLASS)
public class StreamFetcherV2Test extends AbstractJUnit4SpringContextTests{

	public static final int MAC_OS_X = 0;
	public static final int LINUX = 1;
	public static final int WINDOWS = 2;

	public static final String BIG_BUNNY_MP4_URL = "http://commondatastorage.googleapis.com/gtv-videos-bucket/sample/BigBuckBunny.mp4";

	private static int OS_TYPE;

	static {
		System.setProperty("red5.deployment.type", "junit");
		System.setProperty("red5.root", ".");
	}

	static {
		String osName = System.getProperty("os.name", "").toLowerCase();
		if (osName.startsWith("mac os x") || osName.startsWith("darwin")) {
			OS_TYPE = MAC_OS_X;
		} else if (osName.startsWith("windows")) {
			OS_TYPE = WINDOWS;
		} else if (osName.startsWith("linux")) {
			OS_TYPE = LINUX;
		}
	}


	private WebScope appScope;
	protected static Logger logger = LoggerFactory.getLogger(StreamFetcherV2Test.class);
	public AntMediaApplicationAdapter app = null;
	private AntMediaApplicationAdapter appInstance;
	private AppSettings appSettings;
	private QuartzSchedulingService scheduler;

	private static String ffmpegPath = "ffmpeg";

	@Rule
	public TestRule watcher = new TestWatcher() {
		protected void starting(Description description) {
			System.out.println("Starting test: " + description.getMethodName());
		}

		protected void failed(Throwable e, Description description) {
			System.out.println("Failed test: " + description.getMethodName() );
			e.printStackTrace();
		};
		protected void finished(Description description) {
			System.out.println("Finishing test: " + description.getMethodName());
		};
	};

	@BeforeClass
	public static void beforeClass() {
		if (OS_TYPE == MAC_OS_X) {
			ffmpegPath = "/usr/local/bin/ffmpeg";
		}
		//	avformat.av_register_all();
		avformat.avformat_network_init();
		avutil.av_log_set_level(avutil.AV_LOG_INFO);

	}

	@Before
	public void before() {

		try {
			AppFunctionalV2Test.delete(new File("webapps/junit/streams"));
		} catch (IOException e) {
			e.printStackTrace();
		}


		File webApps = new File("webapps");
		if (!webApps.exists()) {
			webApps.mkdirs();
		}
		File junit = new File(webApps, "junit");
		if (!junit.exists()) {
			junit.mkdirs();
		}

		if (appScope == null) {
			appScope = (WebScope) applicationContext.getBean("web.scope");
			logger.debug("Application / web scope: {}", appScope);
			assertTrue(appScope.getDepth() == 1);
		}

		if (app == null) 
		{

			app = ((AntMediaApplicationAdapter) applicationContext.getBean("web.handler"));
			logger.debug("Application / web scope: {}", appScope);
			assertTrue(appScope.getDepth() == 1);
		}

		scheduler = (QuartzSchedulingService) applicationContext.getBean(QuartzSchedulingService.BEAN_NAME);

		getAppSettings().resetDefaults();
		getAppSettings().setMp4MuxingEnabled(true);
	}



	public AppSettings getAppSettings() {
		if (appSettings == null) {
			appSettings = (AppSettings) applicationContext.getBean(AppSettings.BEAN_NAME);
		}
		return appSettings;
	}



	@Test
	public void testUpdateStreamSource() {
		RestServiceV2Test restService = new RestServiceV2Test();
		String name = "test";
		String streamUrl = "rtmp://127.0.0.1/LiveApp/streamtest";
		Broadcast streamSource = restService.createBroadcast("test", "streamSource", "rtmp://127.0.0.1/LiveApp/streamtest", null);

		assertNotNull(streamSource);
		assertEquals(name, streamSource.getName());
		assertEquals(streamUrl, streamSource.getStreamUrl());

		name = "test2";
		String streamUrl2 = "rtmp://localhost/LiveApp/test1234";
		Result result = restService.callUpdateBroadcast(streamSource.getStreamId(), name, null, "", streamUrl2, "streamSource", null);
		assertTrue(result.isSuccess());

		Broadcast returnedBroadcast;
		try {
			returnedBroadcast = restService.callGetBroadcast(streamSource.getStreamId());
			assertEquals(name, returnedBroadcast.getName());
			assertEquals(streamUrl2, returnedBroadcast.getStreamUrl());

			result = restService.callDeleteBroadcast(streamSource.getStreamId());
			assertTrue(result.isSuccess());


		} catch (Exception e) {
			e.printStackTrace();
			fail(e.getMessage());
		}


	}

	@Test
	public void testVoDFetchAndRTMPPush() {
		//create a stream fetcher broadcast with VoD type by pointing to the following url 
		//BIG_BUNNY_MP4_URL
		RestServiceV2Test restService = new RestServiceV2Test();
		String name = "test";
		String streamUrl = BIG_BUNNY_MP4_URL;
		//"rtsp://wowzaec2demo.streamlock.net/vod/mp4:BigBuckBunny_115k.mov"; 
		String type = AntMediaApplicationAdapter.VOD; //AntMediaApplicationAdapter.STREAM_SOURCE;
		Broadcast streamSource = restService.createBroadcast("test", type, streamUrl, null);

		assertNotNull(streamSource);

		//start streaming
		Result result = restService.startStreaming(streamSource.getStreamId());
		assertTrue(result.isSuccess());

		//check that m3u8 file is created and working
		Awaitility.await().atMost(10, TimeUnit.SECONDS).pollInterval(1, TimeUnit.SECONDS).until(() -> {
			return MuxingTest.testFile("http://" + AppFunctionalV2Test.SERVER_ADDR + ":5080/LiveApp/streams/" + streamSource.getStreamId() + ".m3u8");
		});

		//add rtmp endpoint 
		Endpoint endpoint = new Endpoint();
		String endpointStreamId = "endpoint_" + (int)(Math.random()*10000);
		endpoint.setRtmpUrl("rtmp://localhost/LiveApp/" + endpointStreamId); 
		try 
		{
			result = RestServiceV2Test.addEndpointV2(streamSource.getStreamId(), endpoint);
			assertTrue(result.isSuccess());
			String endpointId = result.getDataId();
			//check that rtmp endpoint is streaming

			Awaitility.await().atMost(10, TimeUnit.SECONDS).pollInterval(1, TimeUnit.SECONDS).until(() -> {
				return RestServiceV2Test.callGetBroadcast(endpointStreamId) != null;
			});

			Awaitility.await().atMost(10, TimeUnit.SECONDS).pollInterval(1, TimeUnit.SECONDS).until(() -> {
				return MuxingTest.testFile("http://" + AppFunctionalV2Test.SERVER_ADDR + ":5080/LiveApp/streams/" + endpointStreamId + ".m3u8");
			});

			//remove rtmp endpoint
			result = RestServiceV2Test.removeEndpointV2(streamSource.getStreamId(), endpointId);

			//check that rtmp endpoint is not streaming
			assertTrue(result.isSuccess());

			//stop pulling stream source streaming
			result = restService.stopStreaming(streamSource.getStreamId());
			assertTrue(result.isSuccess());

			result = RestServiceV2Test.callDeleteBroadcast(streamSource.getStreamId());
			assertTrue(result.isSuccess());

			//end point should be null because it is deleted
			Awaitility.await().atMost(10, TimeUnit.SECONDS).pollInterval(1, TimeUnit.SECONDS).until(() -> {
				return RestServiceV2Test.callGetBroadcast(endpointStreamId) == null;
			});

			Awaitility.await().atMost(10, TimeUnit.SECONDS).pollInterval(1, TimeUnit.SECONDS).until(() -> {
				return RestServiceV2Test.callGetBroadcast(streamSource.getStreamId()) == null;
			});

		} catch (Exception e) {
			// TODO Auto-generated catch block
			e.printStackTrace();
			fail(e.getMessage());
		}


	}


	@Test
	public void testSetupEndpointStreamFetcher() {
		RestServiceV2Test restService = new RestServiceV2Test();

		List<Broadcast> broadcastList = restService.callGetBroadcastList();

		Broadcast endpointStream = restService.createBroadcast("endpoint_stream");

		DataStore dataStore = app.getDataStore();

		String streamId = RandomStringUtils.randomAlphanumeric(8);
		Process rtmpSendingProcess = AppFunctionalV2Test.execute(ffmpegPath
				+ " -re -i src/test/resources/test.flv  -codec copy -f flv rtmp://127.0.0.1/LiveApp/"
				+ streamId);

		Awaitility.await().atMost(40, TimeUnit.SECONDS).pollInterval(2, TimeUnit.SECONDS)
		.until(() -> {
			Broadcast broadcast = restService.getBroadcast(streamId);
			return broadcast != null && broadcast.getStatus() != null && 
					broadcast.getStatus().equals(AntMediaApplicationAdapter.BROADCAST_STATUS_BROADCASTING);
		});

		//create a local stream
		//add librtmp style in the url
		Broadcast localStream = new Broadcast("name", null, null, null, "http://127.0.0.1:5080/LiveApp/streams/"+ streamId + ".m3u8", AntMediaApplicationAdapter.STREAM_SOURCE);
		dataStore.save(localStream);

		Endpoint endpoint = new Endpoint();
		endpoint.setRtmpUrl(endpointStream.getRtmpURL());
		//add endpoint to the server
		dataStore.addEndpoint(localStream.getStreamId(), endpoint);

		DataStoreFactory dsf = Mockito.mock(DataStoreFactory.class);
		Mockito.when(dsf.getDataStore()).thenReturn(dataStore);

		app.setDataStoreFactory(dsf);

		//create stream fetcher
		StreamFetcher streamFetcher = new StreamFetcher(localStream.getStreamUrl(), localStream.getStreamId(), localStream.getType(), appScope, Vertx.vertx());

		//start stream fetcher
		streamFetcher.startStream();

		//check that server has the stream

		Awaitility.await().atMost(250, TimeUnit.SECONDS).pollInterval(2, TimeUnit.SECONDS)
		.until(() -> {
			return restService.getBroadcast(endpointStream.getStreamId()).getStatus().equals(AntMediaApplicationAdapter.BROADCAST_STATUS_BROADCASTING);
		});

		//Check start time
		Broadcast broadcast = restService.getBroadcast(endpointStream.getStreamId());
		assertNotNull(broadcast);
		long now = System.currentTimeMillis();
		//broadcast start time should be at most 5 sec before now
		assertTrue((now-broadcast.getStartTime()) < 5000);
<<<<<<< HEAD
		
		assertTrue(streamFetcher.isThreadActive());
		
		//stop stream fetcher
		streamFetcher.stopStream();
		
		
		
=======

		//stop stream fetcher
		streamFetcher.stopStream();

>>>>>>> 07433d6e
		rtmpSendingProcess.destroy();
		//delete stream on the server
		Result result = restService.callDeleteBroadcast(endpointStream.getStreamId());
		assertTrue(result.isSuccess());

		Awaitility.await().atMost(20, TimeUnit.SECONDS)
		.until(() -> {
			return restService.getBroadcast(streamId) == null;
		});	

		assertEquals(broadcastList.size(), restService.callGetBroadcastList().size());
<<<<<<< HEAD
		
		//Make sure thread is stopped
		Awaitility.await().atMost(20, TimeUnit.SECONDS)
		.until(() -> {
		   return !streamFetcher.isThreadActive();
		});
		
		
=======

		//Make sure thread is stopped
		Awaitility.await().atMost(20, TimeUnit.SECONDS)
		.until(() -> {
			return !streamFetcher.isThreadActive();
		});

>>>>>>> 07433d6e
	}




}<|MERGE_RESOLUTION|>--- conflicted
+++ resolved
@@ -319,21 +319,12 @@
 		long now = System.currentTimeMillis();
 		//broadcast start time should be at most 5 sec before now
 		assertTrue((now-broadcast.getStartTime()) < 5000);
-<<<<<<< HEAD
 		
 		assertTrue(streamFetcher.isThreadActive());
 		
 		//stop stream fetcher
 		streamFetcher.stopStream();
-		
-		
-		
-=======
-
-		//stop stream fetcher
-		streamFetcher.stopStream();
-
->>>>>>> 07433d6e
+
 		rtmpSendingProcess.destroy();
 		//delete stream on the server
 		Result result = restService.callDeleteBroadcast(endpointStream.getStreamId());
@@ -345,7 +336,6 @@
 		});	
 
 		assertEquals(broadcastList.size(), restService.callGetBroadcastList().size());
-<<<<<<< HEAD
 		
 		//Make sure thread is stopped
 		Awaitility.await().atMost(20, TimeUnit.SECONDS)
@@ -354,15 +344,6 @@
 		});
 		
 		
-=======
-
-		//Make sure thread is stopped
-		Awaitility.await().atMost(20, TimeUnit.SECONDS)
-		.until(() -> {
-			return !streamFetcher.isThreadActive();
-		});
-
->>>>>>> 07433d6e
 	}
 
 
