package io.antmedia.integration;

import static org.bytedeco.ffmpeg.global.avformat.av_read_frame;
import static org.bytedeco.ffmpeg.global.avformat.av_register_all;
import static org.bytedeco.ffmpeg.global.avformat.avformat_close_input;
import static org.bytedeco.ffmpeg.global.avformat.avformat_find_stream_info;
import static org.bytedeco.ffmpeg.global.avformat.avformat_network_init;
import static org.bytedeco.ffmpeg.global.avformat.avformat_open_input;
import static org.bytedeco.ffmpeg.global.avutil.AVMEDIA_TYPE_AUDIO;
import static org.bytedeco.ffmpeg.global.avutil.AVMEDIA_TYPE_VIDEO;
import static org.bytedeco.ffmpeg.global.avutil.AV_NOPTS_VALUE;
import static org.bytedeco.ffmpeg.global.avutil.AV_PIX_FMT_NONE;
import static org.junit.Assert.assertEquals;
import static org.junit.Assert.assertTrue;
import static org.junit.Assert.fail;

import java.io.File;
import java.io.IOException;
import java.io.InputStream;
import java.net.HttpURLConnection;
import java.net.URL;
import java.util.concurrent.TimeUnit;

import org.awaitility.Awaitility;
import org.bytedeco.ffmpeg.avcodec.AVCodecContext;
import org.bytedeco.ffmpeg.avcodec.AVPacket;
import org.bytedeco.ffmpeg.avformat.AVFormatContext;
import org.bytedeco.ffmpeg.avformat.AVInputFormat;
import org.bytedeco.ffmpeg.avformat.AVStream;
import org.bytedeco.ffmpeg.avutil.AVDictionary;
import org.bytedeco.ffmpeg.global.avcodec;
import org.bytedeco.ffmpeg.global.avformat;
import org.junit.After;
import org.junit.AfterClass;
import org.junit.Before;
import org.junit.BeforeClass;
import org.junit.Rule;
import org.junit.Test;
import org.junit.rules.TestRule;
import org.junit.rules.TestWatcher;
import org.junit.runner.Description;

import io.antmedia.AntMediaApplicationAdapter;
import io.antmedia.datastore.db.types.Broadcast;
import io.antmedia.datastore.db.types.Endpoint;
import io.antmedia.muxer.RtmpMuxer;
import io.antmedia.rest.model.Result;

public class MuxingTest {

	private static Process red5Process;
	private static Process tmpExec;

	private static final String SERVER_ADDR = "127.0.0.1"; 

	public static final int MAC_OS_X = 0;
	public static final int LINUX = 1;
	public static final int WINDOWS = 2;
	private static int OS_TYPE;
	private static String ffmpegPath = "ffmpeg";

	static {
		String osName = System.getProperty("os.name", "").toLowerCase();
		if (osName.startsWith("mac os x") || osName.startsWith("darwin")) {
			OS_TYPE = MAC_OS_X;
		} else if (osName.startsWith("windows")) {
			OS_TYPE = WINDOWS;
		} else if (osName.startsWith("linux")) {
			OS_TYPE = LINUX;
		}
	}
	
	@Rule
	public TestRule watcher = new TestWatcher() {
	   protected void starting(Description description) {
	      System.out.println("Starting test: " + description.getMethodName());
	   }
	   
	   protected void failed(Throwable e, Description description) {
		   System.out.println("Failed test: " + description.getMethodName() );
		   e.printStackTrace();

	   };
	   protected void finished(Description description) {
		   System.out.println("Finishing test: " + description.getMethodName());
	   };
	};

	@BeforeClass
	public static void beforeClass() {
		if (OS_TYPE == MAC_OS_X) {
			ffmpegPath = "/usr/local/bin/ffmpeg";
		}
		av_register_all();
		avformat_network_init();

	}
	
	@Before
	public void before() {
		// runs before every test code
		/*
		 * try { delete(new File(FULL_RED5_PATH + "/webapps/vod/streams")); }
		 * catch (IOException e) { e.printStackTrace(); }
		 */

	}

	@After
	public void after() {
		// runs after every test code
	}
	
	@AfterClass
	public static void afterClass() {
		// stop red5 server
	}



	@Test
	public void testVODStreaming() {

		// send rtmp stream with ffmpeg to red5
		String streamName = "vod_test" + (int)(Math.random()*10000);

		// make sure that ffmpeg is installed and in path
		Process rtmpSendingProcess = execute(
				ffmpegPath + " -re -i src/test/resources/test.flv -acodec copy -vcodec copy -f flv rtmp://"
						+ SERVER_ADDR + "/LiveApp/" + streamName);

		try {
			Thread.sleep(5000);

			// stop rtmp streaming
			rtmpSendingProcess.destroy();

<<<<<<< HEAD
=======
			
			Awaitility.await().atMost(40, TimeUnit.SECONDS)
					.pollInterval(2, TimeUnit.SECONDS)
					.until(() -> testFile("rtmp://" + SERVER_ADDR + "/LiveApp/" + streamName + ".mp4", 5000));

>>>>>>> 917c607f
			// check that stream can be watchable by hls
			Awaitility.await().atMost(10, TimeUnit.SECONDS).until(() -> 
				testFile("http://" + SERVER_ADDR + ":5080/LiveApp/streams/" + streamName + ".m3u8", 5000)
			);
			
			// check that mp4 is created successfully and can be playable
			Awaitility.await().atMost(10, TimeUnit.SECONDS).until(() ->
				testFile("http://" + SERVER_ADDR + ":5080/LiveApp/streams/" + streamName + ".mp4", 5000)
			);

		} catch (Exception e) {
			e.printStackTrace();
			fail(e.getMessage());
		}
<<<<<<< HEAD
		Awaitility.await().atMost(55, TimeUnit.SECONDS).pollInterval(1, TimeUnit.SECONDS).until(()-> { 
=======
		Awaitility.await().atMost(55, TimeUnit.SECONDS).pollInterval(1, TimeUnit.SECONDS).until(()-> {
>>>>>>> 917c607f
			RestServiceV2Test restService = new RestServiceV2Test();

			return 0 == restService.callGetLiveStatistics();
		});
		
	}


	@Test
	public void testSupportVideoCodecUnSupportedAudioCodec() {
		String streamName = "bug_test2"  + (int)(Math.random()*9999);

		// make sure that ffmpeg is installed and in path
		Process rtmpSendingProcess = execute(
				ffmpegPath + " -re -i src/test/resources/test.flv -acodec pcm_alaw -vcodec copy -f flv rtmp://"
						+ SERVER_ADDR + "/LiveApp/" + streamName);

		try {
			Thread.sleep(5000);

			// stop rtmp streaming
			rtmpSendingProcess.destroy();

<<<<<<< HEAD
			Awaitility.await().atMost(15, TimeUnit.SECONDS).pollInterval(1, TimeUnit.SECONDS).until(()-> {
=======
			Awaitility.await().atMost(40, TimeUnit.SECONDS).pollInterval(1, TimeUnit.SECONDS).until(()-> {
>>>>>>> 917c607f
				return testFile("rtmp://" + SERVER_ADDR + "/LiveApp/" + streamName + ".mp4");
			});

			// check that mp4 is not created
<<<<<<< HEAD
			Awaitility.await().atMost(15, TimeUnit.SECONDS).pollInterval(1, TimeUnit.SECONDS).until(()-> {
=======
			Awaitility.await().atMost(40, TimeUnit.SECONDS).pollInterval(1, TimeUnit.SECONDS).until(()-> {
>>>>>>> 917c607f
				return testFile("http://" + SERVER_ADDR + ":5080/LiveApp/streams/" + streamName + ".mp4");
			});
			
		} catch (Exception e) {
			fail(e.getMessage());
			e.printStackTrace();
		}
		
<<<<<<< HEAD
		Awaitility.await().atMost(15, TimeUnit.SECONDS).pollInterval(1, TimeUnit.SECONDS).until(()-> {
=======
		Awaitility.await().atMost(120, TimeUnit.SECONDS).pollInterval(1, TimeUnit.SECONDS).until(()-> {
>>>>>>> 917c607f
			RestServiceV2Test restService = new RestServiceV2Test();

			return 0 == restService.callGetLiveStatistics();
		});

	}

	@Test
	public void testConcurrentStreaming() {
		try {
			String streamName1 = "conccurent" + (int) (Math.random() * 1000);
			// make sure that ffmpeg is installed and in path
			Process rtmpSendingProcess = execute(
					ffmpegPath + " -re -i src/test/resources/test.flv -acodec pcm_alaw -vcodec copy -f flv rtmp://"
							+ SERVER_ADDR + "/LiveApp/" + streamName1);

			String streamName2 = "conccurent" + (int) (Math.random() * 1000);
			Process rtmpSendingProcess2 = execute(
					ffmpegPath + " -re -i src/test/resources/test.flv -acodec pcm_alaw -vcodec copy -f flv rtmp://"
							+ SERVER_ADDR + "/LiveApp/" + streamName2);

			Thread.sleep(5000);

			rtmpSendingProcess.destroy();
			rtmpSendingProcess2.destroy();

			Awaitility.await().atMost(35, TimeUnit.SECONDS).pollInterval(1, TimeUnit.SECONDS).until(()-> 
				 testFile("http://" + SERVER_ADDR + ":5080/LiveApp/streams/" + streamName1 + ".mp4", 6000)
			);
			
			Awaitility.await().atMost(35, TimeUnit.SECONDS).pollInterval(1, TimeUnit.SECONDS).until(()-> 
				testFile("http://" + SERVER_ADDR + ":5080/LiveApp/streams/" + streamName2 + ".mp4", 6000)
			);

		} catch (Exception e) {
			e.printStackTrace();
		}
		
		Awaitility.await().atMost(140, TimeUnit.SECONDS).pollInterval(1, TimeUnit.SECONDS).until(()-> {
			RestServiceV2Test restService = new RestServiceV2Test();

			return 0 == restService.callGetLiveStatistics();
		});

	}

	@Test
	public void testUnsupportedCodecForMp4() {

		// send rtmp stream with ffmpeg to red5
		String streamName = "bug_test" + (int)(Math.random() * 99877);

		// make sure that ffmpeg is installed and in path
		Process rtmpSendingProcess = execute(ffmpegPath + " -re -i src/test/resources/test.flv  -f flv rtmp://"
				+ SERVER_ADDR + "/LiveApp/" + streamName);
		try {
			Thread.sleep(5000);

			// stop rtmp streaming
			rtmpSendingProcess.destroy();
			
			Awaitility.await().atMost(40, TimeUnit.SECONDS).pollInterval(1, TimeUnit.SECONDS).until(()-> 
				testFile("http://" + SERVER_ADDR + ":5080/LiveApp/streams/" + streamName + ".m3u8")
			);
			
			// check that mp4 is created
			Awaitility.await().atMost(40, TimeUnit.SECONDS).pollInterval(1, TimeUnit.SECONDS).until(()-> 
				testFile("http://" + SERVER_ADDR + ":5080/LiveApp/streams/" + streamName + ".mp4")
			);
			
			assertTrue(testFile("rtmp://" + SERVER_ADDR + "/LiveApp/" + streamName + ".mp4"));

		} catch (Exception e) {
			fail(e.getMessage());
			e.printStackTrace();
		}
		
		//wait a little more to let server update statistics
		
<<<<<<< HEAD
		Awaitility.await().atMost(90, TimeUnit.SECONDS) 
=======
		Awaitility.await().atMost(90, TimeUnit.SECONDS)
>>>>>>> 917c607f
			.pollInterval(1, TimeUnit.SECONDS)
			.until(() -> {
				RestServiceV2Test restService = new RestServiceV2Test();
	
				return 0 == restService.callGetLiveStatistics();
			});
		
	}
	

	@Test
	public void testRTMPSending() {

		try {
			// send rtmp stream with ffmpeg to red5
			String streamName = "live_test"  + (int)(Math.random() * 999999);

			// make sure that ffmpeg is installed and in path
			Process rtmpSendingProcess = execute(
					ffmpegPath + " -re -i src/test/resources/test.flv -acodec copy -vcodec copy -f flv rtmp://"
							+ SERVER_ADDR + "/LiveApp/" + streamName);

			// check that stream can be watchable by rtsp
			// use ipv4 address to play rtsp stream

			//no support rtmp playback anymore
			//Awaitility.await().atMost(10, TimeUnit.SECONDS).pollInterval(1, TimeUnit.SECONDS)
			//.until(() -> testFile("rtmp://" + SERVER_ADDR + "/LiveApp/" + streamName));		
			

			// check that stream can be watchable by hls
			Awaitility.await().atMost(45, TimeUnit.SECONDS).pollInterval(1, TimeUnit.SECONDS)
			.until(() -> testFile("http://" + SERVER_ADDR + ":5080/LiveApp/streams/" + streamName + ".m3u8"));

			// stop rtmp streaming
			rtmpSendingProcess.destroy();

			// check that mp4 is created successfully and can be playable
			Awaitility.await().atMost(45, TimeUnit.SECONDS).pollInterval(4, TimeUnit.SECONDS).until(()->{
				return testFile("http://" + SERVER_ADDR + ":5080/LiveApp/streams/" + streamName + ".mp4");
			});
			
		} catch (Exception e) {
			e.printStackTrace();
			fail(e.getMessage());
		}
		
		
		 Awaitility.await().atMost(80, TimeUnit.SECONDS).pollInterval(1, TimeUnit.SECONDS)
		 .until(() -> {
				RestServiceV2Test restService = new RestServiceV2Test();
				
				return 0 == restService.callGetLiveStatistics();
			});
	}
	
	//	@Test
	public void testAzureRTMPSending() {
		//read bigbunny ts file and send it to the azure
		AVInputFormat findInputFormat = avformat.av_find_input_format("ts");
		AVFormatContext inputFormatContext = avformat.avformat_alloc_context();
		
		//TODO put a ts file having video only below
		int ret = avformat_open_input(inputFormatContext, "", findInputFormat, null);
		
		System.out.println("open input -> " + ret);
		ret = avformat_find_stream_info(inputFormatContext, (AVDictionary)null);
		System.out.println("find stream info -> " + ret);
		
		AVPacket pkt = avcodec.av_packet_alloc();
		
		RtmpMuxer rtmpMuxer = new RtmpMuxer("rtmp://test-rtmptest-usea.channel.media.azure.net:1935/live/e0c44eb42c2747869c67227f183fad59/test");
		
		//rtmpMuxer.prepare(inputFormatContext);
		rtmpMuxer.addVideoStream(1280, 720, null, avcodec.AV_CODEC_ID_H264, 0, false, null);
		
		rtmpMuxer.prepareIO();
		
		while((ret = av_read_frame(inputFormatContext, pkt)) >= 0) 
		{
			AVStream stream = inputFormatContext.streams(pkt.stream_index());
			if (stream.codecpar().codec_type() == AVMEDIA_TYPE_VIDEO) 
			{
				rtmpMuxer.writePacket(pkt, stream);
			}
		}
		System.out.println("leaving from loop");
		
		pkt.close();
		
		avformat_close_input(inputFormatContext);
		
	}
	
	@Test
	public void testDynamicAddRemoveRTMP() 
	{
		String streamId = "live_test"  + (int)(Math.random() * 999999);
		
		// make sure that ffmpeg is installed and in path
		Process rtmpSendingProcess = execute(
				ffmpegPath + " -re -i src/test/resources/test.flv -acodec copy -vcodec copy -f flv rtmp://"
						+ SERVER_ADDR + "/LiveApp/" + streamId);
		
		 Awaitility.await().atMost(10, TimeUnit.SECONDS).pollInterval(1, TimeUnit.SECONDS)
		 .until(() -> RestServiceV2Test.callGetBroadcast(streamId).getStatus().equals(AntMediaApplicationAdapter.BROADCAST_STATUS_BROADCASTING));
		
		 String streamIdDynamic = "dynamic_stream" + (int)(Math.random() * 999999);
		 String dynamicRtmpURL = "rtmp://localhost/LiveApp/" + streamIdDynamic;
		 try {
			 Awaitility.await().atMost(15, TimeUnit.SECONDS).pollInterval(2, TimeUnit.SECONDS).until(() -> {
				 //if stream is being prepared, it may return false, so try again 
				 Result result = RestServiceV2Test.addEndpoint(streamId, dynamicRtmpURL);
				 return result.isSuccess();
			 });
			
			 Awaitility.await().atMost(15, TimeUnit.SECONDS).pollInterval(1, TimeUnit.SECONDS)
			 .until(() -> { 
					 Broadcast broadcast = RestServiceV2Test.callGetBroadcast(streamIdDynamic);
					 if (broadcast != null) {
						 return broadcast.getStatus().equals(AntMediaApplicationAdapter.BROADCAST_STATUS_BROADCASTING); 
					 }
					 return false;
			 	});
			 
			 Result result = RestServiceV2Test.removeEndpoint(streamId, dynamicRtmpURL);
			 assertTrue(result.isSuccess());
			 
			 Awaitility.await().atMost(15, TimeUnit.SECONDS).pollInterval(1, TimeUnit.SECONDS)
			 .until(() -> RestServiceV2Test.callGetBroadcast(streamIdDynamic) == null );
			 
			
		} catch (Exception e) {
			e.printStackTrace();
			fail(e.getMessage());
		}
		 
		 rtmpSendingProcess.destroy();
	}
	
	@Test
	public void testDynamicAddRemoveRTMPV2() 
	{
		String streamId = "live_test"  + (int)(Math.random() * 999999);
		
		// make sure that ffmpeg is installed and in path
		Process rtmpSendingProcess = execute(
				ffmpegPath + " -re -i src/test/resources/test.flv -acodec copy -vcodec copy -f flv rtmp://"
						+ SERVER_ADDR + "/LiveApp/" + streamId);
		
		 Awaitility.await().atMost(15, TimeUnit.SECONDS).pollInterval(1, TimeUnit.SECONDS)
		 .until(() -> RestServiceV2Test.callGetBroadcast(streamId).getStatus().equals(AntMediaApplicationAdapter.BROADCAST_STATUS_BROADCASTING));
		
		 String streamIdDynamic = "dynamic_stream" + (int)(Math.random() * 999999);
		 String dynamicRtmpURL = "rtmp://localhost/LiveApp/" + streamIdDynamic;
		 
		 Endpoint endpoint = new Endpoint();
		 endpoint.setRtmpUrl(dynamicRtmpURL);
		 
		 try {
			 Awaitility.await().atMost(25, TimeUnit.SECONDS).pollInterval(2, TimeUnit.SECONDS).until(() -> {
				 //if stream is being prepared, it may return false, so try again 
				 Result result = RestServiceV2Test.addEndpointV2(streamId, endpoint);
				 return result.isSuccess();
			 });
			
			
			 Awaitility.await().atMost(25, TimeUnit.SECONDS).pollInterval(1, TimeUnit.SECONDS)
			 .until(() -> { 
					 Broadcast broadcast = RestServiceV2Test.callGetBroadcast(streamIdDynamic);
					 if (broadcast != null) {
						 return broadcast.getStatus().equals(AntMediaApplicationAdapter.BROADCAST_STATUS_BROADCASTING); 
					 }
					 return false;
			 	});
			 
			 Broadcast broadcast = RestServiceV2Test.callGetBroadcast(streamId);
			 
			 Result result = RestServiceV2Test.removeEndpointV2(streamId, broadcast.getEndPointList().get(0).getEndpointServiceId());
			 assertTrue(result.isSuccess());
			 
			 Awaitility.await().atMost(25, TimeUnit.SECONDS).pollInterval(1, TimeUnit.SECONDS)
			 .until(() -> RestServiceV2Test.callGetBroadcast(streamIdDynamic) == null );
			 
			
		} catch (Exception e) {
			e.printStackTrace();
			fail(e.getMessage());
		}
		 
		 rtmpSendingProcess.destroy();
	}

	@Test
	public void testMp4Muxing() {

		try {
			// send rtmp stream with ffmpeg to red5
			String streamName = "live_test"  + (int)(Math.random() * 999999);

			// make sure that ffmpeg is installed and in path
			Process rtmpSendingProcess = execute(
					ffmpegPath + " -re -i src/test/resources/test.flv -acodec copy -vcodec copy -f flv rtmp://"
							+ SERVER_ADDR + "/LiveApp/" + streamName);

            Awaitility.await().atMost(30, TimeUnit.SECONDS).pollInterval(1, TimeUnit.SECONDS).until(() -> {
                return MuxingTest.testFile("http://" + SERVER_ADDR + ":5080/LiveApp/streams/" + streamName+ ".m3u8");
            });

            Result result = RestServiceV2Test.callEnableMp4Muxing(streamName, 1);
            assertTrue(result.isSuccess());

			Thread.sleep(5000);

			result = RestServiceV2Test.callEnableMp4Muxing(streamName, 0);
			assertTrue(result.isSuccess());

            //it should be true this time, because stream mp4 setting is 1 although general setting is disabled
            Awaitility.await().atMost(60, TimeUnit.SECONDS).pollInterval(1, TimeUnit.SECONDS).until(() -> {
                return MuxingTest.testFile("http://" + SERVER_ADDR + ":5080/LiveApp/streams/" + streamName+ ".mp4", 5000);
            });

            rtmpSendingProcess.destroy();


		} catch (Exception e) {
			e.printStackTrace();
			fail(e.getMessage());
		}
	}

	public static boolean testFile(String absolutePath) {
		return testFile(absolutePath, 0, false);
	}

	public static boolean testFile(String absolutePath, boolean fullRead) {
		return testFile(absolutePath, 0, fullRead);
	}

	public static boolean testFile(String absolutePath, int expectedDurationInMS) {
		return testFile(absolutePath, expectedDurationInMS, false);
	}

	public static boolean testFile(String absolutePath, int expectedDurationInMS, boolean fullRead) {
		int ret;
		System.out.println("Tested File:"+absolutePath);

		AVFormatContext inputFormatContext = avformat.avformat_alloc_context();
		if (inputFormatContext == null) {
			System.out.println("cannot allocate input context");
			return false;
		}

		if ((ret = avformat_open_input(inputFormatContext, absolutePath, null, (AVDictionary) null)) < 0) {
			System.out.println("cannot open input context: " + absolutePath);
			return false;
		}

		ret = avformat_find_stream_info(inputFormatContext, (AVDictionary) null);
		if (ret < 0) {
			System.out.println("Could not find stream information\n");
			return false;
		}

		int streamCount = inputFormatContext.nb_streams();
		if (streamCount == 0) {
			return false;
		}

		boolean streamExists = false;
		for (int i = 0; i < streamCount; i++) {
			AVCodecContext codecContext = inputFormatContext.streams(i).codec();
			if (codecContext.codec_type() == AVMEDIA_TYPE_VIDEO) {
				assertTrue(codecContext.width() != 0);
				assertTrue(codecContext.height() != 0);
				assertTrue(codecContext.pix_fmt() != AV_PIX_FMT_NONE);
				streamExists = true;
			} else if (codecContext.codec_type() == AVMEDIA_TYPE_AUDIO) {
				assertTrue(codecContext.sample_rate() != 0);
				streamExists = true;
			}
		}
		if (!streamExists) {
			return streamExists;
		}

		int i = 0;
		while (fullRead || i < 3) {
			AVPacket pkt = new AVPacket();
			ret = av_read_frame(inputFormatContext, pkt);

			if (ret < 0) {
				break;

			}
			i++;
			avcodec.av_packet_unref(pkt);
		}

		if (inputFormatContext.duration() != AV_NOPTS_VALUE) {
			long durationInMS = inputFormatContext.duration() / 1000;

			if (expectedDurationInMS != 0) {
				if ((durationInMS < (expectedDurationInMS - 2000)) || (durationInMS > (expectedDurationInMS + 2000))) {
					System.out.println("Failed: duration of the stream: " + durationInMS + " expected duration is: " + expectedDurationInMS);
					return false;
				}
			}
		}

		avformat_close_input(inputFormatContext);
		return true;

	}

	public static Process execute(final String command) {
		tmpExec = null;
		new Thread() {
			public void run() {
				try {

					tmpExec = Runtime.getRuntime().exec(command);
					InputStream errorStream = tmpExec.getErrorStream();
					byte[] data = new byte[1024];
					int length = 0;

					while ((length = errorStream.read(data, 0, data.length)) > 0) {
						System.out.println(new String(data, 0, length));
					}
				} catch (IOException e) {
					e.printStackTrace();
				}
			};
		}.start();

		while (tmpExec == null) {
			try {
				System.out.println("Waiting for exec get initialized...");
				Thread.sleep(3000);
			} catch (InterruptedException e) {
				e.printStackTrace();
			}
		}

		return tmpExec;
	}



	private static void readErrorStream(final Process proc) {
		new Thread() {
			public void run() {
				try {
					InputStream errorStream = proc.getErrorStream();
					byte[] data = new byte[1024];
					int length = 0;

					while ((length = errorStream.read(data, 0, data.length)) > 0) {
						System.out.println(new String(data, 0, length));
					}
				} catch (IOException e) {
					fail(e.getMessage());
					e.printStackTrace();
				}
			};
		}.start();
	}

	private static void readInputStream(final Process proc) {
		new Thread() {
			public void run() {
				try {
					InputStream inputStream = proc.getInputStream();
					byte[] data = new byte[1024];
					int length = 0;

					while ((length = inputStream.read(data, 0, data.length)) > 0) {
						System.out.println(new String(data, 0, length));
					}
				} catch (IOException e) {
					fail(e.getMessage());
					e.printStackTrace();
				}
			};
		}.start();
	}

	public static void closeRed5() {
		// String path = "./red5-shutdown.sh" ;
		String path = "src/test/resources/kill_red5.sh";
		try {
			Process exec = Runtime.getRuntime().exec(path, null, null); // new
																		// String[]
																		// {"cd
																		// red5;
																		// "+
																		// path});
			readErrorStream(exec);
			readInputStream(exec);
			exec.waitFor();
		} catch (IOException e) {
			e.printStackTrace();
		} catch (InterruptedException e) {
			e.printStackTrace();
		}
	}


	public static void delete(File file) throws IOException {

		if (!file.exists()) {
			return;
		}

		if (file.isDirectory()) {

			// directory is empty, then delete it
			if (file.list().length == 0) {

				file.delete();

			} else {

				// list all the directory contents
				String files[] = file.list();

				for (String temp : files) {
					// construct the file structure
					File fileDelete = new File(file, temp);

					// recursive delete
					delete(fileDelete);
				}

				// check the directory again, if empty then delete it
				if (file.list().length == 0) {
					file.delete();
				}
			}

		} else {
			// if file, then delete it
			file.delete();
		}
	}
	
	public static boolean isURLAvailable(String address) {
		try {

			URL url = new URL(address);
			HttpURLConnection urlConnection = (HttpURLConnection) url.openConnection();
			urlConnection.setReadTimeout(10000);
			urlConnection.setConnectTimeout(45000);
			urlConnection.setRequestMethod("HEAD");
			urlConnection.setDoInput(true);

			HttpURLConnection.setFollowRedirects(true);
			urlConnection.connect();

			InputStream in = urlConnection.getInputStream(); // getAssets().open("kralfmtop10.htm");

			byte[] byteArray = org.apache.commons.io.IOUtils.toByteArray(in);

			in.close();

			return true;
		} catch (Exception e) {
			//e.printStackTrace();
		}
		return false;
	}

	public static byte[] getByteArray(String address) {
		try {

			URL url = new URL(address);
			HttpURLConnection urlConnection = (HttpURLConnection) url.openConnection();
			urlConnection.setReadTimeout(10000);
			urlConnection.setConnectTimeout(45000);
			urlConnection.setRequestMethod("GET");
			urlConnection.setDoInput(true);

			HttpURLConnection.setFollowRedirects(true);
			urlConnection.connect();

			InputStream in = urlConnection.getInputStream(); // getAssets().open("kralfmtop10.htm");

			byte[] byteArray = org.apache.commons.io.IOUtils.toByteArray(in);

			in.close();

			return byteArray;
		} catch (Exception e) {
			//e.printStackTrace();
		}
		return null;
	}
	
	@Test
	public void testVideoOnlyStreaming() {
		Process rtmpSendingProcess = null;
		String streamName = "live_test"  + (int)(Math.random() * 999999);

		try {
			rtmpSendingProcess = execute(
					ffmpegPath + " -re -i src/test/resources/test.flv -c copy -an -f flv rtmp://"
							+ SERVER_ADDR + "/LiveApp/" + streamName);
		}
		catch (Exception e) {
			e.printStackTrace();
		}

		Awaitility.await().atMost(25, TimeUnit.SECONDS).pollInterval(1, TimeUnit.SECONDS).until(() -> {
			Broadcast broadcast = RestServiceV2Test.callGetBroadcast(streamName);
			return broadcast.getSpeed() != 0;
		});

		rtmpSendingProcess.destroy();
	}
	
	@Test
	public void testAudioOnlyStreaming() {
		Process rtmpSendingProcess = null;
		String streamName = "live_test"  + (int)(Math.random() * 999999);

		try {
			rtmpSendingProcess = execute(
					ffmpegPath + " -re -i src/test/resources/test.flv -c copy -vn -f flv rtmp://"
							+ SERVER_ADDR + "/LiveApp/" + streamName);
		}
		catch (Exception e) {
			e.printStackTrace();
		}
		
		Awaitility.await().atMost(15, TimeUnit.SECONDS).pollInterval(1, TimeUnit.SECONDS).until(() -> {
			Broadcast broadcast = RestServiceV2Test.callGetBroadcast(streamName);
			return broadcast.getSpeed() != 0;
		});

		rtmpSendingProcess.destroy();
	}

}<|MERGE_RESOLUTION|>--- conflicted
+++ resolved
@@ -135,14 +135,6 @@
 			// stop rtmp streaming
 			rtmpSendingProcess.destroy();
 
-<<<<<<< HEAD
-=======
-			
-			Awaitility.await().atMost(40, TimeUnit.SECONDS)
-					.pollInterval(2, TimeUnit.SECONDS)
-					.until(() -> testFile("rtmp://" + SERVER_ADDR + "/LiveApp/" + streamName + ".mp4", 5000));
-
->>>>>>> 917c607f
 			// check that stream can be watchable by hls
 			Awaitility.await().atMost(10, TimeUnit.SECONDS).until(() -> 
 				testFile("http://" + SERVER_ADDR + ":5080/LiveApp/streams/" + streamName + ".m3u8", 5000)
@@ -157,11 +149,7 @@
 			e.printStackTrace();
 			fail(e.getMessage());
 		}
-<<<<<<< HEAD
 		Awaitility.await().atMost(55, TimeUnit.SECONDS).pollInterval(1, TimeUnit.SECONDS).until(()-> { 
-=======
-		Awaitility.await().atMost(55, TimeUnit.SECONDS).pollInterval(1, TimeUnit.SECONDS).until(()-> {
->>>>>>> 917c607f
 			RestServiceV2Test restService = new RestServiceV2Test();
 
 			return 0 == restService.callGetLiveStatistics();
@@ -185,20 +173,12 @@
 			// stop rtmp streaming
 			rtmpSendingProcess.destroy();
 
-<<<<<<< HEAD
 			Awaitility.await().atMost(15, TimeUnit.SECONDS).pollInterval(1, TimeUnit.SECONDS).until(()-> {
-=======
-			Awaitility.await().atMost(40, TimeUnit.SECONDS).pollInterval(1, TimeUnit.SECONDS).until(()-> {
->>>>>>> 917c607f
 				return testFile("rtmp://" + SERVER_ADDR + "/LiveApp/" + streamName + ".mp4");
 			});
 
 			// check that mp4 is not created
-<<<<<<< HEAD
 			Awaitility.await().atMost(15, TimeUnit.SECONDS).pollInterval(1, TimeUnit.SECONDS).until(()-> {
-=======
-			Awaitility.await().atMost(40, TimeUnit.SECONDS).pollInterval(1, TimeUnit.SECONDS).until(()-> {
->>>>>>> 917c607f
 				return testFile("http://" + SERVER_ADDR + ":5080/LiveApp/streams/" + streamName + ".mp4");
 			});
 			
@@ -207,11 +187,7 @@
 			e.printStackTrace();
 		}
 		
-<<<<<<< HEAD
 		Awaitility.await().atMost(15, TimeUnit.SECONDS).pollInterval(1, TimeUnit.SECONDS).until(()-> {
-=======
-		Awaitility.await().atMost(120, TimeUnit.SECONDS).pollInterval(1, TimeUnit.SECONDS).until(()-> {
->>>>>>> 917c607f
 			RestServiceV2Test restService = new RestServiceV2Test();
 
 			return 0 == restService.callGetLiveStatistics();
@@ -291,11 +267,7 @@
 		
 		//wait a little more to let server update statistics
 		
-<<<<<<< HEAD
-		Awaitility.await().atMost(90, TimeUnit.SECONDS) 
-=======
 		Awaitility.await().atMost(90, TimeUnit.SECONDS)
->>>>>>> 917c607f
 			.pollInterval(1, TimeUnit.SECONDS)
 			.until(() -> {
 				RestServiceV2Test restService = new RestServiceV2Test();
