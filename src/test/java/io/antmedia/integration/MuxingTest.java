--- conflicted
+++ resolved
@@ -144,24 +144,22 @@
 			rtmpSendingProcess.destroy();
 
 			// check that stream can be watchable by hls
-<<<<<<< HEAD
+
 			assertTrue(testFile("http://" + SERVER_ADDR + ":5080/LiveApp/streams/" + streamName + ".m3u8", 5000));
 			
 			// check that stream can be watchable by dash
 			assertTrue(testFile("http://" + SERVER_ADDR + ":5080/LiveApp/streams/" + streamName + ".mpd", 5000));
-			
-			// check that mp4 is created successfully and can be playable
-			assertTrue(testFile("http://" + SERVER_ADDR + ":5080/LiveApp/streams/" + streamName + ".mp4", 5000));
-=======
+
 			Awaitility.await().atMost(10, TimeUnit.SECONDS).until(() -> 
 				testFile("http://" + SERVER_ADDR + ":5080/LiveApp/streams/" + streamName + ".m3u8", 5000)
 			);
 			
 			// check that mp4 is created successfully and can be playable
+			assertTrue(testFile("http://" + SERVER_ADDR + ":5080/LiveApp/streams/" + streamName + ".mp4", 5000));
+
 			Awaitility.await().atMost(10, TimeUnit.SECONDS).until(() -> 
 				testFile("http://" + SERVER_ADDR + ":5080/LiveApp/streams/" + streamName + ".mp4", 5000)
 			);
->>>>>>> 02391cf3
 
 		} catch (Exception e) {
 			e.printStackTrace();
