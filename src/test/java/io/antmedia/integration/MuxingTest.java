--- conflicted
+++ resolved
@@ -38,11 +38,8 @@
 import org.junit.rules.TestRule;
 import org.junit.rules.TestWatcher;
 import org.junit.runner.Description;
-<<<<<<< HEAD
-
 import io.antmedia.rest.BroadcastRestService.LiveStatistics;
-=======
->>>>>>> 39b1ce70
+
 
 public class MuxingTest {
 
@@ -75,12 +72,9 @@
 	   }
 	   
 	   protected void failed(Throwable e, Description description) {
-<<<<<<< HEAD
-		   System.out.println("Failed test: " + description.getMethodName());
-=======
 		   System.out.println("Failed test: " + description.getMethodName() );
 		   e.printStackTrace();
->>>>>>> 39b1ce70
+
 	   };
 	   protected void finished(Description description) {
 		   System.out.println("Finishing test: " + description.getMethodName());
