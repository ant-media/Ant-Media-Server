package io.antmedia.integration;

import static org.bytedeco.ffmpeg.global.avformat.av_read_frame;
import static org.bytedeco.ffmpeg.global.avformat.av_register_all;
import static org.bytedeco.ffmpeg.global.avformat.avformat_close_input;
import static org.bytedeco.ffmpeg.global.avformat.avformat_find_stream_info;
import static org.bytedeco.ffmpeg.global.avformat.avformat_network_init;
import static org.bytedeco.ffmpeg.global.avformat.avformat_open_input;
import static org.bytedeco.ffmpeg.global.avformat.av_dump_format;
import static org.bytedeco.ffmpeg.global.avutil.av_dict_set;
import static org.bytedeco.ffmpeg.global.avutil.av_strerror;
import static org.bytedeco.ffmpeg.global.avutil.AVMEDIA_TYPE_AUDIO;
import static org.bytedeco.ffmpeg.global.avutil.AVMEDIA_TYPE_VIDEO;
import static org.bytedeco.ffmpeg.global.avutil.AV_NOPTS_VALUE;
import static org.bytedeco.ffmpeg.global.avutil.AV_PIX_FMT_NONE;
import static org.junit.Assert.assertEquals;
import static org.junit.Assert.assertFalse;
import static org.junit.Assert.assertTrue;
import static org.junit.Assert.fail;

import java.io.File;
import java.io.IOException;
import java.io.InputStream;
import java.lang.ProcessHandle.Info;
import java.net.HttpURLConnection;
import java.net.URL;
import java.util.concurrent.TimeUnit;

import io.antmedia.AntMediaApplicationAdapter;
import io.antmedia.AppSettings;
import io.antmedia.datastore.db.types.Broadcast;
import io.antmedia.datastore.db.types.Endpoint;
import org.awaitility.Awaitility;
import org.bytedeco.ffmpeg.avcodec.AVCodecContext;
import org.bytedeco.ffmpeg.avcodec.AVPacket;
import org.bytedeco.ffmpeg.avformat.AVFormatContext;
import org.bytedeco.ffmpeg.avformat.AVInputFormat;
import org.bytedeco.ffmpeg.avformat.AVStream;
import org.bytedeco.ffmpeg.avutil.AVDictionary;
import org.bytedeco.ffmpeg.global.avcodec;
import org.bytedeco.ffmpeg.global.avformat;
import org.junit.After;
import org.junit.AfterClass;
import org.junit.Before;
import org.junit.BeforeClass;
import org.junit.Rule;
import org.junit.Test;
import org.junit.rules.TestRule;
import org.junit.rules.TestWatcher;
import org.junit.runner.Description;

import io.antmedia.AntMediaApplicationAdapter;
import io.antmedia.datastore.db.types.Broadcast;
import io.antmedia.datastore.db.types.Endpoint;
import io.antmedia.muxer.RtmpMuxer;
import io.antmedia.rest.model.Result;

public class MuxingTest {

	private static Process red5Process;
	private static Process tmpExec;

	private static final String SERVER_ADDR = "127.0.0.1"; 

	public static final int MAC_OS_X = 0;
	public static final int LINUX = 1;
	public static final int WINDOWS = 2;
	private static int OS_TYPE;
	private static String ffmpegPath = "ffmpeg";

	static {
		String osName = System.getProperty("os.name", "").toLowerCase();
		if (osName.startsWith("mac os x") || osName.startsWith("darwin")) {
			OS_TYPE = MAC_OS_X;
		} else if (osName.startsWith("windows")) {
			OS_TYPE = WINDOWS;
		} else if (osName.startsWith("linux")) {
			OS_TYPE = LINUX;
		}
	}
	
	@Rule
	public TestRule watcher = new TestWatcher() {
	   protected void starting(Description description) {
	      System.out.println("Starting test: " + description.getMethodName());
	   }
	   
	   protected void failed(Throwable e, Description description) {
		   System.out.println("Failed test: " + description.getMethodName() );
		   e.printStackTrace();

	   };
	   protected void finished(Description description) {
		   System.out.println("Finishing test: " + description.getMethodName());
	   };
	};

	@BeforeClass
	public static void beforeClass() {
		if (OS_TYPE == MAC_OS_X) {
			ffmpegPath = "/usr/local/bin/ffmpeg";
		}
		av_register_all();
		avformat_network_init();

	}
	
	@Before
	public void before() {
		// runs before every test code
		/*
		 * try { delete(new File(FULL_RED5_PATH + "/webapps/vod/streams")); }
		 * catch (IOException e) { e.printStackTrace(); }
		 */

	}

	@After
	public void after() {
		// runs after every test code
	}
	
	@AfterClass
	public static void afterClass() {
		// stop red5 server
	}



	@Test
	public void testVODStreaming() {

		// send rtmp stream with ffmpeg to red5
		String streamName = "vod_test" + (int)(Math.random()*10000);

		// make sure that ffmpeg is installed and in path
		Process rtmpSendingProcess = execute(
				ffmpegPath + " -re -i src/test/resources/test.flv -acodec copy -vcodec copy -f flv rtmp://"
						+ SERVER_ADDR + "/LiveApp/" + streamName);

		try {
			Thread.sleep(5000);
			Info processInfo = rtmpSendingProcess.info();

			// stop rtmp streaming
			rtmpSendingProcess.destroy();
			int duration = (int)(System.currentTimeMillis() - processInfo.startInstant().get().toEpochMilli());
			
			// check that stream can be watchable by hls

			assertTrue(testFile("http://" + SERVER_ADDR + ":5080/LiveApp/streams/" + streamName + ".m3u8", 5000));
			
			// check that stream can be watchable by dash
			assertTrue(testFile("http://" + SERVER_ADDR + ":5080/LiveApp/streams/" + streamName + ".mpd", 5000));

			Awaitility.await().atMost(10, TimeUnit.SECONDS).until(() -> 
				testFile("http://" + SERVER_ADDR + ":5080/LiveApp/streams/" + streamName + ".m3u8", duration)
			);
			
			// check that mp4 is created successfully and can be playable
<<<<<<< HEAD
			assertTrue(testFile("http://" + SERVER_ADDR + ":5080/LiveApp/streams/" + streamName + ".mp4", 5000));

			Awaitility.await().atMost(10, TimeUnit.SECONDS).until(() -> 
				testFile("http://" + SERVER_ADDR + ":5080/LiveApp/streams/" + streamName + ".mp4", 5000)
=======
			Awaitility.await().atMost(10, TimeUnit.SECONDS).until(() ->
				testFile("http://" + SERVER_ADDR + ":5080/LiveApp/streams/" + streamName + ".mp4", duration)
>>>>>>> 4094a85f
			);

		} catch (Exception e) {
			e.printStackTrace();
			fail(e.getMessage());
		}
		Awaitility.await().atMost(55, TimeUnit.SECONDS).pollInterval(1, TimeUnit.SECONDS).until(()-> { 
			RestServiceV2Test restService = new RestServiceV2Test();

			return 0 == restService.callGetLiveStatistics();
		});
		
	}


	@Test
	public void testSupportVideoCodecUnSupportedAudioCodec() {
		String streamName = "bug_test2"  + (int)(Math.random()*9999);

		// make sure that ffmpeg is installed and in path
		Process rtmpSendingProcess = execute(
				ffmpegPath + " -re -i src/test/resources/test.flv -acodec pcm_alaw -vcodec copy -f flv rtmp://"
						+ SERVER_ADDR + "/LiveApp/" + streamName);

		try {
			Thread.sleep(5000);

			// stop rtmp streaming
			rtmpSendingProcess.destroy();

			Awaitility.await().atMost(15, TimeUnit.SECONDS).pollInterval(1, TimeUnit.SECONDS).until(()-> {
				return testFile("rtmp://" + SERVER_ADDR + "/LiveApp/" + streamName + ".mp4");
			});

			// check that mp4 is not created
			Awaitility.await().atMost(15, TimeUnit.SECONDS).pollInterval(1, TimeUnit.SECONDS).until(()-> {
				return testFile("http://" + SERVER_ADDR + ":5080/LiveApp/streams/" + streamName + ".mp4");
			});
			
		} catch (Exception e) {
			fail(e.getMessage());
			e.printStackTrace();
		}
		
		Awaitility.await().atMost(15, TimeUnit.SECONDS).pollInterval(1, TimeUnit.SECONDS).until(()-> {
			RestServiceV2Test restService = new RestServiceV2Test();

			return 0 == restService.callGetLiveStatistics();
		});

	}

	@Test
	public void testConcurrentStreaming() {
		try {
			String streamName1 = "conccurent" + (int) (Math.random() * 1000);
			// make sure that ffmpeg is installed and in path
			Process rtmpSendingProcess = execute(
					ffmpegPath + " -re -i src/test/resources/test.flv -acodec pcm_alaw -vcodec copy -f flv rtmp://"
							+ SERVER_ADDR + "/LiveApp/" + streamName1);

			String streamName2 = "conccurent" + (int) (Math.random() * 1000);
			Process rtmpSendingProcess2 = execute(
					ffmpegPath + " -re -i src/test/resources/test.flv -acodec pcm_alaw -vcodec copy -f flv rtmp://"
							+ SERVER_ADDR + "/LiveApp/" + streamName2);

			Thread.sleep(5000);
			
			long rtmpSendingProcessStartTime = rtmpSendingProcess.info().startInstant().get().toEpochMilli();

			long rtmpSendingProcessStartTime2 = rtmpSendingProcess2.info().startInstant().get().toEpochMilli();
			rtmpSendingProcess.destroy();
			int duration1 = (int)(System.currentTimeMillis() - rtmpSendingProcessStartTime);
			
			rtmpSendingProcess2.destroy();
			int duration2 = (int)(System.currentTimeMillis() - rtmpSendingProcessStartTime2);

			Awaitility.await().atMost(35, TimeUnit.SECONDS).pollInterval(1, TimeUnit.SECONDS).until(()-> 
				 testFile("http://" + SERVER_ADDR + ":5080/LiveApp/streams/" + streamName1 + ".mp4", duration1)
			);
			
			Awaitility.await().atMost(35, TimeUnit.SECONDS).pollInterval(1, TimeUnit.SECONDS).until(()-> 
				testFile("http://" + SERVER_ADDR + ":5080/LiveApp/streams/" + streamName2 + ".mp4", duration2)
			);

		} catch (Exception e) {
			e.printStackTrace();
			fail(e.getMessage());
		}
		
		Awaitility.await().atMost(140, TimeUnit.SECONDS).pollInterval(1, TimeUnit.SECONDS).until(()-> {
			RestServiceV2Test restService = new RestServiceV2Test();

			return 0 == restService.callGetLiveStatistics();
		});

	}

	@Test
	public void testUnsupportedCodecForMp4() {

		// send rtmp stream with ffmpeg to red5
		String streamName = "bug_test" + (int)(Math.random() * 99877);

		// make sure that ffmpeg is installed and in path
		Process rtmpSendingProcess = execute(ffmpegPath + " -re -i src/test/resources/test.flv  -f flv rtmp://"
				+ SERVER_ADDR + "/LiveApp/" + streamName);
		try {
			Thread.sleep(5000);

			// stop rtmp streaming
			rtmpSendingProcess.destroy();
			
			Awaitility.await().atMost(40, TimeUnit.SECONDS).pollInterval(1, TimeUnit.SECONDS).until(()-> 
				testFile("http://" + SERVER_ADDR + ":5080/LiveApp/streams/" + streamName + ".m3u8")
			);
			
			// check that mp4 is created
			Awaitility.await().atMost(40, TimeUnit.SECONDS).pollInterval(1, TimeUnit.SECONDS).until(()-> 
				testFile("http://" + SERVER_ADDR + ":5080/LiveApp/streams/" + streamName + ".mp4")
			);
			
			assertTrue(testFile("rtmp://" + SERVER_ADDR + "/LiveApp/" + streamName + ".mp4"));

		} catch (Exception e) {
			e.printStackTrace();
			fail(e.getMessage());
		}
		
		//wait a little more to let server update statistics
		
		Awaitility.await().atMost(90, TimeUnit.SECONDS)
			.pollInterval(1, TimeUnit.SECONDS)
			.until(() -> {
				RestServiceV2Test restService = new RestServiceV2Test();
	
				return 0 == restService.callGetLiveStatistics();
			});
		
	}
	

	@Test
	public void testRTMPSending() {

		try {
			// send rtmp stream with ffmpeg to red5
			String streamName = "live_test"  + (int)(Math.random() * 999999);

			// make sure that ffmpeg is installed and in path
			Process rtmpSendingProcess = execute(
					ffmpegPath + " -re -i src/test/resources/test.flv -acodec copy -vcodec copy -f flv rtmp://"
							+ SERVER_ADDR + "/LiveApp/" + streamName);

			// check that stream can be watchable by rtsp
			// use ipv4 address to play rtsp stream

			//no support rtmp playback anymore
			//Awaitility.await().atMost(10, TimeUnit.SECONDS).pollInterval(1, TimeUnit.SECONDS)
			//.until(() -> testFile("rtmp://" + SERVER_ADDR + "/LiveApp/" + streamName));		
			

			// check that stream can be watchable by hls
			Awaitility.await().atMost(45, TimeUnit.SECONDS).pollInterval(1, TimeUnit.SECONDS)
			.until(() -> testFile("http://" + SERVER_ADDR + ":5080/LiveApp/streams/" + streamName + ".m3u8"));

			// stop rtmp streaming
			rtmpSendingProcess.destroy();

			// check that mp4 is created successfully and can be playable
			Awaitility.await().atMost(45, TimeUnit.SECONDS).pollInterval(4, TimeUnit.SECONDS).until(()->{
				return testFile("http://" + SERVER_ADDR + ":5080/LiveApp/streams/" + streamName + ".mp4");
			});
			
		} catch (Exception e) {
			e.printStackTrace();
			fail(e.getMessage());
		}
		
		
		 Awaitility.await().atMost(80, TimeUnit.SECONDS).pollInterval(1, TimeUnit.SECONDS)
		 .until(() -> {
				RestServiceV2Test restService = new RestServiceV2Test();
				
				return 0 == restService.callGetLiveStatistics();
			});
	}
	
	//	@Test
	public void testAzureRTMPSending() {
		//read bigbunny ts file and send it to the azure
		AVInputFormat findInputFormat = avformat.av_find_input_format("ts");
		AVFormatContext inputFormatContext = avformat.avformat_alloc_context();
		
		//TODO put a ts file having video only below
		int ret = avformat_open_input(inputFormatContext, "", findInputFormat, null);
		
		System.out.println("open input -> " + ret);
		ret = avformat_find_stream_info(inputFormatContext, (AVDictionary)null);
		System.out.println("find stream info -> " + ret);
		
		AVPacket pkt = avcodec.av_packet_alloc();
		
		RtmpMuxer rtmpMuxer = new RtmpMuxer("rtmp://test-rtmptest-usea.channel.media.azure.net:1935/live/e0c44eb42c2747869c67227f183fad59/test");
		
		//rtmpMuxer.prepare(inputFormatContext);
		rtmpMuxer.addVideoStream(1280, 720, null, avcodec.AV_CODEC_ID_H264, 0, false, null);
		
		rtmpMuxer.prepareIO();
		
		while((ret = av_read_frame(inputFormatContext, pkt)) >= 0) 
		{
			AVStream stream = inputFormatContext.streams(pkt.stream_index());
			if (stream.codecpar().codec_type() == AVMEDIA_TYPE_VIDEO) 
			{
				rtmpMuxer.writePacket(pkt, stream);
			}
		}
		System.out.println("leaving from loop");
		
		pkt.close();
		
		avformat_close_input(inputFormatContext);
		
	}
	
	@Test
	public void testDynamicAddRemoveRTMP() 
	{
		String streamId = "live_test"  + (int)(Math.random() * 999999);
		
		// make sure that ffmpeg is installed and in path
		Process rtmpSendingProcess = execute(
				ffmpegPath + " -re -i src/test/resources/test.flv -acodec copy -vcodec copy -f flv rtmp://"
						+ SERVER_ADDR + "/LiveApp/" + streamId);
		
		 Awaitility.await().atMost(10, TimeUnit.SECONDS).pollInterval(1, TimeUnit.SECONDS)
		 .until(() -> RestServiceV2Test.callGetBroadcast(streamId).getStatus().equals(AntMediaApplicationAdapter.BROADCAST_STATUS_BROADCASTING));
		
		 String streamIdDynamic = "dynamic_stream" + (int)(Math.random() * 999999);
		 String dynamicRtmpURL = "rtmp://localhost/LiveApp/" + streamIdDynamic;
		 try {
			 Awaitility.await().atMost(15, TimeUnit.SECONDS).pollInterval(2, TimeUnit.SECONDS).until(() -> {
				 //if stream is being prepared, it may return false, so try again 
				 Result result = RestServiceV2Test.addEndpoint(streamId, dynamicRtmpURL);
				 return result.isSuccess();
			 });
			
			 Awaitility.await().atMost(15, TimeUnit.SECONDS).pollInterval(1, TimeUnit.SECONDS)
			 .until(() -> { 
					 Broadcast broadcast = RestServiceV2Test.callGetBroadcast(streamIdDynamic);
					 if (broadcast != null) {
						 return broadcast.getStatus().equals(AntMediaApplicationAdapter.BROADCAST_STATUS_BROADCASTING); 
					 }
					 return false;
			 	});
			 
			 Result result = RestServiceV2Test.removeEndpoint(streamId, dynamicRtmpURL);
			 assertTrue(result.isSuccess());
			 
			 Awaitility.await().atMost(15, TimeUnit.SECONDS).pollInterval(1, TimeUnit.SECONDS)
			 .until(() -> RestServiceV2Test.callGetBroadcast(streamIdDynamic) == null );
			 
			
		} catch (Exception e) {
			e.printStackTrace();
			fail(e.getMessage());
		}
		 
		 rtmpSendingProcess.destroy();
	}
	
	@Test
	public void testDynamicAddRemoveRTMPV2() 
	{
		String streamId = "live_test"  + (int)(Math.random() * 999999);
		
		// make sure that ffmpeg is installed and in path
		Process rtmpSendingProcess = execute(
				ffmpegPath + " -re -i src/test/resources/test.flv -acodec copy -vcodec copy -f flv rtmp://"
						+ SERVER_ADDR + "/LiveApp/" + streamId);
		
		 Awaitility.await().atMost(15, TimeUnit.SECONDS).pollInterval(1, TimeUnit.SECONDS)
		 .until(() -> RestServiceV2Test.callGetBroadcast(streamId).getStatus().equals(AntMediaApplicationAdapter.BROADCAST_STATUS_BROADCASTING));
		
		 String streamIdDynamic = "dynamic_stream" + (int)(Math.random() * 999999);
		 String dynamicRtmpURL = "rtmp://localhost/LiveApp/" + streamIdDynamic;
		 
		 Endpoint endpoint = new Endpoint();
		 endpoint.setRtmpUrl(dynamicRtmpURL);
		 
		 try {
			 Awaitility.await().atMost(25, TimeUnit.SECONDS).pollInterval(2, TimeUnit.SECONDS).until(() -> {
				 //if stream is being prepared, it may return false, so try again 
				 Result result = RestServiceV2Test.addEndpointV2(streamId, endpoint);
				 return result.isSuccess();
			 });
			
			
			 Awaitility.await().atMost(25, TimeUnit.SECONDS).pollInterval(1, TimeUnit.SECONDS)
			 .until(() -> { 
					 Broadcast broadcast = RestServiceV2Test.callGetBroadcast(streamIdDynamic);
					 if (broadcast != null) {
						 return broadcast.getStatus().equals(AntMediaApplicationAdapter.BROADCAST_STATUS_BROADCASTING); 
					 }
					 return false;
			 	});
			 
			 Broadcast broadcast = RestServiceV2Test.callGetBroadcast(streamId);
			 
			 Result result = RestServiceV2Test.removeEndpointV2(streamId, broadcast.getEndPointList().get(0).getEndpointServiceId());
			 assertTrue(result.isSuccess());
			 
			 Awaitility.await().atMost(25, TimeUnit.SECONDS).pollInterval(1, TimeUnit.SECONDS)
			 .until(() -> RestServiceV2Test.callGetBroadcast(streamIdDynamic) == null );
			 
			
		} catch (Exception e) {
			e.printStackTrace();
			fail(e.getMessage());
		}
		 
		 rtmpSendingProcess.destroy();
	}

	@Test
	public void testMp4Muxing() {

		try {
			ConsoleAppRestServiceTest.resetCookieStore();
			Result result = ConsoleAppRestServiceTest.callisFirstLogin();
			if (result.isSuccess()) {
				Result createInitialUser = ConsoleAppRestServiceTest.createDefaultInitialUser();
				assertTrue(createInitialUser.isSuccess());
			}

			result = ConsoleAppRestServiceTest.authenticateDefaultUser();
			assertTrue(result.isSuccess());
			AppSettings appSettings = ConsoleAppRestServiceTest.callGetAppSettings("LiveApp");
			boolean mp4Enabled = appSettings.isMp4MuxingEnabled();
			appSettings.setMp4MuxingEnabled(false);
			ConsoleAppRestServiceTest.callSetAppSettings("LiveApp", appSettings);
	            
			
			// send rtmp stream with ffmpeg to red5
			String streamName = "live_test"  + (int)(Math.random() * 999999);

			// make sure that ffmpeg is installed and in path
			Process rtmpSendingProcess = execute(
					ffmpegPath + " -re -i src/test/resources/test.flv -acodec copy -vcodec copy -f flv rtmp://"
							+ SERVER_ADDR + "/LiveApp/" + streamName);

            Awaitility.await().atMost(30, TimeUnit.SECONDS).pollInterval(1, TimeUnit.SECONDS).until(() -> {
                return MuxingTest.testFile("http://" + SERVER_ADDR + ":5080/LiveApp/streams/" + streamName+ ".m3u8");
            });

            result = RestServiceV2Test.callEnableMp4Muxing(streamName, 1);
            assertTrue(result.isSuccess());
			
            Thread.sleep(5000);

			result = RestServiceV2Test.callEnableMp4Muxing(streamName, 0);
			assertTrue(result.isSuccess());

            //it should be true this time, because stream mp4 setting is 1 although general setting is disabled

            Awaitility.await().atMost(15, TimeUnit.SECONDS).pollInterval(1, TimeUnit.SECONDS).until(() -> {
            	return MuxingTest.testFile("http://" + SERVER_ADDR + ":5080/LiveApp/streams/" + streamName+ ".mp4", 5000);
            });

            rtmpSendingProcess.destroy();
            
			appSettings.setMp4MuxingEnabled(mp4Enabled);
			ConsoleAppRestServiceTest.callSetAppSettings("LiveApp", appSettings);


		} catch (Exception e) {
			e.printStackTrace();
			fail(e.getMessage());
		}
	}

	public static boolean testFile(String absolutePath) {
		return testFile(absolutePath, 0, false);
	}

	public static boolean testFile(String absolutePath, boolean fullRead) {
		return testFile(absolutePath, 0, fullRead);
	}

	public static boolean testFile(String absolutePath, int expectedDurationInMS) {
		return testFile(absolutePath, expectedDurationInMS, false);
	}

	public static boolean testFile(String absolutePath, int expectedDurationInMS, boolean fullRead) {
		int ret;
		System.out.println("Tested File:"+absolutePath);
		
		AVInputFormat findInputFormat = null;
		AVDictionary dic = null;
		
		if(absolutePath.contains("mpd")) {
			findInputFormat = avformat.av_find_input_format("dash");
			av_dict_set(dic, "protocol_whitelist","mpd,mpeg,dash,m4s", 0);
		}

		AVFormatContext inputFormatContext = avformat.avformat_alloc_context();
		if (inputFormatContext == null) {
			System.out.println("cannot allocate input context");
			return false;
		}

		if ((ret = avformat_open_input(inputFormatContext, absolutePath, findInputFormat, dic)) < 0) {
			byte[] data = new byte[2048];
			av_strerror(ret, data, data.length);
			throw new IllegalStateException("cannot open input context. Error is " + new String(data, 0, data.length));
		}
	
		av_dump_format(inputFormatContext,0,"test",0);

		ret = avformat_find_stream_info(inputFormatContext, (AVDictionary) null);
		if (ret < 0) {
			System.out.println("Could not find stream information\n");
			return false;
		}

		int streamCount = inputFormatContext.nb_streams();
		if (streamCount == 0) {
			return false;
		}

		boolean streamExists = false;
		for (int i = 0; i < streamCount; i++) {
			AVCodecContext codecContext = inputFormatContext.streams(i).codec();
			if (codecContext.codec_type() == AVMEDIA_TYPE_VIDEO) {
				assertTrue(codecContext.width() != 0);
				assertTrue(codecContext.height() != 0);
				assertTrue(codecContext.pix_fmt() != AV_PIX_FMT_NONE);
				streamExists = true;
			} else if (codecContext.codec_type() == AVMEDIA_TYPE_AUDIO) {
				assertTrue(codecContext.sample_rate() != 0);
				streamExists = true;
			}
		}
		if (!streamExists) {
			return streamExists;
		}

		int i = 0;
		while (fullRead || i < 3) {
			AVPacket pkt = new AVPacket();
			ret = av_read_frame(inputFormatContext, pkt);

			if (ret < 0) {
				break;

			}
			i++;
			avcodec.av_packet_unref(pkt);
		}

		if (inputFormatContext.duration() != AV_NOPTS_VALUE) {
			long durationInMS = inputFormatContext.duration() / 1000;

			if (expectedDurationInMS != 0) {
				if ((durationInMS < (expectedDurationInMS - 2000)) || (durationInMS > (expectedDurationInMS + 2000))) {
					System.out.println("Failed: duration of the stream: " + durationInMS + " expected duration is: " + expectedDurationInMS);
					return false;
				}
			}
		}

		avformat_close_input(inputFormatContext);
		return true;

	}

	public static Process execute(final String command) {
		tmpExec = null;
		new Thread() {
			public void run() {
				try {

					tmpExec = Runtime.getRuntime().exec(command);
					InputStream errorStream = tmpExec.getErrorStream();
					byte[] data = new byte[1024];
					int length = 0;

					while ((length = errorStream.read(data, 0, data.length)) > 0) {
						System.out.println(new String(data, 0, length));
					}
				} catch (IOException e) {
					e.printStackTrace();
				}
			};
		}.start();

		while (tmpExec == null) {
			try {
				System.out.println("Waiting for exec get initialized...");
				Thread.sleep(3000);
			} catch (InterruptedException e) {
				e.printStackTrace();
			}
		}

		return tmpExec;
	}



	private static void readErrorStream(final Process proc) {
		new Thread() {
			public void run() {
				try {
					InputStream errorStream = proc.getErrorStream();
					byte[] data = new byte[1024];
					int length = 0;

					while ((length = errorStream.read(data, 0, data.length)) > 0) {
						System.out.println(new String(data, 0, length));
					}
				} catch (IOException e) {
					fail(e.getMessage());
					e.printStackTrace();
				}
			};
		}.start();
	}

	private static void readInputStream(final Process proc) {
		new Thread() {
			public void run() {
				try {
					InputStream inputStream = proc.getInputStream();
					byte[] data = new byte[1024];
					int length = 0;

					while ((length = inputStream.read(data, 0, data.length)) > 0) {
						System.out.println(new String(data, 0, length));
					}
				} catch (IOException e) {
					fail(e.getMessage());
					e.printStackTrace();
				}
			};
		}.start();
	}

	public static void closeRed5() {
		// String path = "./red5-shutdown.sh" ;
		String path = "src/test/resources/kill_red5.sh";
		try {
			Process exec = Runtime.getRuntime().exec(path, null, null); // new
																		// String[]
																		// {"cd
																		// red5;
																		// "+
																		// path});
			readErrorStream(exec);
			readInputStream(exec);
			exec.waitFor();
		} catch (IOException e) {
			e.printStackTrace();
		} catch (InterruptedException e) {
			e.printStackTrace();
		}
	}


	public static void delete(File file) throws IOException {

		if (!file.exists()) {
			return;
		}

		if (file.isDirectory()) {

			// directory is empty, then delete it
			if (file.list().length == 0) {

				file.delete();

			} else {

				// list all the directory contents
				String files[] = file.list();

				for (String temp : files) {
					// construct the file structure
					File fileDelete = new File(file, temp);

					// recursive delete
					delete(fileDelete);
				}

				// check the directory again, if empty then delete it
				if (file.list().length == 0) {
					file.delete();
				}
			}

		} else {
			// if file, then delete it
			file.delete();
		}
	}
	
	public static boolean isURLAvailable(String address) {
		try {

			URL url = new URL(address);
			HttpURLConnection urlConnection = (HttpURLConnection) url.openConnection();
			urlConnection.setReadTimeout(10000);
			urlConnection.setConnectTimeout(45000);
			urlConnection.setRequestMethod("HEAD");
			urlConnection.setDoInput(true);

			HttpURLConnection.setFollowRedirects(true);
			urlConnection.connect();

			InputStream in = urlConnection.getInputStream(); // getAssets().open("kralfmtop10.htm");

			byte[] byteArray = org.apache.commons.io.IOUtils.toByteArray(in);

			in.close();

			return true;
		} catch (Exception e) {
			//e.printStackTrace();
		}
		return false;
	}

	public static byte[] getByteArray(String address) {
		try {

			URL url = new URL(address);
			HttpURLConnection urlConnection = (HttpURLConnection) url.openConnection();
			urlConnection.setReadTimeout(10000);
			urlConnection.setConnectTimeout(45000);
			urlConnection.setRequestMethod("GET");
			urlConnection.setDoInput(true);

			HttpURLConnection.setFollowRedirects(true);
			urlConnection.connect();

			InputStream in = urlConnection.getInputStream(); // getAssets().open("kralfmtop10.htm");

			byte[] byteArray = org.apache.commons.io.IOUtils.toByteArray(in);

			in.close();

			return byteArray;
		} catch (Exception e) {
			//e.printStackTrace();
		}
		return null;
	}
	
	@Test
	public void testVideoOnlyStreaming() {
		Process rtmpSendingProcess = null;
		String streamName = "live_test"  + (int)(Math.random() * 999999);

		try {
			rtmpSendingProcess = execute(
					ffmpegPath + " -re -i src/test/resources/test.flv -c copy -an -f flv rtmp://"
							+ SERVER_ADDR + "/LiveApp/" + streamName);
		}
		catch (Exception e) {
			e.printStackTrace();
		}

		Awaitility.await().atMost(25, TimeUnit.SECONDS).pollInterval(1, TimeUnit.SECONDS).until(() -> {
			Broadcast broadcast = RestServiceV2Test.callGetBroadcast(streamName);
			return broadcast.getSpeed() != 0;
		});

		rtmpSendingProcess.destroy();
	}
	
	@Test
	public void testAudioOnlyStreaming() {
		Process rtmpSendingProcess = null;
		String streamName = "live_test"  + (int)(Math.random() * 999999);

		try {
			rtmpSendingProcess = execute(
					ffmpegPath + " -re -i src/test/resources/test.flv -c copy -vn -f flv rtmp://"
							+ SERVER_ADDR + "/LiveApp/" + streamName);
		}
		catch (Exception e) {
			e.printStackTrace();
		}
		
		Awaitility.await().atMost(15, TimeUnit.SECONDS).pollInterval(1, TimeUnit.SECONDS).until(() -> {
			Broadcast broadcast = RestServiceV2Test.callGetBroadcast(streamName);
			return broadcast.getSpeed() != 0;
		});

		rtmpSendingProcess.destroy();
	}

}<|MERGE_RESOLUTION|>--- conflicted
+++ resolved
@@ -6,7 +6,6 @@
 import static org.bytedeco.ffmpeg.global.avformat.avformat_find_stream_info;
 import static org.bytedeco.ffmpeg.global.avformat.avformat_network_init;
 import static org.bytedeco.ffmpeg.global.avformat.avformat_open_input;
-import static org.bytedeco.ffmpeg.global.avformat.av_dump_format;
 import static org.bytedeco.ffmpeg.global.avutil.av_dict_set;
 import static org.bytedeco.ffmpeg.global.avutil.av_strerror;
 import static org.bytedeco.ffmpeg.global.avutil.AVMEDIA_TYPE_AUDIO;
@@ -21,7 +20,6 @@
 import java.io.File;
 import java.io.IOException;
 import java.io.InputStream;
-import java.lang.ProcessHandle.Info;
 import java.net.HttpURLConnection;
 import java.net.URL;
 import java.util.concurrent.TimeUnit;
@@ -140,40 +138,25 @@
 
 		try {
 			Thread.sleep(5000);
-			Info processInfo = rtmpSendingProcess.info();
 
 			// stop rtmp streaming
 			rtmpSendingProcess.destroy();
-			int duration = (int)(System.currentTimeMillis() - processInfo.startInstant().get().toEpochMilli());
-			
+
 			// check that stream can be watchable by hls
-
-			assertTrue(testFile("http://" + SERVER_ADDR + ":5080/LiveApp/streams/" + streamName + ".m3u8", 5000));
-			
-			// check that stream can be watchable by dash
-			assertTrue(testFile("http://" + SERVER_ADDR + ":5080/LiveApp/streams/" + streamName + ".mpd", 5000));
-
 			Awaitility.await().atMost(10, TimeUnit.SECONDS).until(() -> 
-				testFile("http://" + SERVER_ADDR + ":5080/LiveApp/streams/" + streamName + ".m3u8", duration)
+				testFile("http://" + SERVER_ADDR + ":5080/LiveApp/streams/" + streamName + ".m3u8", 5000)
 			);
 			
 			// check that mp4 is created successfully and can be playable
-<<<<<<< HEAD
-			assertTrue(testFile("http://" + SERVER_ADDR + ":5080/LiveApp/streams/" + streamName + ".mp4", 5000));
-
 			Awaitility.await().atMost(10, TimeUnit.SECONDS).until(() -> 
 				testFile("http://" + SERVER_ADDR + ":5080/LiveApp/streams/" + streamName + ".mp4", 5000)
-=======
-			Awaitility.await().atMost(10, TimeUnit.SECONDS).until(() ->
-				testFile("http://" + SERVER_ADDR + ":5080/LiveApp/streams/" + streamName + ".mp4", duration)
->>>>>>> 4094a85f
 			);
 
 		} catch (Exception e) {
 			e.printStackTrace();
 			fail(e.getMessage());
 		}
-		Awaitility.await().atMost(55, TimeUnit.SECONDS).pollInterval(1, TimeUnit.SECONDS).until(()-> { 
+		Awaitility.await().atMost(10, TimeUnit.SECONDS).pollInterval(1, TimeUnit.SECONDS).until(()-> {
 			RestServiceV2Test restService = new RestServiceV2Test();
 
 			return 0 == restService.callGetLiveStatistics();
