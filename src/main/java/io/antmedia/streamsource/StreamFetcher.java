--- conflicted
+++ resolved
@@ -192,14 +192,10 @@
 				Result result = prepare(inputFormatContext);
 
 
-<<<<<<< HEAD
 				if (result.isSuccess()) {
-=======
-						muxAdaptor = MuxAdaptor.initializeMuxAdaptor(null,true, scope);
->>>>>>> 99b83e0b
-
-					muxAdaptor = MuxAdaptor.initializeMuxAdaptor(null,true);
-
+
+					
+					muxAdaptor = MuxAdaptor.initializeMuxAdaptor(null,true, scope);
 					muxAdaptor.init(scope, stream.getStreamId(), false);
 
 					logger.info("{} stream count in stream {} is {}", stream.getStreamId(), stream.getStreamUrl(), inputFormatContext.nb_streams());
@@ -327,24 +323,10 @@
 			}
 
 
-<<<<<<< HEAD
 			setThreadActive(false);
 			if(!stopRequestReceived && restartStream) {
 				thread = new WorkerThread();
 				thread.start();
-=======
-				
-				isJobRunning.compareAndSet(true, false);
-				
-				setThreadActive(false);
-				if(!stopRequestReceived && restartStream) {
-					thread = new WorkerThread();
-					thread.start();
-				}
-				
-				logger.debug("Leaving thread");
-				
->>>>>>> 99b83e0b
 			}
 
 			logger.info("Leaving thread");
