package io.antmedia.streamsource;

import static org.bytedeco.ffmpeg.global.avcodec.av_packet_free;
import static org.bytedeco.ffmpeg.global.avcodec.av_packet_ref;
import static org.bytedeco.ffmpeg.global.avcodec.av_packet_unref;
import static org.bytedeco.ffmpeg.global.avformat.av_read_frame;
import static org.bytedeco.ffmpeg.global.avformat.avformat_close_input;
import static org.bytedeco.ffmpeg.global.avformat.*;
import static org.bytedeco.ffmpeg.global.avformat.avformat_open_input;
import static org.bytedeco.ffmpeg.global.avutil.AVERROR_EOF;
import static org.bytedeco.ffmpeg.global.avutil.AVMEDIA_TYPE_AUDIO;
import static org.bytedeco.ffmpeg.global.avutil.AVMEDIA_TYPE_VIDEO;
import static org.bytedeco.ffmpeg.global.avutil.*;
import static org.bytedeco.ffmpeg.global.avutil.av_rescale_q;

import java.util.ArrayList;
import java.util.List;
import java.util.NoSuchElementException;
import java.util.concurrent.ConcurrentSkipListSet;
import java.util.concurrent.atomic.AtomicBoolean;
import java.util.concurrent.atomic.AtomicLong;

import org.apache.commons.lang3.exception.ExceptionUtils;
import org.bytedeco.ffmpeg.avcodec.AVPacket;
import org.bytedeco.ffmpeg.avformat.AVFormatContext;
import org.bytedeco.ffmpeg.avformat.AVStream;
import org.bytedeco.ffmpeg.avutil.AVDictionary;
import org.bytedeco.ffmpeg.avutil.AVRational;
import org.bytedeco.ffmpeg.global.avcodec;
import org.red5.server.api.scope.IScope;
import org.slf4j.Logger;
import org.slf4j.LoggerFactory;

import io.antmedia.AntMediaApplicationAdapter;
import io.antmedia.AppSettings;
import io.antmedia.datastore.db.DataStore;
import io.antmedia.datastore.db.types.Broadcast;
import io.antmedia.muxer.IAntMediaStreamHandler;
import io.antmedia.muxer.MuxAdaptor;
import io.antmedia.muxer.Muxer;
import io.antmedia.rest.model.Result;
import io.vertx.core.Vertx;

public class StreamFetcher {

	protected static Logger logger = LoggerFactory.getLogger(StreamFetcher.class);
	private WorkerThread thread;
	/**
	 * Connection setup timeout value
	 */
	private int timeoutMicroSeconds;
	private boolean exceptionInThread = false;

	/**
	 * Last packet received time
	 */
	private long lastPacketReceivedTime = 0;
	private AtomicBoolean threadActive = new AtomicBoolean(false);
	private Result cameraError = new Result(false,"");
	private static final int PACKET_RECEIVED_INTERVAL_TIMEOUT = 3000;
	private IScope scope;
	private AntMediaApplicationAdapter appInstance;
	private long[] lastSentDTS;
	private long[] lastReceivedDTS;
	private MuxAdaptor muxAdaptor = null;

	/**
	 * If it is true, it restarts fetching everytime it disconnects
	 * if it is false, it does not restart
	 */
	private boolean restartStream = true;

	/**
	 * This flag closes the stream in the worker thread. It should be a field of StreamFetcher.
	 * Because WorkerThread instance can be re-created and we can lost the flag value.
	 * This case causes stream NOT TO BE STOPPED
	 */
	private volatile boolean stopRequestReceived = false;

	/**
	 * Buffer time in milliseconds
	 */
	private int bufferTime = 0;

	private static final int COUNT_TO_LOG_BUFFER = 5000;

	private int bufferLogCounter;

	private AppSettings appSettings;
	private Vertx vertx;

	private DataStore dataStore;

	private long readNextPacketStartTime;

	private long readNextPacketCompleteTime;

	public interface IStreamFetcherListener {

		void streamFinished(IStreamFetcherListener listener);

	}

	IStreamFetcherListener streamFetcherListener;

	private String streamUrl;

	private String streamId;

	private String streamType;

	private AtomicBoolean seekTimeRequestReceived = new AtomicBoolean(false);

	private AtomicLong seekTimeInMs = new AtomicLong(0);

	public IStreamFetcherListener getStreamFetcherListener() {
		return streamFetcherListener;
	}

	public void setStreamFetcherListener(IStreamFetcherListener streamFetcherListener) {
		this.streamFetcherListener = streamFetcherListener;
	}

	public StreamFetcher(String streamUrl, String streamId, String streamType, IScope scope, Vertx vertx, long seekTimeInMs)  {
		if (streamUrl == null  || streamId == null) {

			throw new NullPointerException("Stream is not initialized properly. Check "
					+ " stream id ("+ streamId +") and stream url ("+ streamUrl + ") values");
		}

		this.streamUrl = streamUrl;
		this.streamType = streamType;
		this.streamId = streamId;
		this.scope = scope;
		this.vertx = vertx;
		this.seekTimeInMs.set(seekTimeInMs);

		this.bufferTime = getAppSettings().getStreamFetcherBufferTime();
	}



	public void initDTSArrays(int nbStreams)
	{
		lastSentDTS = new long[nbStreams];
		lastReceivedDTS = new long[nbStreams];

		for (int i = 0; i < lastSentDTS.length; i++) {
			lastSentDTS[i] = -1;
			lastReceivedDTS[i] = -1;
		}


	}

	public class WorkerThread extends Thread {

		private static final int PACKET_WRITER_PERIOD_IN_MS = 10;

		private static final long STREAM_FETCH_RE_TRY_PERIOD_MS = 3000;

		private volatile boolean streamPublished = false;
		protected AtomicBoolean isJobRunning = new AtomicBoolean(false);
		AVFormatContext inputFormatContext = null;



		private AtomicBoolean buffering = new AtomicBoolean(false);

		private ConcurrentSkipListSet<AVPacket> bufferQueue = null;


		private volatile long bufferingFinishTimeMs;

		private volatile long firstPacketReadyToSentTimeMs;

		private long lastPacketTimeMsInQueue;

		long firstPacketTime = 0;
		long bufferDuration = 0;
		long timeOffsetInMs = 0;
		long packetWriterJobName = -1L;

		private long firstPacketDtsInMs;

		private long lastSycnCheckTime = 0;;

		public Result prepare(AVFormatContext inputFormatContext) {
			Result result = prepareInput(inputFormatContext);

			setCameraError(result);

			return result;

		}

		public Result prepareInput(AVFormatContext inputFormatContext) {
			int timeout = appSettings.getRtspTimeoutDurationMs();
			setConnectionTimeout(timeout);

			Result result = new Result(false);
			if (inputFormatContext == null) {
				logger.info("cannot allocate input context for {}", streamId);
				return result;
			}

			AVDictionary optionsDictionary = new AVDictionary();

			String transportType = appSettings.getRtspPullTransportType();
			if (streamUrl.startsWith("rtsp://") && !transportType.isEmpty()) {


				logger.info("Setting rtsp transport type to {} for stream source: {} and timeout:{}us", transportType, streamUrl, StreamFetcher.this.timeoutMicroSeconds);
				/*
				 * AppSettings#rtspPullTransportType
				 */
				av_dict_set(optionsDictionary, "rtsp_transport", transportType, 0);

				/*
				 * AppSettings#rtspTimeoutDurationMs
				 */
				String timeoutStr = String.valueOf(StreamFetcher.this.timeoutMicroSeconds);
				av_dict_set(optionsDictionary, "timeout", timeoutStr, 0);



			}

			//analyze duration is a generic parameter
			int analyzeDurationUs = appSettings.getMaxAnalyzeDurationMS() * 1000;
			String analyzeDuration = String.valueOf(analyzeDurationUs);
			av_dict_set(optionsDictionary, "analyzeduration", analyzeDuration, 0);


			int ret;

			logger.debug("open stream url: {}  " , streamUrl);

			if ((ret = avformat_open_input(inputFormatContext, streamUrl, null, optionsDictionary)) < 0) {

				String errorStr = Muxer.getErrorDefinition(ret);
				result.setMessage(errorStr);

				logger.error("cannot open stream: {} with error:: {} and streamId:{}",  streamUrl, result.getMessage(), streamId);
				av_dict_free(optionsDictionary);
				optionsDictionary.close();
				return result;
			}

			av_dict_free(optionsDictionary);
			optionsDictionary.close();

			logger.debug("find stream info: {}  " , streamUrl);

			ret = avformat_find_stream_info(inputFormatContext, (AVDictionary) null);
			if (ret < 0) {
				result.setMessage("Could not find stream information\n");
				logger.error(result.getMessage());
				return result;
			}

			initDTSArrays(inputFormatContext.nb_streams());

			if (seekTimeInMs.get() != 0) {
				seekFrame();
			}

			result.setSuccess(true);
			return result;

		}

		@Override
		public void run() {


			AVPacket pkt = null;
			try {
				//update broadcast status to preparing

				Broadcast broadcast = getDataStore().get(streamId);
				if (broadcast == null) {
					//if broadcast null, it means it's deleted
					logger.info("Broadcast with streamId:{} should be deleted before its thread is started", streamId);
					return;
				}
				else if (AntMediaApplicationAdapter.isStreaming(broadcast)) {
					logger.info("Broadcast with streamId:{} is streaming mode so it will not pull it here again", streamId);

					return;
				}

				getInstance().updateBroadcastStatus(streamId, 0, IAntMediaStreamHandler.PUBLISH_TYPE_PULL, broadcast, IAntMediaStreamHandler.BROADCAST_STATUS_PREPARING);

				setThreadActive(true);

				inputFormatContext = new AVFormatContext(null);
				pkt = avcodec.av_packet_alloc();
				if(prepareInputContext(broadcast))
				{

					boolean readTheNextFrame = true;
					//In some odd cases stopRequest is received immediately and status of the stream changed to finished
					//after that readMore -> packetRead method calls "getInstance().startPublish(streamId, 0, IAntMediaStreamHandler.PUBLISH_TYPE_PULL);"
					//this method runs async, it means that its status changed to broadcasting and stays there
					//I figure out this problem by analyzing a testSkipPlayList test that is failing time to time
					//Mar 31, 2024 - @mekya
					while (!stopRequestReceived && readTheNextFrame) {
						try {
							//stay in the loop if exception occurs
							readTheNextFrame = readMore(pkt);
						}
						catch (Exception e) {
							logger.error(ExceptionUtils.getStackTrace(e));
							exceptionInThread  = true;
						}
					}
					logger.info("Leaving the stream fetcher loop for stream: {}", streamId);

				}
			}
			catch (Exception e) {
				logger.error(ExceptionUtils.getStackTrace(e));
				exceptionInThread  = true;
			}
			finally {

				close(pkt);

				setThreadActive(false);
			}

		}



		public boolean readMore(AVPacket pkt) {
			boolean readTheNextFrame = true;
			readNextPacketStartTime = System.currentTimeMillis();
			int readResult = readNextPacket(pkt);
			readNextPacketCompleteTime = System.currentTimeMillis();
			if(readResult >= 0) {
				packetRead(pkt);
				unReferencePacket(pkt);
			}
			else if(AntMediaApplicationAdapter.VOD.equals(streamType) && readResult != AVERROR_EOF) {
				/*
				 * For VOD stream source, if the return of read frame is error (but not end of file),
				 * don't break the loop immediately. Instead jump to next frame.
				 * Otherwise same VOD will be streamed from the beginning of the file again.
				 */
				String errorDefinition = Muxer.getErrorDefinition(readResult);
				logger.warn("Frame can't be read for VOD {} error is {}", streamUrl,  errorDefinition);
				unReferencePacket(pkt);
			}
			else {
				//break the loop except above case
				logger.warn("Cannot read next packet for url:{} and error is {}", streamUrl, Muxer.getErrorDefinition(readResult));
				readTheNextFrame = false;
			}

			if (stopRequestReceived) {
				logger.warn("Stop request received, breaking the loop for {} ", streamId);
				readTheNextFrame = false;
			}
			return readTheNextFrame;
		}

		public int seekFrame() {
			AVRational streamTimeBase = inputFormatContext.streams(0).time_base();
			long seekTimeInStreamTimebase = av_rescale_q(seekTimeInMs.get(), MuxAdaptor.TIME_BASE_FOR_MS, streamTimeBase);
			long lastSentPacketTimeInMs = av_rescale_q(getLastSentDTS()[0], MuxAdaptor.TIME_BASE_FOR_MS, streamTimeBase);

			int flags = 0;
			if (lastSentPacketTimeInMs > seekTimeInStreamTimebase) {
				flags = AVSEEK_FLAG_BACKWARD;
			}

			int ret = 0;
			//try seeking if seekTime is less than duration or duration value is undefined
			if (seekTimeInStreamTimebase < inputFormatContext.streams(0).duration() || inputFormatContext.streams(0).duration() < 0)
			{
				logger.info("Seeking in time for streamId:{} to {} ms", streamId, seekTimeInMs.get());
				if((ret = av_seek_frame(inputFormatContext, 0, seekTimeInStreamTimebase,  flags)) >= 0)
				{
					//reset firstPackeTime to initalized again
					firstPacketTime = 0;
				}
				else
				{
					logger.error("Error in seeking for streamId:{} and seekTimeInMs:{} url:{}. Error is {}", streamId, seekTimeInMs.get(), streamUrl, Muxer.getErrorDefinition(ret));
				}
			}
			else {
				logger.warn("Cannot seek because seektime:{} is bigger than the duration:{} for StreamId:{} streamUrl:{}", seekTimeInStreamTimebase,
						inputFormatContext.streams(0).duration(), streamId, streamUrl);
			}

			return ret;

		}

		public int readNextPacket(AVPacket pkt) {
			if (getSeekTimeRequestReceived().get())
			{

				seekFrame();
				getSeekTimeRequestReceived().set(false);
			}
			return av_read_frame(inputFormatContext, pkt);
		}

		public void unReferencePacket(AVPacket pkt) {
			av_packet_unref(pkt);
		}

		public boolean prepareInputContext(Broadcast broadcast) throws Exception {
			logger.info("Preparing the StreamFetcher for {} for streamId:{}", streamUrl, streamId);
			Result result = prepare(inputFormatContext);

			if (result.isSuccess()) {
				boolean audioExist = false;
				boolean videoExist = false;
				for (int i = 0; i < inputFormatContext.nb_streams(); i++) {
					if (inputFormatContext.streams(i).codecpar().codec_type() == AVMEDIA_TYPE_AUDIO) {
						audioExist = true;
						if(avcodec.avcodec_find_decoder(inputFormatContext.streams(i).codecpar().codec_id()) == null) {
							logger.error("avcodec_find_decoder() error: Unsupported audio format or codec not found");
							audioExist = false;
						}
					}
					else if (inputFormatContext.streams(i).codecpar().codec_type() == AVMEDIA_TYPE_VIDEO) {
						videoExist = true;
						if(avcodec.avcodec_find_decoder(inputFormatContext.streams(i).codecpar().codec_id()) == null) {
							logger.error("avcodec_find_decoder() error: Unsupported video format or codec not found");
							videoExist = false;
						}
					}
				}


				muxAdaptor = MuxAdaptor.initializeMuxAdaptor(null, broadcast, true, scope);
				// if there is only audio, firstKeyFrameReceivedChecked should be true in advance
				// because there is no video frame
				muxAdaptor.setFirstKeyFrameReceivedChecked(!videoExist);
				muxAdaptor.setEnableVideo(videoExist);
				muxAdaptor.setEnableAudio(audioExist);
				muxAdaptor.setBroadcast(broadcast);
				//if stream is rtsp, then it's not AVC
				muxAdaptor.setAvc(!streamUrl.toLowerCase().startsWith("rtsp"));

				MuxAdaptor.setUpEndPoints(muxAdaptor, broadcast, vertx);

				muxAdaptor.init(scope, streamId, false);

				logger.info("{} stream count in stream {} is {}", streamId, streamUrl, inputFormatContext.nb_streams());

				if(muxAdaptor.prepareFromInputFormatContext(inputFormatContext)) {
					return true;
				}
				else {
					logger.error("MuxAdaptor.Prepare for {} returned false", streamId);
				}
			}
			else {
				logger.error("Prepare for opening the {} has failed for streamId:{}", streamUrl, streamId);
				setCameraError(result);
			}
			return false;
		}

		public void packetRead(AVPacket pkt)
		{
			if(!streamPublished) {
				long currentTime = System.currentTimeMillis();
				muxAdaptor.setStartTime(currentTime);

				getInstance().startPublish(streamId, 0, IAntMediaStreamHandler.PUBLISH_TYPE_PULL);

				if (bufferTime > 0) {

					//we need to init here because inputFormatContext should be created before initializing the bufferQueue
					bufferQueue = new ConcurrentSkipListSet<>((a, b) ->
					{
						long packet1TimeStamp = av_rescale_q(a.dts(), inputFormatContext.streams(a.stream_index()).time_base(), MuxAdaptor.TIME_BASE_FOR_MS);
						long packet2TimeStamp = av_rescale_q(b.dts(), inputFormatContext.streams(b.stream_index()).time_base(), MuxAdaptor.TIME_BASE_FOR_MS);

						return Long.compare(packet1TimeStamp, packet2TimeStamp);
					});

					packetWriterJobName = vertx.setPeriodic(PACKET_WRITER_PERIOD_IN_MS, l->
							vertx.executeBlocking(() -> {
								writeBufferedPacket();
								return null;
							}, false));



				}

			}

			streamPublished = true;
			lastPacketReceivedTime = System.currentTimeMillis();




			/***************************************************
			 *
			 *
			 * Check that dts values are monotically increasing for each stream
			 *
			 * int packetIndex = pkt.stream_index();
			 *	if (lastDTS[packetIndex] >= pkt.dts()) {
			 *		logger.info("last dts: {} is bigger than incoming dts: {} for stream index:{}", pkt.dts(), lastDTS[packetIndex], packetIndex);
			 *		pkt.dts(lastDTS[packetIndex] + 1);
			 *	}
			 *
			 *
			 *	lastDTS[packetIndex] = pkt.dts();
			 *	if (pkt.dts() > pkt.pts()) {
			 * 		logger.info("dts ({}) is bigger than pts({})", pkt.dts(), pkt.pts());
			 *		pkt.pts(pkt.dts());
			 *  }
			 *
			 *  The code snippet above is moved to the writePacket method.  Story below is about 5 years old and
			 *  I'm still working to improve Ant Media Server. I'm still in this journey and I hope what we're doing makes us be part of the solution
			 *  and inspire some people in the world.
			 *  @mekya, Dec 26, 2023.
			 *
			 *
			 *
			 *  Memory of being paranoid or failing while looking for excellence without understanding the whole picture
			 *  Increasing pkt.dts plus 1 is a simple hack for fixing dts error if current dts has a value lower
			 *  than the last received dts. Because dts should be monotonically increasing. I made this simple hack and it is working.
			 *  After that I thought the same may happen for the pts value as well and I have added below fix.
			 *  Actually not a fix, it is a bug. Because pts values does not have to be monotonically increasing
			 *  and if stream has B-Frames then pts value can be lower than the last PTS value. So below
			 *  code snippet make the stream does not play smoothly. It took about 10 hours to find it this error.
			 *
			 *  I have written this simple memory for me
			 *  and for the guys who is developing or reviewing this code.
			 *  Even if it is time consuming or not reasonable, these kind of tryouts sometimes makes me excited.
			 *  I think I may expect to find something great by trying something crazy :)
			 *
			 *  @mekya - June 12, 2018
			 *
			 *  ---------------------------------------------------
			 *
			 *  if (lastPTS[packetIndex] >= pkt.pts()) {
			 * 	   pkt.pts(lastPTS[packetIndex] + 1);
			 *  }
			 *  lastPTS[packetIndex] = pkt.pts();
			 *
			 ******************************************************/
			if (bufferTime > 0)
			{
				/*
				 * If there is a bufferTime in the server.
				 * Generally we don't use this feature most of the time
				 */
				AVPacket packet = getAVPacket();

				av_packet_ref(packet, pkt);
				bufferQueue.add(packet);

				try {
<<<<<<< HEAD
					//NoSuchElementException may be thrown because 
=======
					//NoSuchElementException may be thrown
>>>>>>> fe140644
					AVPacket pktHead = bufferQueue.first();
					//NoSuchElementException may be thrown here as well - it's multithread @mekya
					AVPacket pktTrailer = bufferQueue.last();
					/**
					 * BufferQueue may be polled in writer thread.
					 * It's a very rare case to happen so that check if it's null
					 */

					if (pktHead.dts() != AV_NOPTS_VALUE && pktTrailer.dts() != AV_NOPTS_VALUE) { 
						
						/**
						 * Check if the values are not AV_NOPTS_VALUE because 
						 * In multithread environment, it may be unreferenced in writer thread #writeBufferedPacket -> unReferencePacket
						 */
						lastPacketTimeMsInQueue = av_rescale_q(pktTrailer.dts(), inputFormatContext.streams(pkt.stream_index()).time_base(), MuxAdaptor.TIME_BASE_FOR_MS);

						firstPacketTime = av_rescale_q(pktHead.pts(), inputFormatContext.streams(pktHead.stream_index()).time_base(), MuxAdaptor.TIME_BASE_FOR_MS);

						bufferDuration = (lastPacketTimeMsInQueue - firstPacketTime);

						//logger.info("lastPacketTimeMsInQueue:{} firstPacketTime:{} bufferDuration:{}", lastPacketTimeMsInQueue, firstPacketTime, bufferDuration);


						if ( bufferDuration > bufferTime) {

							if (buffering.get()) {
								//have the buffering finish time ms
								bufferingFinishTimeMs = System.currentTimeMillis();
								//have the first packet sent time
								firstPacketReadyToSentTimeMs  = firstPacketTime;
							}
							buffering.set(false);
						}

						logBufferStatus();
					}

				}
				catch (NoSuchElementException e) {
					//You may or may not ignore this exception @mekya
					logger.warn("You may or may not ignore this exception. I mean It can happen time to time in multithread environment -> {}", e.getMessage());
				}
			}
			else {

				if(AntMediaApplicationAdapter.VOD.equals(streamType)) {


					int streamIndex = pkt.stream_index();
					AVRational timeBase = inputFormatContext.streams(streamIndex).time_base();

					if(firstPacketTime == 0)
					{
						firstPacketTime = System.currentTimeMillis();
						firstPacketDtsInMs = av_rescale_q(pkt.dts(), timeBase, MuxAdaptor.TIME_BASE_FOR_MS);
						if (firstPacketDtsInMs < 0) {
							firstPacketDtsInMs = 0;
						}
						timeOffsetInMs = 0;
					}

					long latestTime = System.currentTimeMillis();

					long pktTimeMs = av_rescale_q(pkt.dts(), timeBase, MuxAdaptor.TIME_BASE_FOR_MS);

					long durationInMs = latestTime - firstPacketTime;

					long dtsInMS = pktTimeMs - firstPacketDtsInMs;

					while(dtsInMS > durationInMs) {
						durationInMs = System.currentTimeMillis() - firstPacketTime;
						try {
							Thread.sleep(1);
						} catch (InterruptedException e) {
							logger.error(ExceptionUtils.getStackTrace(e));
							Thread.currentThread().interrupt();
						}
						long elapsedTime = System.currentTimeMillis() - latestTime;
						if (elapsedTime > 1000) {
							logger.warn("Elapsed time is: {} to send the packet for streamId:{}", elapsedTime, streamId);
						}
					}

				}

				writePacket(inputFormatContext.streams(pkt.stream_index()), pkt);

			}

		}

		public synchronized void closeInputFormatContext() {
			if (inputFormatContext != null) {
				try {
					avformat_close_input(inputFormatContext);
				}
				catch (Exception e) {
					logger.info(e.getMessage());
				}
				inputFormatContext = null;
			}

		}
		public void close(AVPacket pkt) {
			try {
				if (packetWriterJobName != -1) {
					logger.info("Removing packet writer job {}", packetWriterJobName);
					vertx.cancelTimer(packetWriterJobName);
				}
				writeAllBufferedPackets();


				if (muxAdaptor != null) {
					logger.info("Writing trailer in Muxadaptor {}", streamId);
					muxAdaptor.writeTrailer();
					getInstance().muxAdaptorRemoved(muxAdaptor);
					muxAdaptor = null;
				}

				if (pkt != null) {
					av_packet_free(pkt);
					pkt.close();
				}

				closeInputFormatContext();

				boolean closeCalled = false;
				if(streamPublished) {
					//If stream is not getting started, this is not called
					getInstance().closeBroadcast(streamId);
					streamPublished=false;
					closeCalled = true;
				}
<<<<<<< HEAD

=======
>>>>>>> fe140644





				if(streamFetcherListener != null)
				{
					stopRequestReceived = true;
					restartStream = false;
					logger.info("Calling streamFinished listener for streamId:{} and it will not restart the stream automatically because callback is getting the responsbility", streamId);
					streamFetcherListener.streamFinished(streamFetcherListener);
				}

				if(!stopRequestReceived && restartStream) {
					logger.info("Stream fetcher will try to fetch source {} after {} ms for streamId:{}", streamUrl, STREAM_FETCH_RE_TRY_PERIOD_MS, streamId);

					//Update status to finished in all cases
					getDataStore().updateStatus(streamId, IAntMediaStreamHandler.BROADCAST_STATUS_FINISHED);

					vertx.setTimer(STREAM_FETCH_RE_TRY_PERIOD_MS, l -> {

						thread = new WorkerThread();
						thread.start();
					});
				}
				else
				{
					logger.info("Stream fetcher will not try again for streamUrl:{} because stopRequestReceived:{} and restartStream:{}",
							streamUrl, stopRequestReceived, restartStream);

					if (!closeCalled) {
						getInstance().closeBroadcast(streamId);
					}
				}

				logger.debug("Leaving thread for {}", streamUrl);

				stopRequestReceived = false;
			}
			catch (Exception e) {
				logger.error(ExceptionUtils.getStackTrace(e));

			}
		}

		private void writeAllBufferedPackets()
		{
			synchronized (this) {
				//different threads may write writeBufferedPacket and this method at the same time

				if (bufferQueue != null)
				{
					logger.info("write all buffered packets for stream: {}", streamId);
					while (!bufferQueue.isEmpty()) {

						AVPacket pkt = bufferQueue.pollFirst();
						writePacket(inputFormatContext.streams(pkt.stream_index()), pkt);
						unReferencePacket(pkt);
					}

					AVPacket pkt;
					while ((pkt = bufferQueue.pollFirst()) != null) {
						pkt.close();
					}
				}
			}

		}

		public void writePacket(AVStream stream, AVPacket pkt) {
			int packetIndex = pkt.stream_index();

			long pktDts = pkt.dts();

			//if last sent DTS is bigger than incoming dts, it may be corrupt packet (due to network, etc) or stream is restarted

			if (lastSentDTS[packetIndex] >= pkt.dts())
			{
				//it may be corrupt packet
				if (pkt.dts() > lastReceivedDTS[packetIndex]) {
					//it may be seeked or restarted
					pktDts = lastSentDTS[packetIndex] + pkt.dts() - lastReceivedDTS[packetIndex];
					//if stream is restarted, audio/video sync may be accumulated and we need to check the audio/video synch
					checkAndFixSynch();
				}
				else {
					logger.info("Last dts:{} is bigger than incoming dts: {} for stream index:{} and streamId:{}-"
									+ " If you see this log frequently and it's not related to playlist, you may TRY TO FIX it by setting \"streamFetcherBufferTime\"(to ie. 1000) in Application Settings",
							lastSentDTS[packetIndex], pkt.dts(), packetIndex, streamId);
					pktDts = lastSentDTS[packetIndex] + 1;
				}
			}

			lastReceivedDTS[packetIndex] = pkt.dts();
			pkt.dts(pktDts);
			lastSentDTS[packetIndex] = pkt.dts();


			if (pkt.dts() > pkt.pts())
			{
				pkt.pts(pkt.dts());
			}

			muxAdaptor.writePacket(stream, pkt);
		}

		public long[] getLastSentDTS() {
			return lastSentDTS;
		}

		public int getCodecType(int streamIndex) {
			return inputFormatContext.streams(streamIndex).codecpar().codec_type();
		}

		public AVRational getStreamTimebase(int streamIndex) {
			return  inputFormatContext.streams(streamIndex).time_base();
		}

<<<<<<< HEAD
		public void checkAndFixSynch() 
=======
		public void checkAndFixSynch()
>>>>>>> fe140644
		{
			long now = System.currentTimeMillis();
			if (lastSycnCheckTime == 0) {
				lastSycnCheckTime = now;
			}
			long timeDifferenceInMs =  now - lastSycnCheckTime;
			//check synch for every 2 seconds
			if (lastSentDTS.length >= 2 && timeDifferenceInMs > 2000 )
			{
				lastSycnCheckTime = now;

				//put audio and video lastSentDTS into an array
				List<Long> lastSendDTSInMsList = new ArrayList<>();
				for(int i = 0; i < lastSentDTS.length; i++)
				{
					if (getCodecType(i) == AVMEDIA_TYPE_VIDEO || getCodecType(i)  == AVMEDIA_TYPE_AUDIO) {
						long dtsInMs = av_rescale_q(lastSentDTS[i], getStreamTimebase(i), MuxAdaptor.TIME_BASE_FOR_MS);
						lastSendDTSInMsList.add(dtsInMs);
					}
				}

				long minValueInMilliseconds = -1;
				long maxValueInMilliseconds = -1;

<<<<<<< HEAD
				//get the minimum and max values 
=======
				//get the minimum and max values
>>>>>>> fe140644
				for (Long value : lastSendDTSInMsList) {
					if (minValueInMilliseconds > value || minValueInMilliseconds == -1) {
						minValueInMilliseconds = value;
					}
					if (maxValueInMilliseconds < value || maxValueInMilliseconds == -1) {
						maxValueInMilliseconds = value;
					}
				}

				long asyncThreshold = 150;
				//if lastSentDTS is more than 150 ms, it means that there is a accumulated problem.
				//The assumption is that we receive sync video/audio
				if (Math.abs(maxValueInMilliseconds-minValueInMilliseconds) > asyncThreshold)
				{
					logger.warn("Audio/Video sync is more than {}ms for stream:{} and trying to synch the packets", asyncThreshold, streamId);
					for(int i = 0; i < lastSentDTS.length; i++)
					{
						if (getCodecType(i) == AVMEDIA_TYPE_VIDEO || getCodecType(i) == AVMEDIA_TYPE_AUDIO) {
							long dtsInMs = av_rescale_q(maxValueInMilliseconds, MuxAdaptor.TIME_BASE_FOR_MS, getStreamTimebase(i));
							lastSentDTS[i] = dtsInMs;
						}
					}
				}
			}
		}


		//TODO: Code duplication with MuxAdaptor.writeBufferedPacket. It should be refactored.
		public void writeBufferedPacket()
		{
			synchronized (this) {

				if (isJobRunning.compareAndSet(false, true))
				{
					try {
						if (!buffering.get())
						{
							while(!bufferQueue.isEmpty())
							{
								AVPacket tempPacket = bufferQueue.first();

								long pktTime = av_rescale_q(tempPacket.pts(), inputFormatContext.streams(tempPacket.stream_index()).time_base(), MuxAdaptor.TIME_BASE_FOR_MS);

								long now = System.currentTimeMillis();

								long pktTimeDifferenceMs = pktTime - firstPacketReadyToSentTimeMs;

								long passedTime = now - bufferingFinishTimeMs;

								if (pktTimeDifferenceMs < passedTime)
								{

									writePacket(inputFormatContext.streams(tempPacket.stream_index()), tempPacket);
									unReferencePacket(tempPacket);
									bufferQueue.remove(tempPacket); //remove the packet from the queue
								}
								else {
									//break the loop and don't block the thread because it's not correct time to send the packet
									break;
								}

							}

							//update buffering. If bufferQueue is empty, it should start buffering
							buffering.set(bufferQueue.isEmpty());
						}

						logBufferStatus();
					}
					finally {

						isJobRunning.compareAndSet(true, false);
					}
				}

			}
		}


		public void logBufferStatus() {
			bufferLogCounter++; //we use this parameter in execute method as well
			if (bufferLogCounter % COUNT_TO_LOG_BUFFER  == 0) {
				logger.info("WriteBufferedPacket -> Buffering status {}, buffer duration {}ms buffer time {}ms stream: {}", buffering, getBufferedDurationMs(), bufferTime, streamId);
				bufferLogCounter = 0;
			}
		}

		public long getBufferedDurationMs() {

			if (bufferQueue != null && !bufferQueue.isEmpty()) {
				AVPacket pktHead = bufferQueue.first();
				long firstPacketInQueueTime = av_rescale_q(pktHead.pts(), inputFormatContext.streams(pktHead.stream_index()).time_base(), MuxAdaptor.TIME_BASE_FOR_MS);
				return lastPacketTimeMsInQueue - firstPacketInQueueTime;
			}
			return 0;
		}


		public ConcurrentSkipListSet<AVPacket> getBufferQueue() {
			return bufferQueue;
		}


		public void setInputFormatContext(AVFormatContext inputFormatContext) {
			this.inputFormatContext = inputFormatContext;
		}
	}



	public void startStream() {

		new Thread() {
			@Override
			public void run() {
				try {
					int i = 0;
					while (threadActive.get()) {
						Thread.sleep(100);
						if (i % 50 == 0) {
							logger.info("waiting for thread to be finished for stream {}", streamUrl);
							i = 0;
						}
						i++;
					}
				} catch (InterruptedException e) {
					logger.error(e.getMessage());
					Thread.currentThread().interrupt();
				}

				exceptionInThread = false;
				thread = new WorkerThread();
				thread.start();
				logger.info("StartStream called, new thread is started for {}", streamId);
			}
		}.start();

	}

	public DataStore getDataStore() {
		if (dataStore == null) {
			dataStore = getInstance().getDataStore();
		}
		return dataStore;
	}

	public void setDataStore(DataStore dataStore) {
		this.dataStore = dataStore;
	}


	public AVPacket getAVPacket() {
		return new AVPacket();
	}

	/**
	 * If thread is alive and receiving packet with in the {@link PACKET_RECEIVED_INTERVAL_TIMEOUT} time
	 * mean it is running
	 * @return true if it is running and false it is not
	 */
	public boolean isStreamAlive() {
		return ((System.currentTimeMillis() - lastPacketReceivedTime) < PACKET_RECEIVED_INTERVAL_TIMEOUT);
	}

	public boolean isStreamBlocked() {
		return Math.abs(readNextPacketCompleteTime - readNextPacketStartTime) > PACKET_RECEIVED_INTERVAL_TIMEOUT;
	}

	//TODO: why we're using isInterruped here? It may not give correct value about the status of the stream
	//@mekya
	public boolean isStopped() {
		return thread.isInterrupted();
	}

	public void stopStream()
	{
		logger.info("stop stream called for {} and streamId:{}", streamUrl, streamId);
		stopRequestReceived = true;
	}

	public void seekTime(long seekTimeInMilliseconds) {
		this.seekTimeInMs.set(seekTimeInMilliseconds);
		seekTimeRequestReceived.set(true);
	}

	public boolean isStopRequestReceived() {
		return stopRequestReceived;
	}

	public WorkerThread getThread() {
		return thread;
	}

	public void setThread(WorkerThread thread) {
		this.thread = thread;
	}

	public void restart() {
		stopStream();
		new Thread() {
			@Override
			public void run() {
				try {
					while (threadActive.get()) {
						Thread.sleep(100);
					}

				} catch (InterruptedException e) {
					logger.error(e.getMessage());
					Thread.currentThread().interrupt();
				}
				startStream();
			}
		}.start();

	}
	/**
	 * Set timeout when establishing connection
	 * @param timeoutMs in ms
	 */
	public void setConnectionTimeout(int timeoutMs) {
		this.timeoutMicroSeconds = timeoutMs * 1000;
	}

	public boolean isExceptionInThread() {
		return exceptionInThread;
	}

	public void setThreadActive(boolean threadActive) {
		this.threadActive.set(threadActive);
	}

	public boolean isThreadActive() {
		return threadActive.get();
	}
	public Result getCameraError() {
		return cameraError;
	}

	public void setCameraError(Result cameraError) {
		this.cameraError = cameraError;
	}
	public IScope getScope() {
		return scope;
	}

	public void setScope(IScope scope) {
		this.scope = scope;
	}

	public AntMediaApplicationAdapter getInstance() {
		if (appInstance == null) {
			appInstance = (AntMediaApplicationAdapter) scope.getContext().getApplicationContext().getBean(AntMediaApplicationAdapter.BEAN_NAME);
		}
		return appInstance;
	}

	public MuxAdaptor getMuxAdaptor() {
		return muxAdaptor;
	}

	public void setMuxAdaptor(MuxAdaptor muxAdaptor) {
		this.muxAdaptor = muxAdaptor;
	}

	public boolean isRestartStream() {
		return restartStream;
	}

	public void setRestartStream(boolean restartStream) {
		this.restartStream = restartStream;
	}

	public int getBufferTime() {
		return bufferTime;
	}

	public void setBufferTime(int bufferTime) {
		this.bufferTime = bufferTime;
	}

	private AppSettings getAppSettings() {
		if (appSettings == null) {
			appSettings = (AppSettings) scope.getContext().getApplicationContext().getBean(AppSettings.BEAN_NAME);
		}
		return appSettings;
	}

	/**
	 * This is for test purposes
	 * @param stopRequest
	 */
	public void debugSetStopRequestReceived(boolean stopRequest) {
		stopRequestReceived = stopRequest;
	}

	public String getStreamId() {
		return streamId;
	}

	public String getStreamUrl() {
		return streamUrl;
	}

	public void setStreamId(String streamId) {
		this.streamId = streamId;
	}

	public void setStreamUrl(String streamUrl) {
		this.streamUrl = streamUrl;
	}

	public AtomicBoolean getSeekTimeRequestReceived() {
		return seekTimeRequestReceived;
	}

	public void setSeekTimeRequestReceived(AtomicBoolean seekTimeRequestReceived) {
		this.seekTimeRequestReceived = seekTimeRequestReceived;
	}

	public long[] getLastSentDTS() {
		return lastSentDTS;
	}

}<|MERGE_RESOLUTION|>--- conflicted
+++ resolved
@@ -566,11 +566,8 @@
 				bufferQueue.add(packet);
 
 				try {
-<<<<<<< HEAD
-					//NoSuchElementException may be thrown because 
-=======
+
 					//NoSuchElementException may be thrown
->>>>>>> fe140644
 					AVPacket pktHead = bufferQueue.first();
 					//NoSuchElementException may be thrown here as well - it's multithread @mekya
 					AVPacket pktTrailer = bufferQueue.last();
@@ -704,13 +701,6 @@
 					streamPublished=false;
 					closeCalled = true;
 				}
-<<<<<<< HEAD
-
-=======
->>>>>>> fe140644
-
-
-
 
 
 				if(streamFetcherListener != null)
@@ -826,11 +816,8 @@
 			return  inputFormatContext.streams(streamIndex).time_base();
 		}
 
-<<<<<<< HEAD
-		public void checkAndFixSynch() 
-=======
+
 		public void checkAndFixSynch()
->>>>>>> fe140644
 		{
 			long now = System.currentTimeMillis();
 			if (lastSycnCheckTime == 0) {
@@ -855,11 +842,8 @@
 				long minValueInMilliseconds = -1;
 				long maxValueInMilliseconds = -1;
 
-<<<<<<< HEAD
 				//get the minimum and max values 
-=======
-				//get the minimum and max values
->>>>>>> fe140644
+
 				for (Long value : lastSendDTSInMsList) {
 					if (minValueInMilliseconds > value || minValueInMilliseconds == -1) {
 						minValueInMilliseconds = value;
