package io.antmedia.streamsource;

import static org.bytedeco.javacpp.avcodec.AV_CODEC_FLAG_GLOBAL_HEADER;
import static org.bytedeco.javacpp.avcodec.av_packet_unref;
import static org.bytedeco.javacpp.avcodec.avcodec_parameters_copy;
import static org.bytedeco.javacpp.avformat.AVFMT_GLOBALHEADER;
import static org.bytedeco.javacpp.avformat.AVFMT_NOFILE;
import static org.bytedeco.javacpp.avformat.AVIO_FLAG_WRITE;
import static org.bytedeco.javacpp.avformat.av_interleaved_write_frame;
import static org.bytedeco.javacpp.avformat.av_read_frame;
import static org.bytedeco.javacpp.avformat.av_write_trailer;
import static org.bytedeco.javacpp.avformat.avformat_alloc_output_context2;
import static org.bytedeco.javacpp.avformat.avformat_close_input;
import static org.bytedeco.javacpp.avformat.avformat_find_stream_info;
import static org.bytedeco.javacpp.avformat.avformat_free_context;
import static org.bytedeco.javacpp.avformat.avformat_new_stream;
import static org.bytedeco.javacpp.avformat.avformat_open_input;
import static org.bytedeco.javacpp.avformat.avformat_write_header;
import static org.bytedeco.javacpp.avformat.avio_closep;
import static org.bytedeco.javacpp.avutil.AV_ROUND_NEAR_INF;
import static org.bytedeco.javacpp.avutil.AV_ROUND_PASS_MINMAX;
import static org.bytedeco.javacpp.avutil.av_dict_free;
import static org.bytedeco.javacpp.avutil.av_dict_set;
import static org.bytedeco.javacpp.avutil.av_rescale_q;
import static org.bytedeco.javacpp.avutil.av_rescale_q_rnd;

import org.bytedeco.javacpp.avcodec.AVPacket;
import org.bytedeco.javacpp.avformat;
import org.bytedeco.javacpp.avformat.AVFormatContext;
import org.bytedeco.javacpp.avformat.AVIOContext;
import org.bytedeco.javacpp.avformat.AVStream;
import org.bytedeco.javacpp.avutil;
import org.bytedeco.javacpp.avutil.AVDictionary;
import org.red5.server.api.scope.IScope;
import org.slf4j.Logger;
import org.slf4j.LoggerFactory;

import io.antmedia.datastore.db.types.Broadcast;
import io.antmedia.muxer.MuxAdaptor;
import io.antmedia.rest.model.Result;

public class StreamFetcher {

	protected static Logger logger = LoggerFactory.getLogger(StreamFetcher.class);

	private Broadcast stream;

	private WorkerThread thread;

	private AVPacket pkt = new AVPacket();

	private long[] lastDTS;

	/**
	 * Connection setup timeout value
	 */
	private int timeout;

	public boolean exceptionInThread = false;

	/**
	 * Last packet received time
	 */
	private long lastPacketReceivedTime = 0;

	private boolean threadActive = false;
	
	private Result cameraError=new Result(false,"");



	private static final int PACKET_RECEIVED_INTERVAL_TIMEOUT = 3000;
	
	private IScope scope;

	public StreamFetcher(Broadcast stream, IScope scope) {
		this.stream = stream;
		this.scope=scope;

	}

	public StreamFetcher(Broadcast stream) {
		this.stream = stream;

	}

	/*
	 * This default constructor is needed for test cases
	 * 
	 */
	public StreamFetcher() {

	}

	public Result prepareInput(AVFormatContext inputFormatContext) {

		setConnectionTimeout(5000);

		Result result = new Result(false);
		if (inputFormatContext == null) {
			logger.info("cannot allocate input context");
			return result;
		}

		if (stream == null || stream.getStreamUrl() == null) {
			logger.info("stream is null");
			return result;
		}

		AVDictionary optionsDictionary = new AVDictionary();


		av_dict_set(optionsDictionary, "rtsp_transport", "tcp", 0);

		String timeout = String.valueOf(this.timeout);
		av_dict_set(optionsDictionary, "stimeout", timeout, 0);


		int ret;

		logger.info("stream url:  " + stream.getStreamUrl());

		if ((ret = avformat_open_input(inputFormatContext, stream.getStreamUrl(), null, optionsDictionary)) < 0) {

			byte[] data = new byte[1024];
			avutil.av_strerror(ret, data, data.length);

			String errorStr=new String(data, 0, data.length);
			
			result.setMessage(errorStr);		
			
			logger.info("cannot open input context with error::" +result.getMessage());
			return result;
		}
		
		
		
		av_dict_free(optionsDictionary);

		ret = avformat_find_stream_info(inputFormatContext, (AVDictionary) null);
		if (ret < 0) {
			
			result.setMessage("Could not find stream information\n");
			logger.info(result.getMessage());
			return result;
		}

		lastDTS = new long[inputFormatContext.nb_streams()];

		for (int i = 0; i < lastDTS.length; i++) {
			lastDTS[i] = -1;
		}
		result.setSuccess(true);
		return result;

	}

<<<<<<< HEAD
	public boolean prepare(AVFormatContext inputFormatContext) {
=======
	public Result prepare(AVFormatContext inputFormatContext, AVFormatContext outputRTMPFormatContext) {
>>>>>>> 18ae98b1

		Result result=prepareInput(inputFormatContext);
		
		setCameraError(result);


		if (result.isSuccess()) {
<<<<<<< HEAD
			//return prepareOutput(inputFormatContext, outputRTMPFormatContext);
			
			return true;
		}
		return false;
=======
			return prepareOutput(inputFormatContext, outputRTMPFormatContext);
		} 
		
		return result;
>>>>>>> 18ae98b1
	}

	/*
	 * public AVFormatContext getInputContext() { return inputFormatContext; }
	 */

	private Result prepareOutput(AVFormatContext inputFormatContext, AVFormatContext outputRTMPFormatContext) {
		// outputRTMPFormatContext = new AVFormatContext(null);
		
		Result result=new Result(false);

		int ret = avformat_alloc_output_context2(outputRTMPFormatContext, null, "flv", null);
		for (int i = 0; i < inputFormatContext.nb_streams(); i++) {

			AVStream in_stream = inputFormatContext.streams(i);

			AVStream out_stream = avformat_new_stream(outputRTMPFormatContext, in_stream.codec().codec());

			ret = avcodec_parameters_copy(out_stream.codecpar(), in_stream.codecpar());
			if (ret < 0) {
				logger.warn("Cannot get codec parameters\n");
				return result;
			}

			out_stream.codec().codec_tag(0);
		}


		if ((outputRTMPFormatContext.oformat().flags() & AVFMT_GLOBALHEADER) != 0) {
			// out_stream->codec->flags |= AV_CODEC_FLAG_GLOBAL_HEADER;
			outputRTMPFormatContext.oformat()
			.flags(outputRTMPFormatContext.oformat().flags() | AV_CODEC_FLAG_GLOBAL_HEADER);
		}

		if ((outputRTMPFormatContext.flags() & AVFMT_NOFILE) == 0) {
			AVIOContext pb = new AVIOContext(null);

			// TODO: get application name from red5 context, do not use embedded
			// url

			String urlStr = "rtmp://localhost/LiveApp/" + stream.getStreamId();
			// logger.debug("rtmp url: " + urlStr);
			//
			ret = avformat.avio_open(pb, urlStr, AVIO_FLAG_WRITE);
			if (ret < 0) {
				byte[] data = new byte[1024];
				avutil.av_strerror(ret, data, data.length);
				logger.info("Cannot open url: " + urlStr + " error is " + new String(data, 0, data.length));
				return result;
			}
			outputRTMPFormatContext.pb(pb);

			ret = avformat_write_header(outputRTMPFormatContext, (AVDictionary) null);
			if (ret < 0) {
				logger.info("Cannot write header to rtmp\n");
				return result;
			}
		}

		result.setSuccess(true);
		return result;
	}

	public class WorkerThread extends Thread {

		private volatile boolean stopRequestReceived = false;
		
		




		@Override
		public void run() {
		
			setThreadActive(true);
			AVFormatContext inputFormatContext = new AVFormatContext(null); // avformat.avformat_alloc_context();
			//AVFormatContext outputRTMPFormatContext = new AVFormatContext(null);
	
			logger.info("before prepare");
			
<<<<<<< HEAD
			
	

			try {
				if (prepare(inputFormatContext)) {
					
					MuxAdaptor muxAdaptor = new MuxAdaptor(null);
					muxAdaptor.setHLSMuxingEnabled(true);
					muxAdaptor.init(scope, "streamFetcher", false);
					
					muxAdaptor.prepareStreamFetcher(inputFormatContext);
					
					//muxAdaptor.start();
=======
			Result result=prepare(inputFormatContext, outputRTMPFormatContext);

			try {
				if (result.isSuccess()) {
>>>>>>> 18ae98b1

					while (true) {
						int ret = av_read_frame(inputFormatContext, pkt);
						if (ret < 0) {
							logger.info("cannot read frame from input context");

							break;
						}

						lastPacketReceivedTime = System.currentTimeMillis();

						int packetIndex = pkt.stream_index();
						AVStream in_stream = inputFormatContext.streams(packetIndex);

						if (pkt.dts() < 0) {
							av_packet_unref(pkt);
							continue;
						}

						if (lastDTS[packetIndex] >= pkt.dts()) {
							// logger.warn("dts timestamps are not in correct order
							// last dts:" + lastDTS[packetIndex]
							// + " current dts:" + pkt.dts() + " fixing problem by
							// adding offset");

							pkt.dts(lastDTS[packetIndex] + 1);
						}

						lastDTS[packetIndex] = pkt.dts();
						if (pkt.dts() > pkt.pts()) {
							pkt.pts(pkt.dts());
						}

						/*
						
						
						pkt.pts(av_rescale_q_rnd(pkt.pts(), in_stream.time_base(), out_stream.time_base(),
								AV_ROUND_NEAR_INF | AV_ROUND_PASS_MINMAX));
						pkt.dts(av_rescale_q_rnd(pkt.dts(), in_stream.time_base(), out_stream.time_base(),
								AV_ROUND_NEAR_INF | AV_ROUND_PASS_MINMAX));
						pkt.duration(av_rescale_q(pkt.duration(), in_stream.time_base(), out_stream.time_base()));
						pkt.pos(-1);
						
						*/

						/*
						 * Use Mux adaptor writePacket method
						 * 
						 */
						
						
						
						muxAdaptor.writePackets(inputFormatContext,pkt);
						

						//ret = av_interleaved_write_frame(outputRTMPFormatContext, pkt);

						if (ret < 0) {
							logger.info("cannot write frame to muxer");
							break;
						}
						av_packet_unref(pkt);

						if (stopRequestReceived) {
							logger.warn("breaking the loop");
							break;
						}

					}
					
					avformat_close_input(inputFormatContext);
					inputFormatContext = null;
					
					/*
					
					av_write_trailer(outputRTMPFormatContext);

					if ((outputRTMPFormatContext.flags() & AVFMT_NOFILE) == 0) {
						logger.warn("before avio_closep(outputRTMPFormatContext.pb());");
						avio_closep(outputRTMPFormatContext.pb());
						outputRTMPFormatContext.pb(null);
					}

					logger.warn("before avformat_free_context(outputRTMPFormatContext);");
					avformat_free_context(outputRTMPFormatContext);
					outputRTMPFormatContext = null;
<<<<<<< HEAD
					*/

=======
					
					setCameraError(result);
>>>>>>> 18ae98b1
				}else {

					if (inputFormatContext != null) {
						avformat_close_input(inputFormatContext);
					}
					
					/*
					if (outputRTMPFormatContext != null && !outputRTMPFormatContext.isNull()) {
						if (outputRTMPFormatContext.pb() != null) {
							avio_closep(outputRTMPFormatContext.pb());
						}

						avformat_free_context(outputRTMPFormatContext);
					}
					*/

					logger.warn("Prepare for " + stream.getName() + " returned false");
					
					
					setCameraError(result);
					
				}
				
				logger.info("Leaving StreamFetcher Thread");

			} catch (Exception e) {
				logger.info("---Exception in thread---");
				e.printStackTrace();
				exceptionInThread  = true;
			}
			finally {
				setThreadActive(false);
			}
		}

		public void setStopRequestReceived() {
			logger.warn("inside of setStopRequestReceived");
			stopRequestReceived = true;

		}

		public boolean isStopRequestReceived() {
			return stopRequestReceived;
		}
	}

	public void startStream() {
		new Thread() {
			public void run() {
				try {
					while (threadActive) {
						Thread.sleep(100);
					}
					Thread.sleep(2000);
				} catch (InterruptedException e) {
					e.printStackTrace();
					Thread.currentThread().interrupt();
				}

				exceptionInThread = false;
				thread = new WorkerThread();
				thread.start();
				logger.info("StartStream called, new thread is started");
			};
		}.start();

	}

	/**
	 * If thread is alive and receiving packet with in the {@link PACKET_RECEIVED_INTERVAL_TIMEOUT} time
	 * mean it is running
	 * @return true if it is running and false it is not
	 */
	public boolean isStreamAlive() {

		return ((System.currentTimeMillis() - lastPacketReceivedTime) < PACKET_RECEIVED_INTERVAL_TIMEOUT);
	}

	public boolean isStopped() {
		return thread.isInterrupted();
	}

	public void stopStream() {

		if(getThread()!=null) {
			logger.warn("stop stream called");
			getThread().setStopRequestReceived();

		}else {

			logger.warn("thread is null");
		}
	}

	public boolean isStopRequestReceived() {
		return getThread().isStopRequestReceived();
	}

	public WorkerThread getThread() {
		return thread;
	}

	public void setThread(WorkerThread thread) {
		this.thread = thread;
	}

	public Broadcast getStream() {
		return stream;
	}

	public void restart() {
		stopStream();
		new Thread() {
			public void run() {
				try {
					while (threadActive) {
						Thread.sleep(100);

					}

					Thread.sleep(2000);
				} catch (InterruptedException e) {
					e.printStackTrace();
					Thread.currentThread().interrupt();
				}

				startStream();

			};
		}.start();

	}

	/**
	 * Set timeout when establishing connection
	 * @param timeout in ms
	 */
	public void setConnectionTimeout(int timeout) {
		this.timeout = timeout * 1000;
	}

	public boolean isExceptionInThread() {
		return exceptionInThread;
	}

	public void setThreadActive(boolean threadActive) {
		this.threadActive = threadActive;
	}

	public boolean isThreadActive() {
		return threadActive;
	}
	public Result getCameraError() {
		return cameraError;
	}


	public void setCameraError(Result cameraError) {
		this.cameraError = cameraError;
	}

}<|MERGE_RESOLUTION|>--- conflicted
+++ resolved
@@ -155,11 +155,9 @@
 
 	}
 
-<<<<<<< HEAD
-	public boolean prepare(AVFormatContext inputFormatContext) {
-=======
-	public Result prepare(AVFormatContext inputFormatContext, AVFormatContext outputRTMPFormatContext) {
->>>>>>> 18ae98b1
+
+	public Result prepare(AVFormatContext inputFormatContext) {
+
 
 		Result result=prepareInput(inputFormatContext);
 		
@@ -167,18 +165,17 @@
 
 
 		if (result.isSuccess()) {
-<<<<<<< HEAD
+
 			//return prepareOutput(inputFormatContext, outputRTMPFormatContext);
 			
-			return true;
-		}
-		return false;
-=======
-			return prepareOutput(inputFormatContext, outputRTMPFormatContext);
-		} 
-		
+			result.setSuccess(true);
+			
+			return result;
+		}
+		
+		result.setSuccess(false);
 		return result;
->>>>>>> 18ae98b1
+
 	}
 
 	/*
@@ -260,12 +257,13 @@
 	
 			logger.info("before prepare");
 			
-<<<<<<< HEAD
-			
-	
+
+			Result result=prepare(inputFormatContext);
+
 
 			try {
-				if (prepare(inputFormatContext)) {
+
+				if (result.isSuccess()) {
 					
 					MuxAdaptor muxAdaptor = new MuxAdaptor(null);
 					muxAdaptor.setHLSMuxingEnabled(true);
@@ -274,12 +272,7 @@
 					muxAdaptor.prepareStreamFetcher(inputFormatContext);
 					
 					//muxAdaptor.start();
-=======
-			Result result=prepare(inputFormatContext, outputRTMPFormatContext);
-
-			try {
-				if (result.isSuccess()) {
->>>>>>> 18ae98b1
+
 
 					while (true) {
 						int ret = av_read_frame(inputFormatContext, pkt);
@@ -365,14 +358,13 @@
 
 					logger.warn("before avformat_free_context(outputRTMPFormatContext);");
 					avformat_free_context(outputRTMPFormatContext);
-					outputRTMPFormatContext = null;
-<<<<<<< HEAD
+
 					*/
 
-=======
+
 					
 					setCameraError(result);
->>>>>>> 18ae98b1
+
 				}else {
 
 					if (inputFormatContext != null) {
