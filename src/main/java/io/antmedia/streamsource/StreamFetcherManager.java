package io.antmedia.streamsource;

import java.util.ArrayList;
import java.util.List;

import org.red5.logging.Red5LoggerFactory;
import org.red5.server.adapter.MultiThreadedApplicationAdapter;
import org.red5.server.api.scheduling.IScheduledJob;
import org.red5.server.api.scheduling.ISchedulingService;
import org.red5.server.api.scope.IScope;
import org.slf4j.Logger;
import org.slf4j.LoggerFactory;

import io.antmedia.AntMediaApplicationAdapter;
import io.antmedia.datastore.db.IDataStore;
import io.antmedia.datastore.db.types.Broadcast;
import io.antmedia.rest.model.Result;


/**
 * Organizes and checks stream fetcher and restarts them if it is required
 * @author davut
 *
 */
public class StreamFetcherManager {

	protected static Logger logger = LoggerFactory.getLogger(StreamFetcherManager.class);

	private int streamCheckerCount = 0;

	private List<StreamFetcher> streamFetcherList = new ArrayList<>();

	private int streamCheckerInterval = 10000;

	private ISchedulingService schedulingService;

	private IDataStore datastore;
	
	private IScope scope;

<<<<<<< HEAD
	public StreamFetcherManager(ISchedulingService schedulingService, IDataStore datastore,IScope scope) {
=======
	private String streamFetcherScheduleJobName;

	public StreamFetcherManager(ISchedulingService schedulingService, IDataStore datastore) {
>>>>>>> 18ae98b1
		this.schedulingService = schedulingService;
		this.datastore = datastore;
		this.scope=scope;
	}

	public int getStreamCheckerInterval() {
		return streamCheckerInterval;
	}


	public void setStreamCheckerInterval(int streamCheckerInterval) {
		this.streamCheckerInterval = streamCheckerInterval;
	}


	public Result startStreaming(Broadcast broadcast) {	
		
		Result result=new Result(true);

<<<<<<< HEAD
		StreamFetcher streamScheduler = new StreamFetcher(broadcast,scope);
		streamScheduler.startStream();
=======
		StreamFetcher streamScheduler = new StreamFetcher(broadcast);
>>>>>>> 18ae98b1
		streamFetcherList.add(streamScheduler);
		streamScheduler.startStream();
		
		try {
			Thread.sleep(6000);
		} catch (InterruptedException e) {
			e.printStackTrace();
			Thread.currentThread().interrupt();
		}
		
		if(!streamScheduler.getCameraError().isSuccess()) {
			result=streamScheduler.getCameraError();
		}
		
		return result;
	}

	public void stopStreaming(Broadcast stream) {
		logger.warn("inside of stopStreaming");

		for (StreamFetcher streamScheduler : streamFetcherList) {
			if (streamScheduler.getStream().getStreamId().equals(stream.getStreamId())) {
				streamScheduler.stopStream();
				streamFetcherList.remove(streamScheduler);
				break;
			}

		}

	}

	public void startStreams(List<Broadcast> streams) {

		for (int i = 0; i < streams.size(); i++) {
			startStreaming(streams.get(i));
		}

		if (streamFetcherScheduleJobName != null) {
			schedulingService.removeScheduledJob(streamFetcherScheduleJobName);
		}
		
		streamFetcherScheduleJobName = schedulingService.addScheduledJobAfterDelay(streamCheckerInterval, new IScheduledJob() {

			@Override
			public void execute(ISchedulingService service) throws CloneNotSupportedException {

				if (streamFetcherList.size() > 0) {

					streamCheckerCount++;

					logger.warn("StreamFetcher Check Count  :" + streamCheckerCount);

					if (streamCheckerCount % 180 == 0) {

						for (StreamFetcher streamScheduler : streamFetcherList) {
							if (streamScheduler.isStreamAlive()) {
								streamScheduler.stopStream();
							}
							streamScheduler.startStream();
						}

					} else {
						for (StreamFetcher streamScheduler : streamFetcherList) {
							if (!streamScheduler.isStreamAlive()) {

								Broadcast stream = streamScheduler.getStream();
								if (datastore != null && stream.getStreamId() != null) {
									logger.info("Updating stream status to finished, updating status of stream {}", stream.getStreamId() );
									datastore.updateStatus(stream.getStreamId() , 
											AntMediaApplicationAdapter.BROADCAST_STATUS_FINISHED);
								}
								streamScheduler.startStream();
							}
						}
					}
				}
			}
		}, 5000);

	}

	public IDataStore getDatastore() {
		return datastore;
	}

	public void setDatastore(IDataStore datastore) {
		this.datastore = datastore;
	}

	public List<StreamFetcher> getStreamFetcherList() {
		return streamFetcherList;
	}

	public void setStreamFetcherList(List<StreamFetcher> streamFetcherList) {
		this.streamFetcherList = streamFetcherList;
	}

}<|MERGE_RESOLUTION|>--- conflicted
+++ resolved
@@ -37,14 +37,13 @@
 	private IDataStore datastore;
 	
 	private IScope scope;
-
-<<<<<<< HEAD
-	public StreamFetcherManager(ISchedulingService schedulingService, IDataStore datastore,IScope scope) {
-=======
+	
 	private String streamFetcherScheduleJobName;
 
-	public StreamFetcherManager(ISchedulingService schedulingService, IDataStore datastore) {
->>>>>>> 18ae98b1
+
+	public StreamFetcherManager(ISchedulingService schedulingService, IDataStore datastore,IScope scope) {
+
+
 		this.schedulingService = schedulingService;
 		this.datastore = datastore;
 		this.scope=scope;
@@ -64,12 +63,10 @@
 		
 		Result result=new Result(true);
 
-<<<<<<< HEAD
+
 		StreamFetcher streamScheduler = new StreamFetcher(broadcast,scope);
 		streamScheduler.startStream();
-=======
-		StreamFetcher streamScheduler = new StreamFetcher(broadcast);
->>>>>>> 18ae98b1
+
 		streamFetcherList.add(streamScheduler);
 		streamScheduler.startStream();
 		
