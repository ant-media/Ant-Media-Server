--- conflicted
+++ resolved
@@ -186,18 +186,7 @@
 						logger.info("This is {} times that restarting streams", lastRestartCount);
 						restartStreamFetchers();
 					} else {
-<<<<<<< HEAD
-						for (StreamFetcher streamScheduler : streamFetcherList) {
-							Broadcast stream = streamScheduler.getStream();
-							if (!streamScheduler.isStreamAlive() && datastore != null && stream.getStreamId() != null) 
-							{
-								logger.info("Updating stream quality to poor of stream {}", stream.getStreamId() );
-								datastore.updateSourceQualityParameters(stream.getStreamId(), MuxAdaptor.QUALITY_POOR, 0, 0);
-							}
-						}
-=======
 						checkStreamFetchersStatus();
->>>>>>> 39b1ce70
 					}
 				}
 			}
@@ -213,8 +202,7 @@
 			if (!streamScheduler.isStreamAlive() && datastore != null && stream.getStreamId() != null) 
 			{
 				logger.info("Updating stream quality to poor of stream {}", stream.getStreamId() );
-				datastore.updateSourceQuality(stream.getStreamId(), MuxAdaptor.QUALITY_POOR);
-				datastore.updateSourceSpeed(stream.getStreamId(), 0);
+				datastore.updateSourceQualityParameters(stream.getStreamId(), MuxAdaptor.QUALITY_POOR, 0, 0);
 			}
 		}
 	}
