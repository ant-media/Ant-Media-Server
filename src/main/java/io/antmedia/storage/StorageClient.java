package io.antmedia.storage;

import java.io.File;
import java.io.InputStream;

import com.amazonaws.event.ProgressListener;

public abstract class StorageClient {
	
	
	public static final String BEAN_NAME = "app.storageClient";

	/**
	 * Endpoint for the storage, it's optional and it's used in some platforms like Digital Ocean, Wasabi, OVH
	 */
	private String endpoint;
	
	/**
	 * Access key to access the storage
	 */
	private String accessKey;
	/**
	 * Secret key for the storage
	 */
	private String secretKey;
	
	/**
	 * The region of the storage. It's like us-west-1 in S3
	 */
	private String region;
	
	/**
	 * Name of the storage. It's bucketname for S3
	 */
	private String storageName;
	
	/**
	 * Permission of the file that is uploaded to the Storage. 
	 * It may differ according to the implemenation. Default value is public-read
	 */
	private String permission = "public-read";

	/**
	 * Cache control policy for the file that is uploaded to the Storage.
	 * It may differ according to the implemenation. Default value is no-store, no-cache, must-revalidate, max-age=0
	 */
	private String cacheControl = "no-store, no-cache, must-revalidate, max-age=0";

	private boolean enabled;

	/**
	 * Storage type. In S3 there is standard, glacier, etc. 
	 */
	private String storageClass;
	
	protected ProgressListener progressListener;

<<<<<<< HEAD
	private boolean pathStyleAccessEnabled;

=======
	private int transferBufferSize;
>>>>>>> 5dee0fa6

	/**
	 * Delete file from storage
	 * 
	 * @param fileName
	 * @param type
	 */
	public abstract void delete(String key);
	
	/**
	 * Save input stream to the storage with key parameter
	 * 
	 * @param key
	 * @param inputStream
	 */
	public abstract void save(String key, InputStream inputStream, boolean waitForCompletion);
	
	/**
	 * Save file to storage and delete the local file according to the parameter
	 * 
	 * @param key
	 * @param file
	 * @param deleteLocalFile
	 */
	public abstract void save(String key, File file, boolean deleteLocalFile);
	
	
	public void setProgressListener(ProgressListener progressListener) {
		this.progressListener = progressListener;
	}
	
	/**
	 * Save file to storage and delete the local file 
	 * 
	 * @param key
	 * @param file
	 */
	public void save(String key, File file) {
		save(key, file, true);
	}

	/**
	 * Check if the key exists in the bucket
	 * 
	 * @param key
	 * @return
	 */
	public abstract boolean fileExist(String key);
	
	/**
	 * Re-initialize the storage client with the current parameters
	 */
	public abstract void reset();

	public String getEndpoint() {
		return endpoint;
	}

	public void setEndpoint(String endpoint) {
		this.endpoint = endpoint;
	}

	public String getAccessKey() {
		return accessKey;
	}

	public void setAccessKey(String accessKey) {
		this.accessKey = accessKey;
	}

	public String getSecretKey() {
		return secretKey;
	}

	public void setSecretKey(String secretKey) {
		this.secretKey = secretKey;
	}

	public String getRegion() {
		return region;
	}

	public void setRegion(String region) {
		this.region = region;
	}

	public String getStorageName() {
		return storageName;
	}

	public void setStorageName(String storageName) {
		this.storageName = storageName;
	}

	public void setPermission(String permission) {
		this.permission = permission;
	}
	
	public String getPermission() {
		return permission;
	}
	
	public boolean isEnabled() {
		return enabled;
	}
	
	public void setEnabled(boolean enabled) {
		this.enabled = enabled;
	}

	public void setStorageClass(String storageClass) {
		this.storageClass = storageClass;		
	}
	
	public String getStorageClass() {
		return storageClass;
	}

	public String getCacheControl() {
		return cacheControl;
	}

	public void setCacheControl(String cacheControl) {
		this.cacheControl = cacheControl;
	}

<<<<<<< HEAD
	public void setPathStyleAccessEnabled(boolean enabled) {
		this.pathStyleAccessEnabled = enabled;
	}

	public boolean isPathStyleAccessEnabled() {
		return pathStyleAccessEnabled;
=======
	public int getTransferBufferSize() {
		return transferBufferSize;
	}


	public void setTransferBufferSize(int transferBufferSize) {
		this.transferBufferSize = transferBufferSize;
>>>>>>> 5dee0fa6
	}
}<|MERGE_RESOLUTION|>--- conflicted
+++ resolved
@@ -55,12 +55,9 @@
 	
 	protected ProgressListener progressListener;
 
-<<<<<<< HEAD
 	private boolean pathStyleAccessEnabled;
 
-=======
 	private int transferBufferSize;
->>>>>>> 5dee0fa6
 
 	/**
 	 * Delete file from storage
@@ -187,14 +184,14 @@
 		this.cacheControl = cacheControl;
 	}
 
-<<<<<<< HEAD
 	public void setPathStyleAccessEnabled(boolean enabled) {
 		this.pathStyleAccessEnabled = enabled;
 	}
 
 	public boolean isPathStyleAccessEnabled() {
 		return pathStyleAccessEnabled;
-=======
+	}
+	
 	public int getTransferBufferSize() {
 		return transferBufferSize;
 	}
@@ -202,6 +199,5 @@
 
 	public void setTransferBufferSize(int transferBufferSize) {
 		this.transferBufferSize = transferBufferSize;
->>>>>>> 5dee0fa6
 	}
 }