package io.antmedia.storage;

import java.io.File;
import java.io.InputStream;

import com.amazonaws.event.ProgressListener;

public abstract class StorageClient {
	
	
	public static final String BEAN_NAME = "app.storageClient";

	/**
	 * Endpoint for the storage, it's optional and it's used in some platforms like Digital Ocean, Wasabi, OVH
	 */
	private String endpoint;
	
	/**
	 * Access key to access the storage
	 */
	private String accessKey;
	/**
	 * Secret key for the storage
	 */
	private String secretKey;
	
	/**
	 * The region of the storage. It's like us-west-1 in S3
	 */
	private String region;
	
	/**
	 * Name of the storage. It's bucketname for S3
	 */
	private String storageName;
	
	/**
	 * Permission of the file that is uploaded to the Storage. 
	 * It may differ according to the implemenation. Default value is public-read
	 */
	private String permission = "public-read";

	/**
	 * Cache control policy for the file that is uploaded to the Storage.
	 * It may differ according to the implemenation. Default value is no-store, no-cache, must-revalidate, max-age=0
	 */
	private String cacheControl = "no-store, no-cache, must-revalidate, max-age=0";

	private boolean enabled;

	/**
	 * Storage type. In S3 there is standard, glacier, etc. 
	 */
	private String storageClass;
	
	protected ProgressListener progressListener;

	private boolean pathStyleAccessEnabled;

	private int transferBufferSize;

	/**
	 * Delete file from storage
	 * 
	 * @param fileName
	 * @param type
	 */
	public abstract void delete(String key);
	/**
	 * Delete Multiple files from storage
	 * 
	 * @param fileName
<<<<<<< HEAD
	 * @param fileExtensions
	 */

  public abstract void deleteMultipleFiles(String key, String fileExtensions);
=======
	 * @param regex
	 */

  public abstract void deleteMultipleFiles(String key, String regex);
>>>>>>> bb96c234
	/**
	 * Save input stream to the storage with key parameter
	 * 
	 * @param key
	 * @param inputStream
	 */
	public abstract void save(String key, InputStream inputStream, boolean waitForCompletion);
	
	/**
	 * Save file to storage and delete the local file according to the parameter
	 * 
	 * @param key
	 * @param file
	 * @param deleteLocalFile
	 */
	public abstract void save(String key, File file, boolean deleteLocalFile);
	
	
	public void setProgressListener(ProgressListener progressListener) {
		this.progressListener = progressListener;
	}
	
	/**
	 * Save file to storage and delete the local file 
	 * 
	 * @param key
	 * @param file
	 */
	public void save(String key, File file) {
		save(key, file, true);
	}

	/**
	 * Check if the key exists in the bucket
	 * 
	 * @param key
	 * @return
	 */
	public abstract boolean fileExist(String key);
	
	/**
	 * Re-initialize the storage client with the current parameters
	 */
	public abstract void reset();

	public String getEndpoint() {
		return endpoint;
	}

	public void setEndpoint(String endpoint) {
		this.endpoint = endpoint;
	}

	public String getAccessKey() {
		return accessKey;
	}

	public void setAccessKey(String accessKey) {
		this.accessKey = accessKey;
	}

	public String getSecretKey() {
		return secretKey;
	}

	public void setSecretKey(String secretKey) {
		this.secretKey = secretKey;
	}

	public String getRegion() {
		return region;
	}

	public void setRegion(String region) {
		this.region = region;
	}

	public String getStorageName() {
		return storageName;
	}

	public void setStorageName(String storageName) {
		this.storageName = storageName;
	}

	public void setPermission(String permission) {
		this.permission = permission;
	}
	
	public String getPermission() {
		return permission;
	}
	
	public boolean isEnabled() {
		return enabled;
	}
	
	public void setEnabled(boolean enabled) {
		this.enabled = enabled;
	}

	public void setStorageClass(String storageClass) {
		this.storageClass = storageClass;		
	}
	
	public String getStorageClass() {
		return storageClass;
	}

	public String getCacheControl() {
		return cacheControl;
	}

	public void setCacheControl(String cacheControl) {
		this.cacheControl = cacheControl;
	}

	public void setPathStyleAccessEnabled(boolean enabled) {
		this.pathStyleAccessEnabled = enabled;
	}

	public boolean isPathStyleAccessEnabled() {
		return pathStyleAccessEnabled;
	}
	
	public int getTransferBufferSize() {
		return transferBufferSize;
	}


	public void setTransferBufferSize(int transferBufferSize) {
		this.transferBufferSize = transferBufferSize;
	}
}<|MERGE_RESOLUTION|>--- conflicted
+++ resolved
@@ -70,17 +70,10 @@
 	 * Delete Multiple files from storage
 	 * 
 	 * @param fileName
-<<<<<<< HEAD
 	 * @param fileExtensions
 	 */
 
-  public abstract void deleteMultipleFiles(String key, String fileExtensions);
-=======
-	 * @param regex
-	 */
-
   public abstract void deleteMultipleFiles(String key, String regex);
->>>>>>> bb96c234
 	/**
 	 * Save input stream to the storage with key parameter
 	 * 
