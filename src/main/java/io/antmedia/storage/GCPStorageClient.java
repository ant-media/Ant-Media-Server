package io.antmedia.storage;

import com.amazonaws.AmazonClientException;
import com.amazonaws.services.s3.model.ObjectMetadata;
import com.amazonaws.services.s3.model.PutObjectRequest;
import com.amazonaws.services.s3.transfer.TransferManager;
import com.amazonaws.services.s3.transfer.Upload;
import com.google.cloud.storage.Blob;
import com.google.cloud.storage.BlobInfo;
import com.google.cloud.storage.Storage;
import com.google.cloud.storage.StorageOptions;
import org.apache.commons.lang3.exception.ExceptionUtils;
import org.slf4j.Logger;
import org.slf4j.LoggerFactory;

import java.io.File;
import java.io.IOException;
import java.io.InputStream;
import java.nio.file.Files;

public class GCPStorageClient extends StorageClient {

	protected static Logger logger = LoggerFactory.getLogger(GCPStorageClient.class);

	private Storage storage;

	public Storage getGCPStorage() {
		if (storage == null) {
			storage = StorageOptions.getDefaultInstance().getService();
		}
		return storage;
	}

<<<<<<< HEAD
  public void deleteMultipleFiles(String key, String fileExtensions){

=======
  public void deleteMultipleFiles(String key, String regex){
	  throw new UnsupportedOperationException("deleteMultipleFiles GCPStorageClass not Implemented");
>>>>>>> bb96c234
  }

	public void delete(String key) {
		if (isEnabled()) 
		{
			getGCPStorage().delete(getStorageName(), key);
		}
		else 
		{
			logger.debug("Storage is not enabled to delete the file: {}", key);
		}

	}

	public boolean fileExist(String key) {
		if (isEnabled()) {
			Blob blob = getGCPStorage().get(getStorageName(), key);
			return blob != null;
		}
		else {
			logger.debug("Storage is not enabled to check the file existence: {}", key);
		}
		return false;
	}

	public void save(String key, InputStream inputStream, boolean waitForCompletion) {
		if (isEnabled())
		{
			BlobInfo blobInfo = BlobInfo.newBuilder(getStorageName(), key).build();
			try {
				getGCPStorage().createFrom(blobInfo, inputStream);
			} catch (Exception e) {
				logger.error(ExceptionUtils.getStackTrace(e));
			}
		}
		else {
			logger.debug("Storage is not enabled to save the file: {}", key);
		}
	}

	
	public void save(String key, File file, boolean deleteLocalFile) {
		logger.info("save key:{} file:{}:", key, file.getName());
		BlobInfo blobInfo = BlobInfo.newBuilder(getStorageName(), key).build();
        try {
			getGCPStorage().create(blobInfo, Files.readAllBytes(file.toPath()));
        } catch (IOException e) {
			logger.error(ExceptionUtils.getStackTrace(e));
        }

        if (deleteLocalFile)
		{
			deleteFile(file);
		}
	}

	public void deleteFile(File file) {
		try {
			Files.delete(file.toPath());
		} catch (IOException e) {
			logger.error(ExceptionUtils.getStackTrace(e));
		}
	}

	@Override
	public void reset() {
		this.storage = null;
	}
}<|MERGE_RESOLUTION|>--- conflicted
+++ resolved
@@ -31,13 +31,9 @@
 		return storage;
 	}
 
-<<<<<<< HEAD
-  public void deleteMultipleFiles(String key, String fileExtensions){
 
-=======
   public void deleteMultipleFiles(String key, String regex){
 	  throw new UnsupportedOperationException("deleteMultipleFiles GCPStorageClass not Implemented");
->>>>>>> bb96c234
   }
 
 	public void delete(String key) {
