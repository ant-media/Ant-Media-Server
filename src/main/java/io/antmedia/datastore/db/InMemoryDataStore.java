--- conflicted
+++ resolved
@@ -1074,12 +1074,6 @@
 
 	@Override
 	public List<Broadcast> getSubtracks(String mainTrackId, int offset, int size, String role) {
-<<<<<<< HEAD
-		List<Broadcast> subtracks = new ArrayList<>();
-		for (Broadcast broadcast : broadcastMap.values()) {
-			if (broadcast.getMainTrackStreamId() != null && broadcast.getMainTrackStreamId().equals(mainTrackId)
-					&& (StringUtils.isBlank(role) || broadcast.getRole().equals(role))) {
-=======
 		return getSubtracks(mainTrackId, offset, size, role, null);
 	}
 	
@@ -1091,14 +1085,11 @@
 			if (mainTrackId.equals(broadcast.getMainTrackStreamId())  
 					&& (StringUtils.isBlank(role) || role.equals(broadcast.getRole()))
 					&& (StringUtils.isBlank(status) || status.equals(broadcast.getStatus()))) {
->>>>>>> 41b2645f
 				subtracks.add(broadcast);
 			}
 		}
 		return subtracks.subList(offset, Math.min(offset + size, subtracks.size()));
 	}
-<<<<<<< HEAD
-=======
 	
 	@Override
 	public long getSubtrackCount(@Nonnull String mainTrackId, String role, String status) {
@@ -1160,5 +1151,4 @@
 		}
 		return false;
 	}
->>>>>>> 41b2645f
 }