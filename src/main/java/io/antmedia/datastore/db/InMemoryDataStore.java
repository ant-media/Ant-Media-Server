--- conflicted
+++ resolved
@@ -492,7 +492,7 @@
 	}
 
 	@Override
-<<<<<<< HEAD
+
 	public boolean updateSourceSpeed(String id, String speed) {
 		boolean result = false;
 		if (id != null) {
@@ -504,7 +504,7 @@
 			}
 		}
 		return result;
-=======
+	}
 	public SocialEndpointCredentials addSocialEndpointCredentials(SocialEndpointCredentials credentials) {
 		SocialEndpointCredentials addedCredential = null;
 		if (credentials != null && credentials.getAccountName() != null && credentials.getAccessToken() != null
@@ -571,7 +571,6 @@
 			credential = socialEndpointCredentialsMap.get(id);
 		}
 		return credential;
->>>>>>> 3ef93c40
 	}
 
 }