--- conflicted
+++ resolved
@@ -21,7 +21,7 @@
 
 public class InMemoryDataStore implements IDataStore {
 
-<<<<<<< HEAD
+
 	protected static Logger logger = LoggerFactory.getLogger(InMemoryDataStore.class);
 
 	private Gson gson;
@@ -31,9 +31,7 @@
 	public LinkedHashMap<String, Vod> vodMap = new LinkedHashMap<String, Vod>();
 	
 	public LinkedHashMap<String, SocialEndpointCredentials> socialEndpointCredentialsMap = new LinkedHashMap<String, SocialEndpointCredentials>();
-=======
-	public LinkedHashMap<String, Broadcast> broadcastMap = new LinkedHashMap<String, Broadcast>();
->>>>>>> cee7fd26
+
 
 	public InMemoryDataStore(String dbName) {
 	}
