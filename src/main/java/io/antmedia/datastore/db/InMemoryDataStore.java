--- conflicted
+++ resolved
@@ -184,7 +184,7 @@
 	}
 
 	@Override
-<<<<<<< HEAD
+
 	public boolean addCamera(Broadcast camera) {
 		// TODO Auto-generated method stub
 		return false;
@@ -254,9 +254,9 @@
 	public boolean resetBroadcastStatus() {
 		// TODO Auto-generated method stub
 		return false;
-=======
-	public boolean removeAllEndpoints(String id) 
-	{
+	}
+
+	public boolean removeAllEndpoints(String id) {
 		boolean result = false;
 		Broadcast broadcast = broadcastMap.get(id);
 		if (broadcast != null) {
@@ -264,7 +264,7 @@
 			result = true;
 		}
 		return result;
->>>>>>> b6599680
+
 	}
 
 }