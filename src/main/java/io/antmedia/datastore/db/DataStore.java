--- conflicted
+++ resolved
@@ -927,23 +927,6 @@
 			broadcast.setEncoderSettingsList(newBroadcast.getEncoderSettingsList());
 		}
 		
-<<<<<<< HEAD
-
-		broadcast.setPlannedStartDate(newBroadcast.getPlannedStartDate());
-		broadcast.setSeekTimeInMs(newBroadcast.getSeekTimeInMs());
-		broadcast.setCurrentPlayIndex(newBroadcast.getCurrentPlayIndex());
-		broadcast.setReceivedBytes(newBroadcast.getReceivedBytes());
-		broadcast.setDuration(newBroadcast.getDuration());
-		broadcast.setBitrate(newBroadcast.getBitrate());
-		broadcast.setUserAgent(newBroadcast.getUserAgent());
-		broadcast.setWebRTCViewerLimit(newBroadcast.getWebRTCViewerLimit());
-		broadcast.setHlsViewerLimit(newBroadcast.getHlsViewerLimit());
-		broadcast.setDashViewerCount(newBroadcast.getDashViewerCount());
-		broadcast.setSubTrackStreamIds(newBroadcast.getSubTrackStreamIds());
-		broadcast.setPlaylistLoopEnabled(newBroadcast.isPlaylistLoopEnabled());
-		broadcast.setAutoStartStopEnabled(newBroadcast.isAutoStartStopEnabled());
-		broadcast.setRole(newBroadcast.getRole());
-=======
 		if (newBroadcast.getPlannedStartDate() != null) {
 			broadcast.setPlannedStartDate(newBroadcast.getPlannedStartDate());
 		}
@@ -1007,7 +990,11 @@
 		if (newBroadcast.getPendingPacketSize() != null) {
 			broadcast.setPendingPacketSize(newBroadcast.getPendingPacketSize());
 		}
->>>>>>> 41b2645f
+
+		if (newBroadcast.getRole() != null) {
+			broadcast.setRole(newBroadcast.getRole());
+		}
+
 	}
 
 
@@ -1441,9 +1428,6 @@
 	 */
 	public abstract void migrateConferenceRoomsToBroadcasts();
 
-<<<<<<< HEAD
-    public abstract List<Broadcast> getSubtracks(String mainTrackId, int offset, int size, String role);
-=======
 	/**
 	 * Get the subtracks of the main track
 	 * @param mainTrackId the main track to get the subtracks
@@ -1499,7 +1483,6 @@
      */
     public abstract boolean hasSubtracks(String streamId);
     
->>>>>>> 41b2645f
 
     //**************************************
 	//ATTENTION: Write function descriptions while adding new functions
