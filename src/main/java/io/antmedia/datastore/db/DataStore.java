--- conflicted
+++ resolved
@@ -24,6 +24,7 @@
 import io.antmedia.datastore.db.types.ConnectionEvent;
 import io.antmedia.datastore.db.types.Endpoint;
 import io.antmedia.datastore.db.types.P2PConnection;
+import io.antmedia.datastore.db.types.PushNotificationToken;
 import io.antmedia.datastore.db.types.StreamInfo;
 import io.antmedia.datastore.db.types.Subscriber;
 import io.antmedia.datastore.db.types.SubscriberMetadata;
@@ -914,7 +915,7 @@
 		if (newBroadcast.getConferenceMode() != null) {
 			broadcast.setConferenceMode(newBroadcast.getConferenceMode());
 		}
-
+		
 
 		broadcast.setPlannedStartDate(newBroadcast.getPlannedStartDate());
 		broadcast.setSeekTimeInMs(newBroadcast.getSeekTimeInMs());
@@ -932,10 +933,7 @@
 		broadcast.setEncoderSettingsString(newBroadcast.getEncoderSettingsString());
 		broadcast.setEncoderSettings(newBroadcast.getEncoderSettings());
 
-<<<<<<< HEAD
-
-=======
->>>>>>> e89c1ba8
+
 	}
 
 
@@ -1295,12 +1293,12 @@
 	 * @return
 	 */
 	public abstract SubscriberMetadata getSubscriberMetaData(String subscriberId);
-
+	
 	/**
 	 * This is a helper method to remove the ConferenceRoom in later versions
-	 *
+	 * 
 	 * May 11, 2024 - mekya
-	 *
+	 * 
 	 * @param broadcast
 	 * @return
 	 */
@@ -1322,9 +1320,9 @@
 
 	/**
 	 * This is a helper method to remove the ConferenceRoom in later versions
-	 *
+	 * 
 	 * May 11, 2024 - mekya
-	 *
+	 * 
 	 * @param broadcast
 	 * @return
 	 */
@@ -1342,7 +1340,7 @@
 		return broadcast;
 
 	}
-
+	
 	/**
 	 * Move ConferenceRoom to Broadcast
 	 */
