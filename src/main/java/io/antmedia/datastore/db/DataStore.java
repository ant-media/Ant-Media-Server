package io.antmedia.datastore.db;

import java.io.File;
import java.lang.reflect.Type;
import java.util.ArrayList;
import java.util.Collection;
import java.util.Collections;
import java.util.Comparator;
import java.util.Iterator;
import java.util.List;
import java.util.Map;

import org.apache.commons.lang3.RandomStringUtils;
import org.apache.commons.lang3.StringUtils;
import org.apache.commons.lang3.exception.ExceptionUtils;
import org.slf4j.Logger;
import org.slf4j.LoggerFactory;

import com.google.gson.Gson;
import com.google.gson.reflect.TypeToken;

import io.antmedia.datastore.db.types.Broadcast;
import io.antmedia.datastore.db.types.ConferenceRoom;
import io.antmedia.datastore.db.types.ConnectionEvent;
import io.antmedia.datastore.db.types.Endpoint;
import io.antmedia.datastore.db.types.P2PConnection;
import io.antmedia.datastore.db.types.PushNotificationToken;
import io.antmedia.datastore.db.types.StreamInfo;
import io.antmedia.datastore.db.types.Subscriber;
import io.antmedia.datastore.db.types.SubscriberMetadata;
import io.antmedia.datastore.db.types.SubscriberStats;
import io.antmedia.datastore.db.types.TensorFlowObject;
import io.antmedia.datastore.db.types.Token;
import io.antmedia.datastore.db.types.VoD;
import io.antmedia.datastore.db.types.WebRTCViewerInfo;
import io.antmedia.muxer.IAntMediaStreamHandler;

public abstract class DataStore {


	//Do not forget to write function descriptions especially if you are adding new functions

	public static final int MAX_ITEM_IN_ONE_LIST = 250;
	private static final String REPLACE_CHARS_REGEX = "[\n|\r|\t]";

	private boolean writeStatsToDatastore = true;

	protected volatile boolean available = false;

	protected static Logger logger = LoggerFactory.getLogger(DataStore.class);
	
	
	public abstract String save(Broadcast broadcast);

	public Broadcast saveBroadcast (Broadcast broadcast) {
		String streamId = null;
		try {
		if (broadcast.getStreamId() == null || broadcast.getStreamId().isEmpty()) {
			streamId = RandomStringUtils.randomAlphanumeric(16) + System.currentTimeMillis();
			broadcast.setStreamId(streamId);
		}
		streamId = broadcast.getStreamId();
		String rtmpURL = broadcast.getRtmpURL();
		if (rtmpURL != null) {
			rtmpURL += streamId;
		}
		broadcast.setRtmpURL(rtmpURL);
		if (broadcast.getStatus() == null) {
			broadcast.setStatus(IAntMediaStreamHandler.BROADCAST_STATUS_CREATED);
		}
	} catch (Exception e) {
		logger.error(ExceptionUtils.getStackTrace(e));
	}
		return broadcast;
	}

	/**
	 * Return the broadcast in data store
	 * @param id
	 * @return broadcast
	 */
	public abstract Broadcast get(String id);
	
	public Broadcast get(Map<String, String> broadcastMap, String streamId, Gson gson) {
		synchronized (this) {
			Broadcast broadcast = null;
			String jsonString = null;
			if (streamId != null) {
				jsonString = broadcastMap.get(streamId);
				if(jsonString != null) {
					return gson.fromJson(jsonString, Broadcast.class);
				}
				return broadcast;
			}
		}
		return null;
	}

	/**
	 * Return the vod by id
	 * @param id
	 * @return Vod object
	 */
	public abstract VoD getVoD(String id);
	
	public VoD getVoD(Map<String, String> vodMap, String vodId, Gson gson) {
		synchronized (this) {
			if (vodId != null) {
				String jsonString = null;
				jsonString = vodMap.get(vodId);

				if (jsonString != null) {
					return gson.fromJson(jsonString, VoD.class);
				}
			}
		}
		return null;
	}

	public abstract boolean updateStatus(String id, String status);

	public static final long TOTAL_WEBRTC_VIEWER_COUNT_CACHE_TIME = 5000;
	protected int totalWebRTCViewerCount = 0;
	protected long totalWebRTCViewerCountLastUpdateTime = 0;

	public boolean updateSourceQualityParameters(String id, String quality, double speed,  int pendingPacketQueue) {
		if(writeStatsToDatastore) {
			return updateSourceQualityParametersLocal(id, quality, speed, pendingPacketQueue);
		}
		return false;
	}

	protected abstract boolean updateSourceQualityParametersLocal(String id, String quality, double speed,  int pendingPacketQueue);

	public abstract boolean updateDuration(String id, long duration);

	/**
	 * Returns the number of vods which contains searched string
	 * @param search is used for searching in vodIds and names of the vods
	 * @return
	 */
	public abstract long getPartialVodNumber(String search);

	/**
	 * Returns the number of broadcasts which contains searched string
	 * @param search is used for searching in streamIds and names of the stream
	 * @return
	 */
	public abstract long getPartialBroadcastNumber(String search);

	public abstract boolean addEndpoint(String id, Endpoint endpoint);

	/**
	 * Add VoD record to the datastore
	 * @param vod
	 * @return the id of the VoD if it's successful or it returns null if it's failed
	 */
	public abstract String addVod(VoD vod);

	/**
	 * Use getTotalBroadcastNumber
	 * @deprecated
	 */
	@Deprecated
	public abstract long getBroadcastCount();
	
	public long getBroadcastCount(Map<String,String> broadcastMap) {
		synchronized (this) {
			return broadcastMap.size();
		}
	}

	public abstract boolean delete(String id);

	public abstract boolean deleteVod(String id);

	/**
	 * Returns the Broadcast List in order
	 *
	 * @param offset the number of items to skip
	 * @param size batch size
	 * @param type can get "liveStream" or "ipCamera" or "streamSource" or "VoD" values. Default is getting all broadcast types.
	 * @param sortBy can get "name" or "date" or "status" values
	 * @param orderBy can get "desc" or "asc"
	 * @param search is used for searching in streamIds and names of the stream
	 * @return
	 */
	public abstract List<Broadcast> getBroadcastList(int offset, int size, String type, String sortBy, String orderBy, String search);

	/**
	 * Returns the Conference Room List in order
	 *
	 * @param offset the number of items to skip
	 * @param size batch size
	 * @param sortBy can get "name" or "startDate" or "endDate" values
	 * @param orderBy can get "desc" or "asc"
	 * @param search is used for searching in RoomId
	 * @return
	 */
	public abstract List<ConferenceRoom> getConferenceRoomList(int offset, int size, String sortBy, String orderBy, String search);
	
	public List<ConferenceRoom> getConferenceRoomList(Map<String, String> conferenceMap, int offset, int size, String sortBy, String orderBy,
			String search, Gson gson) {
		ArrayList<ConferenceRoom> list = new ArrayList<>();
		synchronized (this) {
			Collection<String> conferenceRooms = null;
			conferenceRooms = conferenceMap.values();

			for (String roomString : conferenceRooms) {
				ConferenceRoom room = gson.fromJson(roomString, ConferenceRoom.class);
				list.add(room);
			}
		}
		if (search != null && !search.isEmpty()) {
			search = search.replaceAll(REPLACE_CHARS_REGEX, "_");
			logger.info("server side search called for Conference Room = {}", search);
			list = searchOnServerConferenceRoom(list, search);
		}
		return sortAndCropConferenceRoomList(list, offset, size, sortBy, orderBy);
	}


	public abstract boolean removeEndpoint(String id, Endpoint endpoint, boolean checkRTMPUrl);
	
	public abstract List<Broadcast> getExternalStreamsList(boolean getBroadcastingStreams);
	
	/**
	 * Closes the database
	 * @param deleteDB if it's true, it also deletes the db and closes
	 */
	public abstract void close(boolean deleteDB);

	/**
	 * Returns the VoD List in order
	 *
	 * @param offset: the number of items to skip
	 * @param size: batch size
	 * @param sortBy can get "name" or "date" values
	 * @param orderBy can get "desc" or "asc"
	 * @param filterStreamId is used for filtering the vod by stream id. If it's null or empty, it's not used
	 * @param search is used for searching in vodIds and names of the vods.
	 * @return
	 */
	public abstract List<VoD> getVodList(int offset, int size, String sortBy, String orderBy, String filterStreamId, String search);

	public List<VoD> getVodListV2(Map<String, String> vodMap, String streamId, String search, Gson gson, String dbName) {
		ArrayList<VoD> vods = new ArrayList<>();
		synchronized (this) {

			int length = vodMap.size();
			int i = 0;
			for (String vodString : vodMap.values()) {
				VoD vod = gson.fromJson(vodString, VoD.class);
				if (streamId != null && !streamId.isEmpty()) {
					if (vod.getStreamId().equals(streamId)) {
						vods.add(vod);
					}
				} else {
					vods.add(vod);
				}

				i++;
				if (i > length) {
					logger.error("Inconsistency in DB. It's likely db file({}) is damaged", dbName);
					break;
				}
			}
			if (search != null && !search.isEmpty()) {
				search = search.replaceAll(REPLACE_CHARS_REGEX, "_");
				logger.info("server side search called for VoD searchString = {}", search);
				vods = searchOnServerVod(vods, search);
			}
			return vods;
		}
	}


	public abstract boolean removeAllEndpoints(String id);

	public abstract long getTotalVodNumber();

	public long getTotalVodNumber(Map<String, String> broadcastMap) {
		synchronized (this) {
			return broadcastMap.size();
		}
	}

	public abstract long getTotalBroadcastNumber();
	
	public long getTotalBroadcastNumber(Map<String,String> broadcastMap) {
		synchronized (this) {
			return broadcastMap.size();
		}
	}

	public abstract void saveDetection(String id, long timeElapsed, List<TensorFlowObject> detectedObjects);

	public abstract List<TensorFlowObject> getDetectionList(String idFilter, int offsetSize, int batchSize);

	public List<TensorFlowObject> getDetectionList(Map<String, String> detectionMap, String idFilter, int offsetSize, int batchSize, Gson gson) {

		List<TensorFlowObject> list = new ArrayList<>();

		synchronized (this) {
			Type listType = new TypeToken<ArrayList<TensorFlowObject>>() {
			}.getType();
			int offsetCount = 0;
			int batchCount = 0;

			if (batchSize > MAX_ITEM_IN_ONE_LIST) {
				batchSize = MAX_ITEM_IN_ONE_LIST;
			}

			for (Iterator<String> keyIterator = detectionMap.keySet().iterator(); keyIterator.hasNext();) {
				String keyValue = keyIterator.next();
				if (keyValue.startsWith(idFilter)) {
					if (offsetCount < offsetSize) {
						offsetCount++;
						continue;
					}
					if (batchCount >= batchSize) {
						break;
					}
					List<TensorFlowObject> detectedList = gson.fromJson(detectionMap.get(keyValue), listType);
					list.addAll(detectedList);
					batchCount = list.size();
				}
			}
		}
		return list;
	}

	public abstract List<TensorFlowObject> getDetection(String id);
	
	public List<TensorFlowObject> getDetection(Map<String, String> detectionMap, String id, Gson gson){
		synchronized (this) {
			if (id != null) {
				String jsonString = detectionMap.get(id);
				if (jsonString != null) {
					Type listType = new TypeToken<ArrayList<TensorFlowObject>>(){}.getType();
					return gson.fromJson(jsonString, listType);
				}
			}
		}
		return null;
	}

	/**
	 * saves token to store
	 * @param token - created token
	 * @return  true/false
	 */
	public abstract boolean saveToken(Token token);

	/**
	 * Lists all tokens of requested stream
	 * @param streamId
	 * @param offset
	 * @param size
	 * @return lists of tokens
	 */
	public abstract List<Token> listAllTokens (String streamId, int offset, int size);

	public List<Token> listAllTokens (Map<String, String> tokenMap, String streamId, int offset, int size, Gson gson) {

		List<Token> list = new ArrayList<>();
		List<Token> listToken = new ArrayList<>();

		synchronized (this) {
			Collection<String> values = tokenMap.values();
			int t = 0;
			int itemCount = 0;
			if (size > MAX_ITEM_IN_ONE_LIST) {
				size = MAX_ITEM_IN_ONE_LIST;
			}
			if (offset < 0) {
				offset = 0;
			}

			Iterator<String> iterator = values.iterator();

			while (iterator.hasNext()) {
				Token token = gson.fromJson(iterator.next(), Token.class);

				if (token.getStreamId().equals(streamId)) {
					list.add(token);
				}
			}

			Iterator<Token> listIterator = list.iterator();

			while (itemCount < size && listIterator.hasNext()) {
				if (t < offset) {
					t++;
					listIterator.next();
				} else {

					listToken.add(listIterator.next());
					itemCount++;

				}
			}

		}
		return listToken;
	}

	/**
	 * Validates token
	 * @param token
	 * @param streamId
	 * @return token if validated, null if not
	 */
	public abstract Token validateToken (Token token);

	/**
	 * Delete all tokens of the stream
	 * @param streamId
	 */

	public abstract boolean revokeTokens (String streamId);

	/**
	 * Delete specific token
	 * @param tokenId id of the token
	 */

	public abstract boolean deleteToken (String tokenId);

	/**
	 * retrieve specific token
	 * @param tokenId id of the token
	 */

	public abstract Token getToken (String tokenId);

	public Token getToken(Map<String, String> tokenMap, String tokenId,
			Gson gson) {
		Token token = null;
		synchronized (this) {
			if (tokenId != null) {
				String jsonString = tokenMap.get(tokenId);
				if (jsonString != null) {
					token = gson.fromJson(jsonString, Token.class);
				}
			}
		}
		return token;
	}

	/**
	 * Lists all subscribers of requested stream
	 * @param streamId
	 * @param offset
	 * @param size
	 * @return lists of subscribers
	 */	
	public abstract List<Subscriber> listAllSubscribers(String streamId, int offset, int size);

	public List<Subscriber> listAllSubscribers(Map<String, String> subscriberMap, String streamId, int offset, int size, Gson gson) {
		List<Subscriber> list = new ArrayList<>();
		List<Subscriber> listSubscriber = new ArrayList<>();

		synchronized (this) {
			Collection<String> values = subscriberMap.values();
			int t = 0;
			int itemCount = 0;
			if (size > MAX_ITEM_IN_ONE_LIST) {
				size = MAX_ITEM_IN_ONE_LIST;
			}
			if (offset < 0) {
				offset = 0;
			}

			Iterator<String> iterator = values.iterator();

			while (iterator.hasNext()) {
				Subscriber subscriber = gson.fromJson(iterator.next(), Subscriber.class);

				if (subscriber.getStreamId().equals(streamId)) {
					list.add(subscriber);
				}
			}

			Iterator<Subscriber> listIterator = list.iterator();

			while (itemCount < size && listIterator.hasNext()) {
				if (t < offset) {
					t++;
					listIterator.next();
				} else {

					listSubscriber.add(listIterator.next());
					itemCount++;

				}
			}

		}
		return listSubscriber;
	}

	/**
	 * Lists all subscriber statistics of requested stream
	 * @param streamId
	 * @param offset
	 * @param size
	 * @return lists of subscriber statistics
	 */	
	public List<SubscriberStats> listAllSubscriberStats(String streamId, int offset, int size) {
		List<Subscriber> subscribers= listAllSubscribers(streamId, offset, size);
		List<SubscriberStats> subscriberStats = new ArrayList<>();

		
		for(Subscriber subscriber : subscribers) {
			SubscriberStats stat = subscriber.getStats();
			stat.setStreamId(subscriber.getStreamId());
			stat.setSubscriberId(subscriber.getSubscriberId());
			subscriberStats.add(stat);
		}

		return subscriberStats;
	}

	/**
	 * adds subscriber to the datastore for this stream
	 * @param streamId
	 * @param subscriber - subscriber to be added
	 * @return- true if set, false if not
	 */	
	public abstract boolean addSubscriber(String streamId, Subscriber subscriber);

	/**
	 * deletes subscriber from the datastore for this stream
	 * @param streamId
	 * @param subscriberId - id of the subsciber to be deleted
	 * @return- true if set, false if not
	 */		
	public abstract boolean deleteSubscriber(String streamId, String subscriberId);

	/**
	 * blocks subscribe from playing or publishing
	 * @param streamId
	 * @param subscriberId - id of the subsciber to be blocked
	 * @param blockedType - it can be the value of the static field {@link Subscriber#PLAY_TYPE}, {@link Subscriber#PUBLISH_TYPE}, {@link Subscriber#PUBLISH_AND_PLAY_TYPE}
	 * 						publish, play, publish_play
	 * 
	 * @param seconds - duration of seconds to block the user
	 * @return- true if set, false if not
	 */
	public abstract boolean blockSubscriber(String streamId, String subscriberId, String blockedType, int seconds);

	/**
	 * deletes all subscriber from the datastore for this stream
	 * @param streamId
	 * @return- true if set, false if not
	 */		
	public abstract boolean revokeSubscribers(String streamId);

	/**
	 * gets subscriber from the datastore
	 * @param streamId
	 * @param subscriberId - id of the subsciber to be deleted
	 * @return- Subscriber
	 */	
	public abstract Subscriber getSubscriber (String streamId, String subscriberId);

	public Subscriber getSubscriber(Map<String, String> subscriberMap, String streamId, String subscriberId, Gson gson) {
		Subscriber subscriber = null;
		synchronized (this) {
			if (subscriberId != null && streamId != null) {
				String jsonString = subscriberMap.get(Subscriber.getDBKey(streamId, subscriberId));
				if (jsonString != null) {
					subscriber = gson.fromJson(jsonString, Subscriber.class);
				}
			}
		}
		return subscriber;
	}

	/**
	 * gets the connection status of the subscriber from the datastore
	 * @param streamId
	 * @param subscriberId - id of the subscriber 
	 * @return- true if connected else false
	 */	
	public boolean isSubscriberConnected(String streamId, String subscriberId) {
		Subscriber subscriber = getSubscriber(streamId, subscriberId);

		if(subscriber != null) {
			return subscriber.isConnected();
		}
		return false;
	}

	/**
	 * sets the connection status of the subscriber in the datastore
	 * @param streamId
	 * @param subscriberId - id of the subscriber 
	 * @param event - connection event which occured for this subscriber
	 * @return- true if successful else false
	 */	
	public boolean addSubscriberConnectionEvent(String streamId, String subscriberId, ConnectionEvent event) {
		boolean result = false;
		Subscriber subscriber = getSubscriber(streamId, subscriberId);
		if (subscriber != null) {
			handleConnectionEvent(subscriber, event);

			addSubscriber(streamId, subscriber);
			result = true;
		}

		return result;
	}

	// helper method used by all datastores
	protected void handleConnectionEvent(Subscriber subscriber, ConnectionEvent event) {
		if(ConnectionEvent.CONNECTED_EVENT.equals(event.getEventType())) {
			subscriber.setConnected(true);
			subscriber.setCurrentConcurrentConnections(subscriber.getCurrentConcurrentConnections()+1);
		} else if(ConnectionEvent.DISCONNECTED_EVENT.equals(event.getEventType())) {
			subscriber.setConnected(false);
			subscriber.setCurrentConcurrentConnections(subscriber.getCurrentConcurrentConnections()-1);
		}
		subscriber.getStats().addConnectionEvent(event);
	}	

	/**
	 * sets the avarage bitrate of the subscriber in the datastore
	 * @param streamId
	 * @param subscriberId - id of the subscriber 
	 * @param event - bitrate measurement event
	 * @return- true if successful else false
	 */	
	public boolean updateSubscriberBitrateEvent(String streamId, String subscriberId,
			long avgVideoBitrate, long avgAudioBitrate) {
		boolean result = false;
		Subscriber subscriber = getSubscriber(streamId, subscriberId);
		if (subscriber != null) {	
			subscriber.getStats().setAvgVideoBitrate(avgVideoBitrate);
			subscriber.getStats().setAvgAudioBitrate(avgAudioBitrate);
			addSubscriber(streamId, subscriber);
			result = true;
		}

		return result;
	}



	/**
	 * sets the connection status of all the subscribers false in the datastore
	 * called after an ungraceful shutdown
	 * @return- true if successful else false
	 */	
	public abstract boolean resetSubscribersConnectedStatus ();	

	/**
	 * enables or disables mp4 muxing for the stream
	 * @param streamId- id of the stream
	 * @param enabled 1 means enabled, -1 means disabled, 0 means no setting for the stream
	 * @return- true if set, false if not
	 */
	public abstract boolean setMp4Muxing(String streamId, int enabled);

	/**
	 * enables or disables WebM muxing for the stream
	 * @param streamId- id of the stream
	 * @param enabled 1 means enabled, -1 means disabled, 0 means no setting for the stream
	 * @return- true if set, false if not
	 */
	public abstract boolean setWebMMuxing(String streamId, int enabled);


	/**
	 * Gets the video files under the {@code fileDir} directory parameter
	 * and saves them to the datastore as USER_VOD in {@code Vod} class
	 * @param file
	 * @return number of files that are saved to datastore
	 */
	public abstract int fetchUserVodList(File filedir);

	/**
	 * Return the number of active broadcasts in the server
	 * @return
	 */
	public abstract long getActiveBroadcastCount();

	public long getActiveBroadcastCount(Map<String, String> broadcastMap, Gson gson, String hostAddress) {
		int activeBroadcastCount = 0;
		synchronized (this) {
			
			Collection<String> values = broadcastMap.values();
			for (String broadcastString : values) 
			{
				Broadcast broadcast = gson.fromJson(broadcastString, Broadcast.class);
				String status = broadcast.getStatus();
				if (IAntMediaStreamHandler.BROADCAST_STATUS_BROADCASTING.equals(status) && 
						(StringUtils.isAnyBlank(hostAddress, broadcast.getOriginAdress()) || hostAddress.equals(broadcast.getOriginAdress()))) 
				{
					activeBroadcastCount++;
				}
			}
		}
		return activeBroadcastCount;
	}
	
	public List<Broadcast> getActiveBroadcastList(Map<String, String> broadcastMap, Gson gson, String hostAddress) {
		List<Broadcast> broadcastList = new ArrayList<>();
		synchronized (this) {
			
			Collection<String> values = broadcastMap.values();
			for (String broadcastString : values) 
			{
				Broadcast broadcast = gson.fromJson(broadcastString, Broadcast.class);
				String status = broadcast.getStatus();
				if (IAntMediaStreamHandler.BROADCAST_STATUS_BROADCASTING.equals(status) && 
					  (StringUtils.isAnyBlank(hostAddress, broadcast.getOriginAdress()) || hostAddress.equals(broadcast.getOriginAdress())))
				{
					broadcastList.add(broadcast);
				}
			}
		}
		return broadcastList;
	}

	/**
	 * Updates the Broadcast objects fields if it's not null. The updated fields are
	 * as follows name, description, userName, password, IP address, streamUrl
	 * 
	 * @param broadcast
	 * @return
	 */
	public abstract boolean updateBroadcastFields(String streamId, Broadcast broadcast);

	/**
	 * Add or subtract the HLS viewer count from current value
	 * @param streamId
	 * @param diffCount
	 */
	public boolean updateHLSViewerCount(String streamId, int diffCount) {
		if (writeStatsToDatastore) {
			return updateHLSViewerCountLocal(streamId, diffCount);
		}
		return false;
	}
	
	protected abstract boolean updateHLSViewerCountLocal(String streamId, int diffCount);
	
	/**
	 * Add or subtract the DASH viewer count from current value
	 * @param streamId
	 * @param diffCount
	 */
	public boolean updateDASHViewerCount(String streamId, int diffCount) {
		if (writeStatsToDatastore) {
			return updateDASHViewerCountLocal(streamId, diffCount);
		}
		return false;
	}

	protected abstract boolean updateDASHViewerCountLocal(String streamId, int diffCount);	

	/**
	 * Returns the total number of detected objects in the stream
	 * @param id is the stream id
	 * @return total number of detected objects
	 */
	public abstract long getObjectDetectedTotal(String streamId);

	public long getObjectDetectedTotal(Map<String, String> detectionMap, String streamId, Gson gson) {
		List<TensorFlowObject> list = new ArrayList<>();

		Type listType = new TypeToken<ArrayList<TensorFlowObject>>() {
		}.getType();

		synchronized (this) {

			for (Iterator<String> keyIterator = detectionMap.keySet().iterator(); keyIterator.hasNext();) {
				String keyValue = keyIterator.next();
				if (keyValue.startsWith(streamId)) {
					List<TensorFlowObject> detectedList = gson.fromJson(detectionMap.get(keyValue), listType);
					list.addAll(detectedList);
				}
			}
		}
		return list.size();
	}

	/**
	 * Update the WebRTC viewer count
	 * @param streamId
	 * @param increment if it is true, increment viewer count by one
	 * if it is false, decrement viewer count by one
	 */
	public boolean updateWebRTCViewerCount(String streamId, boolean increment) {
		if (writeStatsToDatastore) {
			return updateWebRTCViewerCountLocal(streamId, increment);
		}
		return false;
	}

	protected abstract boolean updateWebRTCViewerCountLocal(String streamId, boolean increment);


	/**
	 * Update the RTMP viewer count
	 * @param streamId
	 * @param increment if it is true, increment viewer count by one
	 * if it is false, decrement viewer count by one
	 */
	public boolean updateRtmpViewerCount(String streamId, boolean increment) {
		if (writeStatsToDatastore) {
			return updateRtmpViewerCountLocal(streamId, increment);
		}
		return false;
	}

	protected abstract boolean updateRtmpViewerCountLocal(String streamId, boolean increment);


	/**
	 * Saves the stream info to the db
	 * @param streamInfo
	 */
	public abstract void saveStreamInfo(StreamInfo streamInfo);

	/**
	 * Returns stream info list added to db
	 * @param streamId
	 * @return
	 */
	public abstract  List<StreamInfo> getStreamInfoList(String streamId);

	/**
	 * Remove the stream info list from db
	 * @param streamId
	 */
	public abstract  void clearStreamInfoList(String streamId);

	public boolean isWriteStatsToDatastore() {
		return writeStatsToDatastore;
	}

	public void setWriteStatsToDatastore(boolean writeStatsToDatastore) {
		this.writeStatsToDatastore = writeStatsToDatastore;
	}

	/**
	 * Creates a conference room with the parameters.
	 * The room name is key so if this is called with the same room name
	 * then new room is overwritten to old one.
	 * @param room - conference room
	 * @return true if successfully created, false if not
	 */
	public abstract boolean createConferenceRoom(ConferenceRoom room);

	/**
	 * Edits previously saved conference room
	 * @param room - conference room
	 * @return true if successfully edited, false if not
	 */
	public abstract boolean editConferenceRoom(String roomId, ConferenceRoom room);

	/**
	 * Deletes previously saved conference room
	 * @param roomName- name of the conference room
	 * @return true if successfully deleted, false if not
	 */
	public abstract boolean deleteConferenceRoom(String roomId);

	/**
	 * Retrieves previously saved conference room
	 * @param roomName- name of the conference room
	 * @return room - conference room
	 */
	public abstract ConferenceRoom getConferenceRoom(String roomId);

	public ConferenceRoom getConferenceRoom(Map<String, String> conferenceRoomMap, String roomId, Gson gson) {
		synchronized (this) {
			if (roomId != null) {

				String jsonString = conferenceRoomMap.get(roomId);
				if (jsonString != null) {
					return gson.fromJson(jsonString, ConferenceRoom.class);
				}
			}
		}
		return null;
	}

	/**
	 * Updates the stream fields if it's not null
	 * @param broadcast
	 * @param name
	 * @param description
	 * @param userName
	 * @param password
	 * @param ipAddr
	 * @param streamUrl
	 */
	protected void updateStreamInfo(Broadcast broadcast, Broadcast newBroadcast)
	{
		if (newBroadcast.getName() != null) {
			broadcast.setName(newBroadcast.getName());
		}

		if (newBroadcast.getDescription() != null) {
			broadcast.setDescription(newBroadcast.getDescription());
		}

		if (newBroadcast.getUsername() != null) {
			broadcast.setUsername(newBroadcast.getUsername());
		}

		if (newBroadcast.getPassword() != null) {
			broadcast.setPassword(newBroadcast.getPassword());
		}

		if (newBroadcast.getIpAddr() != null) {
			broadcast.setIpAddr(newBroadcast.getIpAddr());
		}

		if (newBroadcast.getStreamUrl() != null) {
			broadcast.setStreamUrl(newBroadcast.getStreamUrl());
		}

		if (newBroadcast.getLatitude() != null) {
			broadcast.setLatitude(newBroadcast.getLatitude());
		}

		if (newBroadcast.getLongitude() != null) {
			broadcast.setLongitude(newBroadcast.getLongitude());
		}

		if (newBroadcast.getAltitude() != null) {
			broadcast.setAltitude(newBroadcast.getAltitude());
		}

		if (newBroadcast.getMainTrackStreamId() != null) {
			broadcast.setMainTrackStreamId(newBroadcast.getMainTrackStreamId());
		}

		if (newBroadcast.getStartTime() != 0) {
			broadcast.setStartTime(newBroadcast.getStartTime());
		}

		if (newBroadcast.getOriginAdress() != null) {
			broadcast.setOriginAdress(newBroadcast.getOriginAdress());
		}

		if (newBroadcast.getStatus() != null) {
			broadcast.setStatus(newBroadcast.getStatus());
		}

		if (newBroadcast.getAbsoluteStartTimeMs() != 0) {
			broadcast.setAbsoluteStartTimeMs(newBroadcast.getAbsoluteStartTimeMs());
		}		
		
		if (newBroadcast.getUpdateTime() != 0) {
			broadcast.setUpdateTime(newBroadcast.getUpdateTime());
		}
		
		if (newBroadcast.getPlayListItemList() != null) {
			broadcast.setPlayListItemList(newBroadcast.getPlayListItemList());
		}

		if (newBroadcast.getPlayListStatus() != null) {
			broadcast.setPlayListStatus(newBroadcast.getPlayListStatus());
		}

		if (newBroadcast.getEndPointList() != null) {
			broadcast.setEndPointList(newBroadcast.getEndPointList());
		}
		if (newBroadcast.getSubFolder() != null) {
			broadcast.setSubFolder(newBroadcast.getSubFolder());
		}
		if (newBroadcast.getListenerHookURL() != null && !newBroadcast.getListenerHookURL().isEmpty()) {
			broadcast.setListenerHookURL(newBroadcast.getListenerHookURL());
		}
		
		if (newBroadcast.getSpeed() != 0) {
			broadcast.setSpeed(newBroadcast.getSpeed());
		}

		if (newBroadcast.getMetaData() != null) {
			broadcast.setMetaData(newBroadcast.getMetaData());
		}


		broadcast.setCurrentPlayIndex(newBroadcast.getCurrentPlayIndex());
		broadcast.setReceivedBytes(newBroadcast.getReceivedBytes());
		broadcast.setDuration(newBroadcast.getDuration());
		broadcast.setBitrate(newBroadcast.getBitrate());
		broadcast.setUserAgent(newBroadcast.getUserAgent());
		broadcast.setWebRTCViewerLimit(newBroadcast.getWebRTCViewerLimit());
		broadcast.setHlsViewerLimit(newBroadcast.getHlsViewerLimit());
		broadcast.setDashViewerCount(newBroadcast.getDashViewerCount());
		broadcast.setSubTrackStreamIds(newBroadcast.getSubTrackStreamIds());
		broadcast.setPlaylistLoopEnabled(newBroadcast.isPlaylistLoopEnabled());
		broadcast.setAutoStartStopEnabled(newBroadcast.isAutoStartStopEnabled());
		broadcast.setNoViewerTime(newBroadcast.getNoViewerTime());
		broadcast.setStopOnNoViewerTimeElapseSeconds(newBroadcast.getStopOnNoViewerTimeElapseSeconds());
	}


	public abstract long getLocalLiveBroadcastCount(String hostAddress);
	
	public abstract List<Broadcast> getLocalLiveBroadcasts(String hostAddress);

	/**
	 * Below search methods and sortandcrop methods are used for getting the searched items and sorting and pagination.
	 * Sorting, search and cropping is available for Broadcasts, VoDs and Conference Rooms.
	 * They are used by InMemoryDataStore and MapDBStore, Mongodb implements the same functionality inside its own class.
	 */
	protected ArrayList<VoD> searchOnServerVod(ArrayList<VoD> broadcastList, String search){
		if(search != null && !search.isEmpty()) {
			for (Iterator<VoD> i = broadcastList.iterator(); i.hasNext(); ) {
				VoD item = i.next();
				if(item.getVodName() != null && item.getStreamName() != null && item.getStreamId() != null && item.getVodId() != null) {
					if (item.getVodName().toLowerCase().contains(search.toLowerCase()) || item.getStreamId().toLowerCase().contains(search.toLowerCase()) || item.getStreamName().toLowerCase().contains(search.toLowerCase()) || item.getVodId().toLowerCase().contains(search.toLowerCase()))
						continue;
					else i.remove();
				}
				else if (item.getVodName()!= null && item.getVodId() != null){
					if (item.getVodName().toLowerCase().contains(search.toLowerCase()) || item.getVodId().toLowerCase().contains(search.toLowerCase()))
						continue;
					else i.remove();
				}
				else{
					if (item.getVodId() != null){
						if (item.getVodId().toLowerCase().contains(search.toLowerCase()))
							continue;
						else i.remove();
					}
				}
			}
		}
		return broadcastList;
	}

	protected List<VoD> sortAndCropVodList(List<VoD> vodList, int offset, int size, String sortBy, String orderBy) 
	{
		if (("name".equals(sortBy) || "date".equals(sortBy)) && orderBy != null ) 

		{
			Collections.sort(vodList, (vod1, vod2) -> 
			{
				Comparable c1 = null;
				Comparable c2 = null;
				if (sortBy.contentEquals("name")) 
				{
					c1 = vod1.getVodName().toLowerCase();
					c2 = vod2.getVodName().toLowerCase();
				} 
				else if (sortBy.contentEquals("date")) 
				{
					c1 = Long.valueOf(vod1.getCreationDate());
					c2 = Long.valueOf(vod2.getCreationDate());
				}

				int result = 0;
				if (c1 != null && c2 != null) 
				{
					if (orderBy.contentEquals("desc")) 
					{
						result = c2.compareTo(c1);
					} 
					else {
						result = c1.compareTo(c2);
					}
					
				}
				return result;
			});
		}

		if (size > MAX_ITEM_IN_ONE_LIST) {
			size = MAX_ITEM_IN_ONE_LIST;
		}
		if (offset < 0) {
			offset = 0;
		}

		int toIndex =  Math.min(offset+size, vodList.size());
		if (offset >= toIndex)
		{
			return new ArrayList<>();
		}
		else {
			return vodList.subList(offset, Math.min(offset+size, vodList.size()));
		}

	}
	protected ArrayList<Broadcast> searchOnServer(ArrayList<Broadcast> broadcastList, String search){
		if(search != null && !search.isEmpty()) {
			for (Iterator<Broadcast> i = broadcastList.iterator(); i.hasNext(); ) {
				Broadcast item = i.next();
				if(item.getName() != null && item.getStreamId() != null) {
					if (item.getName().toLowerCase().contains(search.toLowerCase()) || item.getStreamId().toLowerCase().contains(search.toLowerCase()))
						continue;
					else i.remove();
				}
				else{
					if (item.getStreamId().toLowerCase().contains(search.toLowerCase()))
						continue;
					else i.remove();
				}
			}
		}
		return broadcastList;
	}

	protected List<Broadcast> sortAndCropBroadcastList(List<Broadcast> broadcastList, int offset, int size, String sortBy, String orderBy) {

		if(("name".equals(sortBy) || "date".equals(sortBy) || "status".equals(sortBy)) && orderBy != null) 
		{
			Collections.sort(broadcastList, new Comparator<Broadcast>() {
				@Override
				public int compare(Broadcast broadcast1, Broadcast broadcast2) {
					Comparable c1 = null;
					Comparable c2 = null;

					if (sortBy.equals("name")) 
					{
						c1 = broadcast1.getName().toLowerCase();
						c2 = broadcast2.getName().toLowerCase();
					} 
					else if (sortBy.equals("date")) 
					{
						c1 = Long.valueOf(broadcast1.getDate());
						c2 = Long.valueOf(broadcast2.getDate());
					} 
					else if (sortBy.equals("status")) 
					{
						c1 = broadcast1.getStatus();
						c2 = broadcast2.getStatus();
					} 


					int result = 0;
					if (c1 != null && c2 != null) 
					{
						if (orderBy.equals("desc")) 
						{
							result = c2.compareTo(c1);
						} 
						else {
							result = c1.compareTo(c2);
						}
					}
					return result;
				}
			});
		}

		if (size > MAX_ITEM_IN_ONE_LIST) {
			size = MAX_ITEM_IN_ONE_LIST;
		}
		if (offset < 0 ) {
			offset = 0;
		}

		int toIndex =  Math.min(offset+size, broadcastList.size());
		if (offset >= toIndex)
		{
			return new ArrayList<>();
		}
		else {
			return broadcastList.subList(offset,toIndex);
		}
	}

	protected ArrayList<ConferenceRoom> searchOnServerConferenceRoom(ArrayList<ConferenceRoom> roomList, String search){
		if(search != null && !search.isEmpty()) {
			for (Iterator<ConferenceRoom> i = roomList.iterator(); i.hasNext(); ) {
				ConferenceRoom item = i.next();
				if(item.getRoomId() != null) {
					if (item.getRoomId().toLowerCase().contains(search.toLowerCase()))
						continue;
					else i.remove();
				}
			}
		}
		return roomList;
	}

	protected List<ConferenceRoom> sortAndCropConferenceRoomList(List<ConferenceRoom> roomList, int offset, int size, String sortBy, String orderBy) {
		if("roomId".equals(sortBy) || "startDate".equals(sortBy) || "endDate".equals(sortBy)) 
		{
			Collections.sort(roomList, (room1, room2) -> {
				Comparable c1 = null;
				Comparable c2 = null;

				if (sortBy.equals("roomId")) 
				{
					c1 = room1.getRoomId().toLowerCase();
					c2 = room2.getRoomId().toLowerCase();
				} 
				else if (sortBy.equals("startDate")) {
					c1 = Long.valueOf(room1.getStartDate());
					c2 = Long.valueOf(room2.getStartDate());
				} 
				else if (sortBy.equals("endDate")) {
					c1 = Long.valueOf(room1.getEndDate());
					c2 = Long.valueOf(room2.getEndDate());
				} 

				int result = 0;
				if (c1 != null && c2 != null) 
				{
					if ("desc".equals(orderBy)) {
						result = c2.compareTo(c1);
					}
					else {
						result = c1.compareTo(c2);
					}
				}
				return result;
			});
		}

		if (size > MAX_ITEM_IN_ONE_LIST) {
			size = MAX_ITEM_IN_ONE_LIST;
		}
		if (offset < 0 ) {
			offset = 0;
		}

		int toIndex =  Math.min(offset+size, roomList.size());
		if (offset >= toIndex)
		{
			return new ArrayList<>();
		}
		else {
			return roomList.subList(offset,toIndex);
		}
	}

	/**
	 * Creates new P2PConnection
	 * @param conn - P2PConnection object
	 * @return boolean - success 
	 */
	public abstract boolean createP2PConnection(P2PConnection conn);

	/**
	 * Get the P2PConnection by streamId
	 * @param streamId - stream id for P2PConnection
	 * @return P2PConnection - if exist else null 
	 */
	public abstract P2PConnection getP2PConnection(String streamId);

	/**
	 * Deletes a P2PConnection
	 * @param conn - P2PConnection object
	 * @return boolean - success 
	 */
	public abstract boolean deleteP2PConnection(String streamId);

	/**
	 * Add a subtrack id to a main track (broadcast)
	 * @param mainTrackId - main track id
	 * @param subTrackId - main track id
	 * @return boolean - success 
	 */
	public abstract boolean addSubTrack(String mainTrackId, String subTrackId);

	/**
	 * Remove a subtrack id from a main track (broadcast)
	 * @param mainTrackId - main track id
	 * @param subTrackId - main track id
	 * @return boolean - success
	 */
	public abstract boolean removeSubTrack(String mainTrackId, String subTrackId);

	/**
	 * Resets the broadcasts in the database. 
	 * It sets number of viewers to zero. 
	 * It also delete the stream if it's zombi stream
	 *
	 * @returns total number of operation in the db
	 */
	public abstract int resetBroadcasts(String hostAddress);

	/**
	 * Return if data store is available. DataStore is available if it's initialized and not closed. 
	 * It's not available if it's closed. 
	 * @return availability of the datastore
	 */
	public boolean isAvailable() {
		return available;
	}


	/**
	 * This is used to get total number of WebRTC viewers 
	 *
	 * @returns total number of WebRTC viewers
	 */
	public abstract int getTotalWebRTCViewersCount();

	public int getTotalWebRTCViewersCount(Map<String, String> broadcastMap, Gson gson) {
		long now = System.currentTimeMillis();
		if (now - totalWebRTCViewerCountLastUpdateTime > TOTAL_WEBRTC_VIEWER_COUNT_CACHE_TIME) {
			int total = 0;
			synchronized (this) {
				for (String json : broadcastMap.values()) {
					Broadcast broadcast = gson.fromJson(json, Broadcast.class);
					total += broadcast.getWebRTCViewerCount();
				}
			}
			totalWebRTCViewerCount = total;
			totalWebRTCViewerCountLastUpdateTime = now;
		}
		return totalWebRTCViewerCount;
	}

	protected ArrayList<WebRTCViewerInfo> searchOnWebRTCViewerInfo(ArrayList<WebRTCViewerInfo> list, String search) {
		if(search != null && !search.isEmpty()) {
			for (Iterator<WebRTCViewerInfo> i = list.iterator(); i.hasNext(); ) {
				WebRTCViewerInfo item = i.next();
				if(item.getViewerId() != null && !item.getViewerId().toLowerCase().contains(search.toLowerCase())) {
					i.remove();
				}
			}
		}
		return list;
	}

	protected List<WebRTCViewerInfo> sortAndCropWebRTCViewerInfoList(List<WebRTCViewerInfo> list, int offset, int size, String sortBy, String orderBy) {
		if("viewerId".equals(sortBy)) 
		{
			Collections.sort(list, (viewer1, viewer2) -> {
				Comparable c1 = viewer1.getViewerId();
				Comparable c2 = viewer2.getViewerId();

				return "desc".equals(orderBy) ? c2.compareTo(c1) : c1.compareTo(c2);
			});
		}

		if (size > MAX_ITEM_IN_ONE_LIST) {
			size = MAX_ITEM_IN_ONE_LIST;
		}
		if (offset < 0 ) {
			offset = 0;
		}

		int toIndex =  Math.min(offset+size, list.size());
		if (offset >= toIndex)
		{
			return new ArrayList<>();
		}
		else {
			return list.subList(offset,toIndex);
		}
	}
	
	/**
	 * This is used to save WebRTC Viewer Info to datastore 
	 *
	 * @param info information for the WebRTC Viewer
	 */
	public abstract void saveViewerInfo(WebRTCViewerInfo info);

	/**
	 * Get list of webrtc viewers
	 *
	 * @param offset
	 * @param size
	 * @param search 
	 * @param orderBy 
	 * @param sortBy 
	 *
	 * @return list of webrtc viewers
	 */
	public abstract List<WebRTCViewerInfo> getWebRTCViewerList(int offset, int size, String sortBy, String orderBy, String search);

	public List<WebRTCViewerInfo> getWebRTCViewerList(Map<String, String> webRTCViewerMap, int offset, int size, String sortBy, String orderBy,
			String search, Gson gson) {
		ArrayList<WebRTCViewerInfo> list = new ArrayList<>();
		synchronized (this) {
			
			Collection<String> webRTCViewers = webRTCViewerMap.values();
			for (String infoString : webRTCViewers) {
				WebRTCViewerInfo info = gson.fromJson(infoString, WebRTCViewerInfo.class);
				list.add(info);
			}
		}
		if (search != null && !search.isEmpty()) {
			search = search.replaceAll(REPLACE_CHARS_REGEX, "_");
			logger.info("server side search called for Conference Room = {}", search);
			list = searchOnWebRTCViewerInfo(list, search);
		}
		return sortAndCropWebRTCViewerInfoList(list, offset, size, sortBy, orderBy);
	}

	/**
	 * This is used to delete a WebRTC Viewer Info from datastore 
	 *
	 * @param viewerId WebRTC Viewer Id
	 */
	public abstract boolean deleteWebRTCViewerInfo(String viewerId);

	/**
	 * This is used to update meta data for a bradcast 
	 *
	 * @param streamId id for the broadcast
	 * @param metaData new meta data
	 */
	public abstract boolean updateStreamMetaData(String streamId, String metaData);

<<<<<<< HEAD
=======
	/**
	 * Put subscriber metadata. It overwrites the metadata, if you need to update something, 
	 * first get the {@link #getSubscriberMetaData(String)} , update it and put it
	 * 
	 * @param subscriberId
	 * @param SubscriberMetadata
	 * @return 
	 */
	public abstract void putSubscriberMetaData(String subscriberId, SubscriberMetadata metadata);

	/**
	 * Get subscriber metadata
	 * @param subscriberId
	 * @return
	 */
	public abstract SubscriberMetadata getSubscriberMetaData(String subscriberId);
	
>>>>>>> 1c9e5a30

	//**************************************
	//ATTENTION: Write function descriptions while adding new functions
	//**************************************	
}<|MERGE_RESOLUTION|>--- conflicted
+++ resolved
@@ -1410,8 +1410,6 @@
 	 */
 	public abstract boolean updateStreamMetaData(String streamId, String metaData);
 
-<<<<<<< HEAD
-=======
 	/**
 	 * Put subscriber metadata. It overwrites the metadata, if you need to update something, 
 	 * first get the {@link #getSubscriberMetaData(String)} , update it and put it
@@ -1428,8 +1426,6 @@
 	 * @return
 	 */
 	public abstract SubscriberMetadata getSubscriberMetaData(String subscriberId);
-	
->>>>>>> 1c9e5a30
 
 	//**************************************
 	//ATTENTION: Write function descriptions while adding new functions
