--- conflicted
+++ resolved
@@ -108,17 +108,15 @@
 	public static final int SUBSCRIBER_CACHE_SIZE = 1000;
 	public static final int SUBSCRIBER_CACHE_EXPIRE_SECONDS = 10;
 	
-<<<<<<< HEAD
-	public static final int BROADCAST_CACHE_SIZE = 1000;
-	public static final int BROADCAST_CACHE_EXPIRE_SECONDS = 10;
-=======
 	private Object broadcastLock = new Object();
 	private Object vodLock = new Object();
 	private Object tokenLock = new Object();
 	private Object subscriberLock = new Object();
 	private Object detectionLock = new Object();
 	private Object roomLock = new Object();
->>>>>>> 33bc44b3
+
+	public static final int BROADCAST_CACHE_SIZE = 1000;
+	public static final int BROADCAST_CACHE_EXPIRE_SECONDS = 3;
 
 	public MongoStore(String host, String username, String password, String dbName) {
 
@@ -172,7 +170,7 @@
 		// we may remove this code after some time and ConferenceRoom class
 		// mekya
 		migrateConferenceRoomsToBroadcasts();
-		
+
 	}	
 
 	@Deprecated(since = "2.12.0", forRemoval = true)
@@ -298,12 +296,7 @@
 		{		
 			try {
 				Broadcast updatedBroadcast = super.saveBroadcast(broadcast);
-<<<<<<< HEAD
-				synchronized(this) {
-=======
 				synchronized(broadcastLock) {
-
->>>>>>> 33bc44b3
 					datastore.save(broadcast);
 					String cacheKey = getBroadcastCacheKey(broadcast.getStreamId());
 					getBroadcastCache().put(cacheKey, broadcast);
@@ -327,18 +320,12 @@
 	@Override
 	public Broadcast get(String id) {
 		long startTime = System.nanoTime();
-<<<<<<< HEAD
 		
 		String cacheKey = getBroadcastCacheKey(id);
 		Broadcast broadcast = getBroadcastCache().get(cacheKey, Broadcast.class);
-=======
-		Broadcast broadcast = null;
-		synchronized(broadcastLock) {
-			try {
->>>>>>> 33bc44b3
 
 		if(broadcast == null){
-			synchronized(this) {
+			synchronized(broadcastLock) {
 				try {
 					broadcast = datastore.find(Broadcast.class).filter(Filters.eq(STREAM_ID, id)).first();
 					getBroadcastCache().put(cacheKey, broadcast);
@@ -481,16 +468,12 @@
 	public boolean addEndpoint(String id, Endpoint endpoint) {
 		long startTime = System.nanoTime();
 		boolean result = false;
-<<<<<<< HEAD
-		synchronized(this) {
+		synchronized(broadcastLock) {
 			String cacheKey = getBroadcastCacheKey(id);
 			Broadcast cachedBroadcast = getBroadcastCache().get(cacheKey, Broadcast.class);	
 			getBroadcastCache().evictIfPresent(cacheKey); //if it can be updated in mongo successfully, will put it back
 
 			
-=======
-		synchronized(broadcastLock) {
->>>>>>> 33bc44b3
 			if (id != null && endpoint != null) {
 				try {
 					
@@ -525,16 +508,12 @@
 		long startTime = System.nanoTime();
 
 		boolean result = false;
-<<<<<<< HEAD
-		synchronized(this) {
+		synchronized(broadcastLock) {
 			String cacheKey = getBroadcastCacheKey(id);
 			Broadcast cachedBroadcast = getBroadcastCache().get(cacheKey, Broadcast.class);	
 			getBroadcastCache().evictIfPresent(cacheKey); //if it can be updated in mongo successfully, will put it back
 
 			
-=======
-		synchronized(broadcastLock) {
->>>>>>> 33bc44b3
 			if (id != null && endpoint != null) 
 			{
 				if(cachedBroadcast != null) {
@@ -580,15 +559,11 @@
 		long startTime = System.nanoTime();
 
 		boolean result = false;
-<<<<<<< HEAD
-		synchronized(this) {
+		synchronized(broadcastLock) {
 			String cacheKey = getBroadcastCacheKey(id);
 			Broadcast cachedBroadcast = getBroadcastCache().get(cacheKey, Broadcast.class);	
 			getBroadcastCache().evictIfPresent(cacheKey); //if it can be updated in mongo successfully, will put it back
 
-=======
-		synchronized(broadcastLock) {
->>>>>>> 33bc44b3
 			if (id != null) {
 				
 				if(cachedBroadcast != null) {
@@ -1349,6 +1324,9 @@
 				
 				if (broadcast.getWebRTCViewerCount() != null) {
 					updates.add(set(WEBRTC_VIEWER_COUNT, broadcast.getWebRTCViewerCount()));
+					if(cachedBroadcast != null) {
+						cachedBroadcast.setWebRTCViewerCount(broadcast.getWebRTCViewerCount());
+					}
 				}
 
 				if (broadcast.getHlsViewerLimit() != null) {
@@ -1357,20 +1335,12 @@
 						cachedBroadcast.setHlsViewerLimit(broadcast.getHlsViewerLimit());
 					}
 				}
-				
-				if (broadcast.getHlsViewerCount() != null) {
-					updates.add(set(HLS_VIEWER_COUNT, broadcast.getHlsViewerCount()));
-				}
 
 				if (broadcast.getDashViewerLimit() != null) {
 					updates.add(set("dashViewerLimit", broadcast.getDashViewerLimit()));
 					if(cachedBroadcast != null) {
 						cachedBroadcast.setDashViewerLimit(broadcast.getDashViewerLimit());
 					}
-				}
-				
-				if (broadcast.getDashViewerCount() != null) {
-					updates.add(set(DASH_VIEWER_COUNT, broadcast.getDashViewerCount()));
 				}
 
 				if (broadcast.getSubTrackStreamIds() != null) {
@@ -1597,7 +1567,7 @@
 	public boolean updateHLSViewerCountLocal(String streamId, int diffCount) {
 		long startTime = System.nanoTime();
 		boolean result = false;
-		synchronized(broadcastLock) {
+		synchronized(this) {
 			try {
 				String cacheKey = getBroadcastCacheKey(streamId);
 				Broadcast cachedBroadcast = getBroadcastCache().get(cacheKey, Broadcast.class);	
@@ -1632,7 +1602,7 @@
 	public boolean updateDASHViewerCountLocal(String streamId, int diffCount) {
 		long startTime = System.nanoTime();
 		boolean result = false;
-		synchronized(broadcastLock) {
+		synchronized(this) {
 			try {
 				String cacheKey = getBroadcastCacheKey(streamId);
 				Broadcast cachedBroadcast = getBroadcastCache().get(cacheKey, Broadcast.class);	
@@ -1675,7 +1645,7 @@
 	private boolean updateViewerField(String streamId, boolean increment, String fieldName) {
 		long startTime = System.nanoTime();
 		boolean result = false;
-		synchronized(broadcastLock) {
+		synchronized(this) {
 			try {
 				String cacheKey = getBroadcastCacheKey(streamId);
 				Broadcast cachedBroadcast = getBroadcastCache().get(cacheKey, Broadcast.class);	
@@ -1724,7 +1694,7 @@
 	public void saveStreamInfo(StreamInfo streamInfo) {
 		long startTime = System.nanoTime();
 
-		synchronized(broadcastLock) {
+		synchronized(this) {
 			//TODO: Why do we run find(StreamInfo.class)
 			datastore.find(StreamInfo.class);
 			datastore.save(streamInfo);
@@ -1737,7 +1707,7 @@
 	public List<StreamInfo> getStreamInfoList(String streamId) {
 		long startTime = System.nanoTime();
 		List<StreamInfo> streamInfoList = new ArrayList<>();
-		synchronized(broadcastLock) {
+		synchronized(this) {
 			streamInfoList = datastore.find(StreamInfo.class).filter(Filters.eq(STREAM_ID, streamId)).iterator().toList();
 		}
 		long elapsedNanos = System.nanoTime() - startTime;
@@ -1749,7 +1719,7 @@
 	public void clearStreamInfoList(String streamId) {
 		long startTime = System.nanoTime();
 
-		synchronized(broadcastLock) {
+		synchronized(this) {
 
 			Query<StreamInfo> query = datastore.find(StreamInfo.class).filter(Filters.eq(STREAM_ID, streamId));
 			long count = query.count();
@@ -1769,7 +1739,7 @@
 		long startTime = System.nanoTime();
 
 		boolean result = false;
-		synchronized(tokenLock) {
+		synchronized(this) {
 			if(token.getStreamId() != null && token.getTokenId() != null) {
 
 				try {
@@ -1795,7 +1765,7 @@
 		long startTime = System.nanoTime();
 
 		Token fetchedToken = null;
-		synchronized(tokenLock) {
+		synchronized(this) {
 			if (token.getTokenId() != null) 
 			{
 
@@ -1834,7 +1804,7 @@
 	public boolean revokeTokens(String streamId) {
 		long startTime = System.nanoTime();
 		boolean result = false;
-		synchronized(tokenLock) {
+		synchronized(this) {
 			Query<Token> query = tokenDatastore.find(Token.class).filter(Filters.eq(STREAM_ID, streamId));
 			DeleteResult delete = query.delete(new DeleteOptions().multi(true));
 
@@ -1850,7 +1820,7 @@
 	public List<Token> listAllTokens(String streamId, int offset, int size) {
 		long startTime = System.nanoTime();
 		List<Token> tokenList = new ArrayList<>();
-		synchronized(tokenLock) {
+		synchronized(this) {
 			tokenList = tokenDatastore.find(Token.class).filter(Filters.eq(STREAM_ID, streamId)).iterator(new FindOptions() .skip(offset).limit(size)).toList();
 		}
 		long elapsedNanos = System.nanoTime() - startTime;
@@ -1863,7 +1833,7 @@
 	public List<Subscriber> listAllSubscribers(String streamId, int offset, int size) {
 		long startTime = System.nanoTime();
 		List<Subscriber> subscriberList = new ArrayList<>();
-		synchronized(subscriberLock) {
+		synchronized(this) {
 			subscriberList = subscriberDatastore.find(Subscriber.class).filter(Filters.eq(STREAM_ID, streamId)).iterator(new FindOptions().skip(offset).limit(size)).toList();
 		}
 		long elapsedNanos = System.nanoTime() - startTime;
@@ -1880,7 +1850,7 @@
 		boolean result = false;
 		if (subscriber != null) {
 
-			synchronized (subscriberLock) {
+			synchronized (this) {
 				if (subscriber.getStreamId() != null && subscriber.getSubscriberId() != null) {
 					try {
 
@@ -1931,7 +1901,7 @@
 		long startTime = System.nanoTime();
 
 		boolean result = false;
-		synchronized(subscriberLock) {
+		synchronized(this) {
 			try {
 
 
@@ -1962,7 +1932,7 @@
 		long startTime = System.nanoTime();
 
 		boolean result = false;
-		synchronized (subscriberLock) {
+		synchronized (this) {
 			if (streamId == null || subscriberId == null) {
 				return false;
 			}
@@ -2019,7 +1989,7 @@
 	public boolean revokeSubscribers(String streamId) {
 		long startTime = System.nanoTime();
 		boolean result = false;
-		synchronized(subscriberLock) {
+		synchronized(this) {
 
 
 			Query<Subscriber> query = subscriberDatastore.find(Subscriber.class).filter(Filters.eq(STREAM_ID, streamId));
@@ -2138,15 +2108,11 @@
 	private boolean setRecordMuxing(String streamId, int enabled, String field) {
 		long startTime = System.nanoTime();
 		boolean methodResult = false;
-<<<<<<< HEAD
 		synchronized(this) {
 			String cacheKey = getBroadcastCacheKey(streamId);
 			Broadcast cachedBroadcast = getBroadcastCache().get(cacheKey, Broadcast.class);	
 			getBroadcastCache().evictIfPresent(cacheKey); //if it can be updated in mongo successfully, will put it back
 			
-=======
-		synchronized(broadcastLock) {
->>>>>>> 33bc44b3
 			try {
 				if (streamId != null && (enabled == MuxAdaptor.RECORDING_ENABLED_FOR_STREAM || enabled == MuxAdaptor.RECORDING_NO_SET_FOR_STREAM || enabled == MuxAdaptor.RECORDING_DISABLED_FOR_STREAM)) {
 
@@ -2185,7 +2151,7 @@
 		long startTime = System.nanoTime();
 
 		boolean result = false;
-		synchronized(tokenLock) {
+		synchronized(this) {
 			try 
 			{
 				result = tokenDatastore.find(Token.class)
@@ -2208,7 +2174,7 @@
 
 		Token token = null;
 
-		synchronized(tokenLock) {
+		synchronized(this) {
 			try {
 
 				token =  tokenDatastore.find(Token.class).filter(Filters.eq(TOKEN_ID,tokenId)).first();
@@ -2227,7 +2193,7 @@
 		long startTime = System.nanoTime();
 
 		long liveBroadcastCount = 0;
-		synchronized(broadcastLock) {
+		synchronized(this) {
 
 
 			//get the number of live broadcasts that are coming from hostAddress
@@ -2257,7 +2223,7 @@
 	{
 		long startTime = System.nanoTime();
 		List<Broadcast> broadcastList = new ArrayList<>();
-		synchronized(broadcastLock) {
+		synchronized(this) {
 
 
 
@@ -2286,7 +2252,7 @@
 	public boolean createP2PConnection(P2PConnection conn) {
 		long startTime = System.nanoTime();
 		boolean result = false;
-		synchronized(broadcastLock) {
+		synchronized(this) {
 			try {
 				if (conn != null) {
 
@@ -2309,7 +2275,7 @@
 	public boolean deleteP2PConnection(String streamId) {
 		long startTime = System.nanoTime();
 		boolean result = false;
-		synchronized(broadcastLock) {
+		synchronized(this) {
 			try 
 			{
 				result = datastore.find(P2PConnection.class)
@@ -2330,7 +2296,7 @@
 	public P2PConnection getP2PConnection(String streamId) {
 		long startTime = System.nanoTime();
 		P2PConnection p2pConnection = null;
-		synchronized(broadcastLock) {
+		synchronized(this) {
 			try {
 
 
@@ -2350,15 +2316,11 @@
 	public boolean addSubTrack(String mainTrackId, String subTrackId) {
 		long startTime = System.nanoTime();
 		boolean result = false;
-<<<<<<< HEAD
 		synchronized(this) {
 			String cacheKey = getBroadcastCacheKey(mainTrackId);
 			Broadcast cachedBroadcast = getBroadcastCache().get(cacheKey, Broadcast.class);	
 			getBroadcastCache().evictIfPresent(cacheKey); //if it can be updated in mongo successfully, will put it back
 		
-=======
-		synchronized(broadcastLock) {
->>>>>>> 33bc44b3
 			try {
 				if (subTrackId != null) {
 
@@ -2401,7 +2363,7 @@
 		long startTime = System.nanoTime();
 		boolean result = false;
 
-		synchronized(broadcastLock) {
+		synchronized(this) {
 			try {
 				String cacheKey = getBroadcastCacheKey(mainTrackId);
 				Broadcast cachedBroadcast = getBroadcastCache().get(cacheKey, Broadcast.class);	
@@ -2443,7 +2405,7 @@
 		long startTime = System.nanoTime();
 
 		int totalOperationCount = 0;
-		synchronized(broadcastLock) {
+		synchronized(this) {
 
 			//delete zombi streams that are belong to origin address
 			totalOperationCount += datastore.find(Broadcast.class)
@@ -2508,7 +2470,7 @@
 
 		long now = System.currentTimeMillis();
 		if(now - totalWebRTCViewerCountLastUpdateTime > TOTAL_WEBRTC_VIEWER_COUNT_CACHE_TIME) {
-			synchronized(broadcastLock) {
+			synchronized(this) {
 
 				int total = 0;
 
@@ -2541,7 +2503,7 @@
 		if (info == null) {
 			return;
 		}
-		synchronized(broadcastLock) {
+		synchronized(this) {
 			datastore.save(info);
 		}
 		
@@ -2555,7 +2517,7 @@
 			String search) {
 		long startTime = System.nanoTime();
 		List<WebRTCViewerInfo> viewerList = new ArrayList<>();
-		synchronized(broadcastLock) {
+		synchronized(this) {
 
 
 			Query<WebRTCViewerInfo> query = datastore.find(WebRTCViewerInfo.class);
@@ -2591,7 +2553,7 @@
 	public boolean deleteWebRTCViewerInfo(String viewerId) {
 		long startTime = System.nanoTime();
 		boolean	result = false;
-		synchronized(broadcastLock) {
+		synchronized(this) {
 
 			result = datastore.find(WebRTCViewerInfo.class)
 					.filter(Filters.eq(VIEWER_ID, viewerId))
@@ -2612,7 +2574,7 @@
 	public boolean updateStreamMetaData(String streamId, String metaData) {
 		long startTime = System.nanoTime();
 		boolean result = false;
-		synchronized(broadcastLock) {
+		synchronized(this) {
 			try {
 				String cacheKey = getBroadcastCacheKey(streamId);
 				Broadcast cachedBroadcast = getBroadcastCache().get(cacheKey, Broadcast.class);	
@@ -2646,7 +2608,7 @@
 	public SubscriberMetadata getSubscriberMetaData(String subscriberId) {
 		long startTime = System.nanoTime();
 		SubscriberMetadata metadata = null;
-		synchronized(broadcastLock) {
+		synchronized(this) {
 			try {
 
 				metadata = datastore.find(SubscriberMetadata.class).filter(Filters.eq(SUBSCRIBER_ID, subscriberId)).first();
@@ -2674,7 +2636,7 @@
 			}
 
 			metadata.setSubscriberId(subscriberId);
-			synchronized(broadcastLock) {
+			synchronized(this) {
 
 				datastore.save(metadata);
 			}
@@ -2700,7 +2662,7 @@
 	public List<Broadcast> getSubtracks(String mainTrackId, int offset, int size, String role, String status, String sortBy, String orderBy, String search) {
 		long startTime = System.nanoTime();
 		List<Broadcast> subtracks = new ArrayList<>();
-		synchronized(broadcastLock) {
+		synchronized(this) {
 
 			Filter roleFilter = getFilterForSubtracks(mainTrackId, role, status);
 			Query<Broadcast> query = datastore.find(Broadcast.class);
@@ -2755,7 +2717,7 @@
 	public long getSubtrackCount(String mainTrackId, String role, String status) {
 		long startTime = System.nanoTime();
 		long subtrackCount = 0;
-		synchronized(broadcastLock) {
+		synchronized(this) {
 			subtrackCount = datastore.find(Broadcast.class).filter(getFilterForSubtracks(mainTrackId, role, status)).count();
 		}
 		long elapsedNanos = System.nanoTime() - startTime;
@@ -2775,7 +2737,7 @@
 		filterForSubtracks.add(Filters.gte(UPDATE_TIME_FIELD, activeIntervalValue));
 		List<Broadcast> subtracks = new ArrayList<>();
 
-		synchronized(broadcastLock) {
+		synchronized(this) {
 
 			subtracks = 	datastore.find(Broadcast.class)
 					.filter(filterForSubtracks)
@@ -2797,7 +2759,7 @@
 		long activeIntervalValue = System.currentTimeMillis() - (2 * MuxAdaptor.STAT_UPDATE_PERIOD_MS);
 		filterForSubtracks.add(Filters.gte(UPDATE_TIME_FIELD, activeIntervalValue));
 		long subtrackCount = 0;
-		synchronized(broadcastLock) {
+		synchronized(this) {
 
 			subtrackCount = datastore.find(Broadcast.class)
 					.filter(filterForSubtracks).count();
@@ -2813,7 +2775,7 @@
 		long startTime = System.nanoTime();
 		boolean result = false;
 		LogicalFilter filterForSubtracks = getFilterForSubtracks(streamId, null, null);
-		synchronized(broadcastLock) {
+		synchronized(this) {
 
 			result = datastore.find(Broadcast.class)
 					.filter(filterForSubtracks).first() != null;
