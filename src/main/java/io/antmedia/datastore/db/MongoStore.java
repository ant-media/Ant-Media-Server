--- conflicted
+++ resolved
@@ -572,7 +572,6 @@
 	}
 
 	@Override
-<<<<<<< HEAD
 	public long getTotalBroadcastNumber() {
 		return datastore.getCount(Broadcast.class);
 	}
@@ -590,7 +589,6 @@
 		return datastore.find(Broadcast.class).filter("status", AntMediaApplicationAdapter.BROADCAST_STATUS_BROADCASTING).count();
 	}
 
-=======
 	public void saveDetection(String id, long timeElapsed, List<TensorFlowObject> detectedObjects) {
 		if (detectedObjects != null) {
 			for (TensorFlowObject tensorFlowObject : detectedObjects) {
@@ -623,6 +621,5 @@
 	}
 
 
->>>>>>> e05718f2
 
 }