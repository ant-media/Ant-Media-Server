--- conflicted
+++ resolved
@@ -800,7 +800,6 @@
 	@Override
 	public Token validateToken(Token token) {
 		Token fetchedToken = null;
-<<<<<<< HEAD
 		synchronized(this) {
 			if (token.getTokenId() != null) {
 				fetchedToken = tokenDatastore.find(Token.class).field("tokenId").equal(token.getTokenId()).get();
@@ -813,19 +812,6 @@
 					}
 				}else {
 					fetchedToken = null;
-=======
-		if (token.getTokenId() != null) {
-			fetchedToken = tokenDatastore.find(Token.class).field("tokenId").equal(token.getTokenId()).get();
-			if (fetchedToken != null 
-					&& fetchedToken.getStreamId().equals(token.getStreamId()) 
-					&& fetchedToken.getType().equals(token.getType())
-					&& Instant.now().getEpochSecond() < fetchedToken.getExpireDate()) {
-
-				Query<Token> query = tokenDatastore.createQuery(Token.class).field("tokenId").equal(token.getTokenId());
-				WriteResult delete = tokenDatastore.delete(query);
-				if(delete.getN() == 1) {
-					return fetchedToken;
->>>>>>> b8130263
 				}
 			}
 		}
