package io.antmedia.datastore.db;

import java.io.File;
import java.time.Instant;
import java.util.ArrayList;
import java.util.Arrays;
import java.util.List;
import java.util.regex.Pattern;

import org.apache.commons.io.FilenameUtils;
import org.apache.commons.lang3.RandomStringUtils;
import org.apache.commons.lang3.exception.ExceptionUtils;
import org.slf4j.Logger;
import org.slf4j.LoggerFactory;

import com.mongodb.client.MongoClient;
import com.mongodb.client.MongoClients;
import com.mongodb.client.result.DeleteResult;
import com.mongodb.client.result.UpdateResult;

import dev.morphia.Datastore;
import dev.morphia.DeleteOptions;
import dev.morphia.Morphia;
import dev.morphia.UpdateOptions;
import dev.morphia.aggregation.experimental.expressions.impls.Expression;
import dev.morphia.aggregation.experimental.stages.Group;
import dev.morphia.annotations.Entity;
import dev.morphia.annotations.Field;
import dev.morphia.annotations.Index;
import dev.morphia.annotations.Indexes;

import static dev.morphia.aggregation.experimental.expressions.AccumulatorExpressions.sum;
import static dev.morphia.aggregation.experimental.expressions.Expressions.field;
import dev.morphia.query.FindOptions;
import dev.morphia.query.Query;
import dev.morphia.query.Sort;
import dev.morphia.query.Update;
import dev.morphia.query.experimental.filters.Filter;
import dev.morphia.query.experimental.filters.Filters;
import dev.morphia.query.experimental.updates.UpdateOperator;
import dev.morphia.query.experimental.updates.UpdateOperators;
import dev.morphia.query.MorphiaCursor;
import io.antmedia.AntMediaApplicationAdapter;
import io.antmedia.datastore.db.types.Broadcast;
import io.antmedia.datastore.db.types.ConferenceRoom;
import io.antmedia.datastore.db.types.Endpoint;
import io.antmedia.datastore.db.types.P2PConnection;
import io.antmedia.datastore.db.types.StreamInfo;
import io.antmedia.datastore.db.types.Subscriber;
import io.antmedia.datastore.db.types.TensorFlowObject;
import io.antmedia.datastore.db.types.Token;
import io.antmedia.datastore.db.types.VoD;
import io.antmedia.datastore.db.types.WebRTCViewerInfo;
import io.antmedia.muxer.IAntMediaStreamHandler;
import io.antmedia.muxer.MuxAdaptor;

public class MongoStore extends DataStore {

	private static final String VOD_ID = "vodId";
	private static final String VIEWER_ID = "viewerId";
	private static final String TOKEN_ID = "tokenId";
	private static final String STREAM_ID = "streamId";
	private Datastore datastore;
	private Datastore vodDatastore;
	private Datastore tokenDatastore;
	private Datastore subscriberDatastore;
	private Datastore detectionMap;
	private Datastore conferenceRoomDatastore;
	private MongoClient mongoClient;

	protected static Logger logger = LoggerFactory.getLogger(MongoStore.class);

	public static final String IMAGE_ID = "imageId"; 
	public static final String STATUS = "status";
	private static final String ORIGIN_ADDRESS = "originAdress";
	private static final String START_TIME = "startTime"; 
	private static final String DURATION = "duration"; 
	private static final String CREATION_DATE = "creationDate";
	private static final String RTMP_VIEWER_COUNT = "rtmpViewerCount";
	private static final String HLS_VIEWER_COUNT = "hlsViewerCount";
	private static final String WEBRTC_VIEWER_COUNT = "webRTCViewerCount";
	private static final String META_DATA = "metaData";

	public MongoStore(String host, String username, String password, String dbName) {

		String uri = getMongoConnectionUri(host, username, password);


		mongoClient = MongoClients.create(uri);


		//TODO: Refactor these stores so that we don't have separate datastore for each class
		datastore = Morphia.createDatastore(mongoClient, dbName);
		vodDatastore = Morphia.createDatastore(mongoClient, dbName+"VoD");
		tokenDatastore = Morphia.createDatastore(mongoClient, dbName + "_token");
		subscriberDatastore = Morphia.createDatastore(mongoClient, dbName + "_subscriber");
		detectionMap = Morphia.createDatastore(mongoClient, dbName + "detection");
		conferenceRoomDatastore = Morphia.createDatastore(mongoClient, dbName + "room");

		//*************************************************
		//do not create data store for each type as we do above
		//*************************************************
		datastore.getMapper().mapPackage("io.antmedia.datastore.db.types");
		
		
		//TODO: only map related class not all of them
		tokenDatastore.getMapper().mapPackage("io.antmedia.datastore.db.types");
		subscriberDatastore.getMapper().mapPackage("io.antmedia.datastore.db.types");
		vodDatastore.getMapper().mapPackage("io.antmedia.datastore.db.types");
		detectionMap.getMapper().mapPackage("io.antmedia.datastore.db.types");
		conferenceRoomDatastore.getMapper().mapPackage("io.antmedia.datastore.db.types");
		
		tokenDatastore.ensureIndexes();
		subscriberDatastore.ensureIndexes();
		datastore.ensureIndexes();
		vodDatastore.ensureIndexes();
		detectionMap.ensureIndexes();
		conferenceRoomDatastore.ensureIndexes();

		available = true;
	}

	public static String getMongoConnectionUri(String host, String username, String password) {
		//If it is DNS seed name, no need to check for username and password since it needs to be integrated to the given uri.
		//Mongodb Atlas users will have such syntax and won't need to enter seperate username and password to the script since it is already in the uri.
		
		//if host includes starts with mongodb or mongodb+srv, let's use the connection string and don't build new one
		if(host.indexOf("mongodb") == 0)
			return host;
		String credential = "";
		if(username != null && !username.isEmpty()) {
			credential = username+":"+password+"@";
		}

		String uri = "mongodb://"+credential+host;

		logger.info("uri:{}",uri);

		return uri;
	}

	/*
	 * (non-Javadoc)
	 * 
	 * @see
	 * io.antmedia.datastore.db.IDataStore#save(io.antmedia.datastore.db.types.
	 * Broadcast)
	 */
	@Override
	public String save(Broadcast broadcast) {
		if (broadcast == null) {
			return null;
		}
		try {
			String streamId = null;
			if (broadcast.getStreamId() == null || broadcast.getStreamId().isEmpty()) {
				streamId = RandomStringUtils.randomAlphanumeric(12) + System.currentTimeMillis();
				broadcast.setStreamId(streamId);
			}
			streamId = broadcast.getStreamId();
			String rtmpURL = broadcast.getRtmpURL();
			if (rtmpURL != null) {
				rtmpURL += streamId;
			}
			broadcast.setRtmpURL(rtmpURL);
			if(broadcast.getStatus()==null) {
				broadcast.setStatus(IAntMediaStreamHandler.BROADCAST_STATUS_CREATED);
			}

			synchronized(this) {
				datastore.save(broadcast);
			}
			return streamId;
		} catch (Exception e) {
			logger.error(ExceptionUtils.getStackTrace(e));
		}
		return null;
	}

	/*
	 * (non-Javadoc)
	 * 
	 * @see io.antmedia.datastore.db.IDataStore#get(java.lang.String)
	 */
	@Override
	public Broadcast get(String id) {
		synchronized(this) {
			try {
				return datastore.find(Broadcast.class).filter(Filters.eq(STREAM_ID, id)).first();
			} catch (Exception e) {
				logger.error(ExceptionUtils.getStackTrace(e));
			}
		}
		return null;
	}

	@Override
	public VoD getVoD(String id) {
		synchronized(this) {
			try {
				return vodDatastore.find(VoD.class).filter(Filters.eq(VOD_ID,id)).first();
			} catch (Exception e) {
				logger.error(ExceptionUtils.getStackTrace(e));
			}
		}
		return null;
	}

	/*
	 * (non-Javadoc)
	 * 
	 * @see io.antmedia.datastore.db.IDataStore#updateStatus(java.lang.String,
	 * java.lang.String)
	 */
	@Override
	public boolean updateStatus(String id, String status) {
		synchronized(this) {
			try {
				Query<Broadcast> query = datastore.find(Broadcast.class).filter(Filters.eq(STREAM_ID, id));

				Update<Broadcast> ops = query.update(UpdateOperators.set(STATUS, status));

				if(status.equals(IAntMediaStreamHandler.BROADCAST_STATUS_BROADCASTING)) 
				{
					ops.add(UpdateOperators.set(START_TIME, System.currentTimeMillis()));
				}
				else if(status.equals(IAntMediaStreamHandler.BROADCAST_STATUS_FINISHED)) 
				{
					ops.add(UpdateOperators.set(WEBRTC_VIEWER_COUNT, 0));
					ops.add(UpdateOperators.set(HLS_VIEWER_COUNT, 0));
					ops.add(UpdateOperators.set(RTMP_VIEWER_COUNT, 0));
				}

				UpdateResult update = ops.execute();
				return update.getMatchedCount() == 1;
			} catch (Exception e) {
				logger.error(ExceptionUtils.getStackTrace(e));
			}
		}
		return false;

	}

	/*
	 * (non-Javadoc)
	 * 
	 * @see io.antmedia.datastore.db.IDataStore#updateDuration(java.lang.String,
	 * long)
	 */
	@Override
	public boolean updateDuration(String id, long duration) {
		synchronized(this) {
			try {
				Query<Broadcast> query = datastore.find(Broadcast.class).filter(Filters.eq(STREAM_ID, id));
				return query.update(UpdateOperators.set(DURATION, duration)).execute().getMatchedCount() == 1;
			} catch (Exception e) {
				logger.error(ExceptionUtils.getStackTrace(e));
			}
		}
		return false;
	}

	/*
	 * (non-Javadoc)
	 * 
	 * @see io.antmedia.datastore.db.IDataStore#addEndpoint(java.lang.String,
	 * io.antmedia.datastore.db.types.Endpoint)
	 */
	@Override
	public boolean addEndpoint(String id, Endpoint endpoint) {
		synchronized(this) {
			if (id != null && endpoint != null) {
				try {
					Query<Broadcast> query = datastore.find(Broadcast.class).filter(Filters.eq(STREAM_ID, id));

					return query.update(UpdateOperators.push("endPointList", endpoint)).execute().getMatchedCount() == 1;
				} catch (Exception e) {
					logger.error(ExceptionUtils.getStackTrace(e));
				}
			}
		}
		return false;
	}

	@Override
	public boolean removeEndpoint(String id, Endpoint endpoint, boolean checkRTMPUrl) {
		boolean result = false;
		synchronized(this) {
			if (id != null && endpoint != null) 
			{
				Query<Broadcast> query = datastore.find(Broadcast.class).filter(Filters.eq(STREAM_ID, id));

				Update<Broadcast> update = query.update(UpdateOperators.pullAll("endPointList", Arrays.asList(endpoint)));

				return update.execute().getMatchedCount() == 1;
			}
		}
		return result;
	}

	@Override
	public boolean removeAllEndpoints(String id) {
		boolean result = false;
		synchronized(this) {
			if (id != null) {
				Query<Broadcast> query = datastore.find(Broadcast.class).filter(Filters.eq(STREAM_ID, id));
				return query.update(UpdateOperators.unset("endPointList")).execute().getMatchedCount() == 1;
			}
		}
		return result;
	}

	/*
	 * (non-Javadoc)
	 * 
	 * @see io.antmedia.datastore.db.IDataStore#getBroadcastCount()
	 */
	@Override
	public long getBroadcastCount() {
		synchronized(this) {
			return datastore.find(Broadcast.class).count();
		}
	}


	/*
	 * (non-Javadoc)
	 * 
	 * @see io.antmedia.datastore.db.IDataStore#delete(java.lang.String)
	 */
	@Override
	public boolean delete(String id) {
		synchronized(this) {
			try {
				Query<Broadcast> query = datastore.find(Broadcast.class).filter(Filters.eq(STREAM_ID, id));
				return query.delete().getDeletedCount() == 1;
			} catch (Exception e) {
				logger.error(ExceptionUtils.getStackTrace(e));
			}
		}
		return false;
	}
	@Override
	public List<ConferenceRoom> getConferenceRoomList(int offset, int size, String sortBy, String orderBy, String search) {
		synchronized(this) {
			try {
				Query<ConferenceRoom> query = conferenceRoomDatastore.find(ConferenceRoom.class);

				if (size > MAX_ITEM_IN_ONE_LIST) {
					size = MAX_ITEM_IN_ONE_LIST;
				}

				FindOptions findingOptions = new FindOptions().skip(offset).limit(size);
				if (sortBy != null && orderBy != null && !sortBy.isEmpty() && !orderBy.isEmpty()) 
				{
					findingOptions.sort(orderBy.equals("desc") ? Sort.descending(sortBy) : Sort.ascending(sortBy));
				}
				if (search != null && !search.isEmpty()) 
				{
					logger.info("Server side search is called for Conference Rooom = {}", search);
					query.filter(
							Filters.regex("roomId").caseInsensitive().pattern(".*" + search + ".*")
							
				    );
				}
				return query.iterator(findingOptions).toList();

			} catch (Exception e) {
				logger.error(ExceptionUtils.getStackTrace(e));
			}
		}
		return null;
	}


	@Override
	public List<Broadcast> getBroadcastList(int offset, int size, String type, String sortBy, String orderBy, String search) {
		synchronized(this) {
			try {
				Query<Broadcast> query = datastore.find(Broadcast.class);

				if (size > MAX_ITEM_IN_ONE_LIST) {
					size = MAX_ITEM_IN_ONE_LIST;
				}
				FindOptions findingOptions = new FindOptions().skip(offset).limit(size);

				if(sortBy != null && orderBy != null && !sortBy.isEmpty() && !orderBy.isEmpty()) {
					findingOptions.sort(orderBy.equals("desc") ? Sort.descending(sortBy) : Sort.ascending(sortBy));

				}
				if(search != null && !search.isEmpty())
				{
					logger.info("Server side search in broadcast for the text -> {}", search);
					query.filter(Filters.or(
										Filters.regex("streamId").caseInsensitive().pattern(".*" + search + ".*"),
										Filters.regex("name").caseInsensitive().pattern(".*" + search + ".*")
										)
							    );
					
					
					
				}

				if(type != null && !type.isEmpty()) {
					query.filter(Filters.eq("type", type));
				}

				return query.iterator(findingOptions).toList();

			} catch (Exception e) {
				logger.error(ExceptionUtils.getStackTrace(e));
			}
		}
		return null;
	}

	public Datastore getDataStore() {
		return datastore;
	}


	@Override
	public List<Broadcast> getExternalStreamsList() {
		synchronized(this) {
			try {
				Query<Broadcast> query = datastore.find(Broadcast.class);

				query.filter(
						Filters.and(
								Filters.or(Filters.eq("type", AntMediaApplicationAdapter.IP_CAMERA), Filters.eq("type", AntMediaApplicationAdapter.STREAM_SOURCE))),
						Filters.and(Filters.ne(STATUS, IAntMediaStreamHandler.BROADCAST_STATUS_PREPARING), Filters.ne(STATUS, IAntMediaStreamHandler.BROADCAST_STATUS_BROADCASTING))
						);

				List<Broadcast> streamList = query.iterator().toList();
				Update<Broadcast> update = query.update(UpdateOperators.set(STATUS, IAntMediaStreamHandler.BROADCAST_STATUS_PREPARING));
				long updatedCount = update.execute().getModifiedCount();
				if(update.execute().getModifiedCount() != streamList.size()) {
					logger.error("Only {} stream status updated out of {}", updatedCount, streamList.size());
				}

				return streamList;
			} catch (Exception e) {

				logger.error(ExceptionUtils.getStackTrace(e));
			}
		}
		return null;
	}

	@Override
	public void close(boolean deleteDB) {
		synchronized(this) {
			available = false;
			if (deleteDB) {
				mongoClient.getDatabase(tokenDatastore.getDatabase().getName()).drop();
				mongoClient.getDatabase(subscriberDatastore.getDatabase().getName()).drop();
				mongoClient.getDatabase(datastore.getDatabase().getName()).drop();
				mongoClient.getDatabase(vodDatastore.getDatabase().getName()).drop();
				mongoClient.getDatabase(detectionMap.getDatabase().getName()).drop();
				mongoClient.getDatabase(conferenceRoomDatastore.getDatabase().getName()).drop();
			}
			mongoClient.close();
		}
	}

	@Override
	public String addVod(VoD vod) {

		String id = null;
		boolean result = false;
		synchronized(this) {
			try {	
				if (vod.getVodId() == null) {
					vod.setVodId(RandomStringUtils.randomAlphanumeric(12) + System.currentTimeMillis());
				}
				vodDatastore.save(vod);
				result = true;
			} catch (Exception e) {
				logger.error(ExceptionUtils.getStackTrace(e));
			}

			if(result) {
				id = vod.getVodId();
			}
		}
		return id;

	}

	@Override
	public List<VoD> getVodList(int offset, int size, String sortBy, String orderBy, String filterStreamId, String search) {
		synchronized(this) {
			Query<VoD> query = vodDatastore.find(VoD.class);

			if (filterStreamId != null && !filterStreamId.isEmpty()) {
				query.filter(Filters.eq(STREAM_ID, filterStreamId));
			}

			FindOptions findOptions = new FindOptions().skip(offset).limit(size);
			if(sortBy != null && orderBy != null && !sortBy.isEmpty() && !orderBy.isEmpty()) {
				String field;
				if(sortBy.contentEquals("name")) {
					field = "vodName";
				}
				else { // sortBy can be "date" . Let's make it default
					field = CREATION_DATE;
				}
				findOptions.sort(orderBy.contentEquals("desc") ? Sort.descending(field) : Sort.ascending(field));
			}
			if(search != null && !search.isEmpty())
			{
				logger.info("Server side search is called for VoD, searchString =  {}", search);
				
				query.filter(Filters.or(
						Filters.regex("streamId").caseInsensitive().pattern(".*" + search + ".*"),
						Filters.regex("streamName").caseInsensitive().pattern(".*" + search + ".*"),
						Filters.regex("vodId").caseInsensitive().pattern(".*" + search + ".*"),
						Filters.regex("vodName").caseInsensitive().pattern(".*" + search + ".*")
						)
			    );

			}
			return query.iterator(findOptions).toList();
		}
	}


	@Override
	public boolean deleteVod(String id) {
		synchronized(this) {
			try {
				Query<VoD> query = vodDatastore.find(VoD.class).filter(Filters.eq(VOD_ID, id));
				return query.delete().getDeletedCount() == 1;
			} catch (Exception e) {
				logger.error(ExceptionUtils.getStackTrace(e));
			}
		}
		return false;
	}



	@Override
	public long getTotalVodNumber() {
		synchronized(this) {
			return vodDatastore.find(VoD.class).count();
		}
	}

	@Override
	public int fetchUserVodList(File userfile) {

		if(userfile==null) {
			return 0;
		}

		int numberOfSavedFiles = 0;
		synchronized(this) {
			try {
				vodDatastore.find(VoD.class).filter(Filters.eq("type", "userVod")).delete(new DeleteOptions().multi(true));
			} catch (Exception e) {
				logger.error(ExceptionUtils.getStackTrace(e));
			}

			File[] listOfFiles = userfile.listFiles();

			if (listOfFiles != null) {

				for (File file : listOfFiles) {

					String fileExtension = FilenameUtils.getExtension(file.getName());

					if (file.isFile() &&
							("mp4".equals(fileExtension) || "flv".equals(fileExtension) || "mkv".equals(fileExtension))) {

						long fileSize = file.length();
						long unixTime = System.currentTimeMillis();


						String filePath=file.getPath();

						String[] subDirs = filePath.split(Pattern.quote(File.separator));

						Integer pathLength=Integer.valueOf(subDirs.length);

						String relativePath = "streams/"+subDirs[pathLength-2]+'/'+subDirs[pathLength-1];
						String vodId = RandomStringUtils.randomNumeric(24);
<<<<<<< HEAD
						VoD newVod = new VoD("vodFile", "vodFile", relativePath, file.getName(), unixTime, 0, 0, fileSize,
								VoD.USER_VOD,vodId);
=======
						VoD newVod = new VoD("vodFile", "vodFile", relativePath, file.getName(), unixTime, 0, fileSize,
								VoD.USER_VOD,vodId, null);
>>>>>>> 68ff0a0b

						addVod(newVod);
						numberOfSavedFiles++;
					}
				}
			}
		}
		return numberOfSavedFiles;

	}




	@Override
	public boolean updateSourceQualityParametersLocal(String id, String quality, double speed, int pendingPacketQueue) {
		synchronized(this) {
			try {
				Query<Broadcast> query = datastore.find(Broadcast.class).filter(Filters.eq(STREAM_ID, id));
				List<UpdateOperator> updateOperators = new ArrayList<>();
				updateOperators.add(UpdateOperators.set("speed", speed));
				updateOperators.add(UpdateOperators.set("pendingPacketSize", pendingPacketQueue));

				if (quality != null) {
					updateOperators.add(UpdateOperators.set("quality", quality));
				}
				return query.update(updateOperators).execute().getModifiedCount() == 1;
			} catch (Exception e) {
				logger.error(ExceptionUtils.getStackTrace(e));
			}
		}
		return false;
	}

	@Override
	public long getTotalBroadcastNumber() {
		synchronized(this) {
			return datastore.find(Broadcast.class).count();
		}
	}

	@Override
	public long getPartialBroadcastNumber(String search){
		synchronized(this) {
			Query<Broadcast> query = datastore.find(Broadcast.class);
			if (search != null && !search.isEmpty()) 
			{
				logger.info("Server side search is called for {}", search);
				query.filter(Filters.or(
						Filters.regex("streamId").caseInsensitive().pattern(".*" + search + ".*"),
						Filters.regex("name").caseInsensitive().pattern(".*" + search + ".*")
						)
			    );
			}

			return query.count();
		}
	}

	@Override
	public long getPartialVodNumber(String search)
	{
		synchronized(this) {
			Query<VoD> query = vodDatastore.find(VoD.class);
			if (search != null && !search.isEmpty()) 
			{
				logger.info("Server side search is called for {}", search);
				query.filter(Filters.or(
						Filters.regex("streamId").caseInsensitive().pattern(".*" + search + ".*"),
						Filters.regex("streamName").caseInsensitive().pattern(".*" + search + ".*"),
						Filters.regex("vodId").caseInsensitive().pattern(".*" + search + ".*"),
						Filters.regex("vodName").caseInsensitive().pattern(".*" + search + ".*")
						));
			}
			return query.count();
		}
	}

	public Datastore getVodDatastore() {
		return vodDatastore;
	}

	public void setVodDatastore(Datastore vodDatastore) {
		this.vodDatastore = vodDatastore;
	}

	@Override
	public long getActiveBroadcastCount() {
		synchronized(this) {
			return datastore.find(Broadcast.class).filter(Filters.eq(STATUS, IAntMediaStreamHandler.BROADCAST_STATUS_BROADCASTING)).count();
		}
	}

	public void saveDetection(String id, long timeElapsed, List<TensorFlowObject> detectedObjects) {
		synchronized(this) {
			if (detectedObjects != null) {
				for (TensorFlowObject tensorFlowObject : detectedObjects) {
					tensorFlowObject.setDetectionTime(timeElapsed);
					tensorFlowObject.setImageId(id);
					detectionMap.save(tensorFlowObject);
				}
			}
		}
	}

	@Override
	public List<TensorFlowObject> getDetectionList(String idFilter, int offsetSize, int batchSize) {
		synchronized(this) {
			try {
				if (batchSize > MAX_ITEM_IN_ONE_LIST) {
					batchSize = MAX_ITEM_IN_ONE_LIST;
				}
				return detectionMap.find(TensorFlowObject.class).filter(Filters.text(IMAGE_ID)).iterator(new FindOptions().skip(offsetSize).limit(batchSize)).toList();
			} catch (Exception e) {
				logger.error(e.getMessage());
			}
		}
		return null;	
	}

	@Override
	public List<TensorFlowObject> getDetection(String id) {
		synchronized(this) {
			try {
				return detectionMap.find(TensorFlowObject.class).filter(Filters.eq(IMAGE_ID, id)).iterator().toList();
			} catch (Exception e) {
				logger.error(e.getMessage());
			}
		}
		return null;	
	}

	@Override
	public long getObjectDetectedTotal(String id) {
		synchronized(this) {
			return detectionMap.find(TensorFlowObject.class).filter(Filters.eq(IMAGE_ID, id)).count();
		}
	}



	@Override
	public boolean updateBroadcastFields(String streamId, Broadcast broadcast) {
		boolean result = false;
		synchronized(this) {
			try {
				logger.warn("result inside edit camera: {}" , result);
				Query<Broadcast> query = datastore.find(Broadcast.class).filter(Filters.eq(STREAM_ID, streamId));

				List<UpdateOperator> updates = new ArrayList<>();

				if (broadcast.getName() != null) {
					updates.add(UpdateOperators.set("name",  broadcast.getName()));
				}

				if (broadcast.getDescription() != null) {
					updates.add(UpdateOperators.set("description", broadcast.getDescription()));
				}

				if (broadcast.getUsername() != null) {
					updates.add(UpdateOperators.set("username", broadcast.getUsername()));
				}

				if (broadcast.getPassword() != null) {
					updates.add(UpdateOperators.set("password", broadcast.getPassword()));
				}

				if (broadcast.getIpAddr() != null) {
					updates.add(UpdateOperators.set("ipAddr", broadcast.getIpAddr()));
				}

				if ( broadcast.getStreamUrl() != null) {
					updates.add(UpdateOperators.set("streamUrl", broadcast.getStreamUrl()));
				}

				if (broadcast.getLatitude() != null) {
					updates.add(UpdateOperators.set("latitude", broadcast.getLatitude()));
				}

				if (broadcast.getLongitude() != null) {
					updates.add(UpdateOperators.set("longitude", broadcast.getLongitude()));
				}

				if (broadcast.getAltitude() != null) {
					updates.add(UpdateOperators.set("altitude", broadcast.getAltitude()));
				}

				if (broadcast.getMainTrackStreamId() != null) {
					updates.add(UpdateOperators.set("mainTrackStreamId", broadcast.getMainTrackStreamId()));
				}

				if (broadcast.getPlayListItemList() != null) {
					updates.add(UpdateOperators.set("playListItemList", broadcast.getPlayListItemList()));
				}

				if (broadcast.getPlayListStatus() != null) {
					updates.add(UpdateOperators.set("playListStatus", broadcast.getPlayListStatus()));
				}

				if (broadcast.getEndPointList() != null) {
					updates.add(UpdateOperators.set("endPointList", broadcast.getEndPointList()));
				}

				if (broadcast.getSubFolder() != null) {
					updates.add(UpdateOperators.set("subFolder", broadcast.getSubFolder()));
				}

				prepareFields(broadcast, updates);

				updates.add(UpdateOperators.set("currentPlayIndex", broadcast.getCurrentPlayIndex()));
				updates.add(UpdateOperators.set("receivedBytes", broadcast.getReceivedBytes()));
				updates.add(UpdateOperators.set("bitrate", broadcast.getBitrate()));
				updates.add(UpdateOperators.set("userAgent", broadcast.getUserAgent()));
				updates.add(UpdateOperators.set("webRTCViewerLimit", broadcast.getWebRTCViewerLimit()));
				updates.add(UpdateOperators.set("hlsViewerLimit", broadcast.getHlsViewerLimit()));
				updates.add(UpdateOperators.set("subTrackStreamIds", broadcast.getSubTrackStreamIds()));
				updates.add(UpdateOperators.set("metaData", broadcast.getMetaData()));

				
				UpdateResult updateResult = query.update(updates).execute();
				return updateResult.getModifiedCount() == 1;
			} catch (Exception e) {
				logger.error(e.getMessage());
			}
		}
		return false;
	}

	private void prepareFields(Broadcast broadcast, List<UpdateOperator> updates) {

		if ( broadcast.getDuration() != 0) {
			updates.add(UpdateOperators.set(DURATION, broadcast.getDuration()));
		}

		if (broadcast.getStartTime() != 0) {
			updates.add(UpdateOperators.set(START_TIME, broadcast.getStartTime()));
		}

		if (broadcast.getOriginAdress() != null) {
			updates.add(UpdateOperators.set(ORIGIN_ADDRESS, broadcast.getOriginAdress()));
		}

		if (broadcast.getStatus() != null) {
			updates.add(UpdateOperators.set(STATUS, broadcast.getStatus()));
		}

		if (broadcast.getAbsoluteStartTimeMs() != 0) {
			updates.add(UpdateOperators.set("absoluteStartTimeMs", broadcast.getAbsoluteStartTimeMs()));
		}
	}

	/**
	 * {@inheritDoc}
	 */
	@Override
	public boolean updateHLSViewerCountLocal(String streamId, int diffCount) {
		synchronized(this) {
			try {
				Query<Broadcast> query = datastore.find(Broadcast.class).filter(Filters.eq(STREAM_ID, streamId));
				UpdateResult result = query.update(UpdateOperators.inc(HLS_VIEWER_COUNT, diffCount)).execute();

				return result.getMatchedCount() == 1;
			} catch (Exception e) {
				logger.error(e.getMessage());
			}
		}
		return false;
	}

	/**
	 * {@inheritDoc}
	 */
	@Override
	public boolean updateWebRTCViewerCountLocal(String streamId, boolean increment) {
		return updateViewerField(streamId, increment, WEBRTC_VIEWER_COUNT);
	}

	@Override
	public boolean updateRtmpViewerCountLocal(String streamId, boolean increment) {
		return updateViewerField(streamId, increment, RTMP_VIEWER_COUNT);
	}

	private boolean updateViewerField(String streamId, boolean increment, String fieldName) {
		synchronized(this) {
			try {
				Query<Broadcast> query = datastore.find(Broadcast.class).filter(Filters.eq(STREAM_ID, streamId));

				if(!increment) {
					query.filter(Filters.gt(fieldName, 0));
				}

				UpdateResult updateResult = null;
				if (increment) {
					updateResult = query.update(UpdateOperators.inc(fieldName)).execute();
				}
				else {
					updateResult = query.update(UpdateOperators.dec(fieldName)).execute();
				}

				return updateResult.getModifiedCount() == 1;
			} catch (Exception e) {
				logger.error(e.getMessage());
			}
		}
		return false;
	}


	@Override
	public void saveStreamInfo(StreamInfo streamInfo) {
		synchronized(this) {
			Query<StreamInfo> query = datastore.find(StreamInfo.class);

			List<Filter> filterList = new ArrayList<>();
			if (streamInfo.getVideoPort() != 0) {

				filterList.add(Filters.eq("videoPort", streamInfo.getVideoPort()));
				filterList.add(Filters.eq("audioPort", streamInfo.getVideoPort()));
				filterList.add(Filters.eq("dataChannelPort", streamInfo.getVideoPort()));

			}
			if (streamInfo.getAudioPort() != 0) {
				filterList.add(Filters.eq("videoPort", streamInfo.getAudioPort()));
				filterList.add(Filters.eq("audioPort", streamInfo.getAudioPort()));
				filterList.add(Filters.eq("dataChannelPort", streamInfo.getAudioPort()));

			}
			if (streamInfo.getDataChannelPort() != 0) {
				filterList.add(Filters.eq("videoPort", streamInfo.getDataChannelPort()));
				filterList.add(Filters.eq("audioPort", streamInfo.getDataChannelPort()));
				filterList.add(Filters.eq("dataChannelPort", streamInfo.getDataChannelPort()));
			}

			if (!filterList.isEmpty()) {

				Filter[] filterArray = new Filter[filterList.size()];
				filterList.toArray(filterArray);
				query.filter(
						Filters.and(
								Filters.eq("host", streamInfo.getHost()),
								Filters.or(filterArray)
								)
						);
			}
			else {
				query.filter(
						Filters.eq("host", streamInfo.getHost())
						);
			}


			long count = query.delete(new DeleteOptions().multi(true)).getDeletedCount();
			
			if (count > 0) 
			{
				logger.error("{} port duplications are detected and deleted for host: {}, video port: {}, audio port:{}",
						count, streamInfo.getHost(), streamInfo.getVideoPort(), streamInfo.getAudioPort());
			}


			datastore.save(streamInfo);
		}
	}

	@Override
	public void addStreamInfoList(List<StreamInfo> streamInfoList) {
		synchronized(this) {
			for (StreamInfo streamInfo : streamInfoList) {
				datastore.save(streamInfo);
			}
		}
	}

	public List<StreamInfo> getStreamInfoList(String streamId) {
		synchronized(this) {
			return datastore.find(StreamInfo.class).filter(Filters.eq(STREAM_ID, streamId)).iterator().toList();
		}
	}

	public void clearStreamInfoList(String streamId) {
		synchronized(this) {
			Query<StreamInfo> query = datastore.find(StreamInfo.class).filter(Filters.eq(STREAM_ID, streamId));
			long count = query.count();
			DeleteResult res = query.delete(new DeleteOptions().multi(true));

			if(res.getDeletedCount() != count) {
				logger.error("{} StreamInfo were deleted out of {} for stream {}",res.getDeletedCount(), count, streamId);
			}
		}
	}

	@Override
	public boolean saveToken(Token token) {
		boolean result = false;
		synchronized(this) {
			if(token.getStreamId() != null && token.getTokenId() != null) {

				try {
					tokenDatastore.save(token);
					result = true;

				} catch (Exception e) {
					logger.error(ExceptionUtils.getStackTrace(e));
				}
			}
		}

		return result;
	}

	@Override
	public Token validateToken(Token token) {
		Token fetchedToken = null;
		synchronized(this) {
			if (token.getTokenId() != null) 
			{
				Query<Token> query = tokenDatastore.find(Token.class).filter(Filters.eq(TOKEN_ID, token.getTokenId()));
				fetchedToken = query.first();
				if (fetchedToken != null 
						&& fetchedToken.getType().equals(token.getType())
						&& Instant.now().getEpochSecond() < fetchedToken.getExpireDate()) 
				{
					if(token.getRoomId() == null || token.getRoomId().isEmpty()) 
					{

						if(fetchedToken.getStreamId().equals(token.getStreamId())) 
						{	
							query.delete(new DeleteOptions().multi(true));
						}
						else {
							fetchedToken = null;
						}

					}
					return fetchedToken;

				}else {
					fetchedToken = null;
				}
			}
		}
		return fetchedToken;
	}

	@Override
	public boolean revokeTokens(String streamId) {
		synchronized(this) {
			Query<Token> query = tokenDatastore.find(Token.class).filter(Filters.eq(STREAM_ID, streamId));
			DeleteResult delete = query.delete(new DeleteOptions().multi(true));

			return delete.getDeletedCount() >= 1;
		}
	}

	@Override
	public List<Token> listAllTokens(String streamId, int offset, int size) {
		synchronized(this) {
			return 	tokenDatastore.find(Token.class).filter(Filters.eq(STREAM_ID, streamId)).iterator(new FindOptions() .skip(offset).limit(size)).toList();
		}
	}

	@Override
	public List<Subscriber> listAllSubscribers(String streamId, int offset, int size) {
		synchronized(this) {
			return 	subscriberDatastore.find(Subscriber.class).filter(Filters.eq(STREAM_ID, streamId)).iterator(new FindOptions().skip(offset).limit(size)).toList();
		}
	}


	@Override
	public boolean addSubscriber(String streamId, Subscriber subscriber) {
		boolean result = false;
		if (subscriber != null) {
			synchronized (this) {
				if (subscriber.getStreamId() != null && subscriber.getSubscriberId() != null) {
					try {
						subscriberDatastore.save(subscriber);
						result = true;
					} catch (Exception e) {
						logger.error(ExceptionUtils.getStackTrace(e));
					}
				}
			}
		}

		return result;
	}

	@Override
	public boolean deleteSubscriber(String streamId, String subscriberId) {
		boolean result = false;
		synchronized(this) {
			try {
				Query<Subscriber> query = subscriberDatastore.find(Subscriber.class).filter(Filters.eq(STREAM_ID, streamId), Filters.eq("subscriberId", subscriberId));
				result = query.delete().getDeletedCount() == 1;
			} catch (Exception e) {
				logger.error(ExceptionUtils.getStackTrace(e));
			}
		}
		return result;
	}

	@Override
	public boolean revokeSubscribers(String streamId) {
		synchronized(this) {
			Query<Subscriber> query = subscriberDatastore.find(Subscriber.class).filter(Filters.eq(STREAM_ID, streamId));
			DeleteResult delete = query.delete(new DeleteOptions().multi(true));

			return delete.getDeletedCount() >= 1;
		}
	}

	@Override
	public Subscriber getSubscriber(String streamId, String subscriberId) {
		Subscriber subscriber = null;
		if (subscriberId != null && streamId != null) {
			synchronized (this) {
				try {
					subscriber = subscriberDatastore.find(Subscriber.class).filter(Filters.eq(STREAM_ID, streamId), Filters.eq("subscriberId", subscriberId)).first();
				} catch (Exception e) {
					logger.error(ExceptionUtils.getStackTrace(e));
				}
			}
		}
		return subscriber;
	}

	@Override
	public boolean resetSubscribersConnectedStatus() {
		boolean result = false;
		synchronized (this) {
			try {
				subscriberDatastore.find(Subscriber.class).update(UpdateOperators.set("connected", false)).execute();

				result = true;
			} catch (Exception e) {
				logger.error(ExceptionUtils.getStackTrace(e));
			}
		}
		return result;
	}	

	@Override
	public boolean setMp4Muxing(String streamId, int enabled) {
		return setRecordMuxing(streamId, enabled, "mp4Enabled");
	}

	@Override
	public boolean setWebMMuxing(String streamId, int enabled) {
		return setRecordMuxing(streamId, enabled, "webMEnabled");
	}

	private boolean setRecordMuxing(String streamId, int enabled, String field) {
		synchronized(this) {
			try {
				if (streamId != null && (enabled == MuxAdaptor.RECORDING_ENABLED_FOR_STREAM || enabled == MuxAdaptor.RECORDING_NO_SET_FOR_STREAM || enabled == MuxAdaptor.RECORDING_DISABLED_FOR_STREAM)) {
					UpdateResult result = datastore.find(Broadcast.class)
							.filter(Filters.eq(STREAM_ID, streamId))
							.update(UpdateOperators.set(field, enabled))
							.execute();
					return result.getMatchedCount() == 1;
				}
			} catch (Exception e) {
				logger.error(e.getMessage());
			}
		}
		return false;

	}

	@Override
	public boolean createConferenceRoom(ConferenceRoom room) {
		boolean result = false;
		synchronized(this) {
			if(room != null && room.getRoomId() != null) {

				try {
					conferenceRoomDatastore.save(room);
					result = true;

				} catch (Exception e) {
					logger.error(ExceptionUtils.getStackTrace(e));
				}
			}
		}
		return result;
	}

	@Override
	public boolean editConferenceRoom(String roomId, ConferenceRoom room) {
		boolean result = false;
		synchronized(this) {
			try {
				UpdateResult updateResult = conferenceRoomDatastore.find(ConferenceRoom.class)
						.filter(Filters.eq("roomId", roomId))
						.update(UpdateOperators.set("roomId", room.getRoomId()), 
								UpdateOperators.set("startDate", room.getStartDate()),
								UpdateOperators.set("endDate", room.getEndDate()),
								UpdateOperators.set("roomStreamList", room.getRoomStreamList())
								).execute();



				return updateResult.getMatchedCount() == 1;
			} catch (Exception e) {
				logger.error(e.getMessage());
			}
		}
		return result;
	}

	@Override
	public boolean deleteConferenceRoom(String roomId) {
		synchronized(this) {
			try {
				DeleteResult deleteResult = conferenceRoomDatastore.find(ConferenceRoom.class)
						.filter(Filters.eq("roomId",roomId))
						.delete();
				return deleteResult.getDeletedCount() == 1;
			} catch (Exception e) {
				logger.error(ExceptionUtils.getStackTrace(e));
			}
		}
		return false;
	}

	@Override
	public ConferenceRoom getConferenceRoom(String roomId) {
		synchronized(this) {
			try {
				return conferenceRoomDatastore.find(ConferenceRoom.class).filter(Filters.eq("roomId", roomId)).first();
			} catch (Exception e) {
				logger.error(ExceptionUtils.getStackTrace(e));
			}
		}
		return null;
	}

	@Override
	public boolean deleteToken(String tokenId) {
		boolean result = false;
		synchronized(this) {
			try {
				return tokenDatastore.find(Token.class)
						.filter(Filters.eq(TOKEN_ID, tokenId))
						.delete()
						.getDeletedCount() == 1;
			} catch (Exception e) {
				logger.error(ExceptionUtils.getStackTrace(e));
			}
		}
		return result;
	}

	@Override
	public Token getToken(String tokenId) {
		Token token = null;

		synchronized(this) {
			try {
				token =  tokenDatastore.find(Token.class).filter(Filters.eq(TOKEN_ID,tokenId)).first();
			} catch (Exception e) {
				logger.error(ExceptionUtils.getStackTrace(e));
			}
		}
		return token;
	}

	@Override
	public long getLocalLiveBroadcastCount(String hostAddress) {
		synchronized(this) {
			return datastore.find(Broadcast.class)
					.filter(Filters.and(
							Filters.or(
									Filters.eq(ORIGIN_ADDRESS, hostAddress),
									Filters.exists(ORIGIN_ADDRESS).not()
									),
							Filters.eq(STATUS, IAntMediaStreamHandler.BROADCAST_STATUS_BROADCASTING)
							)).count();
		}
	}

	@Override
	public boolean createP2PConnection(P2PConnection conn) {
		synchronized(this) {
			try {
				datastore.save(conn);
				return true;
			} catch (Exception e) {
				logger.error(ExceptionUtils.getStackTrace(e));
			}
		}
		return false;
	}

	@Override
	public boolean deleteP2PConnection(String streamId) {
		synchronized(this) {
			try {
				return datastore.find(P2PConnection.class)
						.filter(Filters.eq(STREAM_ID, streamId))
						.delete().getDeletedCount() == 1;
			} catch (Exception e) {
				logger.error(ExceptionUtils.getStackTrace(e));
			}
		}
		return false;
	}

	@Override
	public P2PConnection getP2PConnection(String streamId) {
		synchronized(this) {
			try {
				return datastore.find(P2PConnection.class).filter(Filters.eq(STREAM_ID, streamId)).first();
			} catch (Exception e) {
				logger.error(ExceptionUtils.getStackTrace(e));
			}
		}
		return null;
	}

	@Override
	public boolean addSubTrack(String mainTrackId, String subTrackId) {
		synchronized(this) {
			try {
				return datastore.find(Broadcast.class)
						.filter(Filters.eq(STREAM_ID, mainTrackId))
						.update(UpdateOperators.push("subTrackStreamIds", subTrackId))
						.execute()
						.getMatchedCount() == 1;

			} catch (Exception e) {
				logger.error(ExceptionUtils.getStackTrace(e));
			}
		}
		return false;
	}

	@Override
	public int resetBroadcasts(String hostAddress) 
	{
		int totalOperationCount = 0;
		synchronized(this) {

			//delete zombi streams that are belong to origin address
			totalOperationCount += datastore.find(Broadcast.class)
					.filter(Filters.and(
								Filters.or(
									Filters.eq(ORIGIN_ADDRESS, hostAddress),
									Filters.exists(ORIGIN_ADDRESS).not()
									),
								Filters.eq("zombi", true)
							))
					.delete(new DeleteOptions().multi(true))
					.getDeletedCount();



			//reset the broadcasts viewer numbers
			totalOperationCount += datastore.find(Broadcast.class)
					.filter(Filters.or(
								Filters.eq(ORIGIN_ADDRESS, hostAddress),
								Filters.exists(ORIGIN_ADDRESS).not()
								)
							)
					.update(
							UpdateOperators.set(WEBRTC_VIEWER_COUNT, 0),
							UpdateOperators.set(HLS_VIEWER_COUNT, 0),
							UpdateOperators.set(RTMP_VIEWER_COUNT, 0),
							UpdateOperators.set(STATUS, IAntMediaStreamHandler.BROADCAST_STATUS_FINISHED)
							)
					.execute(new UpdateOptions().multi(true))
					.getModifiedCount();


			//delete streaminfo 
			totalOperationCount +=  datastore.find(StreamInfo.class)
					.filter(Filters.eq("host", hostAddress))
					.delete(new DeleteOptions().multi(true))
					.getDeletedCount();

		}

		return totalOperationCount;
	}

	@Entity
	public static class Summation {
		private int total;
		public int getTotal() {
			return total;
		}
		public void setTotal(int total) {
			this.total = total;
		}
	}

	@Override
	public int getTotalWebRTCViewersCount() 
	{
		long now = System.currentTimeMillis();
		if(now - totalWebRTCViewerCountLastUpdateTime > TOTAL_WEBRTC_VIEWER_COUNT_CACHE_TIME) {
			synchronized(this) {
				
				int total = 0;
				
				MorphiaCursor<Summation> cursor = datastore.aggregate(Broadcast.class)
					.match(Filters.eq(STATUS, IAntMediaStreamHandler.BROADCAST_STATUS_BROADCASTING))
					.group(Group.group().field("total", sum(field(WEBRTC_VIEWER_COUNT))))
					.execute(Summation.class);
				

				if(cursor.hasNext()) {
					total = ((Summation) cursor.next()).getTotal();
				}
				

				totalWebRTCViewerCount = total;
				totalWebRTCViewerCountLastUpdateTime = now;
			}
		}
		return totalWebRTCViewerCount;
	}

	@Override
	public void saveViewerInfo(WebRTCViewerInfo info) {
		synchronized(this) {
			if (info == null) {
				return;
			}
			datastore.save(info);
		}
	}

	public List<WebRTCViewerInfo> getWebRTCViewerList(int offset, int size, String sortBy, String orderBy,
			String search) {
		synchronized(this) {
			Query<WebRTCViewerInfo> query = datastore.find(WebRTCViewerInfo.class);

			if (size > MAX_ITEM_IN_ONE_LIST) {
				size = MAX_ITEM_IN_ONE_LIST;
			}

			FindOptions findOptions = new FindOptions().skip(offset).limit(size);

			if (sortBy != null && orderBy != null && !sortBy.isEmpty() && !orderBy.isEmpty()) {
				findOptions.sort(orderBy.equals("desc") ? Sort.descending(sortBy) : Sort.ascending(sortBy));

			}
			if (search != null && !search.isEmpty()) {
				logger.info("Server side search is called for WebRTCViewerInfo = {}", search);
				
				query.filter(
						Filters.regex(VIEWER_ID).caseInsensitive().pattern(".*" + search + ".*")
			    );

			}
			return query.iterator(findOptions).toList();
		}
	}

	@Override
	public boolean deleteWebRTCViewerInfo(String viewerId) {
		synchronized(this) {
			return datastore.find(WebRTCViewerInfo.class)
					.filter(Filters.eq(VIEWER_ID, viewerId))
					.delete()
					.getDeletedCount() == 1;
		}
	}
	
	/**
	 * {@inheritDoc}
	 */
	@Override
	public boolean updateStreamMetaData(String streamId, String metaData) {
		synchronized(this) {
			try {
				Query<Broadcast> query = datastore.find(Broadcast.class).filter(Filters.eq(STREAM_ID, streamId));
				return query.update(UpdateOperators.set(META_DATA, metaData)).execute().getMatchedCount() == 1;
			} catch (Exception e) {
				logger.error(e.getMessage());
			}
		}
		return false;
	}
}<|MERGE_RESOLUTION|>--- conflicted
+++ resolved
@@ -585,13 +585,8 @@
 
 						String relativePath = "streams/"+subDirs[pathLength-2]+'/'+subDirs[pathLength-1];
 						String vodId = RandomStringUtils.randomNumeric(24);
-<<<<<<< HEAD
 						VoD newVod = new VoD("vodFile", "vodFile", relativePath, file.getName(), unixTime, 0, 0, fileSize,
-								VoD.USER_VOD,vodId);
-=======
-						VoD newVod = new VoD("vodFile", "vodFile", relativePath, file.getName(), unixTime, 0, fileSize,
 								VoD.USER_VOD,vodId, null);
->>>>>>> 68ff0a0b
 
 						addVod(newVod);
 						numberOfSavedFiles++;
