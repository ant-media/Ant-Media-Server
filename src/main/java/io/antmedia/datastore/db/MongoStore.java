package io.antmedia.datastore.db;

import java.io.File;
import java.time.Instant;
import java.util.Collection;
import java.util.List;
import java.util.regex.Pattern;

import org.apache.commons.io.FilenameUtils;
import org.apache.commons.lang3.RandomStringUtils;
import org.apache.commons.lang3.exception.ExceptionUtils;
import org.bson.types.ObjectId;
import org.mongodb.morphia.Datastore;
import org.mongodb.morphia.Key;
import org.mongodb.morphia.Morphia;
import org.mongodb.morphia.query.FindOptions;
import org.mongodb.morphia.query.Query;
import org.mongodb.morphia.query.UpdateOperations;
import org.mongodb.morphia.query.UpdateResults;
import org.slf4j.Logger;
import org.slf4j.LoggerFactory;

import com.mongodb.MongoClient;
import com.mongodb.MongoClientURI;
import com.mongodb.WriteResult;

import io.antmedia.AntMediaApplicationAdapter;
import io.antmedia.datastore.db.types.Broadcast;
import io.antmedia.datastore.db.types.ConferenceRoom;
import io.antmedia.datastore.db.types.Endpoint;
import io.antmedia.datastore.db.types.P2PConnection;
import io.antmedia.datastore.db.types.Playlist;
import io.antmedia.datastore.db.types.SocialEndpointCredentials;
import io.antmedia.datastore.db.types.StreamInfo;
import io.antmedia.datastore.db.types.TensorFlowObject;
import io.antmedia.datastore.db.types.Token;
import io.antmedia.datastore.db.types.VoD;
import io.antmedia.muxer.MuxAdaptor;

public class MongoStore extends DataStore {

	private Morphia morphia;
	private Datastore datastore;
	private Datastore vodDatastore;
	private Datastore endpointCredentialsDS;
	private Datastore tokenDatastore;
	private Datastore detectionMap;
	private Datastore conferenceRoomDatastore;

	protected static Logger logger = LoggerFactory.getLogger(MongoStore.class);

	public static final String IMAGE_ID = "imageId"; 
	public static final String STATUS = "status";
	private static final String ORIGIN_ADDRESS = "originAdress";
	private static final String START_TIME = "startTime"; 
	private static final String DURATION = "duration"; 
	private static final String CREATION_DATE = "creationDate";
	private static final String PLAYLIST_ID = "playlistId";


	public MongoStore(String host, String username, String password, String dbName) {
		morphia = new Morphia();
		morphia.mapPackage("io.antmedia.datastore.db.types");

		String uri = getMongoConnectionUri(host, username, password);

		MongoClientURI mongoUri = new MongoClientURI(uri);
		MongoClient client = new MongoClient(mongoUri);



		//TODO: Refactor these stores so that we don't have separate datastore for each class
		datastore = morphia.createDatastore(client, dbName);
		vodDatastore=morphia.createDatastore(client, dbName+"VoD");
		endpointCredentialsDS = morphia.createDatastore(client, dbName+"_endpointCredentials");
		tokenDatastore = morphia.createDatastore(client, dbName + "_token");
		detectionMap = morphia.createDatastore(client, dbName + "detection");
		conferenceRoomDatastore = morphia.createDatastore(client, dbName + "room");


		//*************************************************
		//do not create data store for each type as we do above
		//*************************************************

		tokenDatastore.ensureIndexes();
		datastore.ensureIndexes();
		vodDatastore.ensureIndexes();
		endpointCredentialsDS.ensureIndexes();
		detectionMap.ensureIndexes();
		conferenceRoomDatastore.ensureIndexes();
	}

	public static String getMongoConnectionUri(String host, String username, String password) {
		String credential = "";
		if(username != null && !username.isEmpty()) {
			credential = username+":"+password+"@";
		}

		String uri = "mongodb://"+credential+host;

		logger.info("uri:{}",uri);

		return uri;
	}

	/*
	 * (non-Javadoc)
	 * 
	 * @see
	 * io.antmedia.datastore.db.IDataStore#save(io.antmedia.datastore.db.types.
	 * Broadcast)
	 */
	@Override
	public String save(Broadcast broadcast) {
		if (broadcast == null) {
			return null;
		}
		try {
			String streamId = null;
			if (broadcast.getStreamId() == null) {
				streamId = RandomStringUtils.randomAlphanumeric(12) + System.currentTimeMillis();
				broadcast.setStreamId(streamId);
			}
			streamId = broadcast.getStreamId();
			String rtmpURL = broadcast.getRtmpURL();
			if (rtmpURL != null) {
				rtmpURL += streamId;
			}
			broadcast.setRtmpURL(rtmpURL);
			if(broadcast.getStatus()==null) {
				broadcast.setStatus(AntMediaApplicationAdapter.BROADCAST_STATUS_CREATED);
			}

			synchronized(this) {
				Key<Broadcast> key = datastore.save(broadcast);
			}
			return streamId;
		} catch (Exception e) {
			logger.error(ExceptionUtils.getStackTrace(e));
		}
		return null;
	}

	/*
	 * (non-Javadoc)
	 * 
	 * @see io.antmedia.datastore.db.IDataStore#get(java.lang.String)
	 */
	@Override
	public Broadcast get(String id) {
		synchronized(this) {
			try {
				return datastore.find(Broadcast.class).field("streamId").equal(id).get();
			} catch (Exception e) {
				logger.error(ExceptionUtils.getStackTrace(e));
			}
		}
		return null;
	}

	@Override
	public VoD getVoD(String id) {
		synchronized(this) {
			try {
				return vodDatastore.find(VoD.class).field("vodId").equal(id).get();
			} catch (Exception e) {
				logger.error(ExceptionUtils.getStackTrace(e));
			}
		}
		return null;
	}

	/*
	 * (non-Javadoc)
	 * 
	 * @see io.antmedia.datastore.db.IDataStore#updateStatus(java.lang.String,
	 * java.lang.String)
	 */
	@Override
	public boolean updateStatus(String id, String status) {
		synchronized(this) {
			try {
				Query<Broadcast> query = datastore.createQuery(Broadcast.class).field("streamId").equal(id);

				UpdateOperations<Broadcast> ops = datastore.createUpdateOperations(Broadcast.class).set(STATUS, status);

				if(status.contentEquals(AntMediaApplicationAdapter.BROADCAST_STATUS_BROADCASTING)) {
					ops.set(START_TIME, System.currentTimeMillis());
				}

				UpdateResults update = datastore.update(query, ops);
				return update.getUpdatedCount() == 1;
			} catch (Exception e) {
				logger.error(ExceptionUtils.getStackTrace(e));
			}
		}
		return false;

	}

	/*
	 * (non-Javadoc)
	 * 
	 * @see io.antmedia.datastore.db.IDataStore#updateDuration(java.lang.String,
	 * long)
	 */
	@Override
	public boolean updateDuration(String id, long duration) {
		synchronized(this) {
			try {
				Query<Broadcast> query = datastore.createQuery(Broadcast.class).field("streamId").equal(id);

				UpdateOperations<Broadcast> ops = datastore.createUpdateOperations(Broadcast.class).set(DURATION,
						duration);

				UpdateResults update = datastore.update(query, ops);
				return update.getUpdatedCount() == 1;
			} catch (Exception e) {
				logger.error(ExceptionUtils.getStackTrace(e));
			}
		}
		return false;
	}



	/*
	 * (non-Javadoc)
	 * 
	 * @see io.antmedia.datastore.db.IDataStore#addEndpoint(java.lang.String,
	 * io.antmedia.datastore.db.types.Endpoint)
	 */
	@Override
	public boolean addEndpoint(String id, Endpoint endpoint) {
		synchronized(this) {
			if (id != null && endpoint != null) {
				try {
					Query<Broadcast> query = datastore.createQuery(Broadcast.class).field("streamId").equal(id);

					UpdateOperations<Broadcast> ops = datastore.createUpdateOperations(Broadcast.class).push("endPointList",
							endpoint);

					UpdateResults update = datastore.update(query, ops);
					return update.getUpdatedCount() == 1;
				} catch (Exception e) {
					logger.error(ExceptionUtils.getStackTrace(e));
				}
			}
		}
		return false;
	}

	@Override
	public boolean removeEndpoint(String id, Endpoint endpoint) {
		boolean result = false;
		synchronized(this) {
			if (id != null && endpoint != null) {
				Query<Broadcast> query = datastore.createQuery(Broadcast.class).field("streamId").equal(id);
				UpdateOperations<Broadcast> ops = datastore.createUpdateOperations(Broadcast.class)

						.removeAll("endPointList", endpoint);
				UpdateResults update = datastore.update(query, ops);
				return update.getUpdatedCount() == 1;
			}
		}
		return result;
	}

	@Override
	public boolean removeAllEndpoints(String id) {
		boolean result = false;
		synchronized(this) {
			if (id != null) {
				Query<Broadcast> query = datastore.createQuery(Broadcast.class).field("streamId").equal(id);
				UpdateOperations<Broadcast> ops = datastore.createUpdateOperations(Broadcast.class).unset("endPointList");
				UpdateResults update = datastore.update(query, ops);
				return update.getUpdatedCount() == 1;
			}
		}
		return result;
	}

	/*
	 * (non-Javadoc)
	 * 
	 * @see io.antmedia.datastore.db.IDataStore#getBroadcastCount()
	 */
	@Override
	public long getBroadcastCount() {
		synchronized(this) {
			return datastore.getCount(Broadcast.class);
		}
	}


	/*
	 * (non-Javadoc)
	 * 
	 * @see io.antmedia.datastore.db.IDataStore#delete(java.lang.String)
	 */
	@Override
	public boolean delete(String id) {
		synchronized(this) {
			try {
				Query<Broadcast> query = datastore.createQuery(Broadcast.class).field("streamId").equal(id);
				WriteResult delete = datastore.delete(query);
				return delete.getN() == 1;
			} catch (Exception e) {
				logger.error(ExceptionUtils.getStackTrace(e));
			}
		}
		return false;
	}

	@Override
	public List<Broadcast> getBroadcastList(int offset, int size) {
		synchronized(this) {
			if (size > MAX_ITEM_IN_ONE_LIST) {
				size = MAX_ITEM_IN_ONE_LIST;
			}
			return datastore.find(Broadcast.class).asList(new FindOptions().skip(offset).limit(size));
		}
	}

	public Datastore getDataStore() {
		return datastore;
	}




	@Override
	public List<Broadcast> getExternalStreamsList() {
		synchronized(this) {
			try {
				Query<Broadcast> query = datastore.createQuery(Broadcast.class);
				query.and(
						query.or(
								query.criteria("type").equal(AntMediaApplicationAdapter.IP_CAMERA),
								query.criteria("type").equal(AntMediaApplicationAdapter.STREAM_SOURCE)
								), 
						query.and(
								query.criteria(STATUS).notEqual(AntMediaApplicationAdapter.BROADCAST_STATUS_PREPARING),
								query.criteria(STATUS).notEqual(AntMediaApplicationAdapter.BROADCAST_STATUS_BROADCASTING)
								)
						);

				List<Broadcast> streamList = query.asList();

				UpdateOperations<Broadcast> ops = datastore.createUpdateOperations(Broadcast.class).set(STATUS, AntMediaApplicationAdapter.BROADCAST_STATUS_PREPARING);
				UpdateResults update = datastore.update(query, ops);
				int updatedCount = update.getUpdatedCount();
				if(updatedCount != streamList.size()) {
					logger.error("Only {} stream status updated out of {}", updatedCount, streamList.size());
				}

				return streamList;
			} catch (Exception e) {

				logger.error(ExceptionUtils.getStackTrace(e));
			}
		}
		return null;
	}

	@Override
	public void close() {
		synchronized(this) {
			datastore.getMongo().close();
		}
	}

	@Override
	public List<Broadcast> filterBroadcastList(int offset, int size, String type) {
		synchronized(this) {
			try {
				return datastore.find(Broadcast.class).field("type").equal(type).asList(new FindOptions().skip(offset).limit(size));
			} catch (Exception e) {
				logger.error(ExceptionUtils.getStackTrace(e));
			}
		}
		return null;	
	}

	@Override
	public String addVod(VoD vod) {

		String id = null;
		boolean result = false;
		synchronized(this) {
			try {	
				if (vod.getVodId() == null) {
					vod.setVodId(RandomStringUtils.randomAlphanumeric(12) + System.currentTimeMillis());
				}
				vodDatastore.save(vod);
				result = true;
			} catch (Exception e) {
				logger.error(ExceptionUtils.getStackTrace(e));
			}

			if(result) {
				id = vod.getVodId();
			}
		}
		return id;

	}

	@Override
	public List<VoD> getVodList(int offset, int size, String sortBy, String orderBy) {
		synchronized(this) {
			if(sortBy != null && orderBy != null && !sortBy.isEmpty() && !orderBy.isEmpty()) {
				String sortString = orderBy.contentEquals("desc") ? "-" : "";
				if(sortBy.contentEquals("name")) {
					sortString += "vodName";
				}
				else if(sortBy.contentEquals("date")) {
					sortString += CREATION_DATE;
				}
				return vodDatastore.find(VoD.class).order(sortString).asList(new FindOptions().skip(offset).limit(size));
			}
			return vodDatastore.find(VoD.class).asList(new FindOptions().skip(offset).limit(size));
		}
	}


	@Override
	public boolean deleteVod(String id) {
		synchronized(this) {
			try {
				Query<VoD> query = vodDatastore.createQuery(VoD.class).field("vodId").equal(id);
				WriteResult delete = vodDatastore.delete(query);
				return delete.getN() == 1;
			} catch (Exception e) {
				logger.error(ExceptionUtils.getStackTrace(e));
			}
		}
		return false;
	}



	@Override
	public long getTotalVodNumber() {
		synchronized(this) {
			return vodDatastore.getCount(VoD.class);
		}
	}

	@Override
	public int fetchUserVodList(File userfile) {

		if(userfile==null) {
			return 0;
		}

		int numberOfSavedFiles = 0;
		synchronized(this) {
			try {
				Query<VoD> query = vodDatastore.createQuery(VoD.class).field("type").equal("userVod");
				WriteResult delete = vodDatastore.delete(query);
			} catch (Exception e) {
				logger.error(ExceptionUtils.getStackTrace(e));
			}

			File[] listOfFiles = userfile.listFiles();

			if (listOfFiles != null) {

				for (File file : listOfFiles) {

					String fileExtension = FilenameUtils.getExtension(file.getName());

					if (file.isFile() &&
							("mp4".equals(fileExtension) || "flv".equals(fileExtension) || "mkv".equals(fileExtension))) {

						long fileSize = file.length();
						long unixTime = System.currentTimeMillis();


						String filePath=file.getPath();

						String[] subDirs = filePath.split(Pattern.quote(File.separator));

						Integer pathLength=Integer.valueOf(subDirs.length);

						String relativePath = "streams/"+subDirs[pathLength-2]+'/'+subDirs[pathLength-1];
						String vodId = RandomStringUtils.randomNumeric(24);
						VoD newVod = new VoD("vodFile", "vodFile", relativePath, file.getName(), unixTime, 0, fileSize,
								VoD.USER_VOD,vodId);

						addVod(newVod);
						numberOfSavedFiles++;
					}
				}
			}
		}
		return numberOfSavedFiles;

	}




	@Override
	public boolean updateSourceQualityParametersLocal(String id, String quality, double speed, int pendingPacketQueue) {
		synchronized(this) {
			try {
				Query<Broadcast> query = datastore.createQuery(Broadcast.class).field("streamId").equal(id);
				UpdateOperations<Broadcast> ops = datastore.createUpdateOperations(Broadcast.class)
						.set("quality", quality).set("speed", speed).set("pendingPacketSize", pendingPacketQueue);

				UpdateResults update = datastore.update(query, ops);
				return update.getUpdatedCount() == 1;
			} catch (Exception e) {
				logger.error(ExceptionUtils.getStackTrace(e));
			}
		}
		return false;
	}


	public SocialEndpointCredentials addSocialEndpointCredentials(SocialEndpointCredentials credentials) {
		SocialEndpointCredentials addedCredential = null;
		synchronized(this) {
			if (credentials != null && credentials.getAccountName() != null && credentials.getAccessToken() != null
					&& credentials.getServiceName() != null) 
			{
				if (credentials.getId() == null) {
					//create new id if id is not set
					//String id = RandomStringUtils.randomAlphanumeric(6);
					//credentials.setId(id);
					endpointCredentialsDS.save(credentials);
					addedCredential = credentials;
				}
				else {
					SocialEndpointCredentials endpointCredentials = getSocialEndpointCredentials(credentials.getId());
					if (endpointCredentials != null) {
						UpdateOperations<SocialEndpointCredentials> ops = endpointCredentialsDS
								.createUpdateOperations(SocialEndpointCredentials.class)
								.set("accessToken", credentials.getAccessToken());
						if (credentials.getAccountId() != null) {
							ops.set("accountId", credentials.getAccountId());
						}
						if (credentials.getAccountName() != null) {
							ops.set("accountName", credentials.getAccountName());
						}
						if (credentials.getAccountType() != null) {
							ops.set("accountType", credentials.getAccountType());
						}
						if (credentials.getAuthTimeInMilliseconds() != null) {
							ops.set("authTimeInMilliseconds", credentials.getAuthTimeInMilliseconds());
						}
						if (credentials.getExpireTimeInSeconds() != null) {
							ops.set("expireTimeInSeconds", credentials.getExpireTimeInSeconds());
						}
						if (credentials.getRefreshToken() != null) {
							ops.set("refreshToken", credentials.getRefreshToken());
						}
						if (credentials.getTokenType() != null) {
							ops.set("tokenType", credentials.getTokenType());
						}



						UpdateResults update = endpointCredentialsDS.update(endpointCredentials, ops);
						addedCredential = credentials;
					}
				}
			}
		}
		return addedCredential;
	}

	@Override
	public List<SocialEndpointCredentials> getSocialEndpoints(int offset, int size) {
		synchronized(this) {
			return endpointCredentialsDS.find(SocialEndpointCredentials.class).asList(new FindOptions().skip(offset).limit(size));
		}
	}

	@Override
	public boolean removeSocialEndpointCredentials(String id) {
		synchronized(this) {
			try {
				Query<SocialEndpointCredentials> query = endpointCredentialsDS
						.createQuery(SocialEndpointCredentials.class)
						.field("id").equal(new ObjectId(id));
				WriteResult delete = endpointCredentialsDS.delete(query);
				return delete.getN() == 1;
			} catch (Exception e) {
				logger.error(ExceptionUtils.getStackTrace(e));
			}
		}
		return false;
	}

	@Override
	public SocialEndpointCredentials getSocialEndpointCredentials(String id) {
		synchronized(this) {
			try {
				return endpointCredentialsDS.get(SocialEndpointCredentials.class, new ObjectId(id));
			} catch (Exception e) {
				logger.error(ExceptionUtils.getStackTrace(e));
			}
		}
		return null;
	}

	public Datastore getEndpointCredentialsDS() {
		return endpointCredentialsDS;
	}

	public void setEndpointCredentialsDS(Datastore endpointCredentialsDS) {
		this.endpointCredentialsDS = endpointCredentialsDS;
	}

	@Override
	public long getTotalBroadcastNumber() {
		synchronized(this) {
			return datastore.getCount(Broadcast.class);
		}
	}

	public Datastore getVodDatastore() {
		return vodDatastore;
	}

	public void setVodDatastore(Datastore vodDatastore) {
		this.vodDatastore = vodDatastore;
	}

	@Override
	public long getActiveBroadcastCount() {
		synchronized(this) {
			return datastore.find(Broadcast.class).filter(STATUS, AntMediaApplicationAdapter.BROADCAST_STATUS_BROADCASTING).count();
		}
	}

	public void saveDetection(String id, long timeElapsed, List<TensorFlowObject> detectedObjects) {
		synchronized(this) {
			if (detectedObjects != null) {
				for (TensorFlowObject tensorFlowObject : detectedObjects) {
					tensorFlowObject.setDetectionTime(timeElapsed);
					tensorFlowObject.setImageId(id);
					detectionMap.save(tensorFlowObject);
				}
			}
		}
	}

	@Override
	public List<TensorFlowObject> getDetectionList(String idFilter, int offsetSize, int batchSize) {
		synchronized(this) {
			try {
				if (batchSize > MAX_ITEM_IN_ONE_LIST) {
					batchSize = MAX_ITEM_IN_ONE_LIST;
				}
				return detectionMap.find(TensorFlowObject.class).field(IMAGE_ID).startsWith(idFilter).asList(new FindOptions().skip(offsetSize).limit(batchSize));
			} catch (Exception e) {
				logger.error(e.getMessage());
			}
		}
		return null;	
	}

	@Override
	public List<TensorFlowObject> getDetection(String id) {
		synchronized(this) {
			try {
				return detectionMap.find(TensorFlowObject.class).field(IMAGE_ID).equal(id).asList();
			} catch (Exception e) {
				logger.error(e.getMessage());
			}
		}
		return null;	
	}

	@Override
	public long getObjectDetectedTotal(String id) {
		synchronized(this) {
			return detectionMap.find(TensorFlowObject.class).field(IMAGE_ID).equal(id).asList().size();
		}
	}



	@Override
	public boolean updateBroadcastFields(String streamId, Broadcast broadcast) {
		boolean result = false;
		synchronized(this) {
			try {
				logger.warn("result inside edit camera: {}" , result);
				Query<Broadcast> query = datastore.createQuery(Broadcast.class).field("streamId").equal(streamId);

				UpdateOperations<Broadcast> ops = datastore.createUpdateOperations(Broadcast.class);
				if (broadcast.getName() != null) {
					ops.set("name", broadcast.getName());
				}

				if (broadcast.getDescription() != null) {
					ops.set("description", broadcast.getDescription());
				}

				if (broadcast.getUsername() != null) {
					ops.set("username", broadcast.getUsername());
				}

				if (broadcast.getPassword() != null) {
					ops.set("password", broadcast.getPassword());
				}

				if (broadcast.getIpAddr() != null) {
					ops.set("ipAddr", broadcast.getIpAddr());
				}

				if ( broadcast.getStreamUrl() != null) {
					ops.set("streamUrl", broadcast.getStreamUrl());
				}

				if ( broadcast.getDuration() != null) {
					ops.set(DURATION, broadcast.getDuration());
				}

				if (broadcast.getLatitude() != null) {
					ops.set("latitude", broadcast.getLatitude());
				}

				if (broadcast.getLongitude() != null) {
					ops.set("longitude", broadcast.getLongitude());
				}

				if (broadcast.getAltitude() != null) {
					ops.set("altitude", broadcast.getAltitude());
				}
<<<<<<< HEAD
				
				if (broadcast.getMainTrackStreamId() != null) {
					ops.set("mainTrackStreamId", broadcast.getMainTrackStreamId());
				}
				
=======

>>>>>>> 1673b537
				ops.set("receivedBytes", broadcast.getReceivedBytes());
				ops.set("bitrate", broadcast.getBitrate());
				ops.set("userAgent", broadcast.getUserAgent());

				UpdateResults update = datastore.update(query, ops);
				return update.getUpdatedCount() == 1;
			} catch (Exception e) {
				logger.error(e.getMessage());
			}
		}
		return false;
	}

	/**
	 * {@inheritDoc}
	 */
	@Override
	public boolean updateHLSViewerCountLocal(String streamId, int diffCount) {
		synchronized(this) {
			try {
				Query<Broadcast> query = datastore.createQuery(Broadcast.class).field("streamId").equal(streamId);
				UpdateOperations<Broadcast> ops = datastore.createUpdateOperations(Broadcast.class).inc("hlsViewerCount", diffCount);

				UpdateResults update = datastore.update(query, ops);
				return update.getUpdatedCount() == 1;
			} catch (Exception e) {
				logger.error(e.getMessage());
			}
		}
		return false;
	}

	/**
	 * {@inheritDoc}
	 */
	@Override
	public boolean updateWebRTCViewerCountLocal(String streamId, boolean increment) {
		return updateViewerField(streamId, increment, "webRTCViewerCount");
	}

	@Override
	public boolean updateRtmpViewerCountLocal(String streamId, boolean increment) {
		return updateViewerField(streamId, increment, "rtmpViewerCount");
	}

	private boolean updateViewerField(String streamId, boolean increment, String fieldName) {
		synchronized(this) {
			try {
				Query<Broadcast> query = datastore.createQuery(Broadcast.class).field("streamId").equal(streamId);
				UpdateOperations<Broadcast> ops = datastore.createUpdateOperations(Broadcast.class);
				String field = fieldName;
				if (increment) {
					ops.inc(field);
				}
				else {
					ops.dec(field);
				}

				UpdateResults update = datastore.update(query, ops);
				return update.getUpdatedCount() == 1;
			} catch (Exception e) {
				logger.error(e.getMessage());
			}
		}
		return false;
	}


	@Override
	public void saveStreamInfo(StreamInfo streamInfo) {
		synchronized(this) {
			Query<StreamInfo> query = datastore.createQuery(StreamInfo.class);
			query.and(
					query.criteria("host").equal(streamInfo.getHost()),
					query.or(
							query.criteria("videoPort").equal(streamInfo.getVideoPort()),
							query.criteria("videoPort").equal(streamInfo.getAudioPort()),
							query.criteria("audioPort").equal(streamInfo.getVideoPort()),
							query.criteria("audioPort").equal(streamInfo.getAudioPort())
							)
					);
			long count = query.count();
			if(count > 0) {
				logger.error("{} port duplications are detected for host: {}, video port: {}, audio port:{}",
						count, streamInfo.getHost(), streamInfo.getVideoPort(), streamInfo.getAudioPort());

				WriteResult res = datastore.delete(query);
				if(res.getN() != count) {
					logger.error("Only {} stream info were deleted out of {} having duplicated port.", res.getN(), count);
				}
			}
			datastore.save(streamInfo);
		}
	}

	@Override
	public void addStreamInfoList(List<StreamInfo> streamInfoList) {
		synchronized(this) {
			for (StreamInfo streamInfo : streamInfoList) {
				datastore.save(streamInfo);
			}
		}
	}

	public List<StreamInfo> getStreamInfoList(String streamId) {
		synchronized(this) {
			return datastore.find(StreamInfo.class).field("streamId").equal(streamId).asList();
		}
	}

	public void clearStreamInfoList(String streamId) {
		synchronized(this) {
			Query<StreamInfo> query = datastore.createQuery(StreamInfo.class).field("streamId").equal(streamId);
			long count = query.count();
			WriteResult res = datastore.delete(query);

			if(res.getN() != count) {
				logger.error("{} StreamInfo were deleted out of {} for stream {}",res.getN(), count, streamId);
			}
		}
	}

	@Override
	public boolean saveToken(Token token) {
		boolean result = false;
		synchronized(this) {
			if(token.getStreamId() != null && token.getTokenId() != null) {

				try {
					tokenDatastore.save(token);
					result = true;

				} catch (Exception e) {
					logger.error(ExceptionUtils.getStackTrace(e));
				}
			}
		}

		return result;
	}

	@Override
	public Token validateToken(Token token) {
		Token fetchedToken = null;
		synchronized(this) {
			if (token.getTokenId() != null) {
				fetchedToken = tokenDatastore.find(Token.class).field("tokenId").equal(token.getTokenId()).get();
				if (fetchedToken != null 
						&& fetchedToken.getType().equals(token.getType())
						&& Instant.now().getEpochSecond() < fetchedToken.getExpireDate()) {
					if(token.getRoomId() == null || token.getRoomId().isEmpty()) {

						if(fetchedToken.getStreamId().equals(token.getStreamId())) {	
							Query<Token> query = tokenDatastore.createQuery(Token.class).field("tokenId").equal(token.getTokenId());
							tokenDatastore.delete(query);
						}
						else {
							fetchedToken = null;
						}

					}
					return fetchedToken;

				}else {
					fetchedToken = null;
				}
			}
		}
		return fetchedToken;
	}

	@Override
	public boolean revokeTokens(String streamId) {
		synchronized(this) {
			Query<Token> query = tokenDatastore.createQuery(Token.class).field("streamId").equal(streamId);
			WriteResult delete = tokenDatastore.delete(query);

			return delete.getN() >= 1;
		}
	}

	@Override
	public List<Token> listAllTokens(String streamId, int offset, int size) {
		synchronized(this) {
			return 	tokenDatastore.find(Token.class).field("streamId").equal(streamId).asList(new FindOptions() .skip(offset).limit(size));
		}
	}

	@Override
	public boolean setMp4Muxing(String streamId, int enabled) {
		synchronized(this) {
			try {
				if (streamId != null && (enabled == MuxAdaptor.MP4_ENABLED_FOR_STREAM || enabled == MuxAdaptor.MP4_NO_SET_FOR_STREAM || enabled == MuxAdaptor.MP4_DISABLED_FOR_STREAM)) {
					Query<Broadcast> query = datastore.createQuery(Broadcast.class).field("streamId").equal(streamId);
					UpdateOperations<Broadcast> ops = datastore.createUpdateOperations(Broadcast.class).set("mp4Enabled", enabled);
					UpdateResults update = datastore.update(query, ops);
					return update.getUpdatedCount() == 1;
				}
			} catch (Exception e) {
				logger.error(e.getMessage());
			}
		}
		return false;

	}

	@Override
	public void clearStreamsOnThisServer(String hostAddress) {
		synchronized(this) {
			Query<Broadcast> query = datastore.createQuery(Broadcast.class);
			query.and(
					query.or(
							query.criteria(ORIGIN_ADDRESS).doesNotExist(), //check for non cluster mode
							query.criteria(ORIGIN_ADDRESS).equal(hostAddress)
							),
					query.criteria("zombi").equal(true)
					);
			long count = query.count();

			if(count > 0) {
				logger.error("There are {} streams for {} at start. They are deleted now.", count, hostAddress);

				WriteResult res = datastore.delete(query);
				if(res.getN() != count) {
					logger.error("Only {} streams were deleted ou of {} streams.", res.getN(), count);
				}
			}

			Query<StreamInfo> querySI = datastore.createQuery(StreamInfo.class).field("host").equal(hostAddress);
			count = querySI.count();
			if(count > 0) {
				logger.error("There are {} stream info adressing {} at start. They are deleted now.", count, hostAddress);
				WriteResult res = datastore.delete(querySI);
				if(res.getN() != count) {
					logger.error("Only {} stream info were deleted out of {} streams.", res.getN(), count);
				}
			}
		}
	}

	@Override
	public boolean createConferenceRoom(ConferenceRoom room) {
		boolean result = false;
		synchronized(this) {
			if(room != null && room.getRoomId() != null) {

				try {
					conferenceRoomDatastore.save(room);
					result = true;

				} catch (Exception e) {
					logger.error(ExceptionUtils.getStackTrace(e));
				}
			}
		}
		return result;
	}

	@Override
	public boolean editConferenceRoom(String roomId, ConferenceRoom room) {
		boolean result = false;
		synchronized(this) {
			try {
				Query<ConferenceRoom> query = conferenceRoomDatastore.createQuery(ConferenceRoom.class).field("roomId").equal(room.getRoomId());

				UpdateOperations<ConferenceRoom> ops = conferenceRoomDatastore.createUpdateOperations(ConferenceRoom.class).set("roomId", room.getRoomId())
						.set("startDate", room.getStartDate()).set("endDate", room.getEndDate());

				UpdateResults update = conferenceRoomDatastore.update(query, ops);
				return update.getUpdatedCount() == 1;
			} catch (Exception e) {
				logger.error(e.getMessage());
			}
		}
		return result;
	}

	@Override
	public boolean deleteConferenceRoom(String roomId) {
		synchronized(this) {
			try {
				Query<ConferenceRoom> query = conferenceRoomDatastore.createQuery(ConferenceRoom.class).field("roomId").equal(roomId);
				WriteResult delete = conferenceRoomDatastore.delete(query);
				return delete.getN() == 1;
			} catch (Exception e) {
				logger.error(ExceptionUtils.getStackTrace(e));
			}
		}
		return false;
	}

	@Override
	public ConferenceRoom getConferenceRoom(String roomId) {
		synchronized(this) {
			try {
				return conferenceRoomDatastore.find(ConferenceRoom.class).field("roomId").equal(roomId).get();
			} catch (Exception e) {
				logger.error(ExceptionUtils.getStackTrace(e));
			}
		}
		return null;
	}

	@Override
	public boolean deleteToken(String tokenId) {
		boolean result = false;
		synchronized(this) {
			try {
				Query<Token> query = tokenDatastore.createQuery(Token.class).field("tokenId").equal(tokenId);
				WriteResult delete = tokenDatastore.delete(query);
				result = delete.getN() == 1;
			} catch (Exception e) {
				logger.error(ExceptionUtils.getStackTrace(e));
			}
		}
		return result;
	}

	@Override
	public Token getToken(String tokenId) {
		Token token = null;

		synchronized(this) {
			try {
				token =  tokenDatastore.find(Token.class).field("tokenId").equal(tokenId).get();
			} catch (Exception e) {
				logger.error(ExceptionUtils.getStackTrace(e));
			}
		}
		return token;
	}

	@Override
	public long getLocalLiveBroadcastCount(String hostAddress) {
		synchronized(this) {
			Query<Broadcast> query = datastore.createQuery(Broadcast.class);
			query.and(
					query.or(
							query.criteria(ORIGIN_ADDRESS).doesNotExist(), //check for non cluster mode
							query.criteria(ORIGIN_ADDRESS).equal(hostAddress)
							),
					query.criteria(STATUS).equal(AntMediaApplicationAdapter.BROADCAST_STATUS_BROADCASTING)
					);
			return query.count();
		}
	}

	@Override
	public boolean createP2PConnection(P2PConnection conn) {
		synchronized(this) {
			try {
				datastore.save(conn);
				return true;
			} catch (Exception e) {
				logger.error(ExceptionUtils.getStackTrace(e));
			}
		}
		return false;
	}

	@Override
	public boolean deleteP2PConnection(String streamId) {
		synchronized(this) {
			try {
				Query<P2PConnection> query = datastore.createQuery(P2PConnection.class).field("streamId").equal(streamId);
				WriteResult delete = datastore.delete(query);
				return (delete.getN() == 1);
			} catch (Exception e) {
				logger.error(ExceptionUtils.getStackTrace(e));
			}
		}
		return false;
	}

	@Override
	public P2PConnection getP2PConnection(String streamId) {
		synchronized(this) {
			try {
				return datastore.find(P2PConnection.class).field("streamId").equal(streamId).get();
			} catch (Exception e) {
				logger.error(ExceptionUtils.getStackTrace(e));
			}
		}
		return null;
	}

	@Override
<<<<<<< HEAD
	public boolean addSubTrack(String mainTrackId, String subTrackId) {
		synchronized(this) {
			try {
				Query<Broadcast> query = datastore.createQuery(Broadcast.class).field("streamId").equal(mainTrackId);

				UpdateOperations<Broadcast> ops = datastore.createUpdateOperations(Broadcast.class).push("subTrackStreamIds",
						subTrackId);

				UpdateResults update = datastore.update(query, ops);
				return update.getUpdatedCount() == 1;
=======
	public boolean createPlaylist(Playlist playlist) {
		synchronized(this) {
			try {
				datastore.save(playlist);
				return true;
			} catch (Exception e) {
				logger.error(ExceptionUtils.getStackTrace(e));
			}
		}
		return false;
	}

	@Override
	public Playlist getPlaylist(String playlistId) {
		synchronized(this) {
			try {
				return datastore.find(Playlist.class).field(PLAYLIST_ID).equal(playlistId).get();
			} catch (Exception e) {
				logger.error(ExceptionUtils.getStackTrace(e));
			}
		}
		return null;
	}

	@Override
	public boolean deletePlaylist(String playlistId) {
		synchronized(this) {
			try {
				Query<Playlist> query = datastore.createQuery(Playlist.class).field(PLAYLIST_ID).equal(playlistId);
				WriteResult delete = datastore.delete(query);
				return (delete.getN() == 1);
>>>>>>> 1673b537
			} catch (Exception e) {
				logger.error(ExceptionUtils.getStackTrace(e));
			}
		}
		return false;
	}
<<<<<<< HEAD
=======

	@Override
	public boolean editPlaylist(String playlistId, Playlist playlist) {
		boolean result = false;
		synchronized(this) {
			try {
				Query<Playlist> query = datastore.createQuery(Playlist.class).field(PLAYLIST_ID).equal(playlist.getPlaylistId());

				UpdateOperations<Playlist> ops = datastore.createUpdateOperations(Playlist.class).set(PLAYLIST_ID, playlist.getPlaylistId())
						.set("playlistName", playlist.getPlaylistName()).set("playlistStatus", playlist.getPlaylistStatus())
						.set(CREATION_DATE, playlist.getCreationDate()).set(DURATION, playlist.getDuration())
						.set("broadcastItemList", playlist.getBroadcastItemList());

				UpdateResults update = datastore.update(query, ops);
				return update.getUpdatedCount() == 1;
			} catch (Exception e) {
				logger.error(e.getMessage());
			}
		}
		return result;
	}
>>>>>>> 1673b537
}<|MERGE_RESOLUTION|>--- conflicted
+++ resolved
@@ -36,6 +36,7 @@
 import io.antmedia.datastore.db.types.Token;
 import io.antmedia.datastore.db.types.VoD;
 import io.antmedia.muxer.MuxAdaptor;
+import io.antmedia.settings.ServerSettings;
 
 public class MongoStore extends DataStore {
 
@@ -57,7 +58,7 @@
 	private static final String CREATION_DATE = "creationDate";
 	private static final String PLAYLIST_ID = "playlistId";
 
-
+	
 	public MongoStore(String host, String username, String password, String dbName) {
 		morphia = new Morphia();
 		morphia.mapPackage("io.antmedia.datastore.db.types");
@@ -66,9 +67,9 @@
 
 		MongoClientURI mongoUri = new MongoClientURI(uri);
 		MongoClient client = new MongoClient(mongoUri);
-
-
-
+		
+		
+		
 		//TODO: Refactor these stores so that we don't have separate datastore for each class
 		datastore = morphia.createDatastore(client, dbName);
 		vodDatastore=morphia.createDatastore(client, dbName+"VoD");
@@ -77,7 +78,7 @@
 		detectionMap = morphia.createDatastore(client, dbName + "detection");
 		conferenceRoomDatastore = morphia.createDatastore(client, dbName + "room");
 
-
+		
 		//*************************************************
 		//do not create data store for each type as we do above
 		//*************************************************
@@ -89,7 +90,7 @@
 		detectionMap.ensureIndexes();
 		conferenceRoomDatastore.ensureIndexes();
 	}
-
+	
 	public static String getMongoConnectionUri(String host, String username, String password) {
 		String credential = "";
 		if(username != null && !username.isEmpty()) {
@@ -187,7 +188,7 @@
 				if(status.contentEquals(AntMediaApplicationAdapter.BROADCAST_STATUS_BROADCASTING)) {
 					ops.set(START_TIME, System.currentTimeMillis());
 				}
-
+				
 				UpdateResults update = datastore.update(query, ops);
 				return update.getUpdatedCount() == 1;
 			} catch (Exception e) {
@@ -344,16 +345,16 @@
 								query.criteria(STATUS).notEqual(AntMediaApplicationAdapter.BROADCAST_STATUS_BROADCASTING)
 								)
 						);
-
+				
 				List<Broadcast> streamList = query.asList();
-
+				
 				UpdateOperations<Broadcast> ops = datastore.createUpdateOperations(Broadcast.class).set(STATUS, AntMediaApplicationAdapter.BROADCAST_STATUS_PREPARING);
 				UpdateResults update = datastore.update(query, ops);
 				int updatedCount = update.getUpdatedCount();
 				if(updatedCount != streamList.size()) {
 					logger.error("Only {} stream status updated out of {}", updatedCount, streamList.size());
 				}
-
+						
 				return streamList;
 			} catch (Exception e) {
 
@@ -717,31 +718,27 @@
 				if ( broadcast.getStreamUrl() != null) {
 					ops.set("streamUrl", broadcast.getStreamUrl());
 				}
-
+				
 				if ( broadcast.getDuration() != null) {
 					ops.set(DURATION, broadcast.getDuration());
 				}
-
+				
 				if (broadcast.getLatitude() != null) {
 					ops.set("latitude", broadcast.getLatitude());
 				}
-
+				
 				if (broadcast.getLongitude() != null) {
 					ops.set("longitude", broadcast.getLongitude());
 				}
-
+				
 				if (broadcast.getAltitude() != null) {
 					ops.set("altitude", broadcast.getAltitude());
 				}
-<<<<<<< HEAD
 				
 				if (broadcast.getMainTrackStreamId() != null) {
 					ops.set("mainTrackStreamId", broadcast.getMainTrackStreamId());
 				}
 				
-=======
-
->>>>>>> 1673b537
 				ops.set("receivedBytes", broadcast.getReceivedBytes());
 				ops.set("bitrate", broadcast.getBitrate());
 				ops.set("userAgent", broadcast.getUserAgent());
@@ -960,7 +957,7 @@
 					query.criteria("zombi").equal(true)
 					);
 			long count = query.count();
-
+			
 			if(count > 0) {
 				logger.error("There are {} streams for {} at start. They are deleted now.", count, hostAddress);
 
@@ -1073,7 +1070,7 @@
 		}
 		return token;
 	}
-
+	
 	@Override
 	public long getLocalLiveBroadcastCount(String hostAddress) {
 		synchronized(this) {
@@ -1115,7 +1112,7 @@
 		}
 		return false;
 	}
-
+	
 	@Override
 	public P2PConnection getP2PConnection(String streamId) {
 		synchronized(this) {
@@ -1129,7 +1126,6 @@
 	}
 
 	@Override
-<<<<<<< HEAD
 	public boolean addSubTrack(String mainTrackId, String subTrackId) {
 		synchronized(this) {
 			try {
@@ -1140,7 +1136,15 @@
 
 				UpdateResults update = datastore.update(query, ops);
 				return update.getUpdatedCount() == 1;
-=======
+			} catch (Exception e) {
+				logger.error(ExceptionUtils.getStackTrace(e));
+			}
+		}
+		return false;
+	}
+	
+	
+	@Override
 	public boolean createPlaylist(Playlist playlist) {
 		synchronized(this) {
 			try {
@@ -1172,15 +1176,12 @@
 				Query<Playlist> query = datastore.createQuery(Playlist.class).field(PLAYLIST_ID).equal(playlistId);
 				WriteResult delete = datastore.delete(query);
 				return (delete.getN() == 1);
->>>>>>> 1673b537
-			} catch (Exception e) {
-				logger.error(ExceptionUtils.getStackTrace(e));
-			}
-		}
-		return false;
-	}
-<<<<<<< HEAD
-=======
+			} catch (Exception e) {
+				logger.error(ExceptionUtils.getStackTrace(e));
+			}
+		}
+		return false;
+	}
 
 	@Override
 	public boolean editPlaylist(String playlistId, Playlist playlist) {
@@ -1202,5 +1203,5 @@
 		}
 		return result;
 	}
->>>>>>> 1673b537
+	
 }