package io.antmedia.datastore.db;

import java.io.File;
import java.util.ArrayList;
import java.util.Collection;
import java.util.Iterator;
import java.util.List;
import java.util.regex.Pattern;

import org.apache.commons.io.FilenameUtils;
import org.apache.commons.lang3.RandomStringUtils;
import org.mapdb.BTreeMap;
import org.mapdb.DB;
import org.mapdb.DB.TreeMapMaker;
import org.mapdb.DBMaker;
import org.mapdb.Serializer;
import org.slf4j.Logger;
import org.slf4j.LoggerFactory;

import com.google.gson.Gson;
import com.google.gson.GsonBuilder;
import java.lang.reflect.Type;
import com.google.gson.reflect.TypeToken;

import io.antmedia.AntMediaApplicationAdapter;
import io.antmedia.datastore.db.types.Broadcast;
import io.antmedia.datastore.db.types.Endpoint;
import io.antmedia.datastore.db.types.TensorFlowObject;
import io.antmedia.datastore.db.types.SocialEndpointCredentials;
import io.antmedia.datastore.db.types.Vod;
import io.antmedia.ipcamera.OnvifCamera;

public class MapDBStore implements IDataStore {

	private DB db;
	private BTreeMap<String, String> map;
	private BTreeMap<String, String> vodMap;
	private BTreeMap<String, String> detectionMap;
	private BTreeMap<String, String> userVodMap;


	private Gson gson;
	private BTreeMap<String, String> socialEndpointsCredentialsMap;
	protected static Logger logger = LoggerFactory.getLogger(MapDBStore.class);
	private static final String MAP_NAME = "broadcast";
	private static final String VOD_MAP_NAME = "vod";
	private static final String DETECTION_MAP_NAME = "detection";
	private static final String USER_MAP_NAME = "userVod";
	private static final String SOCIAL_ENDPONT_CREDENTIALS_MAP_NAME = "SOCIAL_ENDPONT_CREDENTIALS_MAP_NAME";


	public MapDBStore(String dbName) {

		db = DBMaker.fileDB(dbName).fileMmapEnable().transactionEnable().make();

		map = db.treeMap(MAP_NAME).keySerializer(Serializer.STRING).valueSerializer(Serializer.STRING).counterEnable()
				.createOrOpen();
		vodMap = db.treeMap(VOD_MAP_NAME).keySerializer(Serializer.STRING).valueSerializer(Serializer.STRING)
				.counterEnable().createOrOpen();

		detectionMap = db.treeMap(DETECTION_MAP_NAME).keySerializer(Serializer.STRING)
				.valueSerializer(Serializer.STRING).counterEnable().createOrOpen();

		userVodMap = db.treeMap(USER_MAP_NAME).keySerializer(Serializer.STRING).valueSerializer(Serializer.STRING)
				.counterEnable().createOrOpen();

		socialEndpointsCredentialsMap = db.treeMap(SOCIAL_ENDPONT_CREDENTIALS_MAP_NAME).keySerializer(Serializer.STRING).valueSerializer(Serializer.STRING)
				.counterEnable().createOrOpen();

		GsonBuilder builder = new GsonBuilder();
		gson = builder.create();


	}


	public BTreeMap<String, String> getUserVodMap() {

		return userVodMap;
	}
	public void setUserVodMap(BTreeMap<String, String> userVodMap) {
		this.userVodMap = userVodMap;
	}

	public BTreeMap<String, String> getVodMap() {
		return vodMap;
	}

	public void setVodMap(BTreeMap<String, String> vodMap) {
		this.vodMap = vodMap;
	}

	public BTreeMap<String, String> getMap() {
		return map;
	}

	public void setMap(BTreeMap<String, String> map) {
		this.map = map;
	}

	public BTreeMap<String, String> getDetectionMap() {
		return detectionMap;
	}

	public void setDetectionMap(BTreeMap<String, String> detectionMap) {
		this.detectionMap = detectionMap;
	}

	@Override
	public String save(Broadcast broadcast) {

		String streamId = null;
		if (broadcast != null) {
			try {
				if (broadcast.getStreamId() == null) {
					streamId = RandomStringUtils.randomNumeric(24);
					broadcast.setStreamId(streamId);
				}
				streamId = broadcast.getStreamId();

				String rtmpURL = broadcast.getRtmpURL();
				if (rtmpURL != null) {
					rtmpURL += streamId;
				}
				broadcast.setRtmpURL(rtmpURL);
				if(broadcast.getStatus()==null) {
					broadcast.setStatus(AntMediaApplicationAdapter.BROADCAST_STATUS_CREATED);
				}
				map.put(streamId, gson.toJson(broadcast));
				db.commit();
			} catch (Exception e) {
				e.printStackTrace();
				streamId = null;
			}
		}

		return streamId;
	}

	@Override
	public Broadcast get(String id) {
		if (id != null) {
			String jsonString = map.get(id);
			if (jsonString != null) {
				return gson.fromJson(jsonString, Broadcast.class);
			}
		}
		return null;
	}

	@Override
	public boolean updateName(String id, String name, String description) {
		boolean result = false;
		synchronized (this) {
			if (id != null) {
				String jsonString = map.get(id);
				if (jsonString != null) {
					Broadcast broadcast = gson.fromJson(jsonString, Broadcast.class);
					broadcast.setName(name);
					broadcast.setDescription(description);
					map.replace(id, gson.toJson(broadcast));
					db.commit();
					result = true;
				}
			}
		}
		return result;
	}

	@Override
	public boolean updateStatus(String id, String status) {
		boolean result = false;
		synchronized (this) {
			if (id != null) {
				String jsonString = map.get(id);
				if (jsonString != null) {
					Broadcast broadcast = gson.fromJson(jsonString, Broadcast.class);
					broadcast.setStatus(status);
					String jsonVal = gson.toJson(broadcast);
					String previousValue = map.replace(id, jsonVal);
					db.commit();
					logger.debug("updateStatus replacing id {} having value {} to {}", id, previousValue, jsonVal);
					result = true;
				}
			}
		}
		return result;
	}

	@Override
	public boolean updateDuration(String id, long duration) {
		boolean result = false;
		synchronized (this) {
			if (id != null) {
				String jsonString = map.get(id);
				if (jsonString != null) {
					Broadcast broadcast = gson.fromJson(jsonString, Broadcast.class);
					broadcast.setDuration(duration);
					String jsonVal = gson.toJson(broadcast);
					String previousValue = map.replace(id, jsonVal);
					db.commit();
					result = true;
					logger.debug("updateStatus replacing id {} having value {} to {}", id, previousValue, jsonVal);
				}
			}
		}
		return result;
	}


	@Override
	public boolean addEndpoint(String id, Endpoint endpoint) {
		boolean result = false;
		if (id != null && endpoint != null) {
			String jsonString = map.get(id);
			if (jsonString != null) {
				Broadcast broadcast = gson.fromJson(jsonString, Broadcast.class);
				List<Endpoint> endPointList = broadcast.getEndPointList();
				if (endPointList == null) {
					endPointList = new ArrayList<Endpoint>();
				}
				endPointList.add(endpoint);
				broadcast.setEndPointList(endPointList);
				map.replace(id, gson.toJson(broadcast));
				db.commit();
				result = true;
			}
		}
		return result;
	}

	@Override
	public boolean removeEndpoint(String id, Endpoint endpoint) {
		boolean result = false;

		if (id != null && endpoint != null) {
			String jsonString = map.get(id);
			if (jsonString != null) {
				Broadcast broadcast = gson.fromJson(jsonString, Broadcast.class);
				List<Endpoint> endPointList = broadcast.getEndPointList();
				if (endPointList != null) {
					for (Iterator<Endpoint> iterator = endPointList.iterator(); iterator.hasNext();) {
						Endpoint endpointItem = iterator.next();
						if (endpointItem.rtmpUrl.equals(endpoint.rtmpUrl)) {
							iterator.remove();
							result = true;
							break;
						}
					}

					if (result) {
						broadcast.setEndPointList(endPointList);
						map.replace(id, gson.toJson(broadcast));
						db.commit();
					}
				}
			}
		}
		return result;
	}

	@Override
	public boolean removeAllEndpoints(String id) {
		boolean result = false;
		if (id != null) {
			String jsonString = map.get(id);
			if (jsonString != null) {
				Broadcast broadcast = gson.fromJson(jsonString, Broadcast.class);
				broadcast.setEndPointList(null);
				map.replace(id, gson.toJson(broadcast));
				db.commit();
				result = true;
			}
		}
		return result;
	}

	@Override
	public long getBroadcastCount() {
		return map.getSize();
	}

	@Override
	public long getActiveBroadcastCount() {
		Collection<String> values = map.values();
		int activeBroadcastCount = 0;
		for (String broadcastString : values) {
			Broadcast broadcast = gson.fromJson(broadcastString, Broadcast.class);
			String status = broadcast.getStatus();
			if (status != null && status.equals(AntMediaApplicationAdapter.BROADCAST_STATUS_BROADCASTING)) {
				activeBroadcastCount++;
			}
		}
		return activeBroadcastCount;
	}

	@Override
	public boolean delete(String id) {

		boolean result = map.remove(id) != null;
		if (result) {
			db.commit();
		}

		return result;
	}

	@Override
	public List<Broadcast> getBroadcastList(int offset, int size) {
		Collection<String> values = map.values();
		int t = 0;
		int itemCount = 0;
		if (size > MAX_ITEM_IN_ONE_LIST) {
			size = MAX_ITEM_IN_ONE_LIST;
		}
		if (offset < 0) {
			offset = 0;
		}
		List<Broadcast> list = new ArrayList<Broadcast>();
		for (String broadcastString : values) {
			if (t < offset) {
				t++;
				continue;
			}
			list.add(gson.fromJson(broadcastString, Broadcast.class));
			itemCount++;

			if (itemCount >= size) {
				break;
			}

		}
		return list;
	}

	@Override
	public List<Vod> getVodList(int offset, int size) {
		Collection<String> values = vodMap.values();
		int t = 0;
		int itemCount = 0;
		if (size > MAX_ITEM_IN_ONE_LIST) {
			size = MAX_ITEM_IN_ONE_LIST;
		}
		if (offset < 0) {
			offset = 0;
		}
		List<Vod> list = new ArrayList<Vod>();
		for (String vodString : values) {
			if (t < offset) {
				t++;
				continue;
			}
			list.add(gson.fromJson(vodString, Vod.class));
			itemCount++;

			if (itemCount >= size) {
				break;
			}

		}
		return list;
	}





	@Override
	public List<Broadcast> filterBroadcastList(int offset, int size, String type) {

		int t = 0;
		int itemCount = 0;
		if (size > MAX_ITEM_IN_ONE_LIST) {
			size = MAX_ITEM_IN_ONE_LIST;
		}
		if (offset < 0) {
			offset = 0;
		}

		Object[] objectArray = map.getValues().toArray();

		Broadcast[] broadcastArray = new Broadcast[objectArray.length];

		for (int i = 0; i < objectArray.length; i++) {
			broadcastArray[i] = gson.fromJson((String) objectArray[i], Broadcast.class);
		}

		List<Broadcast> filterList = new ArrayList<Broadcast>();
		for (int i = 0; i < broadcastArray.length; i++) {

			if (broadcastArray[i].getType().equals(type)) {
				filterList.add(gson.fromJson((String) objectArray[i], Broadcast.class));
			}
		}

		List<Broadcast> list = new ArrayList<Broadcast>();
		for (Broadcast broadcast : filterList) {
			if (t < offset) {
				t++;
				continue;
			}
			list.add(broadcast);
			itemCount++;

			if (itemCount >= size) {
				break;
			}

		}
		return list;

	}

	@Override
	public boolean addVod(Vod vod) {
		String vodId = null;
		boolean result = false;

		if (vod != null) {
			try {
				vodId = RandomStringUtils.randomNumeric(24);
				vod.setVodId(vodId);

				vodMap.put(vodId, gson.toJson(vod));
				db.commit();

				result = true;
				logger.warn(Long.toString(vod.getCreationDate()));

			} catch (Exception e) {
				e.printStackTrace();

			}
		}
		return result;
	}

	@Override
	public boolean addUserVod(Vod vod) {
		String vodId = null;
		boolean result = false;

		if (vod != null) {
			try {
				vodId = RandomStringUtils.randomNumeric(24);
				vod.setVodId(vodId);

				vodMap.put(vodId, gson.toJson(vod));
				db.commit();

				result = true;


			} catch (Exception e) {
				e.printStackTrace();

			}
		}
		return result;
	}


<<<<<<< HEAD
	@Override
	public boolean editCameraInfo(Broadcast camera) {
		boolean result = false;
		try {
			logger.warn("inside of editCameraInfo");
			Broadcast oldCam = get(camera.getStreamId());

			oldCam.setName(camera.getName());
			oldCam.setUsername(camera.getUsername());
			oldCam.setPassword(camera.getPassword());
			oldCam.setIpAddr(camera.getIpAddr());
			oldCam.setStreamUrl(camera.getStreamUrl());

			getMap().replace(oldCam.getStreamId(), gson.toJson(oldCam));

			db.commit();
			result = true;
		} catch (Exception e) {
			result = false;
		}

		logger.warn("result inside edit camera: " + result);
		return result;
	}
=======

>>>>>>> b6bc6430



	@Override
	public List<Broadcast> getExternalStreamsList() {

		Object[] objectArray = map.getValues().toArray();

		Broadcast[] broadcastArray = new Broadcast[objectArray.length];

		List<Broadcast> streamsList = new ArrayList<Broadcast>();

		for (int i = 0; i < objectArray.length; i++) {

			broadcastArray[i] = gson.fromJson((String) objectArray[i], Broadcast.class);

		}

		for (int i = 0; i < broadcastArray.length; i++) {

			if (broadcastArray[i].getType().equals(AntMediaApplicationAdapter.IP_CAMERA) || broadcastArray[i].getType().equals(AntMediaApplicationAdapter.STREAM_SOURCE)) {

				streamsList.add(gson.fromJson((String) objectArray[i], Broadcast.class));

			}

		}

		return streamsList;
	}

	@Override
	public void close() {
		db.close();
	}

	@Override
	public boolean deleteVod(String id) {
		boolean result = vodMap.remove(id) != null;
		if (result) {
			db.commit();
		}

		return result;
	}

	@Override
	public long getTotalVodNumber() {
		return getVodMap().size();
	}

	@Override
	public int fetchUserVodList(File userfile) {

		if(userfile==null) {
			return 0;
		}

		int numberOfSavedFiles = 0;
		Object[] objectArray = vodMap.getValues().toArray();
		Vod[] vodtArray = new Vod[objectArray.length];

		for (int i = 0; i < objectArray.length; i++) {
			vodtArray[i] = gson.fromJson((String) objectArray[i], Vod.class);
		}

		for (int i = 0; i < vodtArray.length; i++) {
			if (vodtArray[i].getType().equals(Vod.USER_VOD)) {
				vodMap.remove(vodtArray[i].getVodId());
			}
		}


		File[] listOfFiles = userfile.listFiles();

		if (listOfFiles != null) 
		{
			for (File file : listOfFiles) {

				String fileExtension = FilenameUtils.getExtension(file.getName());

				if (file.isFile() && 
						(fileExtension.equals("mp4") || fileExtension.equals("flv") || fileExtension.equals("mkv"))) {

					long fileSize = file.length();
					long unixTime = System.currentTimeMillis();

					String path=file.getPath();

					String[] subDirs = path.split(Pattern.quote(File.separator));

					Integer pathLength=Integer.valueOf(subDirs.length);

					String relativePath=subDirs[pathLength-3]+'/'+subDirs[pathLength-2]+'/'+subDirs[pathLength-1];

					Vod newVod = new Vod("vodFile", "vodFile", relativePath, file.getName(), unixTime, 0, fileSize,
							Vod.USER_VOD);
					addUserVod(newVod);
					numberOfSavedFiles++;
				}
			}
		}

		return numberOfSavedFiles;
	}


	@Override
	public boolean updateSourceQualityParameters(String id, String quality, double speed, int pendingPacketQueue) {
		boolean result = false;
		synchronized (this) {
			if (id != null) {
				String jsonString = map.get(id);
				if (jsonString != null) {
					Broadcast broadcast = gson.fromJson(jsonString, Broadcast.class);
					broadcast.setSpeed(speed);
					broadcast.setQuality(quality);
					broadcast.setPendingPacketSize(pendingPacketQueue);
					map.replace(id, gson.toJson(broadcast));
					db.commit();
					result = true;

				}
			}
		}
		return result;
	}

	public SocialEndpointCredentials addSocialEndpointCredentials(SocialEndpointCredentials credentials) {
		SocialEndpointCredentials addedCredential = null;
		if (credentials != null && credentials.getAccountName() != null && credentials.getAccessToken() != null
				&& credentials.getServiceName() != null) 
		{
			if (credentials.getId() == null) {
				//create new id if id is not set
				String id = RandomStringUtils.randomAlphanumeric(6);
				credentials.setId(id);
				socialEndpointsCredentialsMap.put(id, gson.toJson(credentials));
				db.commit();
				addedCredential = credentials;
			}	
			else {

				if(socialEndpointsCredentialsMap.get(credentials.getId()) != null) 
				{
					//replace the field if id exists
					socialEndpointsCredentialsMap.put(credentials.getId(), gson.toJson(credentials));
					db.commit();
					addedCredential = credentials;
				}
				//if id is not matched with any value, do not record
			}
		}
		return addedCredential;
	}

	@Override
	public List<SocialEndpointCredentials> getSocialEndpoints(int offset, int size) {
		Collection<String> values = socialEndpointsCredentialsMap.values();
		int t = 0;
		int itemCount = 0;
		if (size > MAX_ITEM_IN_ONE_LIST) {
			size = MAX_ITEM_IN_ONE_LIST;
		}
		if (offset < 0) {
			offset = 0;
		}
		List<SocialEndpointCredentials> list = new ArrayList<SocialEndpointCredentials>();
		for (String credentialString : values) {
			if (t < offset) {
				t++;
				continue;
			}
			list.add(gson.fromJson(credentialString, SocialEndpointCredentials.class));
			itemCount++;

			if (itemCount >= size) {
				break;
			}

		}
		return list;
	}

	@Override
	public boolean removeSocialEndpointCredentials(String id) {
		boolean result = socialEndpointsCredentialsMap.remove(id) != null;
		if (result) {
			db.commit();
		}
		return result;
	}

	@Override
	public SocialEndpointCredentials getSocialEndpointCredentials(String id) {
		SocialEndpointCredentials credential = null;
		if (id != null) {
			String jsonString = socialEndpointsCredentialsMap.get(id);
			if (jsonString != null) {
				credential = gson.fromJson(jsonString, SocialEndpointCredentials.class);
			}
		}
		return credential;

	}

	@Override

	public long getTotalBroadcastNumber() {
		return getMap().size();
	}


	

	public void saveDetection(String id, long timeElapsed, List<TensorFlowObject> detectedObjects) {
		try {
			if (detectedObjects != null) {
				for (TensorFlowObject tensorFlowObject : detectedObjects) {
					tensorFlowObject.setDetectionTime(timeElapsed);
				}
				detectionMap.put(id, gson.toJson(detectedObjects));
				db.commit();
			}
		} catch (Exception e) {
			e.printStackTrace();
		}
	}

	@Override
	public List<TensorFlowObject> getDetection(String id) 
	{
		if (id != null) {
			String jsonString = detectionMap.get(id);
			if (jsonString != null) {
				Type listType = new TypeToken<ArrayList<TensorFlowObject>>(){}.getType();
				return gson.fromJson(jsonString, listType);
			}
		}
		return null;
	}

	@Override
	public List<TensorFlowObject> getDetectionList(String idFilter, int offsetSize, int batchSize) 
	{
		Type listType = new TypeToken<ArrayList<TensorFlowObject>>(){}.getType();
		int offsetCount=0, batchCount=0;
		List<TensorFlowObject> list = new ArrayList<>();
		for (Iterator<String> keyIterator = detectionMap.keyIterator(); keyIterator.hasNext();) {
			String keyValue = keyIterator.next();
			if (keyValue.startsWith(idFilter)) 
			{
				if (offsetCount < offsetSize) {
					offsetCount++;
					continue;
				}
				if (batchCount > batchSize) {
					break;
				}
				batchCount++;
				List<TensorFlowObject> detectedList = gson.fromJson(detectionMap.get(keyValue), listType);
				list.addAll(detectedList);
			}
		}
		return list;

	}


	@Override
	public boolean editStreamSourceInfo(Broadcast broadcast) {
		boolean result = false;
		synchronized (this) {
			try {
				logger.debug("inside of editStreamSourceInfo");
				Broadcast oldBroadcast = get(broadcast.getStreamId());

				oldBroadcast.setName(broadcast.getName());
				oldBroadcast.setUsername(broadcast.getUsername());
				oldBroadcast.setPassword(broadcast.getPassword());
				oldBroadcast.setIpAddr(broadcast.getIpAddr());
				oldBroadcast.setStreamUrl(broadcast.getStreamUrl());
				oldBroadcast.setStreamUrl(broadcast.getStreamUrl());

				getMap().replace(oldBroadcast.getStreamId(), gson.toJson(oldBroadcast));

				db.commit();
				result = true;
			} catch (Exception e) {
				result = false;
			}
		}

		logger.debug("result inside edit camera: " + result);
		return result;
	}

}<|MERGE_RESOLUTION|>--- conflicted
+++ resolved
@@ -460,35 +460,6 @@
 	}
 
 
-<<<<<<< HEAD
-	@Override
-	public boolean editCameraInfo(Broadcast camera) {
-		boolean result = false;
-		try {
-			logger.warn("inside of editCameraInfo");
-			Broadcast oldCam = get(camera.getStreamId());
-
-			oldCam.setName(camera.getName());
-			oldCam.setUsername(camera.getUsername());
-			oldCam.setPassword(camera.getPassword());
-			oldCam.setIpAddr(camera.getIpAddr());
-			oldCam.setStreamUrl(camera.getStreamUrl());
-
-			getMap().replace(oldCam.getStreamId(), gson.toJson(oldCam));
-
-			db.commit();
-			result = true;
-		} catch (Exception e) {
-			result = false;
-		}
-
-		logger.warn("result inside edit camera: " + result);
-		return result;
-	}
-=======
-
->>>>>>> b6bc6430
-
 
 
 	@Override
