package io.antmedia.datastore.db;

import java.io.File;
import java.util.ArrayList;
import java.util.Collection;
import java.util.Iterator;
import java.util.List;

import org.apache.commons.io.FilenameUtils;
import org.apache.commons.lang3.RandomStringUtils;
import org.mapdb.BTreeMap;
import org.mapdb.DB;
import org.mapdb.DB.TreeMapMaker;
import org.mapdb.DBMaker;
import org.mapdb.Serializer;
import org.slf4j.Logger;
import org.slf4j.LoggerFactory;

import com.google.gson.Gson;
import com.google.gson.GsonBuilder;

import io.antmedia.datastore.db.types.Broadcast;
import io.antmedia.datastore.db.types.Endpoint;
import io.antmedia.datastore.db.types.SocialEndpointCredentials;
import io.antmedia.datastore.db.types.Vod;

public class MapDBStore implements IDataStore {

	private DB db;
	private BTreeMap<String, String> map;
	private BTreeMap<String, String> vodMap;
	private BTreeMap<String, String> userVodMap;


	private Gson gson;
	private BTreeMap<String, String> socialEndpointsCredentialsMap;
	protected static Logger logger = LoggerFactory.getLogger(MapDBStore.class);
	private static final String MAP_NAME = "broadcast";
	private static final String VOD_MAP_NAME = "vod";
	private static final String USER_MAP_NAME = "userVod";
	private static final String SOCIAL_ENDPONT_CREDENTIALS_MAP_NAME = "SOCIAL_ENDPONT_CREDENTIALS_MAP_NAME";
	

	public MapDBStore(String dbName) {

		db = DBMaker.fileDB(dbName).transactionEnable().make();
		
		map = db.treeMap(MAP_NAME).keySerializer(Serializer.STRING).valueSerializer(Serializer.STRING).counterEnable()
				.createOrOpen();
		vodMap = db.treeMap(VOD_MAP_NAME).keySerializer(Serializer.STRING).valueSerializer(Serializer.STRING)
				.counterEnable().createOrOpen();
		
		userVodMap = db.treeMap(USER_MAP_NAME).keySerializer(Serializer.STRING).valueSerializer(Serializer.STRING)
				.counterEnable().createOrOpen();
		
		socialEndpointsCredentialsMap = db.treeMap(SOCIAL_ENDPONT_CREDENTIALS_MAP_NAME).keySerializer(Serializer.STRING).valueSerializer(Serializer.STRING)
				.counterEnable().createOrOpen();

		GsonBuilder builder = new GsonBuilder();
		gson = builder.create();

	}
	
	public BTreeMap<String, String> getUserVodMap() {
		return userVodMap;
	}

	public void setUserVodMap(BTreeMap<String, String> userVodMap) {
		this.userVodMap = userVodMap;
	}

	public BTreeMap<String, String> getVodMap() {
		return vodMap;
	}

	public void setVodMap(BTreeMap<String, String> vodMap) {
		this.vodMap = vodMap;
	}

	public BTreeMap<String, String> getMap() {
		return map;
	}

	public void setMap(BTreeMap<String, String> map) {
		this.map = map;
	}

	@Override
	public String save(Broadcast broadcast) {
		String streamId = null;
		boolean result = false;
		if (broadcast != null) {
			try {

				if (broadcast.getStreamId() == null) {
					streamId = RandomStringUtils.randomNumeric(24);
					broadcast.setStreamId(streamId);
				}
				streamId = broadcast.getStreamId();

				String rtmpURL = broadcast.getRtmpURL();
				if (rtmpURL != null) {
					rtmpURL += streamId;
				}
				broadcast.setRtmpURL(rtmpURL);

				map.put(streamId, gson.toJson(broadcast));
				db.commit();
				result = true;
			} catch (Exception e) {
				e.printStackTrace();
				streamId = null;
			}
		}

		return streamId;
	}

	@Override
	public Broadcast get(String id) {
		if (id != null) {
			String jsonString = map.get(id);
			if (jsonString != null) {
				return gson.fromJson(jsonString, Broadcast.class);
			}
		}
		return null;
	}

	@Override
	public boolean updateName(String id, String name, String description) {
		boolean result = false;
		if (id != null) {
			String jsonString = map.get(id);
			if (jsonString != null) {
				Broadcast broadcast = gson.fromJson(jsonString, Broadcast.class);
				broadcast.setName(name);
				broadcast.setDescription(description);
				map.replace(id, gson.toJson(broadcast));
				db.commit();
				result = true;
			}
		}
		return result;
	}

	@Override
	public boolean updateStatus(String id, String status) {
		boolean result = false;
		if (id != null) {
			String jsonString = map.get(id);
			if (jsonString != null) {
				Broadcast broadcast = gson.fromJson(jsonString, Broadcast.class);
				broadcast.setStatus(status);
				map.replace(id, gson.toJson(broadcast));
				db.commit();
				result = true;
			}
		}
		return result;
	}

	@Override
	public boolean updateDuration(String id, long duration) {
		boolean result = false;
		if (id != null) {
			String jsonString = map.get(id);
			if (jsonString != null) {
				Broadcast broadcast = gson.fromJson(jsonString, Broadcast.class);
				broadcast.setDuration(duration);
				map.replace(id, gson.toJson(broadcast));
				db.commit();
				result = true;
			}
		}
		return result;
	}

	@Override
	public boolean updatePublish(String id, boolean publish) {
		String jsonString = map.get(id);
		boolean result = false;
		if (jsonString != null) {
			Broadcast broadcast = gson.fromJson(jsonString, Broadcast.class);
			broadcast.setPublish(publish);
			map.replace(id, gson.toJson(broadcast));
			db.commit();
			result = true;
		}
		return result;
	}

	@Override
	public boolean addEndpoint(String id, Endpoint endpoint) {
		boolean result = false;
		if (id != null && endpoint != null) {
			String jsonString = map.get(id);
			if (jsonString != null) {
				Broadcast broadcast = gson.fromJson(jsonString, Broadcast.class);
				List<Endpoint> endPointList = broadcast.getEndPointList();
				if (endPointList == null) {
					endPointList = new ArrayList();
				}
				endPointList.add(endpoint);
				broadcast.setEndPointList(endPointList);
				map.replace(id, gson.toJson(broadcast));
				db.commit();
				result = true;
			}
		}
		return result;
	}

	@Override
	public boolean removeEndpoint(String id, Endpoint endpoint) {
		boolean result = false;

		if (id != null && endpoint != null) {
			String jsonString = map.get(id);
			if (jsonString != null) {
				Broadcast broadcast = gson.fromJson(jsonString, Broadcast.class);
				List<Endpoint> endPointList = broadcast.getEndPointList();
				if (endPointList != null) {
					for (Iterator iterator = endPointList.iterator(); iterator.hasNext();) {
						Endpoint endpointItem = (Endpoint) iterator.next();
						if (endpointItem.rtmpUrl.equals(endpoint.rtmpUrl)) {
							iterator.remove();
							result = true;
							break;
						}
					}

					if (result) {
						broadcast.setEndPointList(endPointList);
						map.replace(id, gson.toJson(broadcast));
						db.commit();
					}
				}
			}
		}
		return result;
	}

	@Override
	public boolean removeAllEndpoints(String id) {
		boolean result = false;
		if (id != null) {
			String jsonString = map.get(id);
			if (jsonString != null) {
				Broadcast broadcast = gson.fromJson(jsonString, Broadcast.class);
				broadcast.setEndPointList(null);
				map.replace(id, gson.toJson(broadcast));
				db.commit();
				result = true;
			}
		}
		return result;
	}

	@Override
	public long getBroadcastCount() {
		return map.getSize();
	}

	@Override
	public boolean delete(String id) {

		boolean result = map.remove(id) != null;
		if (result) {
			db.commit();
		}

		return result;
	}

	@Override
	public List<Broadcast> getBroadcastList(int offset, int size) {
		Collection<String> values = map.values();
		int t = 0;
		int itemCount = 0;
		if (size > 50) {
			size = 50;
		}
		if (offset < 0) {
			offset = 0;
		}
		List<Broadcast> list = new ArrayList();
		for (String broadcastString : values) {
			if (t < offset) {
				t++;
				continue;
			}
			list.add(gson.fromJson(broadcastString, Broadcast.class));
			itemCount++;

			if (itemCount >= size) {
				break;
			}

		}
		return list;
	}

	@Override
	public List<Vod> getVodList(int offset, int size) {
		Collection<String> values = vodMap.values();
		int t = 0;
		int itemCount = 0;
		if (size > 50) {
			size = 50;
		}
		if (offset < 0) {
			offset = 0;
		}
		List<Vod> list = new ArrayList();
		for (String vodString : values) {
			if (t < offset) {
				t++;
				continue;
			}
			list.add(gson.fromJson(vodString, Vod.class));
			itemCount++;

			if (itemCount >= size) {
				break;
			}

		}
		return list;
	}
	

	
	

	@Override
	public List<Broadcast> filterBroadcastList(int offset, int size, String type) {

		int t = 0;
		int itemCount = 0;
		if (size > 50) {
			size = 50;
		}
		if (offset < 0) {
			offset = 0;
		}

		Object[] objectArray = map.getValues().toArray();

		Broadcast[] broadcastArray = new Broadcast[objectArray.length];

		for (int i = 0; i < objectArray.length; i++) {

			broadcastArray[i] = gson.fromJson((String) objectArray[i], Broadcast.class);

		}

		List<Broadcast> filterList = new ArrayList<Broadcast>();
		for (int i = 0; i < broadcastArray.length; i++) {

			if (broadcastArray[i].getType().equals(type)) {

				filterList.add(gson.fromJson((String) objectArray[i], Broadcast.class));

			}

		}

		List<Broadcast> list = new ArrayList();
		for (Broadcast broadcast : filterList) {
			if (t < offset) {
				t++;
				continue;
			}
			list.add(broadcast);
			itemCount++;

			if (itemCount >= size) {
				break;
			}

		}
		return list;

	}

	/*
	@Override
	public List<Vod> filterVoDList(int offset, int size, String keyword, long startdate, long endDate) {

		List<Vod> list = new ArrayList();
		int t = 0;
		int itemCount = 0;
		if (size > 50) {
			size = 50;
		}
		if (offset < 0) {
			offset = 0;
		}

		Object[] objectArray = vodMap.getValues().toArray();

		Vod[] vodArray = new Vod[objectArray.length];

		List<Vod> filterList = new ArrayList<Vod>();

		for (int i = 0; i < objectArray.length; i++) {

			vodArray[i] = gson.fromJson((String) objectArray[i], Vod.class);

		}

		if (keyword != null && keyword.length() > 0) {

			for (int i = 0; i < vodArray.length; i++) {

				if (vodArray[i].getStreamName().contains(keyword) && startdate < vodArray[i].getCreationDate()
						&& endDate > vodArray[i].getCreationDate()) {

					filterList.add(gson.fromJson((String) objectArray[i], Vod.class));

				}

			}

		} else if (keyword == null || keyword.length() < 0) {

			for (int i = 0; i < vodArray.length; i++) {

				if (startdate < vodArray[i].getCreationDate() && endDate > vodArray[i].getCreationDate()) {

					filterList.add(gson.fromJson((String) objectArray[i], Vod.class));

				}

			}

		}

		for (Vod broadcast : filterList) {
			if (t < offset) {
				t++;
				continue;
			}
			list.add(broadcast);
			itemCount++;

			if (itemCount >= size) {
				break;
			}

		}

		return list;

	}
	
	*/

	@Override
	public boolean addVod(String id, Vod vod) {
		String vodId = null;
		boolean result = false;

		if (vod != null) {
			try {
				vodId = RandomStringUtils.randomNumeric(24);
				vod.setVodId(vodId);

				vodMap.put(vodId, gson.toJson(vod));
				db.commit();

				result = true;
				logger.warn(Long.toString(vod.getCreationDate()));

			} catch (Exception e) {
				e.printStackTrace();
				id = null;
			}
		}
		return result;
	}
	@Override
	public boolean addUserVod(String id, Vod vod) {
		String vodId = null;
		boolean result = false;

		if (vod != null) {
			try {
				vodId = RandomStringUtils.randomNumeric(24);
				vod.setVodId(vodId);

				vodMap.put(vodId, gson.toJson(vod));
				db.commit();

				result = true;
		

			} catch (Exception e) {
				e.printStackTrace();
				id = null;
			}
		}
		return result;
	}
	

	/*
	 * IP Camera Operations
	 */

	
	
	
	/*
	 * Save method is used for this one.
	@Override
	public boolean addCamera(Broadcast camera) {
		boolean result = false;
		String streamId = null;

		// StreamID Address is primary key

		if (camera != null) {
			try {
				streamId = RandomStringUtils.randomNumeric(24);
				camera.setStreamId(streamId);

				map.put(streamId, gson.toJson(camera));
				db.commit();
				result = true;
			} catch (Exception e) {
				e.printStackTrace();
				streamId = null;
			}
		}

		return result;
	}
*/
	@Override
	public boolean editCameraInfo(Broadcast camera) {
		boolean result = false;
		try {

			logger.warn("inside of editCameraInfo");


			Broadcast oldCam = get(camera.getStreamId());

			oldCam.setName(camera.getName());
			oldCam.setUsername(camera.getUsername());
			oldCam.setPassword(camera.getPassword());
			oldCam.setIpAddr(camera.getIpAddr());


			getMap().replace(oldCam.getStreamId(), gson.toJson(oldCam));

			db.commit();
			result = true;
		} catch (Exception e) {
			result = false;
		}

		logger.warn("result inside edit camera: " + result);
		return result;
	}

	/**
	 * Delete camera from camera store
	 * 
	 * @returns true if stream exists, otherwise return false
	 */
	@Override
	public boolean deleteStream(String id) {
		boolean result = false;
		try {

			if (map.containsKey(id)) {
				logger.warn("inside of deleteStream");
				map.remove(id);
				db.commit();
				result = true;
			}

		} catch (Exception e) {
			result = false;
		}
		return result;
	}

	@Override
	public Broadcast getCamera(String ipAddr) {

		Object[] objectArray = map.getValues().toArray();

		Broadcast[] broadcastArray = new Broadcast[objectArray.length];

		for (int i = 0; i < objectArray.length; i++) {
			broadcastArray[i] = gson.fromJson((String) objectArray[i], Broadcast.class);
		}

		Broadcast camera = new Broadcast();

		for (int i = 0; i < broadcastArray.length; i++) 
		{
			if (broadcastArray[i].getType() == "ipCamera") {
				if (broadcastArray[i].getIpAddr().equals(ipAddr)) {
					camera = broadcastArray[i];
					break;
				}
			}
		}

		return camera;
	}

	@Override
	public List<Broadcast> getExternalStreamsList() {

		Object[] objectArray = map.getValues().toArray();

		Broadcast[] broadcastArray = new Broadcast[objectArray.length];

		List<Broadcast> streamsList = new ArrayList<Broadcast>();

		for (int i = 0; i < objectArray.length; i++) {

			broadcastArray[i] = gson.fromJson((String) objectArray[i], Broadcast.class);

		}

		for (int i = 0; i < broadcastArray.length; i++) {

			if (broadcastArray[i].getType().equals("ipCamera") || broadcastArray[i].getType().equals("streamSource")) {

				streamsList.add(gson.fromJson((String) objectArray[i], Broadcast.class));

			}

		}

		return streamsList;
	}

	@Override
	public void close() {
		db.close();
	}

	@Override
	public boolean deleteVod(String id) {
		boolean result = vodMap.remove(id) != null;
		if (result) {
			db.commit();
		}

		return result;
	}
/*
	@Override
	public boolean resetBroadcastStatus() {

		Object[] objectArray = map.getValues().toArray();

		Broadcast[] broadcastArray = new Broadcast[objectArray.length];

		for (int i = 0; i < objectArray.length; i++) {

			broadcastArray[i] = gson.fromJson((String) objectArray[i], Broadcast.class);

		}

		for (int i = 0; i < broadcastArray.length; i++) {
			if (broadcastArray[i].getStatus().equals("broadcasting")) {
				broadcastArray[i].setStatus("created");
				map.replace(broadcastArray[i].getStreamId(), gson.toJson(broadcastArray[i]));
			}

		}

		return false;
	}
	
	*/

	@Override
	public long getTotalVodNumber() {

		return getVodMap().size();
	}
	


	@Override
	public boolean fetchUserVodList(File userfile) {
		
		Object[] objectArray = vodMap.getValues().toArray();

		Vod[] vodtArray = new Vod[objectArray.length];

		for (int i = 0; i < objectArray.length; i++) {

			vodtArray[i] = gson.fromJson((String) objectArray[i], Vod.class);
		}

		for (int i = 0; i < vodtArray.length; i++) {

			if (vodtArray[i].getType().equals("userVod")) {

				vodMap.remove(vodtArray[i].getVodId());

			}

		}
		
		
		File[] listOfFiles = userfile.listFiles();

		for (File file : listOfFiles) {
			
			String fileExtension = FilenameUtils.getExtension(file.getName());
			
		    if (file.isFile()&&fileExtension.equals("mp4")) {
		
				long fileSize = file.length();
				long unixTime = System.currentTimeMillis();

				Vod newVod = new Vod("vodFile", "vodFile", file.getPath(), file.getName(), unixTime, 0, fileSize,
						"userVod");
		    	addUserVod("vodFile", newVod);
		    }
		}
	
		
		return true;


		
	}

	@Override
	public boolean updateSourceQuality(String id, String quality) {
		boolean result = false;
		if (id != null) {
			String jsonString = map.get(id);
			if (jsonString != null) {
				Broadcast broadcast = gson.fromJson(jsonString, Broadcast.class);
				broadcast.setQuality(quality);
			
				map.replace(id, gson.toJson(broadcast));
				db.commit();
				result = true;
			}
		}
		return result;
	}

	@Override
<<<<<<< HEAD
	public boolean updateSourceSpeed(String id, String speed) {
		boolean result = false;
		if (id != null) {
			String jsonString = map.get(id);
			if (jsonString != null) {
				Broadcast broadcast = gson.fromJson(jsonString, Broadcast.class);
				broadcast.setSpeed(speed);
				map.replace(id, gson.toJson(broadcast));
				db.commit();
				result = true;
			}
=======
	public SocialEndpointCredentials addSocialEndpointCredentials(SocialEndpointCredentials credentials) {
		SocialEndpointCredentials addedCredential = null;
		if (credentials != null && credentials.getAccountName() != null && credentials.getAccessToken() != null
				 && credentials.getServiceName() != null) 
		{
			if (credentials.getId() == null) {
				//create new id if id is not set
				String id = RandomStringUtils.randomAlphanumeric(6);
				credentials.setId(id);
				socialEndpointsCredentialsMap.put(id, gson.toJson(credentials));
				db.commit();
				addedCredential = credentials;
			}	
			else {
				
				 if(socialEndpointsCredentialsMap.get(credentials.getId()) != null) 
				 {
					 //replace the field if id exists
					socialEndpointsCredentialsMap.put(credentials.getId(), gson.toJson(credentials));
					db.commit();
					addedCredential = credentials;
				 }
				 //if id is not matched with any value, do not record
			}
		}
		return addedCredential;
	}

	@Override
	public List<SocialEndpointCredentials> getSocialEndpoints(int offset, int size) {
		Collection<String> values = socialEndpointsCredentialsMap.values();
		int t = 0;
		int itemCount = 0;
		if (size > 50) {
			size = 50;
		}
		if (offset < 0) {
			offset = 0;
		}
		List<SocialEndpointCredentials> list = new ArrayList();
		for (String credentialString : values) {
			if (t < offset) {
				t++;
				continue;
			}
			list.add(gson.fromJson(credentialString, SocialEndpointCredentials.class));
			itemCount++;

			if (itemCount >= size) {
				break;
			}

		}
		return list;
	}

	@Override
	public boolean removeSocialEndpointCredentials(String id) {
		boolean result = socialEndpointsCredentialsMap.remove(id) != null;
		if (result) {
			db.commit();
>>>>>>> 3ef93c40
		}
		return result;
	}

<<<<<<< HEAD
=======
	@Override
	public SocialEndpointCredentials getSocialEndpointCredentials(String id) {
		SocialEndpointCredentials credential = null;
		if (id != null) {
			String jsonString = socialEndpointsCredentialsMap.get(id);
			if (jsonString != null) {
				credential = gson.fromJson(jsonString, SocialEndpointCredentials.class);
			}
		}
		return credential;
	}

>>>>>>> 3ef93c40
}<|MERGE_RESOLUTION|>--- conflicted
+++ resolved
@@ -757,7 +757,7 @@
 	}
 
 	@Override
-<<<<<<< HEAD
+
 	public boolean updateSourceSpeed(String id, String speed) {
 		boolean result = false;
 		if (id != null) {
@@ -769,7 +769,9 @@
 				db.commit();
 				result = true;
 			}
-=======
+		}
+		return result;
+	}
 	public SocialEndpointCredentials addSocialEndpointCredentials(SocialEndpointCredentials credentials) {
 		SocialEndpointCredentials addedCredential = null;
 		if (credentials != null && credentials.getAccountName() != null && credentials.getAccessToken() != null
@@ -831,13 +833,10 @@
 		boolean result = socialEndpointsCredentialsMap.remove(id) != null;
 		if (result) {
 			db.commit();
->>>>>>> 3ef93c40
-		}
-		return result;
-	}
-
-<<<<<<< HEAD
-=======
+		}
+		return result;
+	}
+
 	@Override
 	public SocialEndpointCredentials getSocialEndpointCredentials(String id) {
 		SocialEndpointCredentials credential = null;
@@ -848,7 +847,7 @@
 			}
 		}
 		return credential;
-	}
-
->>>>>>> 3ef93c40
+
+	}
+
 }