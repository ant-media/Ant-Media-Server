package io.antmedia.datastore.db;

import java.util.ArrayList;
import java.util.Collection;
import java.util.Iterator;
import java.util.List;

import org.apache.commons.lang3.RandomStringUtils;
import org.mapdb.BTreeMap;
import org.mapdb.DB;
import org.mapdb.DB.TreeMapMaker;
import org.mapdb.DBMaker;
import org.mapdb.Serializer;
import org.slf4j.Logger;
import org.slf4j.LoggerFactory;

import com.google.gson.Gson;
import com.google.gson.GsonBuilder;

import io.antmedia.datastore.db.types.Broadcast;
import io.antmedia.datastore.db.types.Endpoint;
import io.antmedia.datastore.db.types.Vod;

public class MapDBStore implements IDataStore {

	private DB db;
	private BTreeMap<String, String> map;
	private BTreeMap<String, String> vodMap;
	private Gson gson;
	protected static Logger logger = LoggerFactory.getLogger(MapDBStore.class);
	private static final String MAP_NAME = "broadcast";
	private static final String VOD_MAP_NAME = "vod";

	public MapDBStore(String dbName) {

		db = DBMaker.fileDB(dbName).transactionEnable().make();
		map = db.treeMap(MAP_NAME).keySerializer(Serializer.STRING).valueSerializer(Serializer.STRING).counterEnable()
				.createOrOpen();
		vodMap = db.treeMap(VOD_MAP_NAME).keySerializer(Serializer.STRING).valueSerializer(Serializer.STRING)
				.counterEnable().createOrOpen();

		GsonBuilder builder = new GsonBuilder();
		gson = builder.create();

		TreeMapMaker<Integer, String> map = (TreeMapMaker<Integer, String>) db.treeMap("collectionName");

	}

	public BTreeMap<String, String> getMap() {
		return map;
	}

	public void setMap(BTreeMap<String, String> map) {
		this.map = map;
	}

	@Override
	public String save(Broadcast broadcast) {
		String streamId = null;
		boolean result = false;
		if (broadcast != null) {
			try {

				if (broadcast.getStreamId() == null) {
					streamId = RandomStringUtils.randomNumeric(24);
					broadcast.setStreamId(streamId);
				}
				streamId = broadcast.getStreamId();

				String rtmpURL = broadcast.getRtmpURL();
				if (rtmpURL != null) {
					rtmpURL += streamId;
				}
				broadcast.setRtmpURL(rtmpURL);

				map.put(streamId, gson.toJson(broadcast));
				db.commit();
				result = true;
			} catch (Exception e) {
				e.printStackTrace();
				streamId = null;
			}
		}

		return streamId;
	}

	@Override
	public Broadcast get(String id) {
		if (id != null) {
			String jsonString = map.get(id);
			if (jsonString != null) {
				return gson.fromJson(jsonString, Broadcast.class);
			}
		}
		return null;
	}

	@Override
	public boolean updateName(String id, String name, String description) {
		boolean result = false;
		if (id != null) {
			String jsonString = map.get(id);
			if (jsonString != null) {
				Broadcast broadcast = gson.fromJson(jsonString, Broadcast.class);
				broadcast.setName(name);
				broadcast.setDescription(description);
				map.replace(id, gson.toJson(broadcast));
				db.commit();
				result = true;
			}
		}
		return result;
	}

	@Override
	public boolean updateStatus(String id, String status) {
		boolean result = false;
		if (id != null) {
			String jsonString = map.get(id);
			if (jsonString != null) {
				Broadcast broadcast = gson.fromJson(jsonString, Broadcast.class);
				broadcast.setStatus(status);
				map.replace(id, gson.toJson(broadcast));
				db.commit();
				result = true;
			}
		}
		return result;
	}

	@Override
	public boolean updateDuration(String id, long duration) {
		boolean result = false;
		if (id != null) {
			String jsonString = map.get(id);
			if (jsonString != null) {
				Broadcast broadcast = gson.fromJson(jsonString, Broadcast.class);
				broadcast.setDuration(duration);
				map.replace(id, gson.toJson(broadcast));
				db.commit();
				result = true;
			}
		}
		return result;
	}

	@Override
	public boolean updatePublish(String id, boolean publish) {
		String jsonString = map.get(id);
		boolean result = false;
		if (jsonString != null) {
			Broadcast broadcast = gson.fromJson(jsonString, Broadcast.class);
			broadcast.setPublish(publish);
			map.replace(id, gson.toJson(broadcast));
			db.commit();
			result = true;
		}
		return result;
	}

	@Override
	public boolean addEndpoint(String id, Endpoint endpoint) {
		boolean result = false;
		if (id != null && endpoint != null) {
			String jsonString = map.get(id);
			if (jsonString != null) {
				Broadcast broadcast = gson.fromJson(jsonString, Broadcast.class);
				List<Endpoint> endPointList = broadcast.getEndPointList();
				if (endPointList == null) {
					endPointList = new ArrayList();
				}
				endPointList.add(endpoint);
				broadcast.setEndPointList(endPointList);
				map.replace(id, gson.toJson(broadcast));
				db.commit();
				result = true;
			}
		}
		return result;
	}

	@Override
	public boolean removeEndpoint(String id, Endpoint endpoint) {
		boolean result = false;

		if (id != null && endpoint != null) {
			String jsonString = map.get(id);
			if (jsonString != null) {
				Broadcast broadcast = gson.fromJson(jsonString, Broadcast.class);
				List<Endpoint> endPointList = broadcast.getEndPointList();
				if (endPointList != null) {
					for (Iterator iterator = endPointList.iterator(); iterator.hasNext();) {
						Endpoint endpointItem = (Endpoint) iterator.next();
						if (endpointItem.rtmpUrl.equals(endpoint.rtmpUrl)) {
							iterator.remove();
							result = true;
							break;
						}
					}

					if (result) {
						broadcast.setEndPointList(endPointList);
						map.replace(id, gson.toJson(broadcast));
						db.commit();
					}
				}
			}
		}
		return result;
	}
	
	@Override
	public boolean removeAllEndpoints(String id) {
		boolean result = false;
		if (id != null) {
			String jsonString = map.get(id);
			if (jsonString != null) {
				Broadcast broadcast = gson.fromJson(jsonString, Broadcast.class);
				broadcast.setEndPointList(null);
				map.replace(id, gson.toJson(broadcast));
				db.commit();
				result = true;
			}
		}
		return result;
	}

	@Override
	public long getBroadcastCount() {
		return map.getSize();
	}

	@Override
	public boolean delete(String id) {

		boolean result = map.remove(id) != null;
		if (result) {
			db.commit();
		}

		return result;
	}

	@Override
	public List<Broadcast> getBroadcastList(int offset, int size) {
		Collection<String> values = map.values();
		int t = 0;
		int itemCount = 0;
		if (size > 50) {
			size = 50;
		}
		if (offset < 0) {
			offset = 0;
		}
		List<Broadcast> list = new ArrayList();
		for (String broadcastString : values) {
			if (t < offset) {
				t++;
				continue;
			}
			list.add(gson.fromJson(broadcastString, Broadcast.class));
			itemCount++;

			if (itemCount >= size) {
				break;
			}

		}
		return list;
	}

	@Override
	public List<Vod> getVodList(int offset, int size) {
		Collection<String> values = vodMap.values();
		int t = 0;
		int itemCount = 0;
		if (size > 50) {
			size = 50;
		}
		if (offset < 0) {
			offset = 0;
		}
		List<Vod> list = new ArrayList();
		for (String vodString : values) {
			if (t < offset) {
				t++;
				continue;
			}
			list.add(gson.fromJson(vodString, Vod.class));
			itemCount++;

			if (itemCount >= size) {
				break;
			}

		}
		return list;
	}

	@Override
	public List<Broadcast> filterBroadcastList(int offset, int size, String type) {

		int t = 0;
		int itemCount = 0;
		if (size > 50) {
			size = 50;
		}
		if (offset < 0) {
			offset = 0;
		}

		Object[] objectArray = map.getValues().toArray();

		Broadcast[] broadcastArray = new Broadcast[objectArray.length];

		for (int i = 0; i < objectArray.length; i++) {

			broadcastArray[i] = gson.fromJson((String) objectArray[i], Broadcast.class);

		}

		List<Broadcast> filterList = new ArrayList<Broadcast>();
		for (int i = 0; i < broadcastArray.length; i++) {

			if (broadcastArray[i].getType().equals(type)) {

				filterList.add(gson.fromJson((String) objectArray[i], Broadcast.class));

			}

		}

		List<Broadcast> list = new ArrayList();
		for (Broadcast broadcast : filterList) {
			if (t < offset) {
				t++;
				continue;
			}
			list.add(broadcast);
			itemCount++;

			if (itemCount >= size) {
				break;
			}

		}
		return list;

	}

	@Override
	public List<Vod> filterVoDList(int offset, int size, String keyword, long startdate, long endDate) {

		List<Vod> list = new ArrayList();
		int t = 0;
		int itemCount = 0;
		if (size > 50) {
			size = 50;
		}
		if (offset < 0) {
			offset = 0;
		}

		Object[] objectArray = vodMap.getValues().toArray();

		Vod[] vodArray = new Vod[objectArray.length];

		List<Vod> filterList = new ArrayList<Vod>();

		for (int i = 0; i < objectArray.length; i++) {

			vodArray[i] = gson.fromJson((String) objectArray[i], Vod.class);

		}

		if (keyword != null && keyword.length() > 0) {

			for (int i = 0; i < vodArray.length; i++) {

				if (vodArray[i].getStreamName().contains(keyword) && startdate < vodArray[i].getCreationDate()
						&& endDate > vodArray[i].getCreationDate()) {

					filterList.add(gson.fromJson((String) objectArray[i], Vod.class));

				}

			}

		} else if (keyword == null || keyword.length() < 0) {

			for (int i = 0; i < vodArray.length; i++) {

				if (startdate < vodArray[i].getCreationDate() && endDate > vodArray[i].getCreationDate()) {

					filterList.add(gson.fromJson((String) objectArray[i], Vod.class));

				}

			}

		}

		for (Vod broadcast : filterList) {
			if (t < offset) {
				t++;
				continue;
			}
			list.add(broadcast);
			itemCount++;

			if (itemCount >= size) {
				break;
			}

		}

		return list;

	}

	@Override
	public boolean addVod(String id, Vod vod) {
		String vodId = null;
		boolean result = false;

		if (vod != null) {
			try {
				vodId = RandomStringUtils.randomNumeric(24);
				vod.setVodId(vodId);

				vodMap.put(vodId, gson.toJson(vod));
				db.commit();

				result = true;
				logger.warn(Long.toString(vod.getCreationDate()));

			} catch (Exception e) {
				e.printStackTrace();
				id = null;
			}
		}
		return result;
	}

	/*
	 * IP Camera Operations
	 */

	@Override
	public boolean addCamera(Broadcast camera) {
		boolean result = false;
		String streamId = null;

		// StreamID Address is primary key

<<<<<<< HEAD
		if (camera != null) {
			try {
				streamId = RandomStringUtils.randomNumeric(24);
				camera.setStreamId(streamId);

				map.put(streamId, gson.toJson(camera));
				db.commit();
				result = true;
			} catch (Exception e) {
				e.printStackTrace();
				streamId = null;
			}
		}

		return result;
	}

	@Override
	public boolean editCameraInfo(Broadcast camera) {
		boolean result = false;
		try {

			logger.warn("inside of editCameraInfo");

			logger.warn("gelen camera:  " + camera.getStreamId());

			Broadcast oldCam = get(camera.getStreamId());

			oldCam.setName(camera.getName());
			oldCam.setUsername(camera.getUsername());
			oldCam.setPassword(camera.getPassword());
			oldCam.setIpAddr(camera.getIpAddr());

			logger.warn(oldCam.getName());

			map.replace(oldCam.getStreamId(), gson.toJson(oldCam));

			db.commit();
			result = true;
		} catch (Exception e) {
			result = false;
		}
		return result;
	}

	/**
	 * Delete camera from camera store
	 * 
	 * @returns true if camera exists, otherwise return false
	 */
	@Override
	public boolean deleteCamera(String id) {
		boolean result = false;
		try {

			if (map.containsKey(id)) {
				logger.warn("inside of deleteCamera");
				map.remove(id);
				db.commit();
				result = true;
			}

		} catch (Exception e) {
			result = false;
		}
		return result;
	}

	@Override
	public Broadcast getCamera(String ipAddr) {

		Object[] objectArray = map.getValues().toArray();

		Broadcast[] broadcastArray = new Broadcast[objectArray.length];

		for (int i = 0; i < objectArray.length; i++) {

			broadcastArray[i] = gson.fromJson((String) objectArray[i], Broadcast.class);

		}

		Broadcast camera = new Broadcast();

		for (int i = 0; i < broadcastArray.length; i++) {

			if (broadcastArray[i].getType() == "ipCamera") {

				if (broadcastArray[i].getIpAddr().equals(ipAddr)) {

					camera = broadcastArray[i];

					break;

				}
			}

		}

		return camera;
	}

	@Override
	public List<Broadcast> getCameraList() {

		Object[] objectArray = map.getValues().toArray();

		Broadcast[] broadcastArray = new Broadcast[objectArray.length];

		List<Broadcast> cameraList = new ArrayList<Broadcast>();

		for (int i = 0; i < objectArray.length; i++) {

			broadcastArray[i] = gson.fromJson((String) objectArray[i], Broadcast.class);

		}

		for (int i = 0; i < broadcastArray.length; i++) {

			if (broadcastArray[i].getType().equals("ipCamera")) {

				cameraList.add(gson.fromJson((String) objectArray[i], Broadcast.class));

			}

		}

		return cameraList;
	}

	@Override
	public void close() {
		db.close();
	}

	@Override
	public boolean deleteVod(String id) {
		boolean result = vodMap.remove(id) != null;
		if (result) {
			db.commit();
		}

		return result;
	}

	@Override
	public boolean resetBroadcastStatus() {

		Object[] objectArray = map.getValues().toArray();

		Broadcast[] broadcastArray = new Broadcast[objectArray.length];

		for (int i = 0; i < objectArray.length; i++) {

			broadcastArray[i] = gson.fromJson((String) objectArray[i], Broadcast.class);

		}

		for (int i = 0; i < broadcastArray.length; i++) {
			if (broadcastArray[i].getStatus().equals("broadcasting")) {
				broadcastArray[i].setStatus("created");
				map.replace(broadcastArray[i].getStreamId(), gson.toJson(broadcastArray[i]));
			}

		}

		return false;
	}

=======
>>>>>>> b6599680
}<|MERGE_RESOLUTION|>--- conflicted
+++ resolved
@@ -209,7 +209,7 @@
 		}
 		return result;
 	}
-	
+
 	@Override
 	public boolean removeAllEndpoints(String id) {
 		boolean result = false;
@@ -454,7 +454,6 @@
 
 		// StreamID Address is primary key
 
-<<<<<<< HEAD
 		if (camera != null) {
 			try {
 				streamId = RandomStringUtils.randomNumeric(24);
@@ -623,6 +622,4 @@
 		return false;
 	}
 
-=======
->>>>>>> b6599680
 }