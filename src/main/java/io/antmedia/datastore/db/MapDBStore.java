--- conflicted
+++ resolved
@@ -1292,9 +1292,48 @@
 			return result;
 		}
 	}
-<<<<<<< HEAD
-
-	@Override
+
+	@Override
+	public int resetBroadcasts(String hostAddress) 
+	{
+		synchronized (this) {
+			
+			Collection<String> broadcastsRawJSON = map.values();
+			int size = broadcastsRawJSON.size();
+			int updateOperations = 0;
+			int zombieStreamCount = 0;
+			int i = 0;
+			for (String broadcastRaw : broadcastsRawJSON) {
+				i++;
+				if (broadcastRaw != null) {
+					Broadcast broadcast = gson.fromJson(broadcastRaw, Broadcast.class);
+					if (broadcast.isZombi()) {
+						zombieStreamCount++;
+						map.remove(broadcast.getStreamId());
+					}
+					else {
+						updateOperations++;
+						broadcast.setHlsViewerCount(0);
+						broadcast.setWebRTCViewerCount(0);
+						broadcast.setRtmpViewerCount(0);
+						broadcast.setStatus(AntMediaApplicationAdapter.BROADCAST_STATUS_FINISHED);
+						map.put(broadcast.getStreamId(), gson.toJson(broadcast));
+					}
+				}
+				
+				if (i > size) {
+					logger.error("Inconsistency in DB found in resetting broadcasts. It's likely db file({}) is damaged", dbName);
+					break;
+				}
+			}
+			logger.info("Reset broadcasts result in deleting {} zombi streams and {} update operations", zombieStreamCount, updateOperations );
+			
+			db.commit();
+			return updateOperations + zombieStreamCount;
+		}
+	}
+
+  	@Override
 	public List<String> getVoDIdByStreamId(String streamID) {
 		List<String> vodIds=new ArrayList<>();
 		synchronized (this){
@@ -1314,48 +1353,5 @@
 			return vodIds;
 		}
 	}
-
-=======
-	
-	@Override
-	public int resetBroadcasts(String hostAddress) 
-	{
-		synchronized (this) {
-			
-			Collection<String> broadcastsRawJSON = map.values();
-			int size = broadcastsRawJSON.size();
-			int updateOperations = 0;
-			int zombieStreamCount = 0;
-			int i = 0;
-			for (String broadcastRaw : broadcastsRawJSON) {
-				i++;
-				if (broadcastRaw != null) {
-					Broadcast broadcast = gson.fromJson(broadcastRaw, Broadcast.class);
-					if (broadcast.isZombi()) {
-						zombieStreamCount++;
-						map.remove(broadcast.getStreamId());
-					}
-					else {
-						updateOperations++;
-						broadcast.setHlsViewerCount(0);
-						broadcast.setWebRTCViewerCount(0);
-						broadcast.setRtmpViewerCount(0);
-						broadcast.setStatus(AntMediaApplicationAdapter.BROADCAST_STATUS_FINISHED);
-						map.put(broadcast.getStreamId(), gson.toJson(broadcast));
-					}
-				}
-				
-				if (i > size) {
-					logger.error("Inconsistency in DB found in resetting broadcasts. It's likely db file({}) is damaged", dbName);
-					break;
-				}
-			}
-			logger.info("Reset broadcasts result in deleting {} zombi streams and {} update operations", zombieStreamCount, updateOperations );
-			
-			db.commit();
-			return updateOperations + zombieStreamCount;
-		}
-	}
-	
->>>>>>> 852d38a0
+  
 }