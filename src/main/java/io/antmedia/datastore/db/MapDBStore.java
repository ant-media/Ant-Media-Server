--- conflicted
+++ resolved
@@ -545,13 +545,9 @@
 
 	@Override
 	public long getTotalVodNumber() {
-<<<<<<< HEAD
-		return getVodMap().size();
-=======
 		synchronized (this) {
 			return getVodMap().size();
 		}
->>>>>>> da005ce9
 	}
 
 	@Override
@@ -729,34 +725,11 @@
 	@Override
 
 	public long getTotalBroadcastNumber() {
-<<<<<<< HEAD
-		return getMap().size();
-	}
-
-
-	
-=======
 		synchronized (this) {
 			return getMap().size();
 		}
 	}
 
-	@Override
-	public long getActiveBroadcastCount() {
-		int activeBroadcastCount = 0;
-		synchronized (this) {
-			Collection<String> values = map.values();
-			for (String broadcastString : values) {
-				Broadcast broadcast = gson.fromJson(broadcastString, Broadcast.class);
-				String status = broadcast.getStatus();
-				if (status != null && status.equals(AntMediaApplicationAdapter.BROADCAST_STATUS_BROADCASTING)) {
-					activeBroadcastCount++;
-				}
-			}
-		}
-		return activeBroadcastCount;
-	}
->>>>>>> da005ce9
 
 	public void saveDetection(String id, long timeElapsed, List<TensorFlowObject> detectedObjects) {
 		synchronized (this) {
