package io.antmedia.datastore.db;

import java.io.File;
import java.lang.reflect.Type;
import java.time.Instant;
import java.util.ArrayList;
import java.util.Collection;
import java.util.Iterator;
import java.util.List;
import java.util.regex.Pattern;

import org.apache.commons.io.FilenameUtils;
import org.apache.commons.lang3.RandomStringUtils;
import org.apache.commons.lang3.exception.ExceptionUtils;
import org.mapdb.BTreeMap;
import org.mapdb.DB;
import org.mapdb.DBMaker;
import org.mapdb.Serializer;
import org.slf4j.Logger;
import org.slf4j.LoggerFactory;

import com.google.gson.Gson;
import com.google.gson.GsonBuilder;
import com.google.gson.reflect.TypeToken;

import io.antmedia.AntMediaApplicationAdapter;
import io.antmedia.datastore.db.types.Broadcast;
import io.antmedia.datastore.db.types.ConferenceRoom;
import io.antmedia.datastore.db.types.Endpoint;
import io.antmedia.datastore.db.types.P2PConnection;
import io.antmedia.datastore.db.types.Playlist;
import io.antmedia.datastore.db.types.SocialEndpointCredentials;
import io.antmedia.datastore.db.types.StreamInfo;
import io.antmedia.datastore.db.types.TensorFlowObject;
import io.antmedia.datastore.db.types.Token;
import io.antmedia.datastore.db.types.VoD;
import io.antmedia.muxer.MuxAdaptor;


public class MapDBStore extends DataStore {

	private DB db;
	private BTreeMap<String, String> map;
	private BTreeMap<String, String> vodMap;
	private BTreeMap<String, String> detectionMap;
	private BTreeMap<String, String> socialEndpointsCredentialsMap;
	private BTreeMap<String, String> tokenMap;
	private BTreeMap<String, String> conferenceRoomMap;
	private BTreeMap<String, String> playlistMap;


	private Gson gson;
	private String dbName;
	protected static Logger logger = LoggerFactory.getLogger(MapDBStore.class);
	private static final String MAP_NAME = "BROADCAST";
	private static final String VOD_MAP_NAME = "VOD";
	private static final String PLAYLIST_MAP_NAME = "PLAYLIST";
	private static final String DETECTION_MAP_NAME = "DETECTION";
	private static final String TOKEN = "TOKEN";
	private static final String SOCIAL_ENDPONT_CREDENTIALS_MAP_NAME = "SOCIAL_ENDPONT_CREDENTIALS_MAP_NAME";
	private static final String CONFERENCE_ROOM_MAP_NAME = "CONFERENCE_ROOM";


	public MapDBStore(String dbName) {

		this.dbName = dbName;
		db = DBMaker
				.fileDB(dbName)
				.fileMmapEnableIfSupported()
				.transactionEnable()
				.make();

		map = db.treeMap(MAP_NAME).keySerializer(Serializer.STRING).valueSerializer(Serializer.STRING).counterEnable()
				.createOrOpen();
		vodMap = db.treeMap(VOD_MAP_NAME).keySerializer(Serializer.STRING).valueSerializer(Serializer.STRING)
				.counterEnable().createOrOpen();
		
		playlistMap = db.treeMap(PLAYLIST_MAP_NAME).keySerializer(Serializer.STRING).valueSerializer(Serializer.STRING)
				.counterEnable().createOrOpen();

		detectionMap = db.treeMap(DETECTION_MAP_NAME).keySerializer(Serializer.STRING)
				.valueSerializer(Serializer.STRING).counterEnable().createOrOpen();

		socialEndpointsCredentialsMap = db.treeMap(SOCIAL_ENDPONT_CREDENTIALS_MAP_NAME).keySerializer(Serializer.STRING).valueSerializer(Serializer.STRING)
				.counterEnable().createOrOpen();

		tokenMap = db.treeMap(TOKEN).keySerializer(Serializer.STRING).valueSerializer(Serializer.STRING)
				.counterEnable().createOrOpen();

		conferenceRoomMap = db.treeMap(CONFERENCE_ROOM_MAP_NAME).keySerializer(Serializer.STRING).valueSerializer(Serializer.STRING)
				.counterEnable().createOrOpen();

		GsonBuilder builder = new GsonBuilder();
		gson = builder.create();

	}



	public BTreeMap<String, String> getVodMap() {
		return vodMap;
	}

	public void setVodMap(BTreeMap<String, String> vodMap) {
		this.vodMap = vodMap;
	}

	public BTreeMap<String, String> getMap() {
		return map;
	}

	public void setMap(BTreeMap<String, String> map) {
		this.map = map;
	}

	public BTreeMap<String, String> getDetectionMap() {
		return detectionMap;
	}

	public void setDetectionMap(BTreeMap<String, String> detectionMap) {
		this.detectionMap = detectionMap;
	}

	@Override
	public String save(Broadcast broadcast) {

		String streamId = null;
		synchronized (this) {
			if (broadcast != null) {
				try {
					if (broadcast.getStreamId() == null) {
						streamId = RandomStringUtils.randomNumeric(24);
						broadcast.setStreamId(streamId);
					}
					streamId = broadcast.getStreamId();

					String rtmpURL = broadcast.getRtmpURL();
					if (rtmpURL != null) {
						rtmpURL += streamId;
					}
					broadcast.setRtmpURL(rtmpURL);
					if(broadcast.getStatus()==null) {
						broadcast.setStatus(AntMediaApplicationAdapter.BROADCAST_STATUS_CREATED);
					}
					map.put(streamId, gson.toJson(broadcast));
					db.commit();
				} catch (Exception e) {
					logger.error(ExceptionUtils.getStackTrace(e));
					streamId = null;
				}
			}
		}

		return streamId;
	}

	@Override
	public Broadcast get(String id) {
		synchronized (this) {
			if (id != null) {
				String jsonString = map.get(id);
				if (jsonString != null) {
					return gson.fromJson(jsonString, Broadcast.class);
				}
			}
		}
		return null;
	}

	@Override
	public VoD getVoD(String id) {
		synchronized (this) {
			if (id != null) {
				String jsonString = vodMap.get(id);
				if (jsonString != null) {
					return gson.fromJson(jsonString, VoD.class);
				}
			}
		}
		return null;
	}

	@Override
	public boolean updateStatus(String id, String status) {
		boolean result = false;
		synchronized (this) {
			if (id != null) {
				String jsonString = map.get(id);
				if (jsonString != null) {
					Broadcast broadcast = gson.fromJson(jsonString, Broadcast.class);
					broadcast.setStatus(status);
					if(status.contentEquals(AntMediaApplicationAdapter.BROADCAST_STATUS_BROADCASTING)) {
						broadcast.setStartTime(System.currentTimeMillis());
					}
					String jsonVal = gson.toJson(broadcast);
					String previousValue = map.replace(id, jsonVal);
					db.commit();
					logger.debug("updateStatus replacing id {} having value {} to {}", id, previousValue, jsonVal);
					result = true;
				}
			}
		}
		return result;
	}

	@Override
	public boolean updateDuration(String id, long duration) {
		boolean result = false;
		synchronized (this) {
			if (id != null) {
				String jsonString = map.get(id);
				if (jsonString != null) {
					Broadcast broadcast = gson.fromJson(jsonString, Broadcast.class);
					broadcast.setDuration(duration);
					String jsonVal = gson.toJson(broadcast);
					String previousValue = map.replace(id, jsonVal);
					db.commit();
					result = true;
					logger.debug("updateStatus replacing id {} having value {} to {}", id, previousValue, jsonVal);
				}
			}
		}
		return result;
	}


	@Override
	public boolean addEndpoint(String id, Endpoint endpoint) {
		boolean result = false;
		synchronized (this) {
			if (id != null && endpoint != null) {
				String jsonString = map.get(id);
				if (jsonString != null) {
					Broadcast broadcast = gson.fromJson(jsonString, Broadcast.class);
					List<Endpoint> endPointList = broadcast.getEndPointList();
					if (endPointList == null) {
						endPointList = new ArrayList<>();
					}
					endPointList.add(endpoint);
					broadcast.setEndPointList(endPointList);
					map.replace(id, gson.toJson(broadcast));
					db.commit();
					result = true;
				}
			}
		}
		return result;
	}

	@Override
	public boolean removeEndpoint(String id, Endpoint endpoint) {
		boolean result = false;
		synchronized (this) {

			if (id != null && endpoint != null) {
				String jsonString = map.get(id);
				if (jsonString != null) {
					Broadcast broadcast = gson.fromJson(jsonString, Broadcast.class);
					List<Endpoint> endPointList = broadcast.getEndPointList();
					if (endPointList != null) {
						for (Iterator<Endpoint> iterator = endPointList.iterator(); iterator.hasNext();) {
							Endpoint endpointItem = iterator.next();
							if (endpointItem.getRtmpUrl().equals(endpoint.getRtmpUrl())) {
								iterator.remove();
								result = true;
								break;
							}
						}

						if (result) {
							broadcast.setEndPointList(endPointList);
							map.replace(id, gson.toJson(broadcast));
							db.commit();
						}
					}
				}
			}
		}
		return result;
	}

	@Override
	public boolean removeAllEndpoints(String id) {

		boolean result = false;
		synchronized (this) {
			if (id != null) {
				String jsonString = map.get(id);
				if (jsonString != null) {
					Broadcast broadcast = gson.fromJson(jsonString, Broadcast.class);
					broadcast.setEndPointList(null);
					map.replace(id, gson.toJson(broadcast));
					db.commit();
					result = true;
				}
			}
		}
		return result;
	}

	@Override
	public long getBroadcastCount() {
		synchronized (this) {
			return map.getSize();
		}
	}

	@Override
	public long getActiveBroadcastCount() {
		int activeBroadcastCount = 0;
		synchronized (this) {
			Collection<String> values = map.values();
			for (String broadcastString : values) {
				Broadcast broadcast = gson.fromJson(broadcastString, Broadcast.class);
				String status = broadcast.getStatus();
				if (status != null && status.equals(AntMediaApplicationAdapter.BROADCAST_STATUS_BROADCASTING)) {
					activeBroadcastCount++;
				}
			}
		}
		return activeBroadcastCount;
	}

	@Override
	public boolean delete(String id) {
		boolean result = false;
		synchronized (this) {
			result = map.remove(id) != null;
			if (result) {
				db.commit();
			}
		}
		return result;
	}

	@Override
	public List<Broadcast> getBroadcastList(int offset, int size) {
		List<Broadcast> list = new ArrayList<>();
		synchronized (this) {
			Collection<String> values = map.values();
			int t = 0;
			int itemCount = 0;
			if (size > MAX_ITEM_IN_ONE_LIST) {
				size = MAX_ITEM_IN_ONE_LIST;
			}
			if (offset < 0) {
				offset = 0;
			}
			Iterator<String> iterator = values.iterator();

			while(itemCount < size && iterator.hasNext()) {
				if (t < offset) {
					t++;
					iterator.next();
				}
				else {
					list.add(gson.fromJson(iterator.next(), Broadcast.class));

					itemCount++;	
				}
			}

		}
		return list;
	}

	@Override
	public List<VoD> getVodList(int offset, int size, String sortBy, String orderBy) {
		ArrayList<VoD> vods = new ArrayList<>();
		synchronized (this) {
			Collection<String> values = vodMap.values();
			int length = values.size();
			int i = 0;
			for (String vodString : values) {
				vods.add(gson.fromJson(vodString, VoD.class));
				i++;
				if (i > length) {
					logger.error("Inconsistency in DB. It's likely db file({}) is damaged", dbName);
					break;
				}
			}
			return sortAndCropVodList(vods, offset, size, sortBy, orderBy);
		}
	}


	@Override
	public List<Broadcast> filterBroadcastList(int offset, int size, String type) {

		List<Broadcast> list = new ArrayList<>();
		synchronized (this) {
			int t = 0;
			int itemCount = 0;
			if (size > MAX_ITEM_IN_ONE_LIST) {
				size = MAX_ITEM_IN_ONE_LIST;
			}
			if (offset < 0) {
				offset = 0;
			}

			Object[] objectArray = map.getValues().toArray();

			Broadcast[] broadcastArray = new Broadcast[objectArray.length];

			for (int i = 0; i < objectArray.length; i++) {
				broadcastArray[i] = gson.fromJson((String) objectArray[i], Broadcast.class);
			}

			List<Broadcast> filterList = new ArrayList<>();
			for (int i = 0; i < broadcastArray.length; i++) {

				if (broadcastArray[i].getType().equals(type)) {
					filterList.add(gson.fromJson((String) objectArray[i], Broadcast.class));
				}
			}
			Iterator<Broadcast> iterator = filterList.iterator();

			while(itemCount < size && iterator.hasNext()) {
				if (t < offset) {
					t++;
					iterator.next();
				}
				else {

					list.add(iterator.next());
					itemCount++;
				}
			}

		}
		return list;

	}

	@Override
	public String addVod(VoD vod) {

		String id = null;
		synchronized (this) {
			try {
				if (vod.getVodId() == null) {
					vod.setVodId(RandomStringUtils.randomNumeric(24));
				}
				id = vod.getVodId();
				vodMap.put(vod.getVodId(), gson.toJson(vod));
				db.commit();
				logger.warn("VoD is saved to DB {} with voID {}", vod.getVodName(), id);

			} catch (Exception e) {
				logger.error(e.getMessage());
				id = null;
			}

		}
		return id;
	}


	@Override
	public List<Broadcast> getExternalStreamsList() {

		List<Broadcast> streamsList = new ArrayList<>();

		synchronized (this) {

			Object[] objectArray = map.getValues().toArray();
			Broadcast[] broadcastArray = new Broadcast[objectArray.length];


			for (int i = 0; i < objectArray.length; i++) {

				broadcastArray[i] = gson.fromJson((String) objectArray[i], Broadcast.class);

			}

			for (int i = 0; i < broadcastArray.length; i++) {

				if (broadcastArray[i].getType().equals(AntMediaApplicationAdapter.IP_CAMERA) || broadcastArray[i].getType().equals(AntMediaApplicationAdapter.STREAM_SOURCE)) {

					streamsList.add(gson.fromJson((String) objectArray[i], Broadcast.class));
				}
			}
		}
		return streamsList;
	}

	@Override
	public void close() {
		synchronized (this) {
			db.close();
		}
	}

	@Override
	public boolean deleteVod(String id) {

		boolean result = false;

		synchronized (this) {
			result = vodMap.remove(id) != null;
			if (result) {
				db.commit();
			}
		}
		return result;
	}

	@Override
	public long getTotalVodNumber() {
		synchronized (this) {
			return getVodMap().size();
		}
	}

	@Override
	public int fetchUserVodList(File userfile) {

		if(userfile==null) {
			return 0;
		}

		int numberOfSavedFiles = 0;

		synchronized (this) {
			int i = 0;
			
			Collection<String> vodFiles = vodMap.values();
			
			int size = vodFiles.size();
			
			List<VoD> vodList = new ArrayList<>();
			
			for (String vodString : vodFiles)  {
				i++;
				vodList.add(gson.fromJson((String) vodString, VoD.class));
				if (i > size) {
					logger.error("Inconsistency in DB. It's likely db file({}) is damaged", dbName);
					break;
				}
			}
			
			boolean result = false;
			for (VoD vod : vodList) 
			{	
				if (vod.getType().equals(VoD.USER_VOD)) {
					result = vodMap.remove(vod.getVodId()) != null;
					if (result) {
						db.commit();
					}
					else {
						logger.error("MapDB VoD is not synchronized. It's likely db files({}) is damaged", dbName);
					}
				}
			}
			
			File[] listOfFiles = userfile.listFiles();

			if (listOfFiles != null) 
			{
				for (File file : listOfFiles) {

					String fileExtension = FilenameUtils.getExtension(file.getName());

					if (file.isFile() && 
							("mp4".equals(fileExtension) || "flv".equals(fileExtension) || "mkv".equals(fileExtension))) {

						long fileSize = file.length();
						long unixTime = System.currentTimeMillis();

						String path=file.getPath();

						String[] subDirs = path.split(Pattern.quote(File.separator));

						Integer pathLength=Integer.valueOf(subDirs.length);

						String relativePath = "streams/" +subDirs[pathLength-2]+'/'+subDirs[pathLength-1];

						String vodId = RandomStringUtils.randomNumeric(24);

						VoD newVod = new VoD("vodFile", "vodFile", relativePath, file.getName(), unixTime, 0, fileSize,
								VoD.USER_VOD, vodId);
						addVod(newVod);
						numberOfSavedFiles++;
					}
				}
			}
		}

		return numberOfSavedFiles;
	}


	@Override
	protected boolean updateSourceQualityParametersLocal(String id, String quality, double speed, int pendingPacketQueue) {
		boolean result = false;
		synchronized (this) {
			if (id != null) {
				String jsonString = map.get(id);
				if (jsonString != null) {
					Broadcast broadcast = gson.fromJson(jsonString, Broadcast.class);
					broadcast.setSpeed(speed);
					broadcast.setQuality(quality);
					broadcast.setPendingPacketSize(pendingPacketQueue);
					map.replace(id, gson.toJson(broadcast));
					db.commit();
					result = true;

				}
			}
		}
		return result;
	}

	public SocialEndpointCredentials addSocialEndpointCredentials(SocialEndpointCredentials credentials) {
		SocialEndpointCredentials addedCredential = null;
		synchronized (this) {

			if (credentials != null && credentials.getAccountName() != null && credentials.getAccessToken() != null
					&& credentials.getServiceName() != null) 
			{
				if (credentials.getId() == null) {
					//create new id if id is not set
					String id = RandomStringUtils.randomAlphanumeric(6);
					credentials.setId(id);
					socialEndpointsCredentialsMap.put(id, gson.toJson(credentials));
					db.commit();
					addedCredential = credentials;
				}	
				else {

					if(socialEndpointsCredentialsMap.get(credentials.getId()) != null) 
					{
						//replace the field if id exists
						socialEndpointsCredentialsMap.put(credentials.getId(), gson.toJson(credentials));
						db.commit();
						addedCredential = credentials;
					}
					else {
						logger.error("Credentials Map for social endpoint is null");
					}
					//if id is not matched with any value, do not record
				}
			}
			else {
				if (credentials != null) 
				{
					logger.error("Some of Credentials parameters are null. Accoutn name is null:{} token is null:{}, serviceName is null:{}",
						 credentials.getAccountName() == null, credentials.getAccessToken() == null , 
						 credentials.getServiceName() == null);
				}
				else {
					logger.error("Credentials are null");
				}
			}
		}
		return addedCredential;
	}

	@Override
	public List<SocialEndpointCredentials> getSocialEndpoints(int offset, int size) {

		List<SocialEndpointCredentials> list = new ArrayList<>();

		synchronized (this) {
			Collection<String> values = socialEndpointsCredentialsMap.values();
			int t = 0;
			int itemCount = 0;
			if (size > MAX_ITEM_IN_ONE_LIST) {
				size = MAX_ITEM_IN_ONE_LIST;
			}
			if (offset < 0) {
				offset = 0;
			}

			for (String credentialString : values) {
				if (t < offset) {
					t++;
					continue;
				}
				list.add(gson.fromJson(credentialString, SocialEndpointCredentials.class));
				itemCount++;

				if (itemCount >= size) {
					break;
				}

			}
		}
		return list;
	}

	@Override
	public boolean removeSocialEndpointCredentials(String id) {
		boolean result = false;
		synchronized (this) {
			result = socialEndpointsCredentialsMap.remove(id) != null;
			if (result) {
				db.commit();
			}
		}
		return result;
	}

	@Override
	public SocialEndpointCredentials getSocialEndpointCredentials(String id) {
		SocialEndpointCredentials credential = null;
		synchronized (this) {
			if (id != null) {
				String jsonString = socialEndpointsCredentialsMap.get(id);
				if (jsonString != null) {
					credential = gson.fromJson(jsonString, SocialEndpointCredentials.class);
				}
			}
		}
		return credential;

	}

	@Override

	public long getTotalBroadcastNumber() {
		synchronized (this) {
			return getMap().size();
		}
	}


	public void saveDetection(String id, long timeElapsed, List<TensorFlowObject> detectedObjects) {
		synchronized (this) {
			try {
				if (detectedObjects != null) {
					for (TensorFlowObject tensorFlowObject : detectedObjects) {
						tensorFlowObject.setDetectionTime(timeElapsed);
					}
					detectionMap.put(id, gson.toJson(detectedObjects));
					db.commit();
				}
			} catch (Exception e) {
				logger.error(e.getMessage());
			}
		}
	}

	@Override
	public List<TensorFlowObject> getDetection(String id) {

		synchronized (this) {
			if (id != null) {
				String jsonString = detectionMap.get(id);
				if (jsonString != null) {
					Type listType = new TypeToken<ArrayList<TensorFlowObject>>(){}.getType();
					return gson.fromJson(jsonString, listType);
				}
			}
		}
		return null;
	}

	@Override
	public List<TensorFlowObject> getDetectionList(String idFilter, int offsetSize, int batchSize) {

		List<TensorFlowObject> list = new ArrayList<>();

		synchronized (this) {
			Type listType = new TypeToken<ArrayList<TensorFlowObject>>(){}.getType();
			int offsetCount = 0;
			int batchCount = 0;

			if (batchSize > MAX_ITEM_IN_ONE_LIST) {
				batchSize = MAX_ITEM_IN_ONE_LIST;
			}

			for (Iterator<String> keyIterator =  detectionMap.keyIterator(); keyIterator.hasNext();) {
				String keyValue = keyIterator.next();
				if (keyValue.startsWith(idFilter)) 
				{
					if (offsetCount < offsetSize) {
						offsetCount++;
						continue;
					}
					if (batchCount >= batchSize) {
						break;
					}
					List<TensorFlowObject> detectedList = gson.fromJson(detectionMap.get(keyValue), listType);
					list.addAll(detectedList);
					batchCount=list.size();
				}
			}
		}
		return list;
	}

	@Override
	public long getObjectDetectedTotal(String id) {

		List<TensorFlowObject> list = new ArrayList<>();

		Type listType = new TypeToken<ArrayList<TensorFlowObject>>(){}.getType();

		synchronized (this) {

			for (Iterator<String> keyIterator =  detectionMap.keyIterator(); keyIterator.hasNext();) {
				String keyValue = keyIterator.next();
				if (keyValue.startsWith(id)) 
				{
					List<TensorFlowObject> detectedList = gson.fromJson(detectionMap.get(keyValue), listType);
					list.addAll(detectedList);
				}
			}
		}
		return list.size();
	}


	/**
	 * Updates the stream's name, description, userName, password, IP address, stream URL if these values is not null
	 * @param streamId
	 * @param broadcast
	 * @return
	 */
	@Override
	public boolean updateBroadcastFields(String streamId, Broadcast broadcast) {
		boolean result = false;
		synchronized (this) {
			try {
				logger.debug("inside of editStreamSourceInfo {}", broadcast.getStreamId());
				Broadcast oldBroadcast = get(streamId);
				if (oldBroadcast != null) 
				{

					updateStreamInfo(oldBroadcast, broadcast);
					getMap().replace(streamId, gson.toJson(oldBroadcast));

					db.commit();
					result = true;
				}
			} catch (Exception e) {
				result = false;
			}
		}

		logger.debug("result inside edit camera:{} ", result);
		return result;
	}

	@Override
	protected synchronized boolean updateHLSViewerCountLocal(String streamId, int diffCount) {
		boolean result = false;
		synchronized (this) {
			
			if (streamId != null) {
				Broadcast broadcast = get(streamId);
				if (broadcast != null) {
					int hlsViewerCount = broadcast.getHlsViewerCount();
					hlsViewerCount += diffCount;
					broadcast.setHlsViewerCount(hlsViewerCount);
					map.replace(streamId, gson.toJson(broadcast));
					db.commit();
					result = true;
				}
			}
		}
		return result;
	}

	@Override
	protected synchronized boolean updateWebRTCViewerCountLocal(String streamId, boolean increment) {
		boolean result = false;
		synchronized (this) {
				
			if (streamId != null) {
				Broadcast broadcast = get(streamId);
				if (broadcast != null) {
					int webRTCViewerCount = broadcast.getWebRTCViewerCount();
					if (increment) {
						webRTCViewerCount++;
					}
					else {
						webRTCViewerCount--;
					}
					broadcast.setWebRTCViewerCount(webRTCViewerCount);
					map.replace(streamId, gson.toJson(broadcast));
					result = true;
				}
			}
		}
		return result;
	}

	@Override
	protected synchronized boolean updateRtmpViewerCountLocal(String streamId, boolean increment) {
		boolean result = false;
		synchronized (this) {
			if (streamId != null) {
				Broadcast broadcast = get(streamId);
				if (broadcast != null) {
					int rtmpViewerCount = broadcast.getRtmpViewerCount();
					if (increment) {
						rtmpViewerCount++;
					}
					else { 
						rtmpViewerCount--;
					}
					broadcast.setRtmpViewerCount(rtmpViewerCount);
					map.replace(streamId, gson.toJson(broadcast));
					result = true;
				}
			}
		}
		return result;
	}

	@Override
	public void addStreamInfoList(List<StreamInfo> streamInfoList) {
		//used in mongo for cluster mode. useless here.
	}

	public List<StreamInfo> getStreamInfoList(String streamId) {
		return new ArrayList<>();
	}

	public void clearStreamInfoList(String streamId) {
		//used in mongo for cluster mode. useless here.
	}

	@Override
	public boolean saveToken(Token token) {
		boolean result = false;

		synchronized (this) {

			if(token.getStreamId() != null && token.getTokenId() != null) {


				try {
					tokenMap.put(token.getTokenId(), gson.toJson(token));
					db.commit();
					result = true;
				} catch (Exception e) {
					logger.error(ExceptionUtils.getStackTrace(e));
				}
			}
		}

		return result;
	}

	@Override
	public Token validateToken(Token token) {
		Token fetchedToken = null;

		synchronized (this) {
			if (token.getTokenId() != null) {
				String jsonToken = tokenMap.get(token.getTokenId());
				if (jsonToken != null) {
					fetchedToken = gson.fromJson((String) jsonToken, Token.class);

					if( fetchedToken.getType().equals(token.getType())
							&& Instant.now().getEpochSecond() < fetchedToken.getExpireDate()) {
						
						if(token.getRoomId() == null || token.getRoomId().isEmpty() ) {
							if(fetchedToken.getStreamId().equals(token.getStreamId())) {

								boolean result = tokenMap.remove(token.getTokenId()) != null;
								if (result) {
									db.commit();
								}
							}
							else{
								fetchedToken = null;
							}
						}
						return fetchedToken;
					}
					else {
						fetchedToken = null;
					}
				}
			}
		}

		return fetchedToken;
	}

	@Override
	public boolean revokeTokens(String streamId) {
		boolean result = false;

		synchronized (this) {
			Object[] objectArray = tokenMap.getValues().toArray();
			Token[] tokenArray = new Token[objectArray.length];

			for (int i = 0; i < objectArray.length; i++) {
				tokenArray[i] = gson.fromJson((String) objectArray[i], Token.class);
			}

			for (int i = 0; i < tokenArray.length; i++) {
				if (tokenArray[i].getStreamId().equals(streamId)) {
					result = tokenMap.remove(tokenArray[i].getTokenId()) != null;
					if(!result) {
						break;
					}
				}
				db.commit();
			}
		}
		return result;
	}

	@Override
	public List<Token> listAllTokens(String streamId, int offset, int size) {

		List<Token> list = new ArrayList<>();
		List<Token> listToken = new ArrayList<>();

		synchronized (this) {
			Collection<String> values = tokenMap.values();
			int t = 0;
			int itemCount = 0;
			if (size > MAX_ITEM_IN_ONE_LIST) {
				size = MAX_ITEM_IN_ONE_LIST;
			}
			if (offset < 0) {
				offset = 0;
			}

			Iterator<String> iterator = values.iterator();

			while(iterator.hasNext()) {
				Token token = gson.fromJson(iterator.next(), Token.class);

				if(token.getStreamId().equals(streamId)) {
					list.add(token);
				}
			}

			Iterator<Token> listIterator = list.iterator();

			while(itemCount < size && listIterator.hasNext()) {
				if (t < offset) {
					t++;
					listIterator.next();
				}
				else {

					listToken.add(listIterator.next());
					itemCount++;

				}
			}

		}
		return listToken;
	}

	@Override
	public boolean setMp4Muxing(String streamId, int enabled) {
		boolean result = false;
		synchronized (this) {
			if (streamId != null) {
				String jsonString = map.get(streamId);
				if (jsonString != null && (enabled == MuxAdaptor.MP4_ENABLED_FOR_STREAM || enabled == MuxAdaptor.MP4_NO_SET_FOR_STREAM || enabled == MuxAdaptor.MP4_DISABLED_FOR_STREAM)) {			

					Broadcast broadcast =  gson.fromJson(jsonString, Broadcast.class);	
					broadcast.setMp4Enabled(enabled);
					map.replace(streamId, gson.toJson(broadcast));

					db.commit();
					result = true;
				}
			}
		}
		return result;
	}

	@Override
	public void saveStreamInfo(StreamInfo streamInfo) {
		//no need to implement this method, it is used in cluster mode
	}



	@Override
	public boolean createConferenceRoom(ConferenceRoom room) {
		synchronized (this) {
			boolean result = false;

			if (room != null && room.getRoomId() != null) {
				conferenceRoomMap.put(room.getRoomId(), gson.toJson(room));
				db.commit();
				result = true;
			}

			return result;
		}
	}

	@Override
	public boolean editConferenceRoom(String roomId, ConferenceRoom room) {
		synchronized (this) {
			boolean result = false;

			if (room != null && room.getRoomId() != null) {
				conferenceRoomMap.replace(room.getRoomId(), gson.toJson(room));
				db.commit();
				result = true;
			}
			return result;
		}
	}

	@Override
	public boolean deleteConferenceRoom(String roomId) {
		synchronized (this) 
		{		
			boolean result = false;

			if (roomId != null && !roomId.isEmpty()) {
				conferenceRoomMap.remove(roomId);
				db.commit();
				result = true;
			}
			return result;
		}
	}

	@Override
	public ConferenceRoom getConferenceRoom(String roomId) {
		synchronized (this) {
			if (roomId != null) {
				String jsonString = conferenceRoomMap.get(roomId);
				if (jsonString != null) {
					return gson.fromJson(jsonString, ConferenceRoom.class);
				}
			}
		}
		return null;
	}

	@Override
	public boolean deleteToken(String tokenId) {

		boolean result = false;

		synchronized (this) {
			result = tokenMap.remove(tokenId) != null;
			if (result) {
				db.commit();
			}
		}
		return result;
	}

	@Override
	public Token getToken(String tokenId) {
		Token token = null;
		synchronized (this) {
			if (tokenId != null) {
				String jsonString = tokenMap.get(tokenId);
				if (jsonString != null) {
					token = gson.fromJson(jsonString, Token.class);
				}
			}
		}
		return token;

	}
	
	@Override
	public boolean createP2PConnection(P2PConnection conn) {
		// No need to implement. It used in cluster mode
		return false;
	}

	@Override
	public boolean deleteP2PConnection(String streamId) {
		// No need to implement. It used in cluster mode
		return false;
	}
	
	@Override
	public P2PConnection getP2PConnection(String streamId) {
		// No need to implement. It used in cluster mode
		return null;
	}
	
	@Override
<<<<<<< HEAD
	public boolean addSubTrack(String mainTrackId, String subTrackId) {
		boolean result = false;
		synchronized (this) {
			String json = map.get(mainTrackId);
			Broadcast mainTrack = gson.fromJson(json, Broadcast.class);
			List<String> subTracks = mainTrack.getSubTrackStreamIds();
			if (subTracks == null) {
				subTracks = new ArrayList<>();
			}
			subTracks.add(subTrackId);
			mainTrack.setSubTrackStreamIds(subTracks);
			map.replace(mainTrackId, gson.toJson(mainTrack));
			db.commit();
			result = true;
		}

		return result;
	}
=======
	public boolean createPlaylist(Playlist playlist) {
		
		synchronized (this) {
			boolean result = false;

			if (playlist != null && playlist.getPlaylistId() != null) {
				playlistMap.put(playlist.getPlaylistId(), gson.toJson(playlist));
				db.commit();
				result = true;
			}

			return result;
		}
	}
	
	@Override
	public Playlist getPlaylist(String playlistId) {

		Playlist playlist = null;
		synchronized (this) {
			if (playlistId != null) {
				String jsonString = playlistMap.get(playlistId);
				if (jsonString != null) {
					playlist = gson.fromJson(jsonString, Playlist.class);
				}
			}
		}
		return playlist;
	}
	
	@Override
	public boolean deletePlaylist(String playlistId) {
		synchronized (this) {
			return playlistMap.remove(playlistId) != null;
		}
	}
	
	@Override
	public boolean editPlaylist(String playlistId, Playlist playlist) {
		synchronized (this) {
			boolean result = false;

			if (playlist != null && playlist.getPlaylistId() != null) {
				playlistMap.replace(playlist.getPlaylistId(), gson.toJson(playlist));
				db.commit();
				result = true;
			}
			return result;
		}
	}
	
>>>>>>> 1673b537
}<|MERGE_RESOLUTION|>--- conflicted
+++ resolved
@@ -7,6 +7,7 @@
 import java.util.Collection;
 import java.util.Iterator;
 import java.util.List;
+import java.util.Map.Entry;
 import java.util.regex.Pattern;
 
 import org.apache.commons.io.FilenameUtils;
@@ -1185,7 +1186,6 @@
 	}
 	
 	@Override
-<<<<<<< HEAD
 	public boolean addSubTrack(String mainTrackId, String subTrackId) {
 		boolean result = false;
 		synchronized (this) {
@@ -1204,7 +1204,8 @@
 
 		return result;
 	}
-=======
+		
+	@Override
 	public boolean createPlaylist(Playlist playlist) {
 		
 		synchronized (this) {
@@ -1256,5 +1257,4 @@
 		}
 	}
 	
->>>>>>> 1673b537
 }