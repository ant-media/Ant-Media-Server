package io.antmedia.datastore.db;

import java.io.File;
import java.util.ArrayList;
import java.util.Collection;
import java.util.Iterator;
import java.util.List;
import java.util.regex.Pattern;

import org.apache.commons.io.FilenameUtils;
import org.apache.commons.lang3.RandomStringUtils;
import org.mapdb.BTreeMap;
import org.mapdb.DB;
import org.mapdb.DB.TreeMapMaker;
import org.mapdb.DBMaker;
import org.mapdb.Serializer;
import org.slf4j.Logger;
import org.slf4j.LoggerFactory;

import com.google.gson.Gson;
import com.google.gson.GsonBuilder;
import java.lang.reflect.Type;
import com.google.gson.reflect.TypeToken;

import io.antmedia.AntMediaApplicationAdapter;
import io.antmedia.datastore.db.types.Broadcast;
import io.antmedia.datastore.db.types.Endpoint;
import io.antmedia.datastore.db.types.TensorFlowObject;
import io.antmedia.datastore.db.types.SocialEndpointCredentials;
import io.antmedia.datastore.db.types.Vod;
import io.antmedia.ipcamera.OnvifCamera;

public class MapDBStore implements IDataStore {

	private DB db;
	private BTreeMap<String, String> map;
	private BTreeMap<String, String> vodMap;
	private BTreeMap<String, String> detectionMap;
	private BTreeMap<String, String> userVodMap;


	private Gson gson;
	private BTreeMap<String, String> socialEndpointsCredentialsMap;
	protected static Logger logger = LoggerFactory.getLogger(MapDBStore.class);
	private static final String MAP_NAME = "broadcast";
	private static final String VOD_MAP_NAME = "vod";
	private static final String DETECTION_MAP_NAME = "detection";
	private static final String USER_MAP_NAME = "userVod";
	private static final String SOCIAL_ENDPONT_CREDENTIALS_MAP_NAME = "SOCIAL_ENDPONT_CREDENTIALS_MAP_NAME";


	public MapDBStore(String dbName) {

		db = DBMaker.fileDB(dbName).fileMmapEnable().transactionEnable().make();

		map = db.treeMap(MAP_NAME).keySerializer(Serializer.STRING).valueSerializer(Serializer.STRING).counterEnable()
				.createOrOpen();
		vodMap = db.treeMap(VOD_MAP_NAME).keySerializer(Serializer.STRING).valueSerializer(Serializer.STRING)
				.counterEnable().createOrOpen();

		detectionMap = db.treeMap(DETECTION_MAP_NAME).keySerializer(Serializer.STRING)
				.valueSerializer(Serializer.STRING).counterEnable().createOrOpen();

		userVodMap = db.treeMap(USER_MAP_NAME).keySerializer(Serializer.STRING).valueSerializer(Serializer.STRING)
				.counterEnable().createOrOpen();

		socialEndpointsCredentialsMap = db.treeMap(SOCIAL_ENDPONT_CREDENTIALS_MAP_NAME).keySerializer(Serializer.STRING).valueSerializer(Serializer.STRING)
				.counterEnable().createOrOpen();

		GsonBuilder builder = new GsonBuilder();
		gson = builder.create();


	}


	public BTreeMap<String, String> getUserVodMap() {

		return userVodMap;
	}
	public void setUserVodMap(BTreeMap<String, String> userVodMap) {
		this.userVodMap = userVodMap;
	}

	public BTreeMap<String, String> getVodMap() {
		return vodMap;
	}

	public void setVodMap(BTreeMap<String, String> vodMap) {
		this.vodMap = vodMap;
	}

	public BTreeMap<String, String> getMap() {
		return map;
	}

	public void setMap(BTreeMap<String, String> map) {
		this.map = map;
	}

	public BTreeMap<String, String> getDetectionMap() {
		return detectionMap;
	}

	public void setDetectionMap(BTreeMap<String, String> detectionMap) {
		this.detectionMap = detectionMap;
	}

	@Override
	public String save(Broadcast broadcast) {

		String streamId = null;
		if (broadcast != null) {
			try {
				if (broadcast.getStreamId() == null) {
					streamId = RandomStringUtils.randomNumeric(24);
					broadcast.setStreamId(streamId);
				}
				streamId = broadcast.getStreamId();

				String rtmpURL = broadcast.getRtmpURL();
				if (rtmpURL != null) {
					rtmpURL += streamId;
				}
				broadcast.setRtmpURL(rtmpURL);
				if(broadcast.getStatus()==null) {
					broadcast.setStatus(AntMediaApplicationAdapter.BROADCAST_STATUS_CREATED);
				}
				map.put(streamId, gson.toJson(broadcast));
				db.commit();
			} catch (Exception e) {
				e.printStackTrace();
				streamId = null;
			}
		}

		return streamId;
	}

	@Override
	public Broadcast get(String id) {
		if (id != null) {
			String jsonString = map.get(id);
			if (jsonString != null) {
				return gson.fromJson(jsonString, Broadcast.class);
			}
		}
		return null;
	}

	@Override
	public boolean updateName(String id, String name, String description) {
		boolean result = false;
		synchronized (this) {
			if (id != null) {
				String jsonString = map.get(id);
				if (jsonString != null) {
					Broadcast broadcast = gson.fromJson(jsonString, Broadcast.class);
					broadcast.setName(name);
					broadcast.setDescription(description);
					map.replace(id, gson.toJson(broadcast));
					db.commit();
					result = true;
				}
			}
		}
		return result;
	}

	@Override
	public boolean updateStatus(String id, String status) {
		boolean result = false;
		synchronized (this) {
			if (id != null) {
				String jsonString = map.get(id);
				if (jsonString != null) {
					Broadcast broadcast = gson.fromJson(jsonString, Broadcast.class);
					broadcast.setStatus(status);
					String jsonVal = gson.toJson(broadcast);
					String previousValue = map.replace(id, jsonVal);
					db.commit();
					logger.debug("updateStatus replacing id {} having value {} to {}", id, previousValue, jsonVal);
					result = true;
				}
			}
		}
		return result;
	}

	@Override
	public boolean updateDuration(String id, long duration) {
		boolean result = false;
		synchronized (this) {
			if (id != null) {
				String jsonString = map.get(id);
				if (jsonString != null) {
					Broadcast broadcast = gson.fromJson(jsonString, Broadcast.class);
					broadcast.setDuration(duration);
					String jsonVal = gson.toJson(broadcast);
					String previousValue = map.replace(id, jsonVal);
					db.commit();
					result = true;
					logger.debug("updateStatus replacing id {} having value {} to {}", id, previousValue, jsonVal);
				}
			}
		}
		return result;
	}


	@Override
	public boolean addEndpoint(String id, Endpoint endpoint) {
		boolean result = false;
		if (id != null && endpoint != null) {
			String jsonString = map.get(id);
			if (jsonString != null) {
				Broadcast broadcast = gson.fromJson(jsonString, Broadcast.class);
				List<Endpoint> endPointList = broadcast.getEndPointList();
				if (endPointList == null) {
					endPointList = new ArrayList<Endpoint>();
				}
				endPointList.add(endpoint);
				broadcast.setEndPointList(endPointList);
				map.replace(id, gson.toJson(broadcast));
				db.commit();
				result = true;
			}
		}
		return result;
	}

	@Override
	public boolean removeEndpoint(String id, Endpoint endpoint) {
		boolean result = false;

		if (id != null && endpoint != null) {
			String jsonString = map.get(id);
			if (jsonString != null) {
				Broadcast broadcast = gson.fromJson(jsonString, Broadcast.class);
				List<Endpoint> endPointList = broadcast.getEndPointList();
				if (endPointList != null) {
					for (Iterator<Endpoint> iterator = endPointList.iterator(); iterator.hasNext();) {
						Endpoint endpointItem = iterator.next();
						if (endpointItem.rtmpUrl.equals(endpoint.rtmpUrl)) {
							iterator.remove();
							result = true;
							break;
						}
					}

					if (result) {
						broadcast.setEndPointList(endPointList);
						map.replace(id, gson.toJson(broadcast));
						db.commit();
					}
				}
			}
		}
		return result;
	}

	@Override
	public boolean removeAllEndpoints(String id) {
		boolean result = false;
		if (id != null) {
			String jsonString = map.get(id);
			if (jsonString != null) {
				Broadcast broadcast = gson.fromJson(jsonString, Broadcast.class);
				broadcast.setEndPointList(null);
				map.replace(id, gson.toJson(broadcast));
				db.commit();
				result = true;
			}
		}
		return result;
	}

	@Override
	public long getBroadcastCount() {
		return map.getSize();
	}
	
	@Override
	public long getActiveBroadcastCount() {
		Collection<String> values = map.values();
		int activeBroadcastCount = 0;
		for (String broadcastString : values) {
			Broadcast broadcast = gson.fromJson(broadcastString, Broadcast.class);
			String status = broadcast.getStatus();
			if (status != null && status.equals(AntMediaApplicationAdapter.BROADCAST_STATUS_BROADCASTING)) {
				activeBroadcastCount++;
			}
		}
		return activeBroadcastCount;
	}

	@Override
	public boolean delete(String id) {

		boolean result = map.remove(id) != null;
		if (result) {
			db.commit();
		}

		return result;
	}

	@Override
	public List<Broadcast> getBroadcastList(int offset, int size) {
		Collection<String> values = map.values();
		int t = 0;
		int itemCount = 0;
		if (size > MAX_ITEM_IN_ONE_LIST) {
			size = MAX_ITEM_IN_ONE_LIST;
		}
		if (offset < 0) {
			offset = 0;
		}
		List<Broadcast> list = new ArrayList<Broadcast>();
		for (String broadcastString : values) {
			if (t < offset) {
				t++;
				continue;
			}
			list.add(gson.fromJson(broadcastString, Broadcast.class));
			itemCount++;

			if (itemCount >= size) {
				break;
			}

		}
		return list;
	}

	@Override
	public List<Vod> getVodList(int offset, int size) {
		Collection<String> values = vodMap.values();
		int t = 0;
		int itemCount = 0;
		if (size > MAX_ITEM_IN_ONE_LIST) {
			size = MAX_ITEM_IN_ONE_LIST;
		}
		if (offset < 0) {
			offset = 0;
		}
		List<Vod> list = new ArrayList<Vod>();
		for (String vodString : values) {
			if (t < offset) {
				t++;
				continue;
			}
			list.add(gson.fromJson(vodString, Vod.class));
			itemCount++;

			if (itemCount >= size) {
				break;
			}

		}
		return list;
	}





	@Override
	public List<Broadcast> filterBroadcastList(int offset, int size, String type) {

		int t = 0;
		int itemCount = 0;
		if (size > MAX_ITEM_IN_ONE_LIST) {
			size = MAX_ITEM_IN_ONE_LIST;
		}
		if (offset < 0) {
			offset = 0;
		}

		Object[] objectArray = map.getValues().toArray();

		Broadcast[] broadcastArray = new Broadcast[objectArray.length];

		for (int i = 0; i < objectArray.length; i++) {
			broadcastArray[i] = gson.fromJson((String) objectArray[i], Broadcast.class);
		}

		List<Broadcast> filterList = new ArrayList<Broadcast>();
		for (int i = 0; i < broadcastArray.length; i++) {

			if (broadcastArray[i].getType().equals(type)) {
				filterList.add(gson.fromJson((String) objectArray[i], Broadcast.class));
			}
		}

		List<Broadcast> list = new ArrayList<Broadcast>();
		for (Broadcast broadcast : filterList) {
			if (t < offset) {
				t++;
				continue;
			}
			list.add(broadcast);
			itemCount++;

			if (itemCount >= size) {
				break;
			}

		}
		return list;

	}

	@Override
	public boolean addVod(Vod vod) {
		String vodId = null;
		boolean result = false;

		if (vod != null) {
			try {
				vodId = RandomStringUtils.randomNumeric(24);
				vod.setVodId(vodId);

				vodMap.put(vodId, gson.toJson(vod));
				db.commit();

				result = true;
				logger.warn(Long.toString(vod.getCreationDate()));

			} catch (Exception e) {
				e.printStackTrace();

			}
		}
		return result;
	}
	@Override
	public boolean addUserVod(Vod vod) {
		String vodId = null;
		boolean result = false;

		if (vod != null) {
			try {
				vodId = RandomStringUtils.randomNumeric(24);
				vod.setVodId(vodId);

				vodMap.put(vodId, gson.toJson(vod));
				db.commit();

				result = true;


			} catch (Exception e) {
				e.printStackTrace();

			}
		}
		return result;
	}


<<<<<<< HEAD
=======

>>>>>>> 7ec2a91c
	@Override
	public boolean editCameraInfo(Broadcast camera) {
		boolean result = false;
		try {
			logger.warn("inside of editCameraInfo");
			Broadcast oldCam = get(camera.getStreamId());

			oldCam.setName(camera.getName());
			oldCam.setUsername(camera.getUsername());
			oldCam.setPassword(camera.getPassword());
			oldCam.setIpAddr(camera.getIpAddr());
			oldCam.setStreamUrl(camera.getStreamUrl());

			getMap().replace(oldCam.getStreamId(), gson.toJson(oldCam));

			db.commit();
			result = true;
		} catch (Exception e) {
			result = false;
		}

		logger.warn("result inside edit camera: " + result);
		return result;
	}



	@Override
	public List<Broadcast> getExternalStreamsList() {

		Object[] objectArray = map.getValues().toArray();

		Broadcast[] broadcastArray = new Broadcast[objectArray.length];

		List<Broadcast> streamsList = new ArrayList<Broadcast>();

		for (int i = 0; i < objectArray.length; i++) {

			broadcastArray[i] = gson.fromJson((String) objectArray[i], Broadcast.class);

		}

		for (int i = 0; i < broadcastArray.length; i++) {

			if (broadcastArray[i].getType().equals(AntMediaApplicationAdapter.IP_CAMERA) || broadcastArray[i].getType().equals(AntMediaApplicationAdapter.STREAM_SOURCE)) {

				streamsList.add(gson.fromJson((String) objectArray[i], Broadcast.class));

			}

		}

		return streamsList;
	}

	@Override
	public void close() {
		db.close();
	}

	@Override
	public boolean deleteVod(String id) {
		boolean result = vodMap.remove(id) != null;
		if (result) {
			db.commit();
		}

		return result;
	}
<<<<<<< HEAD

=======
>>>>>>> 7ec2a91c

	@Override
	public long getTotalVodNumber() {
		return getVodMap().size();
	}

	@Override
	public int fetchUserVodList(File userfile) {

		if(userfile==null) {
			return 0;
		}

		int numberOfSavedFiles = 0;
		Object[] objectArray = vodMap.getValues().toArray();
		Vod[] vodtArray = new Vod[objectArray.length];

		for (int i = 0; i < objectArray.length; i++) {
			vodtArray[i] = gson.fromJson((String) objectArray[i], Vod.class);
		}

		for (int i = 0; i < vodtArray.length; i++) {
			if (vodtArray[i].getType().equals(Vod.USER_VOD)) {
				vodMap.remove(vodtArray[i].getVodId());
			}
		}


		File[] listOfFiles = userfile.listFiles();

		if (listOfFiles != null) 
		{
			for (File file : listOfFiles) {

				String fileExtension = FilenameUtils.getExtension(file.getName());

				if (file.isFile() && 
						(fileExtension.equals("mp4") || fileExtension.equals("flv") || fileExtension.equals("mkv"))) {

					long fileSize = file.length();
					long unixTime = System.currentTimeMillis();

					String path=file.getPath();

					String[] subDirs = path.split(Pattern.quote(File.separator));

					Integer pathLength=Integer.valueOf(subDirs.length);

					String relativePath=subDirs[pathLength-3]+'/'+subDirs[pathLength-2]+'/'+subDirs[pathLength-1];

					Vod newVod = new Vod("vodFile", "vodFile", relativePath, file.getName(), unixTime, 0, fileSize,
							Vod.USER_VOD);
					addUserVod(newVod);
					numberOfSavedFiles++;
				}
			}
		}

		return numberOfSavedFiles;
	}

	
	@Override
<<<<<<< HEAD
	public boolean updateSourceQualityParameters(String id, String quality, double speed, int pendingPacketQueue) {
		boolean result = false;
		if (id != null) {
			String jsonString = map.get(id);
			if (jsonString != null) {
				Broadcast broadcast = gson.fromJson(jsonString, Broadcast.class);
				broadcast.setSpeed(speed);
				broadcast.setQuality(quality);
				broadcast.setPendingPacketSize(pendingPacketQueue);
				map.replace(id, gson.toJson(broadcast));
				db.commit();
				result = true;
=======
	public boolean updateSourceQuality(String id, String quality) {
		boolean result = false;
		synchronized (this) {
			if (id != null) {
				String jsonString = map.get(id);
				if (jsonString != null) {
					Broadcast broadcast = gson.fromJson(jsonString, Broadcast.class);
					broadcast.setQuality(quality);
					String jsonVal = gson.toJson(broadcast);
					String previousValue = map.replace(id, jsonVal);
					db.commit();
					logger.debug("updateSourceQuality replacing id {} having value {} to {} and the fetched value {}", 
							id, previousValue, jsonVal, jsonString);
					result = true;
				}
			}
		}
		return result;
	}

	@Override

	public boolean updateSourceSpeed(String id, double speed) {
		boolean result = false;
		synchronized (this) {
			if (id != null) {
				String jsonString = map.get(id);
				if (jsonString != null) {
					Broadcast broadcast = gson.fromJson(jsonString, Broadcast.class);
					broadcast.setSpeed(speed);
					map.replace(id, gson.toJson(broadcast));
					db.commit();
					result = true;
				}
>>>>>>> 7ec2a91c
			}
		}
		return result;
	}
	
	public SocialEndpointCredentials addSocialEndpointCredentials(SocialEndpointCredentials credentials) {
		SocialEndpointCredentials addedCredential = null;
		if (credentials != null && credentials.getAccountName() != null && credentials.getAccessToken() != null
				&& credentials.getServiceName() != null) 
		{
			if (credentials.getId() == null) {
				//create new id if id is not set
				String id = RandomStringUtils.randomAlphanumeric(6);
				credentials.setId(id);
				socialEndpointsCredentialsMap.put(id, gson.toJson(credentials));
				db.commit();
				addedCredential = credentials;
			}	
			else {

				if(socialEndpointsCredentialsMap.get(credentials.getId()) != null) 
				{
					//replace the field if id exists
					socialEndpointsCredentialsMap.put(credentials.getId(), gson.toJson(credentials));
					db.commit();
					addedCredential = credentials;
				}
				//if id is not matched with any value, do not record
			}
		}
		return addedCredential;
	}

	@Override
	public List<SocialEndpointCredentials> getSocialEndpoints(int offset, int size) {
		Collection<String> values = socialEndpointsCredentialsMap.values();
		int t = 0;
		int itemCount = 0;
		if (size > MAX_ITEM_IN_ONE_LIST) {
			size = MAX_ITEM_IN_ONE_LIST;
		}
		if (offset < 0) {
			offset = 0;
		}
		List<SocialEndpointCredentials> list = new ArrayList<SocialEndpointCredentials>();
		for (String credentialString : values) {
			if (t < offset) {
				t++;
				continue;
			}
			list.add(gson.fromJson(credentialString, SocialEndpointCredentials.class));
			itemCount++;

			if (itemCount >= size) {
				break;
			}

		}
		return list;
	}

	@Override
	public boolean removeSocialEndpointCredentials(String id) {
		boolean result = socialEndpointsCredentialsMap.remove(id) != null;
		if (result) {
			db.commit();
		}
		return result;
	}

	@Override
	public SocialEndpointCredentials getSocialEndpointCredentials(String id) {
		SocialEndpointCredentials credential = null;
		if (id != null) {
			String jsonString = socialEndpointsCredentialsMap.get(id);
			if (jsonString != null) {
				credential = gson.fromJson(jsonString, SocialEndpointCredentials.class);
			}
		}
		return credential;

	}

	@Override

	public long getTotalBroadcastNumber() {
		return getMap().size();
	}

<<<<<<< HEAD

=======
	@Override
	public long getActiveBroadcastCount() {
		Collection<String> values = map.values();
		int activeBroadcastCount = 0;
		for (String broadcastString : values) {
			Broadcast broadcast = gson.fromJson(broadcastString, Broadcast.class);
			String status = broadcast.getStatus();
			if (status != null && status.equals(AntMediaApplicationAdapter.BROADCAST_STATUS_BROADCASTING)) {
				activeBroadcastCount++;
			}
		}
		return activeBroadcastCount;
	}

	public void saveDetection(String id, long timeElapsed, List<TensorFlowObject> detectedObjects) {
		try {
			if (detectedObjects != null) {
				for (TensorFlowObject tensorFlowObject : detectedObjects) {
					tensorFlowObject.setDetectionTime(timeElapsed);
				}
				detectionMap.put(id, gson.toJson(detectedObjects));
				db.commit();
			}
		} catch (Exception e) {
			e.printStackTrace();
		}
	}

	@Override
	public List<TensorFlowObject> getDetection(String id) 
	{
		if (id != null) {
			String jsonString = detectionMap.get(id);
			if (jsonString != null) {
				Type listType = new TypeToken<ArrayList<TensorFlowObject>>(){}.getType();
				return gson.fromJson(jsonString, listType);
			}
		}
		return null;
	}

	@Override
	public List<TensorFlowObject> getDetectionList(String idFilter, int offsetSize, int batchSize) 
	{
		Type listType = new TypeToken<ArrayList<TensorFlowObject>>(){}.getType();
		int offsetCount=0, batchCount=0;
		List<TensorFlowObject> list = new ArrayList<>();
		for (Iterator<String> keyIterator = detectionMap.keyIterator(); keyIterator.hasNext();) {
			String keyValue = keyIterator.next();
			if (keyValue.startsWith(idFilter)) 
			{
				if (offsetCount < offsetSize) {
					offsetCount++;
					continue;
				}
				if (batchCount > batchSize) {
					break;
				}
				batchCount++;
				List<TensorFlowObject> detectedList = gson.fromJson(detectionMap.get(keyValue), listType);
				list.addAll(detectedList);
			}
		}
		return list;

	}
>>>>>>> 7ec2a91c

}<|MERGE_RESOLUTION|>--- conflicted
+++ resolved
@@ -279,7 +279,7 @@
 	public long getBroadcastCount() {
 		return map.getSize();
 	}
-	
+
 	@Override
 	public long getActiveBroadcastCount() {
 		Collection<String> values = map.values();
@@ -434,6 +434,7 @@
 		}
 		return result;
 	}
+
 	@Override
 	public boolean addUserVod(Vod vod) {
 		String vodId = null;
@@ -459,10 +460,6 @@
 	}
 
 
-<<<<<<< HEAD
-=======
-
->>>>>>> 7ec2a91c
 	@Override
 	public boolean editCameraInfo(Broadcast camera) {
 		boolean result = false;
@@ -532,10 +529,6 @@
 
 		return result;
 	}
-<<<<<<< HEAD
-
-=======
->>>>>>> 7ec2a91c
 
 	@Override
 	public long getTotalVodNumber() {
@@ -597,45 +590,9 @@
 		return numberOfSavedFiles;
 	}
 
-	
-	@Override
-<<<<<<< HEAD
+
+	@Override
 	public boolean updateSourceQualityParameters(String id, String quality, double speed, int pendingPacketQueue) {
-		boolean result = false;
-		if (id != null) {
-			String jsonString = map.get(id);
-			if (jsonString != null) {
-				Broadcast broadcast = gson.fromJson(jsonString, Broadcast.class);
-				broadcast.setSpeed(speed);
-				broadcast.setQuality(quality);
-				broadcast.setPendingPacketSize(pendingPacketQueue);
-				map.replace(id, gson.toJson(broadcast));
-				db.commit();
-				result = true;
-=======
-	public boolean updateSourceQuality(String id, String quality) {
-		boolean result = false;
-		synchronized (this) {
-			if (id != null) {
-				String jsonString = map.get(id);
-				if (jsonString != null) {
-					Broadcast broadcast = gson.fromJson(jsonString, Broadcast.class);
-					broadcast.setQuality(quality);
-					String jsonVal = gson.toJson(broadcast);
-					String previousValue = map.replace(id, jsonVal);
-					db.commit();
-					logger.debug("updateSourceQuality replacing id {} having value {} to {} and the fetched value {}", 
-							id, previousValue, jsonVal, jsonString);
-					result = true;
-				}
-			}
-		}
-		return result;
-	}
-
-	@Override
-
-	public boolean updateSourceSpeed(String id, double speed) {
 		boolean result = false;
 		synchronized (this) {
 			if (id != null) {
@@ -643,16 +600,18 @@
 				if (jsonString != null) {
 					Broadcast broadcast = gson.fromJson(jsonString, Broadcast.class);
 					broadcast.setSpeed(speed);
+					broadcast.setQuality(quality);
+					broadcast.setPendingPacketSize(pendingPacketQueue);
 					map.replace(id, gson.toJson(broadcast));
 					db.commit();
 					result = true;
-				}
->>>>>>> 7ec2a91c
-			}
-		}
-		return result;
-	}
-	
+
+				}
+			}
+		}
+		return result;
+	}
+
 	public SocialEndpointCredentials addSocialEndpointCredentials(SocialEndpointCredentials credentials) {
 		SocialEndpointCredentials addedCredential = null;
 		if (credentials != null && credentials.getAccountName() != null && credentials.getAccessToken() != null
@@ -737,22 +696,8 @@
 		return getMap().size();
 	}
 
-<<<<<<< HEAD
-
-=======
-	@Override
-	public long getActiveBroadcastCount() {
-		Collection<String> values = map.values();
-		int activeBroadcastCount = 0;
-		for (String broadcastString : values) {
-			Broadcast broadcast = gson.fromJson(broadcastString, Broadcast.class);
-			String status = broadcast.getStatus();
-			if (status != null && status.equals(AntMediaApplicationAdapter.BROADCAST_STATUS_BROADCASTING)) {
-				activeBroadcastCount++;
-			}
-		}
-		return activeBroadcastCount;
-	}
+
+	
 
 	public void saveDetection(String id, long timeElapsed, List<TensorFlowObject> detectedObjects) {
 		try {
@@ -806,6 +751,5 @@
 		return list;
 
 	}
->>>>>>> 7ec2a91c
 
 }