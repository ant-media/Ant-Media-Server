--- conflicted
+++ resolved
@@ -21,43 +21,9 @@
 public class ConferenceRoom {
 	public static final String MULTI_TRACK_MODE = "multitrack";
 
-	public static final int UNLIMITED_PARTICIPANT_CAPACITY = -1;
-
 	public static final String LEGACY_MODE = "legacy";
 
 	@JsonIgnore
-<<<<<<< HEAD
-	@Id
-	@ApiModelProperty(value = "The db id of the Conference Room")
-	private ObjectId dbId;
-	
-	@ApiModelProperty(value = "The id of the Conference Room")
-	private String roomId; 
-	
-	@ApiModelProperty(value = "The start date of the Conference Room. It's unix timestamp in seconds.")
-	private long startDate;
-	
-	@ApiModelProperty(value = "The end date of the Conference Room. It's unix timestamp in seconds")
-	private long endDate;
-	
-	@ApiModelProperty(value = "The list of streams in the Conference Room")
-	private List<String> roomStreamList = new ArrayList<>();
-	
-	@ApiModelProperty(value = "Conference Room Mode: legacy | mcu | multi-track")
-	private String mode = "legacy";
-
-	@ApiModelProperty(value = "Maximum number of participants/streams that can participate in conference room. Default is unlimited.")
-	private int maxParticipantCapacity = UNLIMITED_PARTICIPANT_CAPACITY;
-
-	@JsonIgnore
-	private boolean zombi;
-	
-	/**
-	 * This is the origin address of the node hosting the room.
-	 */
-	@ApiModelProperty(value = "the origin address of the node hosting the room")
-	private String originAdress;
-=======
     @Id
     @Schema(description = "The db id of the Conference Room")
     private ObjectId dbId;
@@ -85,7 +51,6 @@
      */
     @Schema(description = "the origin address of the node hosting the room")
     private String originAdress;
->>>>>>> 2d0839f9
 
 	public String getRoomId() {
 		return roomId;
@@ -143,19 +108,4 @@
 		this.originAdress = originAdress;
 	}
 
-	public boolean isCapacityFull(){
-		if(getMaxParticipantCapacity() == UNLIMITED_PARTICIPANT_CAPACITY){
-			return false;
-		}
-		return roomStreamList.size() >= maxParticipantCapacity;
-	}
-
-	public int getMaxParticipantCapacity() {
-		return maxParticipantCapacity;
-	}
-
-	public void setMaxParticipantCapacity(int maxParticipantCapacity) {
-		this.maxParticipantCapacity = maxParticipantCapacity;
-	}
-
 }
