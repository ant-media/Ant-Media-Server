package io.antmedia.datastore.db.types;

import org.bson.types.ObjectId;

import com.fasterxml.jackson.annotation.JsonIgnore;
import com.fasterxml.jackson.annotation.JsonProperty;
import com.fasterxml.jackson.annotation.JsonProperty.Access;

import dev.morphia.annotations.Entity;
import dev.morphia.annotations.Field;
import dev.morphia.annotations.Id;
import dev.morphia.annotations.Index;
import dev.morphia.annotations.Indexes;
import dev.morphia.utils.IndexType;
import io.antmedia.rest.model.UserType;
import io.swagger.annotations.ApiModel;
import io.swagger.annotations.ApiModelProperty;

@ApiModel(value="User", description="The basic user class")
@Entity(value = "user")
@Indexes({ @Index(fields = @Field("email")), @Index(fields = @Field("fullName")) })
public class User {
	
	/**
	 * Email of the user
	 */
	@ApiModelProperty(value = "the email of the user")
	private String email;
	
	/**
	 * Password of the user, ignore password and this field is not set for all user types
	 */
	@ApiModelProperty(value = "the password of the user")
	@JsonProperty(access = Access.WRITE_ONLY)
	private String password;
	
	/**
	 * Type of the user
	 */
	@ApiModelProperty(value = "the type of the user", allowableValues = "facebook_user, periscope_user, youtube_user, admin, read-only")
	private UserType userType;
	
	/**
	 * New password of the user, below field is not set  for all user types
	 */
	@ApiModelProperty(value = "the new password of the user")
	@JsonProperty(access = Access.WRITE_ONLY)
	private String newPassword;
	
	/**
	 * Name of the user
	 */
	@ApiModelProperty(value = "the name of the user")
	private String fullName;
	
	/**
	 * URL of the picture if exists
	 */
	@ApiModelProperty(value = "the URL of the user picture")
	private String picture;
	
	/**
	 * ID of the user
	 */
	@JsonIgnore
	@ApiModelProperty(value = "the id of the user")
<<<<<<< HEAD
	@Id
	private ObjectId id;

=======
	@JsonIgnore
	@Id
	private ObjectId id;
>>>>>>> 3f69181b
	
	public User(String email, String password, UserType userType) {
		this.email = email;
		this.password = password;
		this.userType = userType;
<<<<<<< HEAD
	}
	
=======
	}	
>>>>>>> 3f69181b
	
	public User() {
		
	}
	
	
	public String getEmail() {
		return email;
	}


	public void setEmail(String email) {
		this.email = email;
	}


	public String getPassword() {
		return password;
	}


	public void setPassword(String password) {
		this.password = password;
	}


	public UserType getUserType() {
		return userType;
	}


	public void setUserType(UserType userType) {
		this.userType = userType;
	}


	public String getNewPassword() {
		return newPassword;
	}


	public void setNewPassword(String newPassword) {
		this.newPassword = newPassword;
	}

	public String getFullName() {
		return fullName;
	}

	public void setFullName(String fullName) {
		this.fullName = fullName;
	}

	public String getPicture() {
		return picture;
	}

	public void setPicture(String picture) {
		this.picture = picture;
	}
<<<<<<< HEAD



=======
>>>>>>> 3f69181b
	
}<|MERGE_RESOLUTION|>--- conflicted
+++ resolved
@@ -62,28 +62,17 @@
 	/**
 	 * ID of the user
 	 */
-	@JsonIgnore
 	@ApiModelProperty(value = "the id of the user")
-<<<<<<< HEAD
-	@Id
-	private ObjectId id;
-
-=======
 	@JsonIgnore
 	@Id
 	private ObjectId id;
->>>>>>> 3f69181b
 	
 	public User(String email, String password, UserType userType) {
 		this.email = email;
 		this.password = password;
 		this.userType = userType;
-<<<<<<< HEAD
 	}
 	
-=======
-	}	
->>>>>>> 3f69181b
 	
 	public User() {
 		
@@ -143,12 +132,5 @@
 
 	public void setPicture(String picture) {
 		this.picture = picture;
-	}
-<<<<<<< HEAD
-
-
-
-=======
->>>>>>> 3f69181b
-	
+	}	
 }