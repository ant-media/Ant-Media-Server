package io.antmedia.datastore.db.types;

import java.util.ArrayList;
import java.util.List;

import org.bson.types.ObjectId;

import com.fasterxml.jackson.annotation.JsonIgnore;

import dev.morphia.annotations.Entity;
import dev.morphia.annotations.Field;
import dev.morphia.annotations.Id;
import dev.morphia.annotations.Index;
import dev.morphia.annotations.Indexes;
import io.swagger.annotations.ApiModel;
import io.swagger.annotations.ApiModelProperty;


@ApiModel(value="Broadcast", description="The basic broadcast class")
@Entity(value = "broadcast")
@Indexes({ @Index(fields = @Field("name")), @Index(fields = @Field("streamId")) })
public class Broadcast {


	@JsonIgnore
	@Id
	private ObjectId dbId;

	/**
	 * id of the broadcast
	 */
	@ApiModelProperty(value = "the id of the stream")
	private String streamId;

	/**
	 * "finished", "broadcasting", "created"
	 */

	@ApiModelProperty(value = "the status of the stream", allowableValues = "finished, broadcasting,created")
	private String status;

	@ApiModelProperty(value = "The status of the playlist. It's usable if type is playlist", allowableValues = "finished, broadcasting,created")
	private String playListStatus;

	/**
	 * "liveStream", "ipCamera", "streamSource", "VoD"
	 */
	@ApiModelProperty(value = "the type of the stream", allowableValues = "liveStream, ipCamera,streamSource,VoD,playlist")
	private String type;

	/**
	 * "WebRTC", "RTMP", "Pull"
	 */
	@ApiModelProperty(value = "the publish type of the stream", allowableValues = "WebRTC, RTMP, Pull")
	private String publishType;

	/**
	 * name of the broadcast
	 */
	@ApiModelProperty(value = "the name of the stream")
	private String name;

	/**
	 * description of the broadcast
	 */
	@ApiModelProperty(value = "the description of the stream")
	private String description;

	/**
	 * It is a video filter for the service, this value is controlled by the
	 * user, default value is true in the db
	 */
	@ApiModelProperty(value = "it is a video filter for the service, this value is controlled by the user, default value is true in the db")
	private boolean publish = true;

	/**
	 * date when record is created in milliseconds
	 */
	@ApiModelProperty(value = "the date when record is created in milliseconds")
	private long date;

	/**
	 * Planned start date unix timestamp in seconds
	 * This parameter is not mandatory, default parameter is null
	 *
	 * This feature is enabled in RTMP and WebRTC streams
	 * Streams are accepting when plannedStartDate is lower than now(Unix Timestamp)
	 */
	@ApiModelProperty(value = "the planned start date")
	private long plannedStartDate;

	/**
	 * Planned end date unix timestamp in seconds
	 * This parameter is not mandatory, default parameter is null
	 *
	 * This feature is enabled in RTMP and WebRTC streams
	 * Streams are accepting when plannedEndDate is higher than now(Unix Timestamp)
	 */
	@ApiModelProperty(value = "the planned end date")
	private long plannedEndDate;

	/**
	 * duration of the stream in milliseconds
	 */
	@ApiModelProperty(value = "the duration of the stream in milliseconds")
	private long duration;

	@ApiModelProperty(value = "the list of endpoints such as Facebook, Twitter or custom RTMP endpoints  ")
	private List<Endpoint> endPointList;


	@ApiModelProperty(value = "the list broadcasts of Playlist Items. This list has values when the broadcast type is playlist")
	private List<PlayListItem> playListItemList;

	/**
	 * is public
	 */
	@ApiModelProperty(value = "the identifier of whether stream is public or not")
	private boolean publicStream = true;

	/**
	 * If this stream is a 360 degree video
	 */
	@ApiModelProperty(value = "the identifier of whether stream is 360 or not")
	private boolean is360 = false;

	/**
	 * This is the url that will be notified when stream is published, ended and
	 * muxing finished
	 *
	 * It sends some variables with POST UrlEncodedForm
	 *
	 * variables are "id" mandatory This is the id of the broadcast
	 *
	 * "action" mandatory This parameter defines what happened. Values can be
	 * "liveStreamStarted" this parameter is sent when stream is started
	 *
	 * "liveStreamEnded" this parameter is sent when stream is finished
	 *
	 * "vodReady" this parameter is sent when vod(mp4) file ready. It is
	 * typically a few seconds later after "liveStreamEnded"
	 *
	 *
	 * "vodName" It is sent with "vodReady" action. This is the name of the file
	 * physicall recorded file
	 *
	 * "streamName" optional It is sent with above parameters if stream name
	 * exists
	 *
	 * "category" optional It is sent if category exists
	 *
	 */

	@ApiModelProperty(value = "the url that will be notified when stream is published, ended and muxing finished")
	private String listenerHookURL;

	@ApiModelProperty(value = "the category of the stream")
	private String category;

	@ApiModelProperty(value = "the IP Address of the IP Camera or publisher")
	private String ipAddr;

	@ApiModelProperty(value = "the user name of the IP Camera")
	private String username;

	@ApiModelProperty(value = "the password of the IP Camera")
	private String password;

	@ApiModelProperty(value = "the quality of the incoming stream during publishing")
	private String quality;

	@ApiModelProperty(value = "the speed of the incoming stream, for better quality and performance it should be around 1.00")
	private double speed;

	/**
	 * This is the stream url for fetching stream.
	 * It has a value for IPCameras and streams in the cloud
	 */
	@ApiModelProperty(value = "the stream URL for fetching stream, especially should be defined for IP Cameras or Cloud streams")
	private String streamUrl;

	/**
	 * This is the origin address server broadcasting.
	 */
	@ApiModelProperty(value = "the origin address server broadcasting")
	private String originAdress;

	/**
	 * Mp4 muxing is enabled or not for the stream
	 * 1 means enabled, -1 means disabled, 0 means no settings for the stream
	 */
	@ApiModelProperty(value = "MP4 muxing whether enabled or not for the stream, 1 means enabled, -1 means disabled, 0 means no settings for the stream")
	private int mp4Enabled = 0;

	/**
	 * WebM muxing is enabled or not for the stream
	 * 1 means enabled, -1 means disabled, 0 means no settings for the stream
	 */
	@ApiModelProperty(value = "WebM muxing whether enabled or not for the stream, 1 means enabled, -1 means disabled, 0 means no settings for the stream")
	private int webMEnabled = 0;

	@Entity
	public static class PlayListItem
	{
		String streamUrl;
		String type;

		public PlayListItem() {
			//need constructor
		}

		public PlayListItem(String streamUrl, String type) {
			this.streamUrl = streamUrl;
			this.type = type;
		}

		public String getStreamUrl() {
			return streamUrl;
		}
		public void setStreamUrl(String streamUrl) {
			this.streamUrl = streamUrl;
		}
		public String getType() {
			return type;
		}
		public void setType(String type) {
			this.type = type;
		}
	}


	public Broadcast() {
		this.type = "liveStream";
	}

	/**
	 * This is the expire time in milliseconds For instance if this value is
	 * 10000 then broadcast should be started in 10 seconds after it is created.
	 *
	 * If expire duration is 0, then stream will never expire
	 */
	@ApiModelProperty(value = "the expire time in milliseconds For instance if this value is 10000 then broadcast should be started in 10 seconds after it is created.If expire duration is 0, then stream will never expire")
	private int expireDurationMS;

	/**
	 * RTMP URL where to publish live stream to
	 */
	@ApiModelProperty(value = "the RTMP URL where to publish live stream to")
	private String rtmpURL;

	/**
	 * zombi It is true, if a broadcast that is not added to data store through
	 * rest service or management console It is false by default
	 *
	 */
	@ApiModelProperty(value = "is true, if a broadcast that is not added to data store through rest service or management console It is false by default")
	private boolean zombi = false;

	/**

	 * Number of audio and video packets that is being pending to be encoded
	 * in the queue
	 */

	@ApiModelProperty(value = "the number of audio and video packets that is being pending to be encoded in the queue ")
	private int pendingPacketSize = 0;

	/**
	 * number of hls viewers of the stream
	 */

	@ApiModelProperty(value = "the number of HLS viewers of the stream")
	private int hlsViewerCount = 0;
	

	/**
	 * number of dash viewers of the stream
	 */

	@ApiModelProperty(value = "the number of DASH viewers of the stream")
	private int dashViewerCount = 0;

	@ApiModelProperty(value = "the number of WebRTC viewers of the stream")
	private int webRTCViewerCount = 0;

	@ApiModelProperty(value = "the number of RTMP viewers of the stream")
	private int rtmpViewerCount = 0;

	@ApiModelProperty(value = "the publishing start time of the stream")
	private long startTime = 0;

	@ApiModelProperty(value = "the received bytes until now")
	private long receivedBytes = 0;

	@ApiModelProperty(value = "the received bytes / duration")
	private long bitrate = 0;

	@ApiModelProperty(value = "User - Agent")
	private String userAgent = "N/A";

	@ApiModelProperty(value = "latitude of the broadcasting location")
	private String latitude;

	@ApiModelProperty(value = "longitude of the broadcasting location")
	private String longitude;

	@ApiModelProperty(value = "altitude of the broadcasting location")
	private String altitude;

	@ApiModelProperty(value = "If this broadcast is a track of a WebRTC stream. This variable is Id of that stream.")
	private String mainTrackStreamId;

	@ApiModelProperty(value = "If this broadcast is main track. This variable hold sub track ids.")
	private List<String> subTrackStreamIds = new ArrayList<String>();

	@ApiModelProperty(value = "Absolute start time in milliseconds - unix timestamp. It's used for measuring the absolute latency")
	private long absoluteStartTimeMs;

	@ApiModelProperty(value = "Number of the allowed maximum WebRTC viewers for the broadcast")
	private int webRTCViewerLimit = -1;

	@ApiModelProperty(value = "Number of the allowed maximum HLS viewers for the broadcast")
	private int hlsViewerLimit = -1;
	
	@ApiModelProperty(value = "Number of the allowed maximum DASH viewers for the broadcast")
	private int dashViewerLimit = -1;

	@ApiModelProperty(value = "Name of the subfolder that will contain stream files")
	private String subFolder;

	/**
	 * Current playing index for play lists
	 */
	@ApiModelProperty(value = "Current playing index for playlist types")
	private int currentPlayIndex = 0;
	
	/**
	 * Meta data filed for the custom usage
	 */
	@ApiModelProperty(value = "Meta data filed for the custom usage")
	private String metaData = "";
	
	/**
	 * The flag to enable/disable looping playlist. 
	 * If it's true, playlist will be loop infinitely. If it's false, playlist played once and finished.
	 * It's enable by default
	 */
	@ApiModelProperty(value = "the identifier of playlist loop status")
	private boolean playlistLoopEnabled = true;
	
	/**
	 * Update time of the Broadcast object
	 * This parameter updates consistently according to broadcast status
	 */
	private long updateTime = 0;

	public Broadcast(String status, String name) {
		this.setStatus(status);
		this.setName(name);
		this.type = "liveStream";
	}

	public Broadcast(String name) {

		this.name = name;
		this.type = "liveStream";
	}

	public Broadcast(String name, String ipAddr, String username, String password, String streamUrl, String type) {

		this.name = name;
		this.ipAddr = ipAddr;
		this.username = username;
		this.password = password;
		this.streamUrl = streamUrl;
		this.type = type;
	}

	public String getStreamId() {

		if (streamId != null) {
			return streamId;
		}
		if (dbId == null) {
			return null;
		}
		return dbId.toString();

	}

	public void setStreamId(String id) throws Exception  {
		if (id == null) {
			throw new Exception("stream id cannot be null");
		}
		this.streamId = id;
	}


	public double getSpeed() {
		return speed;
	}

	public void setSpeed(double speed) {
		this.speed = speed;
	}

	public String getQuality() {
		return quality;
	}

	public void setQuality(String quality) {
		this.quality = quality;
	}

	public String getStatus() {
		return status;
	}

	public void setStatus(String status) {
		this.status = status;
	}

	public String getName() {
		return name;
	}

	public void setName(String name) {
		this.name = name;
	}

	public String getDescription() {
		return description;
	}

	public void setDescription(String description) {
		this.description = description;
	}

	public boolean isPublish() {
		return publish;
	}

	public void setPublish(boolean publish) {
		this.publish = publish;
	}

	public long getDate() {
		return date;
	}

	public void setDate(long date) {
		this.date = date;
	}

	public long getPlannedStartDate() {
		return plannedStartDate;
	}

	public void setPlannedStartDate(long plannedStartDate) {
		this.plannedStartDate = plannedStartDate;
	}

	public long getPlannedEndDate() {
		return plannedEndDate;
	}

	public void setPlannedEndDate(long plannedEndDate) {
		this.plannedEndDate = plannedEndDate;
	}

	public long getDuration() {
		return duration;
	}

	public void setDuration(Long duration) {
		this.duration = duration;
	}

	public List<Endpoint> getEndPointList() {
		return endPointList;
	}

	public void setEndPointList(List<Endpoint> endPointList) {
		this.endPointList = endPointList;
	}

	public boolean isIs360() {
		return is360;
	}

	public void setIs360(boolean is360) {
		this.is360 = is360;
	}

	public boolean isPublicStream() {
		return publicStream;
	}

	public void setPublicStream(boolean publicStream) {
		this.publicStream = publicStream;
	}

	public String getListenerHookURL() {
		return listenerHookURL;
	}

	public void setListenerHookURL(String listenerHookURL) {
		this.listenerHookURL = listenerHookURL;
	}

	public String getCategory() {
		return category;
	}

	public void setCategory(String category) {
		this.category = category;
	}

	public String getType() {
		return type;
	}

	public void setType(String type) {
		this.type = type;
	}

	public String getIpAddr() {
		return ipAddr;
	}

	public void setIpAddr(String ipAddr) {
		this.ipAddr = ipAddr;
	}

	public String getUsername() {
		return username;
	}

	public void setUsername(String username) {
		this.username = username;
	}

	public String getPassword() {
		return password;
	}

	public void setPassword(String password) {
		this.password = password;
	}


	public int getExpireDurationMS() {
		return expireDurationMS;
	}

	public void setExpireDurationMS(int expireDurationMS) {
		this.expireDurationMS = expireDurationMS;
	}

	public String getRtmpURL() {
		return rtmpURL;
	}

	public void setRtmpURL(String rtmpURL) {
		this.rtmpURL = rtmpURL;
	}

	public ObjectId getDbId() {
		return dbId;
	}

	public void setDbId(ObjectId dbId) {
		this.dbId = dbId;
	}

	public boolean isZombi() {
		return zombi;
	}

	public void setZombi(boolean zombi) {
		this.zombi = zombi;
	}

	public void resetStreamId() {
		this.streamId = null;
	}

	public String getStreamUrl() {
		return streamUrl;
	}

	public void setStreamUrl(String streamUrl) {
		this.streamUrl = streamUrl;
	}
	public int getHlsViewerCount() {
		return hlsViewerCount;
	}

	public void setHlsViewerCount(int hlsViewerCount) {
		this.hlsViewerCount = hlsViewerCount;
	}

	public int getWebRTCViewerCount() {
		return webRTCViewerCount;
	}

	public void setWebRTCViewerCount(int webRTCViewerCount) {
		this.webRTCViewerCount = webRTCViewerCount;
	}

	public int getRtmpViewerCount() {
		return rtmpViewerCount;
	}

	public void setRtmpViewerCount(int rtmpViewerCount) {
		this.rtmpViewerCount = rtmpViewerCount;
	}

	public int getPendingPacketSize() {
		return pendingPacketSize;
	}

	public void setPendingPacketSize(int pendingPacketSize) {
		this.pendingPacketSize = pendingPacketSize;
	}


	public String getOriginAdress() {
		return originAdress;
	}

	public void setOriginAdress(String originAdress) {
		this.originAdress = originAdress;
	}
	public int getMp4Enabled() {
		return mp4Enabled;
	}

	public void setMp4Enabled(int mp4Enabled) {
		this.mp4Enabled = mp4Enabled;
	}

	public long getStartTime() {
		return startTime;
	}

	public void setStartTime(long startTime) {
		this.startTime = startTime;
	}

	public long getReceivedBytes() {
		return receivedBytes;
	}

	public void setReceivedBytes(long receivedBytes) {
		this.receivedBytes = receivedBytes;
	}

	public long getBitrate() {
		return bitrate;
	}

	public void setBitrate(long bitrate) {
		this.bitrate = bitrate;
	}

	public String getUserAgent() {
		return userAgent;
	}

	public void setUserAgent(String userAgent) {
		this.userAgent = userAgent;
	}

	public String getLatitude() {
		return latitude;
	}

	public void setLatitude(String latitude) {
		this.latitude = latitude;
	}

	public String getLongitude() {
		return longitude;
	}

	public void setLongitude(String longitude) {
		this.longitude = longitude;
	}

	public String getAltitude() {
		return altitude;
	}

	public void setAltitude(String altitude) {
		this.altitude = altitude;
	}

	public String getMainTrackStreamId() {
		return mainTrackStreamId;
	}

	public void setMainTrackStreamId(String mainTrackStreamId) {
		this.mainTrackStreamId = mainTrackStreamId;
	}

	public List<String> getSubTrackStreamIds() {
		return subTrackStreamIds;
	}

	public void setSubTrackStreamIds(List<String> subTrackStreamIds) {
		this.subTrackStreamIds = subTrackStreamIds;
	}

	public void setAbsoluteStartTimeMs(long absoluteStartTimeMs) {
		this.absoluteStartTimeMs = absoluteStartTimeMs;
	}

	public long getAbsoluteStartTimeMs() {
		return absoluteStartTimeMs;
	}

	public int getWebMEnabled() {
		return webMEnabled;
	}

	public void setWebMEnabled(int webMEnabled) {
		this.webMEnabled = webMEnabled;
	}

	public int getWebRTCViewerLimit() {
		return webRTCViewerLimit;
	}

	public void setWebRTCViewerLimit(int webRTCViewerLimit) {
		this.webRTCViewerLimit = webRTCViewerLimit;
	}

	public int getHlsViewerLimit() {
		return hlsViewerLimit;
	}

	public void setHlsViewerLimit(int hlsViewerLimit) {
		this.hlsViewerLimit = hlsViewerLimit;
	}

	public List<PlayListItem> getPlayListItemList() {
		return playListItemList;
	}

	public void setPlayListItemList(List<PlayListItem> playListItemList) {
		this.playListItemList = playListItemList;
	}

	public int getCurrentPlayIndex() {
		return currentPlayIndex ;
	}

	public void setCurrentPlayIndex(int currentPlayIndex) {
		this.currentPlayIndex = currentPlayIndex;
	}

	public void setPlayListStatus(String playListStatus) {
		this.playListStatus = playListStatus;
	}

	public String getPlayListStatus() {
		return playListStatus;
	}

	public void setSubFolder(String subFolder) { this.subFolder=subFolder; }

	public String getSubFolder() { return subFolder; }
	
	public String getPublishType() {
		return publishType;
	}

	public void setPublishType(String publishType) {
		this.publishType = publishType;
	}

	public String getMetaData() {
		return metaData;
	}

	public void setMetaData(String metaData) {
		this.metaData = metaData;
	}
	
	public boolean isPlaylistLoopEnabled() {
		return playlistLoopEnabled;
	}

	public void setPlaylistLoopEnabled(boolean playlistLoopEnabled) {
		this.playlistLoopEnabled = playlistLoopEnabled;
	}
	
<<<<<<< HEAD
	public int getDashViewerLimit() {
		return dashViewerLimit;
	}

	public void setDashViewerLimit(int dashViewerLimit) {
		this.dashViewerLimit = dashViewerLimit;
	}
	
	public int getDashViewerCount() {
		return dashViewerCount;
	}

	public void setDashViewerCount(int dashViewerCount) {
		this.dashViewerCount = dashViewerCount;
	}
=======
	public long getUpdateTime() {
		return updateTime;
	}

	public void setUpdateTime(long updateTime) {
		this.updateTime = updateTime;
	}
	
>>>>>>> 263c22e3
}<|MERGE_RESOLUTION|>--- conflicted
+++ resolved
@@ -796,7 +796,6 @@
 		this.playlistLoopEnabled = playlistLoopEnabled;
 	}
 	
-<<<<<<< HEAD
 	public int getDashViewerLimit() {
 		return dashViewerLimit;
 	}
@@ -812,7 +811,7 @@
 	public void setDashViewerCount(int dashViewerCount) {
 		this.dashViewerCount = dashViewerCount;
 	}
-=======
+
 	public long getUpdateTime() {
 		return updateTime;
 	}
@@ -821,5 +820,4 @@
 		this.updateTime = updateTime;
 	}
 	
->>>>>>> 263c22e3
 }