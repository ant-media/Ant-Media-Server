--- conflicted
+++ resolved
@@ -837,7 +837,6 @@
 		this.updateTime = updateTime;
 	}
 
-<<<<<<< HEAD
 	public List<String> getPublisherRequestList() {
 		return publisherRequestList;
 	}
@@ -869,8 +868,8 @@
 	public void setAdminList(List<String> adminList) {
 		this.adminList = adminList;
 	}
-=======
-	public boolean isAnyoneWatching(){
+
+  public boolean isAnyoneWatching(){
 		return getDashViewerCount() != 0 || getWebRTCViewerCount() != 0 || getRtmpViewerCount() != 0 || getHlsViewerCount() != 0;
 	}
 
@@ -882,5 +881,4 @@
 		this.autoStartStopEnabled = autoStartStopEnabled;
 	}
 
->>>>>>> 1c5568ea
 }