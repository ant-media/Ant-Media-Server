--- conflicted
+++ resolved
@@ -3,8 +3,6 @@
 import java.util.ArrayList;
 import java.util.List;
 
-import dev.morphia.utils.IndexType;
-import io.antmedia.EncoderSettings;
 import org.bson.types.ObjectId;
 
 import com.fasterxml.jackson.annotation.JsonIgnore;
@@ -14,16 +12,9 @@
 import dev.morphia.annotations.Id;
 import dev.morphia.annotations.Index;
 import dev.morphia.annotations.Indexes;
-<<<<<<< HEAD
-import io.swagger.annotations.ApiModel;
-import io.swagger.annotations.ApiModelProperty;
-import org.springframework.beans.factory.annotation.Value;
-=======
+import dev.morphia.utils.IndexType;
+import io.antmedia.EncoderSettings;
 import io.swagger.v3.oas.annotations.media.Schema;
->>>>>>> 2e26b3a7
-
-import static io.antmedia.AppSettings.encodersList2Str;
-import static io.antmedia.AppSettings.encodersStr2List;
 
 
 @Schema(description="The basic broadcast class")
@@ -426,32 +417,21 @@
 	 */
 	private long updateTime = 0;
 
-<<<<<<< HEAD
-
 	@Entity
 	public static class HLSParameters
 	{
 
-		/**
-		 * Number of segments(chunks) in m3u8 files
-		 * Set the maximum number of playlist entries, If 0 the list file will contain all the segments,
-		 */
+		@Schema(description ="Duration of segments in m3u8 files in seconds")
 		private String hlsTime;
 
-		/**
-		 * Duration of segments in m3u8 files
-		 * Target segment length in seconds,
-		 * Segment will be cut on the next key frame after this time has passed.
-		 */
+		@Schema(description ="Set the maximum number of playlist entries, If 0 the list file will contain all the segments")
 		private String hlsListSize;
 
-		/**
-		 * Playlist type of m3u8 files
-		 * Can be EVENT or VOD
-		 */
+	
+		@Schema(description ="Playlist type of m3u8 files, Can be 'event' or 'vod' or empty")
 		private String hlsPlayListType;
 
-		//getters setters
+
 		public String getHlsTime() {
 			return hlsTime;
 		}
@@ -477,9 +457,9 @@
 		}
 	}
 
-	@ApiModelProperty(value = "the HLS parameters of the broadcast")
+	@Schema(description = "the HLS parameters of the broadcast")
 	private HLSParameters hlsParameters = null;
-=======
+
 	@Schema(description ="The identifier of whether stream should start/stop automatically. It's effective for Stream Sources/IP Cameras. "
 			+ "If there is no viewer after certain amount of seconds, it will stop. If there is an user want to watch the stream, it will start automatically")
 	private boolean autoStartStopEnabled = false;
@@ -487,7 +467,6 @@
 	@Schema(description ="The list of encoder settings")
 	private List<EncoderSettings> encoderSettingsList;
 
->>>>>>> 2e26b3a7
 
 	public Broadcast(String status, String name) {
 		this.setStatus(status);
@@ -954,13 +933,13 @@
 		this.updateTime = updateTime;
 	}
 
-<<<<<<< HEAD
 	public HLSParameters getHlsParameters() {
 		return hlsParameters;
 	}
 	public void setHlsParameters(HLSParameters hlsParameters) {
 		this.hlsParameters = hlsParameters;
-=======
+	}
+	
 	public boolean isAnyoneWatching(){
 		return getDashViewerCount() != 0 || getWebRTCViewerCount() != 0 || getRtmpViewerCount() != 0 || getHlsViewerCount() != 0;
 	}
@@ -1003,7 +982,6 @@
 
 	public void setEncoderSettingsList(List<EncoderSettings> encoderSettingsList) {
 		this.encoderSettingsList = encoderSettingsList;
->>>>>>> 2e26b3a7
 	}
 
 }