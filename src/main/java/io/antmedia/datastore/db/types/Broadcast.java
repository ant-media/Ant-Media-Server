--- conflicted
+++ resolved
@@ -39,11 +39,7 @@
 	@Schema(description = "the status of the stream", allowableValues = "finished,broadcasting,created")
 	private String status;
 
-<<<<<<< HEAD
 	@Schema(description = "The status of the playlist. It's usable if type is playlist", allowableValues = "finished,broadcasting,created")
-=======
-	@ApiModelProperty(value = "the status of the playlist. It's usable if type is playlist", allowableValues = "finished, broadcasting,created")
->>>>>>> 97591c1f
 	private String playListStatus;
 	
 	/**
