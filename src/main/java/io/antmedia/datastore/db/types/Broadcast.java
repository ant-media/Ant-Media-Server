--- conflicted
+++ resolved
@@ -214,11 +214,7 @@
 	 * Broadcast level ABR settings.
 	 */
 	@Schema(description = "Encoder settings for broadcast level ABR")
-<<<<<<< HEAD
 	private List<EncoderSettings> encoderSettings;
-=======
-	private String encoderSettingsString;
->>>>>>> fe5512a4
 
 	@Entity
 	public static class PlayListItem
@@ -886,27 +882,11 @@
 	}
 
 	public List<EncoderSettings> getEncoderSettings() {
-<<<<<<< HEAD
 		return encoderSettings;
 	}
 
 	public void setEncoderSettings(List<EncoderSettings> settings) {
 		encoderSettings = settings;
-=======
-		return encodersStr2List(encoderSettingsString);
-	}
-
-	public String getEncoderSettingsString(){
-		return encoderSettingsString;
-	}
-
-	public void setEncoderSettings(List<EncoderSettings> settings) {
-		encoderSettingsString = encodersList2Str(settings);
-	}
-
-	public void setEncoderSettingsString(String encoderSettingsString) {
-		this.encoderSettingsString = encoderSettingsString;
->>>>>>> fe5512a4
 	}
 
 	public long getSeekTimeInMs() {
