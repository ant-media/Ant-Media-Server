--- conflicted
+++ resolved
@@ -34,15 +34,10 @@
 
 import io.antmedia.IResourceMonitor;
 import io.antmedia.SystemUtils;
-<<<<<<< HEAD
-import io.antmedia.statistic.control.DiskSizeControl;
-import io.vertx.core.Vertx;
-
-public class ResourceMonitor implements IResourceMonitor{
-=======
 import io.antmedia.rest.WebRTCClientStats;
 import io.antmedia.statistic.GPUUtils.MemoryStatus;
 import io.antmedia.webrtc.api.IWebRTCAdaptor;
+
 import io.vertx.core.Vertx;
 
 public class ResourceMonitor implements IResourceMonitor, ApplicationContextAware {	
@@ -138,7 +133,7 @@
 	private static final String WEBRTC_CLIENT_ID = "webrtcClientId";
 
 	private ConcurrentLinkedQueue<IScope> scopes = new ConcurrentLinkedQueue<>();
->>>>>>> 1852536f
+
 
 	@Autowired
 	private Vertx vertx;
@@ -151,9 +146,6 @@
 	private int staticSendPeriod = 15000;
 	private int avgCpuUsage;
 	private int cpuLimit = 70;
-<<<<<<< HEAD
-	private DiskSizeControl diskControl = new DiskSizeControl();
-=======
 
 	private String kafkaBrokers = null;
 
@@ -166,7 +158,7 @@
 	private long cpuMeasurementTimerId = -1;
 
 	private long kafkaTimerId = -1;
->>>>>>> 1852536f
+
 
 	public void start() {
 		cpuMeasurementTimerId  = getVertx().setPeriodic(measurementPeriod, l -> addCpuMeasurement(SystemUtils.getSystemCpuLoad()));
@@ -359,10 +351,6 @@
 		return jsonObject;
 	}
 
-<<<<<<< HEAD
-	public void addCpuMeasurement(int measurement) {
-		cpuMeasurements.add(measurement);
-=======
 	private static int getHLSViewers(IScope scope) {
 		if (scope.getContext().getApplicationContext().containsBean(HlsViewerStats.BEAN_NAME)) {
 			HlsViewerStats hlsViewerStats = (HlsViewerStats) scope.getContext().getApplicationContext().getBean(HlsViewerStats.BEAN_NAME);
@@ -399,7 +387,7 @@
 
 	public void addCpuMeasurement(int measurment) {
 		cpuMeasurements.add(measurment);
->>>>>>> 1852536f
+
 		if(cpuMeasurements.size() > windowSize) {
 			cpuMeasurements.poll();
 		}
