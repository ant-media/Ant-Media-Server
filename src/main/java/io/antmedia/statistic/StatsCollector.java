package io.antmedia.statistic;

import java.io.IOException;
import java.lang.management.ManagementFactory;
import java.lang.management.ThreadInfo;
import java.lang.management.ThreadMXBean;
import java.time.Instant;
import java.time.format.DateTimeFormatter;
import java.util.Iterator;
import java.util.List;
import java.util.Properties;
import java.util.Queue;
import java.util.Set;
import java.util.concurrent.ConcurrentLinkedQueue;
import java.util.concurrent.ExecutionException;

import org.apache.commons.lang3.exception.ExceptionUtils;
import org.apache.http.HttpHeaders;
import org.apache.http.client.config.RequestConfig;
import org.apache.http.client.methods.HttpRequestBase;
import org.apache.http.client.methods.RequestBuilder;
import org.apache.http.entity.StringEntity;
import org.apache.http.impl.client.CloseableHttpClient;
import org.apache.http.impl.client.HttpClients;
import org.apache.http.impl.client.LaxRedirectStrategy;
import org.apache.kafka.clients.producer.KafkaProducer;
import org.apache.kafka.clients.producer.Producer;
import org.apache.kafka.clients.producer.ProducerConfig;
import org.apache.kafka.clients.producer.ProducerRecord;
import org.apache.kafka.common.serialization.LongSerializer;
import org.apache.kafka.common.serialization.StringSerializer;
import org.bytedeco.javacpp.Pointer;
import org.red5.server.Launcher;
import org.red5.server.api.IServer;
import org.red5.server.api.listeners.IScopeListener;
import org.red5.server.api.scope.IScope;
import org.slf4j.Logger;
import org.slf4j.LoggerFactory;
import org.springframework.beans.BeansException;
import org.springframework.beans.factory.DisposableBean;
import org.springframework.context.ApplicationContext;
import org.springframework.context.ApplicationContextAware;

import com.google.gson.Gson;
import com.google.gson.JsonArray;
import com.google.gson.JsonElement;
import com.google.gson.JsonObject;

import io.antmedia.AntMediaApplicationAdapter;
import io.antmedia.IApplicationAdaptorFactory;
import io.antmedia.SystemUtils;
import io.antmedia.muxer.IAntMediaStreamHandler;
import io.antmedia.rest.WebRTCClientStats;
import io.antmedia.settings.ServerSettings;
import io.antmedia.statistic.GPUUtils.MemoryStatus;
import io.antmedia.webrtc.api.IWebRTCAdaptor;
import io.antmedia.websocket.WebSocketCommunityHandler;
import io.vertx.core.Vertx;
import io.vertx.ext.dropwizard.MetricsService;



public class StatsCollector implements IStatsCollector, ApplicationContextAware, DisposableBean {	

	public static final String FREE_NATIVE_MEMORY = "freeNativeMemory";

	public static final String TOTAL_NATIVE_MEMORY = "totalNativeMemory";

	public static final String IN_USE_NATIVE_MEMORY = "inUseNativeMemory";

	public static final String AVAILABLE_MEMORY = "availableMemory";

	public static final String IN_USE_SWAP_SPACE = "inUseSwapSpace";

	public static final String FREE_SWAP_SPACE = "freeSwapSpace";

	public static final String TOTAL_SWAP_SPACE = "totalSwapSpace";

	public static final String VIRTUAL_MEMORY = "virtualMemory";

	public static final String PROCESSOR_COUNT = "processorCount";

	public static final String JAVA_VERSION = "javaVersion";

	public static final String OS_ARCH = "osArch";

	public static final String OS_NAME = "osName";

	public static final String IN_USE_SPACE = "inUseSpace";

	public static final String FREE_SPACE = "freeSpace";

	public static final String TOTAL_SPACE = "totalSpace";

	public static final String USABLE_SPACE = "usableSpace";

	public static final String IN_USE_MEMORY = "inUseMemory";

	public static final String FREE_MEMORY = "freeMemory";

	public static final String TOTAL_MEMORY = "totalMemory";

	public static final String MAX_MEMORY = "maxMemory";

	public static final String PROCESS_CPU_LOAD = "processCPULoad";

	public static final String SYSTEM_CPU_LOAD = "systemCPULoad";

	public static final String PROCESS_CPU_TIME = "processCPUTime";

	public static final String CPU_USAGE = "cpuUsage";

	public static final String INSTANCE_ID = "instanceId";

	public static final String INSTANCE_TYPE = "instanceType";

	public static final String INSTANCE_VERSION = "instanceVersion";

	public static final String JVM_MEMORY_USAGE = "jvmMemoryUsage";

	public static final String NATIVE_MEMORY_USAGE = "nativeMemoryUsage";

	public static final String SYSTEM_INFO = "systemInfo";

	public static final String SYSTEM_MEMORY_INFO = "systemMemoryInfo";

	public static final String FILE_SYSTEM_INFO = "fileSystemInfo";

	public static final String GPU_UTILIZATION = "gpuUtilization";

	public static final String GPU_DEVICE_INDEX = "index";

	public static final String GPU_MEMORY_UTILIZATION = "memoryUtilization";

	public static final String GPU_MEMORY_TOTAL = "memoryTotal";

	public static final String GPU_MEMORY_FREE = "memoryFree";

	public static final String GPU_MEMORY_USED = "memoryUsed";

	public static final String GPU_DEVICE_NAME = "deviceName";

	public static final String GPU_USAGE_INFO = "gpuUsageInfo";

	public static final String TOTAL_LIVE_STREAMS = "totalLiveStreamSize";

	public static final String LOCAL_WEBRTC_LIVE_STREAMS = "localWebRTCLiveStreams";

	public static final String LOCAL_WEBRTC_VIEWERS = "localWebRTCViewers";

	public static final String LOCAL_HLS_VIEWERS = "localHLSViewers";

	private static final String TIME = "time";

	protected static final Logger logger = LoggerFactory.getLogger(StatsCollector.class);

	private static final String MEASURED_BITRATE = "measured_bitrate";

	private static final String SEND_BITRATE = "send_bitrate";

	private static final String AUDIO_FRAME_SEND_PERIOD = "audio_frame_send_period";

	private static final String VIDEO_FRAME_SEND_PERIOD = "video_frame_send_period";

	private static final String STREAM_ID = "streamId";

	private static final String WEBRTC_CLIENT_ID = "webrtcClientId";

	private static final String WEBRTC_VIEWER_INFO = "webrtcViewerInfo";

	private static Thread shutdownHook;

	private Queue<IScope> scopes = new ConcurrentLinkedQueue<>();

	public static final String GA_TRACKING_ID = "UA-93263926-3";

	private Vertx vertx;
	private Queue<Integer> cpuMeasurements = new ConcurrentLinkedQueue<>();

	Gson gson = new Gson();

	private int windowSize = 5;
	private int measurementPeriod = 1000;
	private int staticSendPeriod = 15000;

	private int cpuLoad;
	private int cpuLimit = 70;

	/**
	 * Min Free Ram Size that free memory should be always more than min
	 */
	private int minFreeRamSize = 50;

	private String kafkaBrokers = null;

	public static final String INSTANCE_STATS_TOPIC_NAME = "ams-instance-stats";

	public static final String WEBRTC_STATS_TOPIC_NAME = "ams-webrtc-stats";

	public static final String UP_TIME = "up-time";

	public static final String START_TIME = "start-time";

	public static final String SERVER_TIMING = "server-timing";

	private static final String ENCODERS_BLOCKED = "encoders-blocked";

	private static final String ENCODERS_NOT_OPENED = "encoders-not-opened";

	private static final String PUBLISH_TIMEOUT_ERRORS = "publish-timeout-errors";

	private static final String THREAD_DUMP = "thread-dump";

	public static final String DEAD_LOCKED_THREAD = "dead-locked-thread";

	public static final String THREAD_COUNT = "thread-count";

	public static final String THREAD_PEEK_COUNT = "thread-peek-count";

	private static final String THREAD_NAME = "thread-name";

	private static final String THREAD_ID = "thread-id";

	private static final String THREAD_BLOCKED_TIME = "blocked-time";

	private static final String THREAD_BLOCKED_COUNT = "blocked-count";

	private static final String THREAD_WAITED_TIME = "waited-time";

	private static final String THREAD_WAITED_COUNT = "waited-count";

	private static final String THREAD_LOCK_NAME = "lock-name";

	private static final String THREAD_LOCK_OWNER_ID = "lock-owner-id";

	private static final String THREAD_LOCK_OWNER_NAME = "lock-owner-name";

	private static final String THREAD_IN_NATIVE = "in-native";

	private static final String THREAD_SUSPENDED = "suspended";

	private static final String THREAD_STATE = "state";

	private static final String THREAD_CPU_TIME = "cpu-time";

	private static final String THREAD_USER_TIME = "user-time";

	public static final String IN_USE_JVM_NATIVE_MEMORY = "inUseMemory";

	public static final String MAX_JVM_NATIVE_MEMORY = "maxMemory";

	public static final String JVM_NATIVE_MEMORY_USAGE = "jvmNativeMemoryUsage";

	private static final String HOST_ADDRESS = "host-address";

	private static final String VERTX_WORKER_QUEUE_SIZE = "vertx.pools.worker.vert.x-worker-thread.queue-size";

	private static final String VERTX_WORKER_THREAD_QUEUE_SIZE = "vertx-worker-thread-queue-size";

	private static final String WEBRTC_VERTX_WORKER_THREAD_QUEUE_SIZE = "webrtc-vertx-worker-thread-queue-size";


	private Producer<Long,String> kafkaProducer = null;

	private long cpuMeasurementTimerId = -1;

	private long kafkaTimerId = -1;

	private boolean heartBeatEnabled = true;

	private long hearbeatPeriodicTask;

	private int heartbeatPeriodMs = 300000;

	private String hostAddress;

	private Vertx webRTCVertx;

	private int time2Log = 0;

	private static MetricsService vertXMetrics;

	private static MetricsService webRTCVertxMetrics;

	public void start() {
		cpuMeasurementTimerId  = getVertx().setPeriodic(measurementPeriod, l -> 
		{
			addCpuMeasurement(SystemUtils.getSystemCpuLoad());

			//log every 5 minute
			if (300000/measurementPeriod == time2Log) {
				if(logger != null) 
				{
					logger.info("System cpu load:{} process cpu load:{} available memory: {} KB used memory(RSS): {} KB", cpuLoad, SystemUtils.getProcessCpuLoad(), SystemUtils.convertByteSize(SystemUtils.osAvailableMemory(), "KB"), SystemUtils.convertByteSize(Pointer.physicalBytes(), "KB"));

					int vertxWorkerQueueSize = getVertWorkerQueueSizeStatic();

					int webRTCVertxWorkerQueueSize = getWebRTCVertxWorkerQueueSizeStatic();

					logger.info("Vertx worker queue size:{} WebRTCVertx worker queue size:{}", vertxWorkerQueueSize, webRTCVertxWorkerQueueSize);

				}

				time2Log = 0;
			}
			time2Log++;
		});
		startKafkaProducer();

		if (heartBeatEnabled) {

			logger.warn("Starting heartbeats for the version:{} and type:{}", Launcher.getVersion(), Launcher.getVersionType());

			getVertx().setPeriodic(heartbeatPeriodMs, l -> 
			{
				startAnalytic();
			});
		}
		else {
			logger.info("Heartbeats are disabled for this instance");
		}
	}

	private void startKafkaProducer() {
		if (kafkaBrokers != null && !kafkaBrokers.isEmpty()) {
			kafkaProducer = createKafkaProducer();		

			kafkaTimerId  = getVertx().setPeriodic(staticSendPeriod, l -> {
				sendInstanceStats(scopes);
				sendWebRTCClientStats();
			});
		}	
	}
	
	private static int getVertWorkerQueueSizeStatic() {
		io.vertx.core.json.JsonObject queueSizeMetrics = vertXMetrics.getMetricsSnapshot(VERTX_WORKER_QUEUE_SIZE);
		io.vertx.core.json.JsonObject jsonObject = null;
		if (queueSizeMetrics != null) {
			jsonObject = queueSizeMetrics.getJsonObject(VERTX_WORKER_QUEUE_SIZE);
		}
		return jsonObject != null ? jsonObject.getInteger("count") : -1;
	}
	
	public int getVertWorkerQueueSize() {
		return getVertWorkerQueueSizeStatic();
	}

	private static int getWebRTCVertxWorkerQueueSizeStatic() {
		io.vertx.core.json.JsonObject queueSizeMetrics = webRTCVertxMetrics.getMetricsSnapshot(VERTX_WORKER_QUEUE_SIZE);
		io.vertx.core.json.JsonObject jsonObject = null;
		if (queueSizeMetrics != null) {
			jsonObject = queueSizeMetrics.getJsonObject(VERTX_WORKER_QUEUE_SIZE);
		}
		return jsonObject != null ? jsonObject.getInteger("count") : -1;
	}
	
	public int getWebRTCVertxWorkerQueueSize() {
		return getWebRTCVertxWorkerQueueSizeStatic();
	}

	private void sendWebRTCClientStats() {
		getVertx().executeBlocking(
				b -> {
					collectAndSendWebRTCClientsStats();
					b.complete();
				}, 
				null);
	}
	

	public void collectAndSendWebRTCClientsStats() {

		for (Iterator<IScope> iterator = scopes.iterator(); iterator.hasNext();) { 
			IScope scope = iterator.next();

			if( scope.getContext().getApplicationContext().containsBean(IWebRTCAdaptor.BEAN_NAME)) 
			{
				IWebRTCAdaptor webrtcAdaptor = (IWebRTCAdaptor)scope.getContext().getApplicationContext().getBean(IWebRTCAdaptor.BEAN_NAME);
				Set<String> streams = webrtcAdaptor.getStreams();
				List<WebRTCClientStats> webRTCClientStats;
				for (String streamId : streams) {
					webRTCClientStats = webrtcAdaptor.getWebRTCClientStats(streamId);
					sendWebRTCClientStats2Kafka(webRTCClientStats, streamId);			
				}							
			}
		}


	}

	public void sendWebRTCClientStats2Kafka(List<WebRTCClientStats> webRTCClientStatList, String streamId) {
		JsonObject jsonObject;
		String dateTime = DateTimeFormatter.ISO_INSTANT.format(Instant.now());
		for (WebRTCClientStats webRTCClientStat : webRTCClientStatList) 
		{
			jsonObject = new JsonObject();
			jsonObject.addProperty(STREAM_ID, streamId);
			jsonObject.addProperty(WEBRTC_CLIENT_ID, webRTCClientStat.getClientId());
			jsonObject.addProperty(AUDIO_FRAME_SEND_PERIOD, (int)webRTCClientStat.getAudioFrameSendPeriod());
			jsonObject.addProperty(VIDEO_FRAME_SEND_PERIOD, (int)webRTCClientStat.getVideoFrameSendPeriod());
			jsonObject.addProperty(MEASURED_BITRATE, webRTCClientStat.getMeasuredBitrate());
			jsonObject.addProperty(SEND_BITRATE, webRTCClientStat.getSendBitrate());
			jsonObject.addProperty(TIME, dateTime);
			jsonObject.addProperty(HOST_ADDRESS, hostAddress);
			jsonObject.addProperty(WEBRTC_VIEWER_INFO, webRTCClientStat.getClientInfo());

			//logstash cannot parse json array so that we send each info separately
			send2Kafka(jsonObject, WEBRTC_STATS_TOPIC_NAME);
		}
	}

	public Producer<Long, String> createKafkaProducer() {
		Properties props = new Properties();
		props.put(ProducerConfig.BOOTSTRAP_SERVERS_CONFIG, kafkaBrokers);
		props.put(ProducerConfig.CLIENT_ID_CONFIG, Launcher.getInstanceId());
		props.put(ProducerConfig.KEY_SERIALIZER_CLASS_CONFIG, LongSerializer.class.getName());
		props.put(ProducerConfig.VALUE_SERIALIZER_CLASS_CONFIG, StringSerializer.class.getName());
		props.put(ProducerConfig.MAX_BLOCK_MS_CONFIG, 10000);
		return new KafkaProducer<>(props);
	}

	public static JsonObject getFileSystemInfoJSObject() {
		JsonObject jsonObject = new JsonObject();
		jsonObject.addProperty(USABLE_SPACE, SystemUtils.osHDUsableSpace(null));
		jsonObject.addProperty(TOTAL_SPACE, SystemUtils.osHDTotalSpace(null));
		jsonObject.addProperty(FREE_SPACE, SystemUtils.osHDFreeSpace(null));
		jsonObject.addProperty(IN_USE_SPACE, SystemUtils.osHDInUseSpace(null));
		return jsonObject;
	}


	public static JsonObject getGPUInfoJSObject(int deviceIndex, GPUUtils gpuUtils) {
		JsonObject jsonObject = new JsonObject();
		jsonObject.addProperty(GPU_DEVICE_INDEX, deviceIndex);
		jsonObject.addProperty(GPU_UTILIZATION, gpuUtils.getGPUUtilization(deviceIndex));
		jsonObject.addProperty(GPU_MEMORY_UTILIZATION, gpuUtils.getMemoryUtilization(deviceIndex));
		MemoryStatus memoryStatus = gpuUtils.getMemoryStatus(deviceIndex);
		jsonObject.addProperty(GPU_MEMORY_TOTAL, memoryStatus.getMemoryTotal());
		jsonObject.addProperty(GPU_MEMORY_FREE, memoryStatus.getMemoryFree());
		jsonObject.addProperty(GPU_MEMORY_USED, memoryStatus.getMemoryUsed());
		jsonObject.addProperty(GPU_DEVICE_NAME, GPUUtils.getInstance().getDeviceName(deviceIndex));

		return jsonObject;
	}


	public static JsonArray getGPUInfoJSObject() {
		int deviceCount = GPUUtils.getInstance().getDeviceCount();
		JsonArray jsonArray = new JsonArray();
		if (deviceCount > 0) {
			for (int i=0; i < deviceCount; i++) {
				jsonArray.add(getGPUInfoJSObject(i, GPUUtils.getInstance()));
			}
		}
		return jsonArray;
	}

	public static JsonObject getCPUInfoJSObject() {
		JsonObject jsonObject = new JsonObject();
		jsonObject.addProperty(PROCESS_CPU_TIME, SystemUtils.getProcessCpuTime());
		jsonObject.addProperty(SYSTEM_CPU_LOAD, SystemUtils.getSystemCpuLoad());
		jsonObject.addProperty(PROCESS_CPU_LOAD, SystemUtils.getProcessCpuLoad());
		return jsonObject;
	}

	public static ThreadInfo[] getThreadDump() {
		ThreadMXBean threadMXBean = ManagementFactory.getThreadMXBean();
		return threadMXBean.dumpAllThreads(true, true);
	}

	public static JsonArray getThreadDumpJSON() {
		ThreadMXBean threadMXBean = ManagementFactory.getThreadMXBean();

		ThreadInfo[] threadDump = threadMXBean.dumpAllThreads(true, true);
		JsonArray jsonArray = new JsonArray();

		for (int i = 0; i < threadDump.length; i++) {
			JsonObject jsonObject = new JsonObject();

			jsonObject.addProperty(THREAD_NAME, threadDump[i].getThreadName());
			jsonObject.addProperty(THREAD_ID, threadDump[i].getThreadId());
			jsonObject.addProperty(THREAD_BLOCKED_TIME, threadDump[i].getBlockedTime());
			jsonObject.addProperty(THREAD_BLOCKED_COUNT, threadDump[i].getBlockedCount());
			jsonObject.addProperty(THREAD_WAITED_TIME, threadDump[i].getWaitedTime());
			jsonObject.addProperty(THREAD_WAITED_COUNT, threadDump[i].getWaitedCount());
			jsonObject.addProperty(THREAD_LOCK_NAME, threadDump[i].getLockName());
			jsonObject.addProperty(THREAD_LOCK_OWNER_ID, threadDump[i].getLockOwnerId());
			jsonObject.addProperty(THREAD_LOCK_OWNER_NAME, threadDump[i].getLockOwnerName());
			jsonObject.addProperty(THREAD_IN_NATIVE, threadDump[i].isInNative());
			jsonObject.addProperty(THREAD_SUSPENDED, threadDump[i].isSuspended());
			jsonObject.addProperty(THREAD_STATE, threadDump[i].getThreadState().toString());
			jsonObject.addProperty(THREAD_CPU_TIME, threadMXBean.getThreadCpuTime(threadDump[i].getThreadId()));
			jsonObject.addProperty(THREAD_USER_TIME, threadMXBean.getThreadUserTime(threadDump[i].getThreadId()));

			jsonArray.add(jsonObject);
		}

		return jsonArray;

	}

	private static JsonArray getDeadLockedThreads(long[] deadLockedThreads) {
		JsonArray jsonArray = new JsonArray();
		if (deadLockedThreads != null) {
			for (int i = 0; i < deadLockedThreads.length; i++) {
				jsonArray.add(deadLockedThreads[i]);
			}
		}
		return jsonArray;
	}

	public static JsonObject getThreadInfoJSONObject() {
		JsonObject jsonObject = new JsonObject();
		ThreadMXBean threadMXBean = ManagementFactory.getThreadMXBean();
		jsonObject.add(DEAD_LOCKED_THREAD, getDeadLockedThreads(threadMXBean.findDeadlockedThreads()));
		jsonObject.addProperty(THREAD_COUNT, threadMXBean.getThreadCount());
		jsonObject.addProperty(THREAD_PEEK_COUNT, threadMXBean.getPeakThreadCount());

		return jsonObject;
	}

	public static JsonObject getJVMMemoryInfoJSObject() {
		JsonObject jsonObject = new JsonObject();

		jsonObject.addProperty(MAX_MEMORY, SystemUtils.jvmMaxMemory());
		jsonObject.addProperty(TOTAL_MEMORY, SystemUtils.jvmTotalMemory());
		jsonObject.addProperty(FREE_MEMORY, SystemUtils.jvmFreeMemory());
		jsonObject.addProperty(IN_USE_MEMORY, SystemUtils.jvmInUseMemory());
		return jsonObject;
	}

	public static JsonObject getSystemInfoJSObject() {
		JsonObject jsonObject = new JsonObject();
		jsonObject.addProperty(OS_NAME, SystemUtils.osName);
		jsonObject.addProperty(OS_ARCH, SystemUtils.osArch);
		jsonObject.addProperty(JAVA_VERSION, SystemUtils.jvmVersion);
		jsonObject.addProperty(PROCESSOR_COUNT, SystemUtils.osProcessorX);
		return jsonObject;
	}

	public static JsonObject getSysteMemoryInfoJSObject() {
		JsonObject jsonObject = new JsonObject();

		jsonObject.addProperty(VIRTUAL_MEMORY, SystemUtils.osCommittedVirtualMemory());
		jsonObject.addProperty(TOTAL_MEMORY, SystemUtils.osTotalPhysicalMemory());
		jsonObject.addProperty(FREE_MEMORY, SystemUtils.osFreePhysicalMemory());
		jsonObject.addProperty(IN_USE_MEMORY, SystemUtils.osInUsePhysicalMemory());
<<<<<<< HEAD
		
		//to handle the problem in raspberry pi4 + ubuntu 20.04
		try {
			jsonObject.addProperty(TOTAL_SWAP_SPACE, SystemUtils.osTotalSwapSpace());
			jsonObject.addProperty(FREE_SWAP_SPACE, SystemUtils.osFreeSwapSpace());
			jsonObject.addProperty(IN_USE_SWAP_SPACE, SystemUtils.osInUseSwapSpace());
		}catch (Exception e) {
			logger.error("swap memory statistic can not be read");
		}
		
=======
		jsonObject.addProperty(TOTAL_SWAP_SPACE, SystemUtils.osTotalSwapSpace());
		jsonObject.addProperty(FREE_SWAP_SPACE, SystemUtils.osFreeSwapSpace());
		jsonObject.addProperty(IN_USE_SWAP_SPACE, SystemUtils.osInUseSwapSpace());


>>>>>>> ef8cb843
		jsonObject.addProperty(AVAILABLE_MEMORY, SystemUtils.osAvailableMemory());

		return jsonObject;
	}

	public static JsonObject getJVMNativeMemoryInfoJSObject() {
		JsonObject jsonObject = new JsonObject();

		long maxPhysicalBytes = Pointer.maxPhysicalBytes();
		long inUsephysicalBytes = Pointer.physicalBytes();

		jsonObject.addProperty(IN_USE_JVM_NATIVE_MEMORY, inUsephysicalBytes);
		jsonObject.addProperty(MAX_JVM_NATIVE_MEMORY, maxPhysicalBytes);
		return jsonObject;
	}


	/**
	 * Returns server uptime and startime in milliseconds
	 * @return
	 */
	public static JsonObject getServerTime() 
	{
		JsonObject jsonObject = new JsonObject();
		jsonObject.addProperty(StatsCollector.UP_TIME, ManagementFactory.getRuntimeMXBean().getUptime());
		jsonObject.addProperty(StatsCollector.START_TIME, ManagementFactory.getRuntimeMXBean().getStartTime());
		return jsonObject;
	}

	public static AntMediaApplicationAdapter getAppAdaptor(ApplicationContext appContext) {
		AntMediaApplicationAdapter adaptor = null;
		
		if (appContext.containsBean(AntMediaApplicationAdapter.BEAN_NAME)) 
		{
			Object bean = appContext.getBean(AntMediaApplicationAdapter.BEAN_NAME);
			if (bean instanceof IApplicationAdaptorFactory) 
			{
				adaptor = ((IApplicationAdaptorFactory) bean).getAppAdaptor();
			}
		}
		
		return adaptor;
	}

	public static JsonObject getSystemResourcesInfo(Queue<IScope> scopes) 
	{
		JsonObject jsonObject = new JsonObject();
		jsonObject.addProperty(INSTANCE_ID, Launcher.getInstanceId());
		jsonObject.add(CPU_USAGE, getCPUInfoJSObject());
		jsonObject.add(JVM_MEMORY_USAGE, getJVMMemoryInfoJSObject());
		jsonObject.add(SYSTEM_INFO, getSystemInfoJSObject());
		jsonObject.add(SYSTEM_MEMORY_INFO, getSysteMemoryInfoJSObject());
		jsonObject.add(FILE_SYSTEM_INFO, getFileSystemInfoJSObject());
		jsonObject.add(JVM_NATIVE_MEMORY_USAGE, getJVMNativeMemoryInfoJSObject());

		//add gpu info 
		jsonObject.add(StatsCollector.GPU_USAGE_INFO, StatsCollector.getGPUInfoJSObject());

		int localHlsViewers = 0;
		int localWebRTCViewers = 0;
		int localWebRTCStreams = 0;
		int encodersBlocked = 0;
		int encodersNotOpened = 0;
		int publishTimeoutError = 0;
		if (scopes != null) {
			for (Iterator<IScope> iterator = scopes.iterator(); iterator.hasNext();) { 
				IScope scope = iterator.next();
				localHlsViewers += getHLSViewers(scope);

				if( scope.getContext().getApplicationContext().containsBean(IWebRTCAdaptor.BEAN_NAME)) {
					IWebRTCAdaptor webrtcAdaptor = (IWebRTCAdaptor)scope.getContext().getApplicationContext().getBean(IWebRTCAdaptor.BEAN_NAME);
					localWebRTCViewers += webrtcAdaptor.getNumberOfTotalViewers();
					localWebRTCStreams += webrtcAdaptor.getNumberOfLiveStreams();
				}

				AntMediaApplicationAdapter adaptor = null;
				if ((adaptor = getAppAdaptor(scope.getContext().getApplicationContext())) != null)
				{
					encodersBlocked += adaptor.getNumberOfEncodersBlocked();
					encodersNotOpened += adaptor.getNumberOfEncoderNotOpenedErrors();
					publishTimeoutError += adaptor.getNumberOfPublishTimeoutError();
				}
			}
		}

		//add local webrtc viewer size
		jsonObject.addProperty(StatsCollector.LOCAL_WEBRTC_LIVE_STREAMS, localWebRTCStreams);
		jsonObject.addProperty(StatsCollector.LOCAL_WEBRTC_VIEWERS, localWebRTCViewers);
		jsonObject.addProperty(StatsCollector.LOCAL_HLS_VIEWERS, localHlsViewers);	
		jsonObject.addProperty(StatsCollector.ENCODERS_BLOCKED, encodersBlocked);
		jsonObject.addProperty(StatsCollector.ENCODERS_NOT_OPENED, encodersNotOpened);
		jsonObject.addProperty(StatsCollector.PUBLISH_TIMEOUT_ERRORS, publishTimeoutError);
		jsonObject.addProperty(StatsCollector.VERTX_WORKER_THREAD_QUEUE_SIZE, getVertWorkerQueueSizeStatic());
		jsonObject.addProperty(StatsCollector.WEBRTC_VERTX_WORKER_THREAD_QUEUE_SIZE, getWebRTCVertxWorkerQueueSizeStatic());

		//add timing info
		jsonObject.add(StatsCollector.SERVER_TIMING, getServerTime());

		return jsonObject;
	}

	private static int getHLSViewers(IScope scope) {
		if (scope.getContext().getApplicationContext().containsBean(HlsViewerStats.BEAN_NAME)) {
			HlsViewerStats hlsViewerStats = (HlsViewerStats) scope.getContext().getApplicationContext().getBean(HlsViewerStats.BEAN_NAME);
			if (hlsViewerStats != null) {
				return hlsViewerStats.getTotalViewerCount();
			}
		}
		return 0;
	}

	public void sendInstanceStats(Queue<IScope> scopes) {

		JsonObject jsonObject = getSystemResourcesInfo(scopes);

		jsonObject.addProperty(TIME, DateTimeFormatter.ISO_INSTANT.format(Instant.now()));
		jsonObject.addProperty(HOST_ADDRESS, hostAddress);

		send2Kafka(jsonObject, INSTANCE_STATS_TOPIC_NAME); 

	}

	public void send2Kafka(JsonElement jsonElement, String topicName) {
		ProducerRecord<Long, String> record = new ProducerRecord<>(topicName,
				gson.toJson(jsonElement));
		try {
			kafkaProducer.send(record).get();
		} 
		catch (ExecutionException e) {
			logger.error(ExceptionUtils.getStackTrace(e));
		} catch (InterruptedException e) {
			logger.error(ExceptionUtils.getStackTrace(e));
			Thread.currentThread().interrupt();
		}
	}

	public void addCpuMeasurement(int measurment) {
		cpuMeasurements.add(measurment);
		if(cpuMeasurements.size() > windowSize) {
			cpuMeasurements.poll();
		}

		int total = 0;
		for (int msrmnt : cpuMeasurements) {
			total += msrmnt;
		}		
		cpuLoad = total/cpuMeasurements.size();
	}


	@Override
	public boolean enoughResource(){

		boolean enoughResource = false;

		if(getCpuLoad() < getCpuLimit()) 
		{		
			int freeRam = getFreeRam();
			if (freeRam > getMinFreeRamSize() || freeRam == -1)  
			{
				//if it does not calculate the free ram, return true
				enoughResource = true;		
			}
			else {
				logger.error("Not enough resource. Due to not free RAM. Free RAM should be more than  {} but it is: {}", minFreeRamSize, getFreeRam());
			}

		}
		else {
			logger.error("Not enough resource. Due to high cpu load: {} cpu limit: {}", cpuLoad, cpuLimit);
		}

		return enoughResource; 
	}

	@Override
	public int getFreeRam() {
		long availableMemory = SystemUtils.osAvailableMemory();
		if (availableMemory != 0) {
			return (int)SystemUtils.convertByteSize(availableMemory, "MB");
		}
		return -1;
	}

	@Override
	public int getMinFreeRamSize() {
		return minFreeRamSize;
	}

	public void setMinFreeRamSize(int ramLimit) {
		this.minFreeRamSize = ramLimit;
	}

	public void setCpuLoad(int cpuLoad) {
		this.cpuLoad = cpuLoad;
	}

	@Override
	public int getCpuLoad() {
		return cpuLoad;
	}


	public int getWindowSize() {
		return windowSize;
	}


	public void setWindowSize(int windowSize) {
		this.windowSize = windowSize;
	}


	public Vertx getVertx() {
		return vertx;
	}


	public void setVertx(Vertx vertx) {
		this.vertx = vertx;
		vertXMetrics= MetricsService.create(vertx);
	}

	public void setWebRTCVertx(Vertx webRTCVertx) {
		this.webRTCVertx = webRTCVertx;
		webRTCVertxMetrics =  MetricsService.create(webRTCVertx);
	}


	public void setCpuLimit(int cpuLimit) {
		if (cpuLimit > 100) {
			this.cpuLimit = 100;
		}
		else if (cpuLimit < 10) {
			this.cpuLimit = 10;
		}
		else {
			this.cpuLimit = cpuLimit;
		}
	}

	@Override
	public int getCpuLimit() {
		return cpuLimit;
	}

	@Override
	public void setApplicationContext(org.springframework.context.ApplicationContext applicationContext)
			throws BeansException {
		IServer server = (IServer) applicationContext.getBean(IServer.ID);
		server.addListener(new IScopeListener() {

			@Override
			public void notifyScopeRemoved(IScope scope) {
				scopes.remove(scope);
			}

			@Override
			public void notifyScopeCreated(IScope scope) {
				scopes.add(scope);
			}
		});

		ServerSettings serverSettings = (ServerSettings) applicationContext.getBean(ServerSettings.BEAN_NAME);
		heartBeatEnabled = serverSettings.isHeartbeatEnabled();
		hostAddress = serverSettings.getHostAddress();
		measurementPeriod = serverSettings.getCpuMeasurementPeriodMs();
		windowSize = serverSettings.getCpuMeasurementWindowSize();

		setVertx((Vertx) applicationContext.getBean(IAntMediaStreamHandler.VERTX_BEAN_NAME));


		setWebRTCVertx((Vertx) applicationContext.getBean(WebSocketCommunityHandler.WebRTC_VERTX_BEAN_NAME));

	}

	public int getStaticSendPeriod() {
		return staticSendPeriod;
	}

	public void setStaticSendPeriod(int staticSendPeriod) {
		this.staticSendPeriod = staticSendPeriod;
	}

	public void setKafkaProducer(Producer<Long, String> kafkaProducer) {
		this.kafkaProducer = kafkaProducer;
	}

	public String getKafkaBrokers() {
		return kafkaBrokers;
	}

	public void setKafkaBrokers(String kafkaBrokers) {
		this.kafkaBrokers = kafkaBrokers;
	}

	public void setScopes(Queue<IScope> scopes) {
		this.scopes = scopes;
	}

	public void cancelHeartBeat() {
		vertx.cancelTimer(hearbeatPeriodicTask);
	}

	public boolean isHeartBeatEnabled() {
		return heartBeatEnabled;
	}

	public void setHeartBeatEnabled(boolean heartBeatEnabled) {
		this.heartBeatEnabled = heartBeatEnabled;
	}

	public int getHeartbeatPeriodMs() {
		return heartbeatPeriodMs;
	}

	public void setHeartbeatPeriodMs(int heartbeatPeriodMs) {
		this.heartbeatPeriodMs = heartbeatPeriodMs;
	}

	@Override
	public void destroy() throws Exception {
		if(logger != null) {
			logger.info("Shutting down stats collector ");
		}

		if (heartBeatEnabled) 
		{  
			//send session end if heartBeatEnabled 
			if(logger != null) {
				logger.info("Ending analytic session");
			}
		}
		vertx.close();
		webRTCVertx.close();
		if(logger != null) {
			logger.info("Closing vertx ");
		}

	}

	public int getMeasurementPeriod() {
		return measurementPeriod;
	}

	public void startAnalytic() {

		String instanceId = Launcher.getInstanceId();
		String version = Launcher.getVersion();
		String type = Launcher.getVersionType();

		JsonObject instance = new JsonObject();
		instance.addProperty(INSTANCE_ID, instanceId);
		instance.addProperty(INSTANCE_TYPE, type);
		instance.addProperty(INSTANCE_VERSION, version);

		try (CloseableHttpClient client = getHttpClient())
		{
			HttpRequestBase post = (HttpRequestBase)RequestBuilder.post().setUri("https://us-central1-ant-media-server-analytics.cloudfunctions.net/sendHeartbeat").setHeader(HttpHeaders.CONTENT_TYPE, "application/json")
					.setEntity(new StringEntity(instance.toString())).build();

			RequestConfig requestConfig = RequestConfig.custom().setConnectTimeout(2 * 1000).setSocketTimeout(5*1000).build();

			post.setConfig(requestConfig);

			client.execute(post);

		}catch (IOException e) {
			logger.error("Couldn't connect Ant Media Server Analytics");
		} 
	}

	public static CloseableHttpClient getHttpClient() {
		return  HttpClients.custom().setRedirectStrategy(new LaxRedirectStrategy())
				.build();
	}


}<|MERGE_RESOLUTION|>--- conflicted
+++ resolved
@@ -545,7 +545,6 @@
 		jsonObject.addProperty(TOTAL_MEMORY, SystemUtils.osTotalPhysicalMemory());
 		jsonObject.addProperty(FREE_MEMORY, SystemUtils.osFreePhysicalMemory());
 		jsonObject.addProperty(IN_USE_MEMORY, SystemUtils.osInUsePhysicalMemory());
-<<<<<<< HEAD
 		
 		//to handle the problem in raspberry pi4 + ubuntu 20.04
 		try {
@@ -556,13 +555,6 @@
 			logger.error("swap memory statistic can not be read");
 		}
 		
-=======
-		jsonObject.addProperty(TOTAL_SWAP_SPACE, SystemUtils.osTotalSwapSpace());
-		jsonObject.addProperty(FREE_SWAP_SPACE, SystemUtils.osFreeSwapSpace());
-		jsonObject.addProperty(IN_USE_SWAP_SPACE, SystemUtils.osInUseSwapSpace());
-
-
->>>>>>> ef8cb843
 		jsonObject.addProperty(AVAILABLE_MEMORY, SystemUtils.osAvailableMemory());
 
 		return jsonObject;
