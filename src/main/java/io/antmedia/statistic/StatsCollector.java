package io.antmedia.statistic;

import java.lang.management.LockInfo;
import java.lang.management.ManagementFactory;
import java.lang.management.ThreadInfo;
import java.lang.management.ThreadMXBean;
import java.time.Instant;
import java.time.format.DateTimeFormatter;
import java.util.Arrays;
import java.util.Iterator;
import java.util.List;
import java.util.Properties;
import java.util.Queue;
import java.util.Set;
import java.util.concurrent.ConcurrentLinkedQueue;
import java.util.concurrent.ExecutionException;

import org.apache.commons.lang3.exception.ExceptionUtils;
import org.apache.kafka.clients.producer.KafkaProducer;
import org.apache.kafka.clients.producer.Producer;
import org.apache.kafka.clients.producer.ProducerConfig;
import org.apache.kafka.clients.producer.ProducerRecord;
import org.apache.kafka.common.serialization.LongSerializer;
import org.apache.kafka.common.serialization.StringSerializer;
import org.bytedeco.javacpp.Pointer;
import org.red5.server.Launcher;
import org.red5.server.api.IServer;
import org.red5.server.api.listeners.IScopeListener;
import org.red5.server.api.scope.IScope;
import org.slf4j.Logger;
import org.slf4j.LoggerFactory;
import org.springframework.beans.BeansException;
import org.springframework.beans.factory.annotation.Autowired;
import org.springframework.context.ApplicationContextAware;

import com.brsanthu.googleanalytics.GoogleAnalytics;
import com.google.gson.Gson;
import com.google.gson.JsonArray;
import com.google.gson.JsonElement;
import com.google.gson.JsonObject;

import io.antmedia.AntMediaApplicationAdapter;
import io.antmedia.IApplicationAdaptorFactory;
import io.antmedia.SystemUtils;
import io.antmedia.rest.WebRTCClientStats;
import io.antmedia.settings.ServerSettings;
import io.antmedia.shutdown.AMSShutdownManager;
import io.antmedia.statistic.GPUUtils.MemoryStatus;
import io.antmedia.webrtc.api.IWebRTCAdaptor;
import io.vertx.core.Vertx;



public class StatsCollector implements IStatsCollector, ApplicationContextAware {	
	
	

	public static final String IN_USE_SWAP_SPACE = "inUseSwapSpace";

	public static final String FREE_SWAP_SPACE = "freeSwapSpace";

	public static final String TOTAL_SWAP_SPACE = "totalSwapSpace";

	public static final String VIRTUAL_MEMORY = "virtualMemory";

	public static final String PROCESSOR_COUNT = "processorCount";

	public static final String JAVA_VERSION = "javaVersion";

	public static final String OS_ARCH = "osArch";

	public static final String OS_NAME = "osName";

	public static final String IN_USE_SPACE = "inUseSpace";

	public static final String FREE_SPACE = "freeSpace";

	public static final String TOTAL_SPACE = "totalSpace";

	public static final String USABLE_SPACE = "usableSpace";

	public static final String IN_USE_MEMORY = "inUseMemory";

	public static final String FREE_MEMORY = "freeMemory";

	public static final String TOTAL_MEMORY = "totalMemory";

	public static final String MAX_MEMORY = "maxMemory";

	public static final String PROCESS_CPU_LOAD = "processCPULoad";

	public static final String SYSTEM_CPU_LOAD = "systemCPULoad";

	public static final String PROCESS_CPU_TIME = "processCPUTime";

	public static final String CPU_USAGE = "cpuUsage";

	public static final String INSTANCE_ID = "instanceId";

	public static final String JVM_MEMORY_USAGE = "jvmMemoryUsage";

	public static final String SYSTEM_INFO = "systemInfo";

	public static final String SYSTEM_MEMORY_INFO = "systemMemoryInfo";

	public static final String FILE_SYSTEM_INFO = "fileSystemInfo";

	public static final String GPU_UTILIZATION = "gpuUtilization";

	public static final String GPU_DEVICE_INDEX = "index";

	public static final String GPU_MEMORY_UTILIZATION = "memoryUtilization";

	public static final String GPU_MEMORY_TOTAL = "memoryTotal";

	public static final String GPU_MEMORY_FREE = "memoryFree";

	public static final String GPU_MEMORY_USED = "memoryUsed";

	public static final String GPU_DEVICE_NAME = "deviceName";

	public static final String GPU_USAGE_INFO = "gpuUsageInfo";

	public static final String TOTAL_LIVE_STREAMS = "totalLiveStreamSize";

	public static final String LOCAL_WEBRTC_LIVE_STREAMS = "localWebRTCLiveStreams";

	public static final String LOCAL_WEBRTC_VIEWERS = "localWebRTCViewers";

	public static final String LOCAL_HLS_VIEWERS = "localHLSViewers";

	private static final String TIME = "time";

	protected static final Logger logger = LoggerFactory.getLogger(StatsCollector.class);

	private static final String MEASURED_BITRATE = "measured_bitrate";

	private static final String SEND_BITRATE = "send_bitrate";

	private static final String AUDIO_FRAME_SEND_PERIOD = "audio_frame_send_period";

	private static final String VIDEO_FRAME_SEND_PERIOD = "video_frame_send_period";

	private static final String STREAM_ID = "streamId";

	private static final String WEBRTC_CLIENT_ID = "webrtcClientId";

	private Queue<IScope> scopes = new ConcurrentLinkedQueue<>();

	public static final String GA_TRACKING_ID = "UA-93263926-3";

	@Autowired
	private Vertx vertx;
	private Queue<Integer> cpuMeasurements = new ConcurrentLinkedQueue<>();

	Gson gson = new Gson();

	private int windowSize = 5;
	private int measurementPeriod = 5000;
	private int staticSendPeriod = 15000;

	private int cpuLoad;
	private int cpuLimit = 70;

	/**
	 * Min Free Ram Size that free memory should be always more than min
	 */
	private int minFreeRamSize = 250;

	private String kafkaBrokers = null;

	public static final String INSTANCE_STATS_TOPIC_NAME = "ams-instance-stats";

	public static final String WEBRTC_STATS_TOPIC_NAME = "ams-webrtc-stats";

	public static final String UP_TIME = "up-time";

	public static final String START_TIME = "start-time";

	public static final String SERVER_TIMING = "server-timing";

	private static final String ENCODERS_BLOCKED = "encoders-blocked";

	private static final String ENCODERS_NOT_OPENED = "encoders-not-opened";

	private static final String PUBLISH_TIMEOUT_ERRORS = "publish-timeout-errors";

	private static final String THREAD_DUMP = "thread-dump";

	public static final String DEAD_LOCKED_THREAD = "dead-locked-thread";

	public static final String THREAD_COUNT = "thread-count";

	public static final String THREAD_PEEK_COUNT = "thread-peek-count";

	private static final String THREAD_NAME = "thread-name";

	private static final String THREAD_ID = "thread-id";

	private static final String THREAD_BLOCKED_TIME = "blocked-time";

	private static final String THREAD_BLOCKED_COUNT = "blocked-count";

	private static final String THREAD_WAITED_TIME = "waited-time";

	private static final String THREAD_WAITED_COUNT = "waited-count";

	private static final String THREAD_LOCK_NAME = "lock-name";

	private static final String THREAD_LOCK_OWNER_ID = "lock-owner-id";

	private static final String THREAD_LOCK_OWNER_NAME = "lock-owner-name";

	private static final String THREAD_IN_NATIVE = "in-native";

	private static final String THREAD_SUSPENDED = "suspended";

	private static final String THREAD_STATE = "state";

	private static final String THREAD_CPU_TIME = "cpu-time";

	private static final String THREAD_USER_TIME = "user-time";

	private Producer<Long,String> kafkaProducer = null;

	private long cpuMeasurementTimerId = -1;

	private long kafkaTimerId = -1;

	private boolean heartBeatEnabled = true;

	private long hearbeatPeriodicTask;

	private int heartbeatPeriodMs = 300000;

	private GoogleAnalytics googleAnalytics;

	public void start() {
		cpuMeasurementTimerId  = getVertx().setPeriodic(measurementPeriod, l -> addCpuMeasurement(SystemUtils.getSystemCpuLoad()));
		startKafkaProducer();

		if (heartBeatEnabled) {
			logger.info("Starting heartbeats for the version:{} and type:{}", Launcher.getVersion(), Launcher.getVersionType());
			startAnalytic(Launcher.getVersion(), Launcher.getVersionType());

			startHeartBeats(Launcher.getVersion(), Launcher.getVersionType(), heartbeatPeriodMs);

			notifyShutDown(Launcher.getVersion(), Launcher.getVersionType());
		}
		else {
			logger.info("Heartbeats are disabled for this instance");
		}

	}

	private void startKafkaProducer() {
		if (kafkaBrokers != null && !kafkaBrokers.isEmpty()) {
			kafkaProducer = createKafkaProducer();		

			kafkaTimerId  = getVertx().setPeriodic(staticSendPeriod, l -> {
				sendInstanceStats(scopes);
				sendWebRTCClientStats();
			});
		}	
	}

	public static GoogleAnalytics getGoogleAnalyticInstance(String implementationVersion, String type) {
		return GoogleAnalytics.builder()
				.withAppVersion(implementationVersion)
				.withAppName(type)
				.withTrackingId(GA_TRACKING_ID).build();
	}

	public GoogleAnalytics getGoogleAnalytic(String implementationVersion, String type) {
		if (googleAnalytics  == null) {
			googleAnalytics = getGoogleAnalyticInstance(implementationVersion, type);
		}
		return googleAnalytics;
	}

	private void sendWebRTCClientStats() {
		getVertx().executeBlocking(
				b -> {
					collectAndSendWebRTCClientsStats();
					b.complete();
				}, 
				r -> {

				});
	}

	public void collectAndSendWebRTCClientsStats() {

		for (Iterator<IScope> iterator = scopes.iterator(); iterator.hasNext();) { 
			IScope scope = iterator.next();

			if( scope.getContext().getApplicationContext().containsBean(IWebRTCAdaptor.BEAN_NAME)) 
			{
				IWebRTCAdaptor webrtcAdaptor = (IWebRTCAdaptor)scope.getContext().getApplicationContext().getBean(IWebRTCAdaptor.BEAN_NAME);
				Set<String> streams = webrtcAdaptor.getStreams();
				List<WebRTCClientStats> webRTCClientStats;
				for (String streamId : streams) {
					webRTCClientStats = webrtcAdaptor.getWebRTCClientStats(streamId);
					sendWebRTCClientStats2Kafka(webRTCClientStats, streamId);			
				}							
			}
		}


	}

	public void sendWebRTCClientStats2Kafka(List<WebRTCClientStats> webRTCClientStatList, String streamId) {
		JsonObject jsonObject;
		String dateTime = DateTimeFormatter.ISO_INSTANT.format(Instant.now());
		for (WebRTCClientStats webRTCClientStat : webRTCClientStatList) 
		{
			jsonObject = new JsonObject();
			jsonObject.addProperty(STREAM_ID, streamId);
			jsonObject.addProperty(WEBRTC_CLIENT_ID, webRTCClientStat.getClientId());
			jsonObject.addProperty(AUDIO_FRAME_SEND_PERIOD, (int)webRTCClientStat.getAudioFrameSendPeriod());
			jsonObject.addProperty(VIDEO_FRAME_SEND_PERIOD, (int)webRTCClientStat.getVideoFrameSendPeriod());
			jsonObject.addProperty(MEASURED_BITRATE, webRTCClientStat.getMeasuredBitrate());
			jsonObject.addProperty(SEND_BITRATE, webRTCClientStat.getSendBitrate());
			jsonObject.addProperty(TIME, dateTime);
			//logstash cannot parse json array so that we send each info separately
			send2Kafka(jsonObject, WEBRTC_STATS_TOPIC_NAME);
		}
	}

	public Producer<Long, String> createKafkaProducer() {
		Properties props = new Properties();
		props.put(ProducerConfig.BOOTSTRAP_SERVERS_CONFIG, kafkaBrokers);
		props.put(ProducerConfig.CLIENT_ID_CONFIG, Launcher.getInstanceId());
		props.put(ProducerConfig.KEY_SERIALIZER_CLASS_CONFIG, LongSerializer.class.getName());
		props.put(ProducerConfig.VALUE_SERIALIZER_CLASS_CONFIG, StringSerializer.class.getName());
		return new KafkaProducer<>(props);
	}

	public static JsonObject getFileSystemInfoJSObject() {
		JsonObject jsonObject = new JsonObject();
		jsonObject.addProperty(USABLE_SPACE, SystemUtils.osHDUsableSpace(null));
		jsonObject.addProperty(TOTAL_SPACE, SystemUtils.osHDTotalSpace(null));
		jsonObject.addProperty(FREE_SPACE, SystemUtils.osHDFreeSpace(null));
		jsonObject.addProperty(IN_USE_SPACE, SystemUtils.osHDInUseSpace(null));
		return jsonObject;
	}


	public static JsonObject getGPUInfoJSObject(int deviceIndex, GPUUtils gpuUtils) {
		JsonObject jsonObject = new JsonObject();
		jsonObject.addProperty(GPU_DEVICE_INDEX, deviceIndex);
		jsonObject.addProperty(GPU_UTILIZATION, gpuUtils.getGPUUtilization(deviceIndex));
		jsonObject.addProperty(GPU_MEMORY_UTILIZATION, gpuUtils.getMemoryUtilization(deviceIndex));
		MemoryStatus memoryStatus = gpuUtils.getMemoryStatus(deviceIndex);
		jsonObject.addProperty(GPU_MEMORY_TOTAL, memoryStatus.getMemoryTotal());
		jsonObject.addProperty(GPU_MEMORY_FREE, memoryStatus.getMemoryFree());
		jsonObject.addProperty(GPU_MEMORY_USED, memoryStatus.getMemoryUsed());
		jsonObject.addProperty(GPU_DEVICE_NAME, GPUUtils.getInstance().getDeviceName(deviceIndex));

		return jsonObject;
	}


	public static JsonArray getGPUInfoJSObject() {
		int deviceCount = GPUUtils.getInstance().getDeviceCount();
		JsonArray jsonArray = new JsonArray();
		if (deviceCount > 0) {
			for (int i=0; i < deviceCount; i++) {
				jsonArray.add(getGPUInfoJSObject(i, GPUUtils.getInstance()));
			}
		}
		return jsonArray;
	}

	public static JsonObject getCPUInfoJSObject() {
		JsonObject jsonObject = new JsonObject();
		jsonObject.addProperty(PROCESS_CPU_TIME, SystemUtils.getProcessCpuTime());
		jsonObject.addProperty(SYSTEM_CPU_LOAD, SystemUtils.getSystemCpuLoad());
		jsonObject.addProperty(PROCESS_CPU_LOAD, SystemUtils.getProcessCpuLoad());
		return jsonObject;
	}
	
	public static ThreadInfo[] getThreadDump() {
		ThreadMXBean threadMXBean = ManagementFactory.getThreadMXBean();
		return threadMXBean.dumpAllThreads(true, true);
	}
	
	public static JsonArray getThreadDumpJSON() {
		ThreadMXBean threadMXBean = ManagementFactory.getThreadMXBean();
		
		ThreadInfo[] threadDump = threadMXBean.dumpAllThreads(true, true);
		JsonArray jsonArray = new JsonArray();
		
		for (int i = 0; i < threadDump.length; i++) {
			JsonObject jsonObject = new JsonObject();
		
			jsonObject.addProperty(THREAD_NAME, threadDump[i].getThreadName());
			jsonObject.addProperty(THREAD_ID, threadDump[i].getThreadId());
			jsonObject.addProperty(THREAD_BLOCKED_TIME, threadDump[i].getBlockedTime());
			jsonObject.addProperty(THREAD_BLOCKED_COUNT, threadDump[i].getBlockedCount());
			jsonObject.addProperty(THREAD_WAITED_TIME, threadDump[i].getWaitedTime());
			jsonObject.addProperty(THREAD_WAITED_COUNT, threadDump[i].getWaitedCount());
			jsonObject.addProperty(THREAD_LOCK_NAME, threadDump[i].getLockName());
			jsonObject.addProperty(THREAD_LOCK_OWNER_ID, threadDump[i].getLockOwnerId());
			jsonObject.addProperty(THREAD_LOCK_OWNER_NAME, threadDump[i].getLockOwnerName());
			jsonObject.addProperty(THREAD_IN_NATIVE, threadDump[i].isInNative());
			jsonObject.addProperty(THREAD_SUSPENDED, threadDump[i].isSuspended());
			jsonObject.addProperty(THREAD_STATE, threadDump[i].getThreadState().toString());
			jsonObject.addProperty(THREAD_CPU_TIME, threadMXBean.getThreadCpuTime(threadDump[i].getThreadId()));
			jsonObject.addProperty(THREAD_USER_TIME, threadMXBean.getThreadUserTime(threadDump[i].getThreadId()));
			
			jsonArray.add(jsonObject);
		}
		
		return jsonArray;
		
	}
	
	private static JsonArray getDeadLockedThreads(long[] deadLockedThreads) {
		JsonArray jsonArray = new JsonArray();
		if (deadLockedThreads != null) {
			for (int i = 0; i < deadLockedThreads.length; i++) {
				jsonArray.add(deadLockedThreads[i]);
			}
		}
		return jsonArray;
	}
	
	public static JsonObject getThreadInfoJSONObject() {
		JsonObject jsonObject = new JsonObject();
		ThreadMXBean threadMXBean = ManagementFactory.getThreadMXBean();
		jsonObject.add(DEAD_LOCKED_THREAD, getDeadLockedThreads(threadMXBean.findDeadlockedThreads()));
		jsonObject.addProperty(THREAD_COUNT, threadMXBean.getThreadCount());
		jsonObject.addProperty(THREAD_PEEK_COUNT, threadMXBean.getPeakThreadCount());
		
		return jsonObject;
	}

	public static JsonObject getJVMMemoryInfoJSObject() {
		JsonObject jsonObject = new JsonObject();

		jsonObject.addProperty(MAX_MEMORY, SystemUtils.jvmMaxMemory());
		jsonObject.addProperty(TOTAL_MEMORY, SystemUtils.jvmTotalMemory());
		jsonObject.addProperty(FREE_MEMORY, SystemUtils.jvmFreeMemory());
		jsonObject.addProperty(IN_USE_MEMORY, SystemUtils.jvmInUseMemory());
		return jsonObject;
	}

	public static JsonObject getSystemInfoJSObject() {
		JsonObject jsonObject = new JsonObject();
		jsonObject.addProperty(OS_NAME, SystemUtils.osName);
		jsonObject.addProperty(OS_ARCH, SystemUtils.osArch);
		jsonObject.addProperty(JAVA_VERSION, SystemUtils.jvmVersion);
		jsonObject.addProperty(PROCESSOR_COUNT, SystemUtils.osProcessorX);
		return jsonObject;
	}

	public static JsonObject getSysteMemoryInfoJSObject() {
		JsonObject jsonObject = new JsonObject();

		jsonObject.addProperty(VIRTUAL_MEMORY, SystemUtils.osCommittedVirtualMemory());
		jsonObject.addProperty(TOTAL_MEMORY, SystemUtils.osTotalPhysicalMemory());
		jsonObject.addProperty(FREE_MEMORY, SystemUtils.osFreePhysicalMemory());
		jsonObject.addProperty(IN_USE_MEMORY, SystemUtils.osInUsePhysicalMemory());
		jsonObject.addProperty(TOTAL_SWAP_SPACE, SystemUtils.osTotalSwapSpace());
		jsonObject.addProperty(FREE_SWAP_SPACE, SystemUtils.osFreeSwapSpace());
		jsonObject.addProperty(IN_USE_SWAP_SPACE, SystemUtils.osInUseSwapSpace());
		return jsonObject;
	}


	/**
	 * Returns server uptime and startime in milliseconds
	 * @return
	 */
	public static JsonObject getServerTime() 
	{
		JsonObject jsonObject = new JsonObject();
		jsonObject.addProperty(StatsCollector.UP_TIME, ManagementFactory.getRuntimeMXBean().getUptime());
		jsonObject.addProperty(StatsCollector.START_TIME, ManagementFactory.getRuntimeMXBean().getStartTime());
		return jsonObject;
	}


	public static JsonObject getSystemResourcesInfo(Queue<IScope> scopes) 
	{
		JsonObject jsonObject = new JsonObject();
		jsonObject.addProperty(INSTANCE_ID, Launcher.getInstanceId());
		jsonObject.add(CPU_USAGE, getCPUInfoJSObject());
		jsonObject.add(JVM_MEMORY_USAGE, getJVMMemoryInfoJSObject());
		jsonObject.add(SYSTEM_INFO, getSystemInfoJSObject());
		jsonObject.add(SYSTEM_MEMORY_INFO, getSysteMemoryInfoJSObject());
		jsonObject.add(FILE_SYSTEM_INFO, getFileSystemInfoJSObject());

		//add gpu info 
		jsonObject.add(StatsCollector.GPU_USAGE_INFO, StatsCollector.getGPUInfoJSObject());

		int localHlsViewers = 0;
		int localWebRTCViewers = 0;
		int localWebRTCStreams = 0;
		int encodersBlocked = 0;
		int encodersNotOpened = 0;
		int publishTimeoutError = 0;
		if (scopes != null) {
			for (Iterator<IScope> iterator = scopes.iterator(); iterator.hasNext();) { 
				IScope scope = iterator.next();
				localHlsViewers += getHLSViewers(scope);

				if( scope.getContext().getApplicationContext().containsBean(IWebRTCAdaptor.BEAN_NAME)) {
					IWebRTCAdaptor webrtcAdaptor = (IWebRTCAdaptor)scope.getContext().getApplicationContext().getBean(IWebRTCAdaptor.BEAN_NAME);
					localWebRTCViewers += webrtcAdaptor.getNumberOfTotalViewers();
					localWebRTCStreams += webrtcAdaptor.getNumberOfLiveStreams();
				}
				AntMediaApplicationAdapter adaptor = ((IApplicationAdaptorFactory) scope.getContext().getApplicationContext().getBean(AntMediaApplicationAdapter.BEAN_NAME)).getAppAdaptor();
				encodersBlocked += adaptor.getNumberOfEncodersBlocked();
				encodersNotOpened += adaptor.getNumberOfEncoderNotOpenedErrors();
				publishTimeoutError += adaptor.getNumberOfPublishTimeoutError();
			}
		}

		//add local webrtc viewer size
		jsonObject.addProperty(StatsCollector.LOCAL_WEBRTC_LIVE_STREAMS, localWebRTCStreams);
		jsonObject.addProperty(StatsCollector.LOCAL_WEBRTC_VIEWERS, localWebRTCViewers);
		jsonObject.addProperty(StatsCollector.LOCAL_HLS_VIEWERS, localHlsViewers);	
		jsonObject.addProperty(StatsCollector.ENCODERS_BLOCKED, encodersBlocked);
		jsonObject.addProperty(StatsCollector.ENCODERS_NOT_OPENED, encodersNotOpened);
		jsonObject.addProperty(StatsCollector.PUBLISH_TIMEOUT_ERRORS, publishTimeoutError);

		//add timing info
		jsonObject.add(StatsCollector.SERVER_TIMING, getServerTime());

		return jsonObject;
	}

	private static int getHLSViewers(IScope scope) {
		if (scope.getContext().getApplicationContext().containsBean(HlsViewerStats.BEAN_NAME)) {
			HlsViewerStats hlsViewerStats = (HlsViewerStats) scope.getContext().getApplicationContext().getBean(HlsViewerStats.BEAN_NAME);
			if (hlsViewerStats != null) {
				return hlsViewerStats.getTotalViewerCount();
			}
		}
		return 0;
	}

	public void sendInstanceStats(Queue<IScope> scopes) {

		JsonObject jsonObject = getSystemResourcesInfo(scopes);

		jsonObject.addProperty(TIME, DateTimeFormatter.ISO_INSTANT.format(Instant.now()));

		send2Kafka(jsonObject, INSTANCE_STATS_TOPIC_NAME); 

	}

	public void send2Kafka(JsonElement jsonElement, String topicName) {
		ProducerRecord<Long, String> record = new ProducerRecord<>(topicName,
				gson.toJson(jsonElement));
		try {
			kafkaProducer.send(record).get();
		} 
		catch (ExecutionException e) {
			logger.error(ExceptionUtils.getStackTrace(e));
		} catch (InterruptedException e) {
			logger.error(ExceptionUtils.getStackTrace(e));
			Thread.currentThread().interrupt();
		}
	}

	public void addCpuMeasurement(int measurment) {
		cpuMeasurements.add(measurment);
		if(cpuMeasurements.size() > windowSize) {
			cpuMeasurements.poll();
		}

		int total = 0;
		for (int msrmnt : cpuMeasurements) {
			total += msrmnt;
		}		
		cpuLoad = total/cpuMeasurements.size();
	}


	@Override
	public boolean enoughResource(){

		boolean enoughResource = false;

		if(cpuLoad < cpuLimit) 
		{
			long freeJvmRamValue = getFreeRam();

			if (freeJvmRamValue > minFreeRamSize) {
				long maxPhysicalBytes = SystemUtils.convertByteSize(Pointer.maxPhysicalBytes(), "MB"); 
				long physicalBytes = SystemUtils.convertByteSize(Pointer.physicalBytes(), "MB"); 

				if ((maxPhysicalBytes-physicalBytes) > 0 ){
					long freeNativeMemory = SystemUtils.convertByteSize(Pointer.availablePhysicalBytes(), "MB"); 										

					if(freeNativeMemory > minFreeRamSize) {
						enoughResource = true;
					}
					else {
						logger.error("Not enough resource. Due to no enough native memory. Current free memory:{} min free memory:{}", freeNativeMemory, minFreeRamSize);	
					}
				}
				else {
					logger.error("Not enough resource. Physical memory usage is too high: physicalBytes ({}) > maxPhysicalBytes ({}) ", physicalBytes, maxPhysicalBytes);
				}
			}
			else {
				logger.error("Not enough resource. Due to not free RAM. Free RAM should be more than  {} but it is: {}", minFreeRamSize, freeJvmRamValue);
			}
		}
		else {
			logger.error("Not enough resource. Due to high cpu load: {} cpu limit: {}", cpuLoad, cpuLimit);
		}

		return enoughResource; 
	}

	@Override
	public int getFreeRam() {
		//return the allocatable free ram which means max memory - inuse memory
		//inuse memory means total memory - free memory
		long inuseMemory = Runtime.getRuntime().totalMemory() - Runtime.getRuntime().freeMemory();
		return (int)SystemUtils.convertByteSize(Runtime.getRuntime().maxMemory() - inuseMemory, "MB");
	}

	@Override
	public int getMinFreeRamSize() {
		return minFreeRamSize;
	}

	public void setMinFreeRamSize(int ramLimit) {
		this.minFreeRamSize = ramLimit;
	}

	public void setCpuLoad(int cpuLoad) {
		this.cpuLoad = cpuLoad;
	}

	@Override
	public int getCpuLoad() {
		return cpuLoad;
	}


	public int getWindowSize() {
		return windowSize;
	}


	public void setWindowSize(int windowSize) {
		this.windowSize = windowSize;
	}


	public Vertx getVertx() {
		return vertx;
	}


	public void setVertx(Vertx vertx) {
		this.vertx = vertx;
	}


	public void setCpuLimit(int cpuLimit) {
		if (cpuLimit > 100) {
			this.cpuLimit = 100;
		}
		else if (cpuLimit < 10) {
			this.cpuLimit = 10;
		}
		else {
			this.cpuLimit = cpuLimit;
		}
	}

	@Override
	public int getCpuLimit() {
		return cpuLimit;
	}

	@Override
	public void setApplicationContext(org.springframework.context.ApplicationContext applicationContext)
			throws BeansException {
		IServer server = (IServer) applicationContext.getBean(IServer.ID);
		server.addListener(new IScopeListener() {

			@Override
			public void notifyScopeRemoved(IScope scope) {
				scopes.remove(scope);
			}

			@Override
			public void notifyScopeCreated(IScope scope) {
				scopes.add(scope);
			}
		});

		ServerSettings serverSettings = (ServerSettings) applicationContext.getBean(ServerSettings.BEAN_NAME);
		heartBeatEnabled = serverSettings.isHeartbeatEnabled();
	}

	public int getStaticSendPeriod() {
		return staticSendPeriod;
	}

	public void setStaticSendPeriod(int staticSendPeriod) {
		this.staticSendPeriod = staticSendPeriod;
	}

	public void setKafkaProducer(Producer<Long, String> kafkaProducer) {
		this.kafkaProducer = kafkaProducer;
	}

	public String getKafkaBrokers() {
		return kafkaBrokers;
	}

	public void setKafkaBrokers(String kafkaBrokers) {
		this.kafkaBrokers = kafkaBrokers;
	}

	public void setScopes(Queue<IScope> scopes) {
		this.scopes = scopes;
	}

	public boolean startHeartBeats(String implementationVersion, String type, int periodMS) {
		boolean result = false;

		hearbeatPeriodicTask = vertx.setPeriodic(periodMS, 
				l -> {
					if(logger != null) {
						logger.info("-Heartbeat-");
					}
					else {
						System.out.println("-Heartbeat-");
					}
					getGoogleAnalytic(implementationVersion, type).event()
					.eventCategory("server_status")
					.eventAction("heartbeat")
					.eventLabel("")
					.clientId(Launcher.getInstanceId())
					.sendAsync();
				}
				);

		return result;
	}

	public void startAnalytic(String implementationVersion, String type) {
		vertx.runOnContext(l -> 
		getGoogleAnalytic(implementationVersion, type).screenView()
		.sessionControl("start")
		.clientId(Launcher.getInstanceId())
		.sendAsync()
				);
	}

	public boolean notifyShutDown(String implementationVersion, String type) {
		boolean result = false;

		Runtime.getRuntime().addShutdownHook(new Thread() {

			@Override
			public void run() {

				if(logger != null) {
					logger.info("Shutting down just a sec");
				}
				AMSShutdownManager.getInstance().notifyShutdown();
				getGoogleAnalytic(implementationVersion, type).screenView()
				.clientId(Launcher.getInstanceId())
				.sessionControl("end")
				.sendAsync();
			}
		});
		result = true;
		return result;
	}

	public void cancelHeartBeat() {
		vertx.cancelTimer(hearbeatPeriodicTask);
	}

	public boolean isHeartBeatEnabled() {
		return heartBeatEnabled;
	}

	public void setHeartBeatEnabled(boolean heartBeatEnabled) {
		this.heartBeatEnabled = heartBeatEnabled;
	}

	public int getHeartbeatPeriodMs() {
		return heartbeatPeriodMs;
	}

	public void setHeartbeatPeriodMs(int heartbeatPeriodMs) {
		this.heartbeatPeriodMs = heartbeatPeriodMs;
	}

<<<<<<< HEAD
=======



	
>>>>>>> bccc6b7f
}<|MERGE_RESOLUTION|>--- conflicted
+++ resolved
@@ -800,12 +800,4 @@
 	public void setHeartbeatPeriodMs(int heartbeatPeriodMs) {
 		this.heartbeatPeriodMs = heartbeatPeriodMs;
 	}
-
-<<<<<<< HEAD
-=======
-
-
-
-	
->>>>>>> bccc6b7f
 }