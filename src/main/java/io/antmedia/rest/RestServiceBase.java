--- conflicted
+++ resolved
@@ -1210,13 +1210,9 @@
 					if (appContext.containsBean(StorageClient.BEAN_NAME)) {
 						StorageClient storageClient = (StorageClient) appContext.getBean(StorageClient.BEAN_NAME);
 
-<<<<<<< HEAD
 						storageClient.delete(appSettings.getS3StreamsFolderPath() + File.pathSeparator + splitFileName[0] + ".mp4");
 						storageClient.delete(appSettings.getS3PreviewsFolderPath() + File.pathSeparator + splitFileName[0] + ".png");
-=======
-						storageClient.delete(appSettings.getS3StreamsFolderPath() + "/" + splitFileName[0] + ".mp4");
-						storageClient.delete(appSettings.getS3PreviewsFolderPath() + "/" + splitFileName[0] + ".png");
->>>>>>> 1b87a0a7
+
 					}
 				}
 				catch (Exception e) {
