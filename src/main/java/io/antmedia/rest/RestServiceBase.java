package io.antmedia.rest;

import java.io.File;
import java.io.FileOutputStream;
import java.io.IOException;
import java.io.InputStream;
import java.io.OutputStream;
import java.net.InetAddress;
import java.net.MalformedURLException;
import java.net.NetworkInterface;
import java.net.SocketException;
import java.net.URL;
import java.nio.file.Files;
import java.time.Instant;
import java.util.ArrayList;
import java.util.Collection;
import java.util.Date;
import java.util.Enumeration;
import java.util.HashMap;
import java.util.Iterator;
import java.util.List;
import java.util.Map;
import java.util.jar.Manifest;
import java.util.regex.Pattern;

import javax.annotation.Nullable;
import javax.servlet.ServletContext;
import javax.ws.rs.core.Context;

import org.apache.commons.io.FilenameUtils;
import org.apache.commons.lang3.RandomStringUtils;
import org.apache.commons.lang3.StringUtils;
import org.apache.commons.lang3.exception.ExceptionUtils;
import org.red5.server.api.scope.IBroadcastScope;
import org.red5.server.api.scope.IScope;
import org.slf4j.Logger;
import org.slf4j.LoggerFactory;
import org.springframework.context.ApplicationContext;
import org.springframework.web.context.WebApplicationContext;
import org.springframework.web.context.support.WebApplicationContextUtils;

import io.antmedia.AntMediaApplicationAdapter;
import io.antmedia.AppSettings;
import io.antmedia.RecordType;
import io.antmedia.cluster.IClusterNotifier;
import io.antmedia.datastore.db.DataStore;
import io.antmedia.datastore.db.DataStoreFactory;
import io.antmedia.datastore.db.types.Broadcast;
import io.antmedia.datastore.db.types.Broadcast.PlayListItem;
import io.antmedia.datastore.db.types.ConferenceRoom;
import io.antmedia.datastore.db.types.Endpoint;
import io.antmedia.datastore.db.types.TensorFlowObject;
import io.antmedia.datastore.db.types.Token;
import io.antmedia.datastore.db.types.VoD;
import io.antmedia.ipcamera.OnvifCamera;
import io.antmedia.ipcamera.onvifdiscovery.OnvifDiscovery;
import io.antmedia.muxer.IAntMediaStreamHandler;
import io.antmedia.muxer.Mp4Muxer;
import io.antmedia.muxer.MuxAdaptor;
import io.antmedia.muxer.Muxer;
import io.antmedia.muxer.RecordMuxer;
import io.antmedia.rest.model.Result;
import io.antmedia.rest.model.Version;
import io.antmedia.security.ITokenService;
import io.antmedia.settings.ServerSettings;
import io.antmedia.statistic.HlsViewerStats;
import io.antmedia.statistic.IStatsCollector;
import io.antmedia.storage.StorageClient;
import io.antmedia.streamsource.StreamFetcher;
import io.antmedia.webrtc.api.IWebRTCAdaptor;
import io.swagger.annotations.ApiModel;
import io.swagger.annotations.ApiModelProperty;

public abstract class RestServiceBase {

	@ApiModel(value="BroadcastStatistics", description="The statistics class of the broadcasts")
	public static class BroadcastStatistics {

		@ApiModelProperty(value = "the total RTMP viewers of the stream")
		public final int totalRTMPWatchersCount;

		@ApiModelProperty(value = "the total HLS viewers of the stream")
		public final int totalHLSWatchersCount;

		@ApiModelProperty(value = "the total WebRTC viewers of the stream")
		public final int totalWebRTCWatchersCount;


		public BroadcastStatistics(int totalRTMPWatchersCount, int totalHLSWatchersCount,
				int totalWebRTCWatchersCount) {
			this.totalRTMPWatchersCount = totalRTMPWatchersCount;
			this.totalHLSWatchersCount = totalHLSWatchersCount;
			this.totalWebRTCWatchersCount = totalWebRTCWatchersCount;
		}
	}

	@ApiModel(value="AppBroadcastStatistics", description="The statistics class of the app. It provides total number of viewers and active live streams")
	public static class AppBroadcastStatistics extends BroadcastStatistics {

		@ApiModelProperty(value = "the total active live stream count")
		public final int activeLiveStreamCount;

		public AppBroadcastStatistics(int totalRTMPWatchersCount, int totalHLSWatchersCount,
				int totalWebRTCWatchersCount, int activeLiveStreamCount) 
		{
			super(totalRTMPWatchersCount, totalHLSWatchersCount, totalWebRTCWatchersCount);
			this.activeLiveStreamCount = activeLiveStreamCount;
		}

	}

	public interface ProcessBuilderFactory {
		Process make(String...args);
	}

	/**
	 * Key for Manifest entry of Build number. It should match with the value in pom.xml
	 */
	public static final String BUILD_NUMBER = "Build-Number";

	public static final String ENTERPRISE_EDITION = "Enterprise Edition";

	public static final String COMMUNITY_EDITION = "Community Edition";

	public static final int MAX_ITEM_IN_ONE_LIST = 50;
	public static final int ERROR_SOCIAL_ENDPOINT_UNDEFINED_CLIENT_ID = -1;
	public static final int ERROR_SOCIAL_ENDPOINT_UNDEFINED_ENDPOINT = -2;
	public static final int ERROR_SOCIAL_ENDPOINT_EXCEPTION_IN_ASKING_AUTHPARAMS = -3;

	public static final int RECORD_ENABLE = 1;
	public static final int RECORD_DISABLE = -1;
	public static final int RECORD_NO_SET = 0;

	public static final int HIGH_CPU_ERROR = -3;
	public static final int FETCHER_NOT_STARTED_ERROR = -4;
	public static final int INVALID_STREAM_NAME_ERROR = -5;

	public static final String HTTP = "http://";
	public static final String RTSP = "rtsp://";
	public static final String ENDPOINT_GENERIC = "generic";

	protected static Logger logger = LoggerFactory.getLogger(RestServiceBase.class);

	private ProcessBuilderFactory processBuilderFactory = null;

	//TODO: This REGEX does not fully match 10.10.157.200. It ignores the last 0 it matches 10.10.157.20 and it cause problem in replacements
	public static final String IPV4_REGEX = "(([0-1]?[0-9]{1,2}\\.)|(2[0-4][0-9]\\.)|(25[0-5]\\.)){3}(([0-1]?[0-9]{1,2})|(2[0-4][0-9])|(25[0-5]))";

	public static final String LOOPBACK_REGEX = "^localhost$|^127(?:\\.[0-9]+){0,2}\\.[0-9]+$|^(?:0*\\:)*?:?0*1$";
	private static final String REPLACE_CHARS = "[\n|\r|\t]";
	@Context
	protected ServletContext servletContext;
	protected DataStoreFactory dataStoreFactory;
	private DataStore dbStore;
	protected ApplicationContext appCtx;
	protected IScope scope;
	protected AntMediaApplicationAdapter appInstance;

	private AppSettings appSettings;

	private ServerSettings serverSettings;


	public void setAppCtx(ApplicationContext appCtx) {
		this.appCtx = appCtx;
	}

	@Nullable
	public ApplicationContext getAppContext() {
		if (servletContext != null) {
			appCtx = (ApplicationContext) servletContext
					.getAttribute(WebApplicationContext.ROOT_WEB_APPLICATION_CONTEXT_ATTRIBUTE);
		}
		return appCtx;
	}

	/**
	 * this is for testing
	 * @param app
	 */
	public void setApplication(AntMediaApplicationAdapter app) {
		this.appInstance = app;
	}

	public AntMediaApplicationAdapter getApplication() {
		if (appInstance == null) {
			ApplicationContext appContext = getAppContext();
			if (appContext != null) {
				appInstance = (AntMediaApplicationAdapter) appContext.getBean(AntMediaApplicationAdapter.BEAN_NAME);
			}
		}
		return appInstance;
	}


	public IScope getScope() {
		if (scope == null) {
			scope = getApplication().getScope();
		}
		return scope;
	}

	public void setScope(IScope scope) {
		this.scope = scope;
	}

	public DataStore getDataStore() {
		if (dbStore == null) {
			dbStore = getDataStoreFactory().getDataStore();
		}
		return dbStore;
	}

	public void setDataStore(DataStore dataStore) {
		this.dbStore = dataStore;
	}

	public DataStoreFactory getDataStoreFactory() {
		if(dataStoreFactory == null) {
			WebApplicationContext ctxt = WebApplicationContextUtils.getWebApplicationContext(servletContext); 
			dataStoreFactory = (DataStoreFactory) ctxt.getBean("dataStoreFactory");
		}
		return dataStoreFactory;
	}


	public void setDataStoreFactory(DataStoreFactory dataStoreFactory) {
		this.dataStoreFactory = dataStoreFactory;
	}

	public Broadcast createBroadcastWithStreamID(Broadcast broadcast) {
		return saveBroadcast(broadcast, IAntMediaStreamHandler.BROADCAST_STATUS_CREATED, getScope().getName(),
				getDataStore(), getAppSettings().getListenerHookURL(), getServerSettings(), 0);
	}

	public static Broadcast saveBroadcast(Broadcast broadcast, String status, String scopeName, DataStore dataStore,
			String settingsListenerHookURL, ServerSettings serverSettings, long absoluteStartTimeMs) {

		if (broadcast == null) {
			broadcast = new Broadcast();
		}

		broadcast.setStatus(status);
		broadcast.setDate(System.currentTimeMillis());

		String listenerHookURL = broadcast.getListenerHookURL();

		if ((listenerHookURL == null || listenerHookURL.isEmpty()) 
				&& settingsListenerHookURL != null && !settingsListenerHookURL.isEmpty()) {

			broadcast.setListenerHookURL(settingsListenerHookURL);
		}
		String fqdn = serverSettings.getServerName();

		if (fqdn == null || fqdn.length() == 0) {
			fqdn = serverSettings.getHostAddress(); 
		}
		broadcast.setOriginAdress(serverSettings.getHostAddress());
		broadcast.setAbsoluteStartTimeMs(absoluteStartTimeMs);

		removeEmptyPlayListItems(broadcast);

		if (fqdn != null && fqdn.length() >= 0) {
			broadcast.setRtmpURL("rtmp://" + fqdn + "/" + scopeName + "/");
		}

		dataStore.save(broadcast);
		return broadcast;
	}



	public AppSettings getAppSettings() {
		if (appSettings == null) {
			ApplicationContext appContext = getAppContext();
			if (appContext != null) {
				appSettings = (AppSettings) appContext.getBean(AppSettings.BEAN_NAME);
			}
		}
		return appSettings;
	}

	public void setAppSettings(AppSettings appSettings) {
		this.appSettings = appSettings;
	}


	public ServerSettings getServerSettings() {
		if (serverSettings == null) {
			ApplicationContext appContext = getAppContext();
			if (appContext != null) {
				serverSettings = (ServerSettings) appContext.getBean(ServerSettings.BEAN_NAME);
			}
		}
		return serverSettings;
	}

	public void setServerSettings(ServerSettings serverSettings) {
		this.serverSettings = serverSettings;
	}


	protected Result deleteBroadcast(String id) {
		Result result = new Result (false);
		boolean stopResult = false;
		Broadcast broadcast = null;

		if (id != null && (broadcast = getDataStore().get(id)) != null) 
		{
			boolean isCluster = getAppContext().containsBean(IClusterNotifier.BEAN_NAME);

			if (isCluster && !broadcast.getOriginAdress().equals(getServerSettings().getHostAddress()) && broadcast.getStatus().equals(IAntMediaStreamHandler.BROADCAST_STATUS_BROADCASTING))
			{
				logger.error("Please send a Delete Broadcast request to the {} node or Delete Broadcast in a stopped broadcast.", broadcast.getOriginAdress());
				result.setSuccess(false);
			}
			else {
				stopResult = stopBroadcastInternal(broadcast);

				result.setSuccess(getDataStore().delete(id));

				if(result.isSuccess()) 
				{
					if (stopResult) {
						logger.info("broadcast {} is deleted and stopped successfully", broadcast.getStreamId());
						result.setMessage("broadcast is deleted and stopped successfully");
					}
					else {
						logger.info("broadcast {} is deleted but could not stopped", broadcast);
						result.setMessage("broadcast is deleted but could not stopped ");
					}
				}
			}
		}
		else
		{
			logger.warn("Broadcast delete operation not successfull because broadcast is not found in db for stream id:{}", id != null ? id.replaceAll(REPLACE_CHARS, "_") : null);
		}
		return result;
	}

	protected Result deleteBroadcasts(String[] streamIds) {

		Result result = new Result(false);

		if(streamIds != null)
		{
			for (String id : streamIds) 
			{
				result = deleteBroadcast(id);
				if (!result.isSuccess()) 
				{
					logger.warn("It cannot delete {} and breaking the loop", id);
					break;
				}
			}
		}
		else
		{
			logger.warn("Requested deletion for Stream Ids is empty");
		}

		return result;
	}

	protected boolean stopBroadcastInternal(Broadcast broadcast) {
		boolean result = false;
		if (broadcast != null) {
			result = getApplication().stopStreaming(broadcast).isSuccess(); 
			if (result) {
				logger.info("broadcast is stopped streamId: {}", broadcast.getStreamId());
			}
			else {
				logger.error("No active broadcast found with id {}, so could not stopped", broadcast.getStreamId());
			}
		}
		return result;
	}

	protected Broadcast lookupBroadcast(String id) {
		Broadcast broadcast = null;
		try {
			broadcast = getDataStore().get(id);
		} catch (Exception e) {
			logger.error(ExceptionUtils.getStackTrace(e));
		}
		return broadcast;
	}

	protected ConferenceRoom lookupConference(String id) {
		ConferenceRoom room = null;
		try {
			room = getDataStore().getConferenceRoom(id);
		} catch (Exception e) {
			logger.error(ExceptionUtils.getStackTrace(e));
		}
		return room;
	}

	protected Result updateBroadcast(String streamId, Broadcast broadcast) {

		removeEmptyPlayListItems(broadcast);

		boolean result = getDataStore().updateBroadcastFields(streamId, broadcast);

		return new Result(result);
	}

	private static void removeEmptyPlayListItems(Broadcast broadcast) 
	{
		List<PlayListItem> playListItemList = broadcast.getPlayListItemList();
		if (playListItemList != null) 
		{
			Iterator<PlayListItem> iterator = playListItemList.iterator();
			while (iterator.hasNext()) 
			{
				PlayListItem listItem = iterator.next();
				if (listItem.getStreamUrl() == null || listItem.getStreamUrl().isEmpty()) 
				{
					iterator.remove();
				}
			}
		}
	}

	/**
	 * Update Stream Source or IP Camera info
	 * @param broadcast
	 * @param socialNetworksToPublish
	 * @return
	 */
	protected Result updateStreamSource(String streamId, Broadcast broadcast) {

		boolean result = false;

		boolean resultStopStreaming = false;

		logger.debug("update cam info for stream {}", broadcast.getStreamId());

		if(checkStreamUrl(broadcast.getStreamUrl())) 
		{
			Broadcast broadcastInDB = getDataStore().get(streamId);
			if (broadcastInDB != null) 
			{
				resultStopStreaming = checkStopStreaming(broadcastInDB);

				waitStopStreaming(broadcastInDB, resultStopStreaming);

				if (AntMediaApplicationAdapter.IP_CAMERA.equals(broadcast.getType())) {
					String rtspURL = connectToCamera(broadcast).getMessage();

					if (rtspURL != null) {

						String authparam = broadcast.getUsername() + ":" + broadcast.getPassword() + "@";
						String rtspURLWithAuth = RTSP + authparam + rtspURL.substring(RTSP.length());
						logger.info("new RTSP URL: {}" , rtspURLWithAuth);
						broadcast.setStreamUrl(rtspURLWithAuth);
					}
				}

				result = getDataStore().updateBroadcastFields(streamId, broadcast);

				if(result) {
					Broadcast fetchedBroadcast = getDataStore().get(streamId);
					getApplication().startStreaming(fetchedBroadcast);
				}
			}
			else {
				streamId = streamId.replaceAll("[\n|\r|\t]", "_");
				logger.info("Broadcast with stream id: {} is null", streamId);
			}

		}
		return new Result(result);
	}

	public boolean checkStopStreaming(Broadcast broadcast)
	{
		// If broadcast status is broadcasting, this will force stop the streaming.	

		if(IAntMediaStreamHandler.BROADCAST_STATUS_BROADCASTING.equals(broadcast.getStatus())) 
		{
			return getApplication().stopStreaming(broadcast).isSuccess();
		}
		else if(getApplication().getStreamFetcherManager().isStreamRunning(broadcast.getStreamId())) {
			return getApplication().stopStreaming(broadcast).isSuccess();
		}
		else
		{
			// If broadcast status is stopped, this will return true. 
			return true;
		}
	}

	public boolean waitStopStreaming(Broadcast broadcast, Boolean resultStopStreaming) {

		int i = 0;
		int waitPeriod = 250;
		// Broadcast status finished is not enough to be sure about broadcast's status.
		while (!IAntMediaStreamHandler.BROADCAST_STATUS_FINISHED.equals(getDataStore().get(broadcast.getStreamId()).getStatus()) && !resultStopStreaming.equals(true)) {
			try {
				i++;
				logger.info("Waiting for stop broadcast: {} Total wait time: {}ms", broadcast.getStreamId() , i*waitPeriod);

				Thread.sleep(waitPeriod);

				if(i > 20) {
					logger.warn("{} Stream ID broadcast could not be stopped. Total wait time: {}ms", broadcast.getStreamId() , i*waitPeriod);
					break;
				}
			} catch (InterruptedException e) {
				logger.error(e.getMessage());
				Thread.currentThread().interrupt();
			}

		}
		return true;
	}



	@Deprecated
	public Result addEndpoint(String id, String rtmpUrl) {
		boolean success = false;
		String message = null;
		try {
			if (validateStreamURL(rtmpUrl)) 
			{
				Endpoint endpoint = new Endpoint();
				endpoint.setRtmpUrl(rtmpUrl);
				endpoint.setType(ENDPOINT_GENERIC);

				success = getDataStore().addEndpoint(id, endpoint);
			}
		} catch (Exception e) {
			logger.error(ExceptionUtils.getStackTrace(e));
		}

		return new Result(success, message);
	}

	public Result addEndpoint(String id, Endpoint endpoint) {
		boolean success = false;
		String message = null;

		endpoint.setType(ENDPOINT_GENERIC);

		String endpointServiceId = endpoint.getEndpointServiceId();
		if (endpointServiceId == null || endpointServiceId.isEmpty()) {
			//generate custom endpoint invidual ID
			endpointServiceId = "custom"+RandomStringUtils.randomAlphabetic(6);		
		}
		endpoint.setEndpointServiceId(endpointServiceId);


		try {
			if (validateStreamURL(endpoint.getRtmpUrl())) 
			{
				success = getDataStore().addEndpoint(id, endpoint);
			}
		} catch (Exception e) {
			logger.error(ExceptionUtils.getStackTrace(e));
		}

		return new Result(success, endpointServiceId, message);
	}

	@Deprecated
	public Result removeEndpoint(String id, String rtmpUrl) 
	{
		Endpoint endpoint = new Endpoint();
		endpoint.setRtmpUrl(rtmpUrl);
		endpoint.setType(ENDPOINT_GENERIC);

		boolean removed = getDataStore().removeEndpoint(id, endpoint, true);
		return new Result(removed);
	}

	public Result removeRTMPEndpoint(String id, String endpointServiceId) 
	{
		Endpoint endpoint = new Endpoint();
		endpoint.setType(ENDPOINT_GENERIC);
		endpoint.setEndpointServiceId(endpointServiceId);

		boolean removed = getDataStore().removeEndpoint(id, endpoint, false);

		return new Result(removed);

	}

	public  boolean isInSameNodeInCluster(String originAddress) {
		boolean isCluster = getAppContext().containsBean(IClusterNotifier.BEAN_NAME);
		return !isCluster || originAddress.equals(getServerSettings().getHostAddress());
	}

	public Result processRTMPEndpoint(String streamId, String originAddress, String rtmpUrl, boolean addEndpoint, int resolution) {
		Result result = new Result(false);
		if(isInSameNodeInCluster(originAddress)) 
		{
			if(addEndpoint) {
				result = getMuxAdaptor(streamId).startRtmpStreaming(rtmpUrl, resolution);
			}
			else {
				result = getMuxAdaptor(streamId).stopRtmpStreaming(rtmpUrl, resolution);
			}
		}
		else {
			logger.error("Please send a RTMP Endpoint request to the {} node or {} RTMP Endpoint in a stopped broadcast.", originAddress, addEndpoint ? "add" : "remove");
			result.setSuccess(false);
		}
		return result;
	}


	public Result importLiveStreams2Stalker() 
	{

		String stalkerDBServer = getAppSettings().getStalkerDBServer();
		String stalkerDBUsername = getAppSettings().getStalkerDBUsername();
		String stalkerDBPassword = getAppSettings().getStalkerDBPassword();

		boolean result = false;
		String message = "";
		int errorId = -1;
		if (stalkerDBServer != null && stalkerDBServer.length() > 0
				&& stalkerDBUsername != null && stalkerDBUsername.length() > 0
				&& stalkerDBPassword != null && stalkerDBPassword.length() > 0) 
		{


			long broadcastCount = getDataStore().getBroadcastCount();
			int pageCount = (int) broadcastCount/DataStore.MAX_ITEM_IN_ONE_LIST
					+ ((broadcastCount % DataStore.MAX_ITEM_IN_ONE_LIST != 0) ? 1 : 0);

			List<Broadcast> broadcastList = new ArrayList<>();
			for (int i = 0; i < pageCount; i++) {
				broadcastList.addAll(getDataStore().getBroadcastList(i*DataStore.MAX_ITEM_IN_ONE_LIST, DataStore.MAX_ITEM_IN_ONE_LIST,null,null,null,null));
			}

			StringBuilder insertQueryString = new StringBuilder();

			insertQueryString.append("DELETE FROM stalker_db.ch_links;");
			insertQueryString.append("DELETE FROM stalker_db.itv;");

			String fqdn = getServerSettings().getServerName();
			if (fqdn == null || fqdn.length() == 0) {
				fqdn = getServerSettings().getHostAddress();
			}

			int number = 1; 
			for (Broadcast broadcast : broadcastList) {
				String cmd = "ffmpeg http://"+ fqdn + ":"+serverSettings.getDefaultHttpPort()+"/" 
						+ getScope().getName() + "/streams/"+broadcast.getStreamId()+".m3u8";

				insertQueryString.append("INSERT INTO stalker_db.itv(name, number, tv_genre_id, base_ch, cmd, languages)"
						+ " VALUES ('"+broadcast.getName()+"' , "+ number +", 2, 1, '"+ cmd +"', '');");

				insertQueryString.append("SET @last_id=LAST_INSERT_ID();"
						+ "INSERT INTO stalker_db.ch_links(ch_id, url)"
						+ " VALUES(@last_id, '"+ cmd +"');");
				number++;
			}
			result = runStalkerImportQuery(insertQueryString.toString(), stalkerDBServer, stalkerDBUsername, stalkerDBPassword);
		}
		else {
			message = "Portal DB info is missing";
			errorId = 404;
		}


		return new Result(result, message, errorId);
	}

	private boolean runStalkerImportQuery(String query, String stalkerDBServer, String stalkerDBUsername, String stalkerDBPassword) {

		boolean result = false;
		try {

			Process p = getProcess(query, stalkerDBServer, stalkerDBUsername, stalkerDBPassword);

			if (p != null) {
				InputStream is = p.getInputStream();
				if (is != null) {
					byte[] data = new byte[1024];
					int length;
					while ((length = is.read(data, 0, data.length)) != -1) {
						if (logger.isInfoEnabled()) {
							logger.info(new String(data, 0, length));
						}
					}
				}

				int exitWith = p.waitFor();

				if (exitWith == 0) {
					result = true;
				}	
			}

		} catch (IOException e) {
			logger.error(ExceptionUtils.getStackTrace(e));
		} catch (InterruptedException e) {
			logger.error(ExceptionUtils.getStackTrace(e));
			Thread.currentThread().interrupt();
		} 
		return result;
	}

	private Process getProcess(String query, String stalkerDBServer, String stalkerDBUsername, String stalkerDBPassword) {
		Process process = null;
		String mysqlClientPath = getAppSettings().getMySqlClientPath();
		if (processBuilderFactory != null) {

			process = processBuilderFactory.make(mysqlClientPath, 
					"-h", stalkerDBServer,
					"-u", stalkerDBUsername,
					"-p"+stalkerDBPassword,
					"-e",   query);
		}
		else {
			try {
				process = new ProcessBuilder(
						mysqlClientPath, 
						"-h", stalkerDBServer,
						"-u", stalkerDBUsername,
						"-p"+stalkerDBPassword,
						"-e",   query  
						).redirectErrorStream(true).start();
			} catch (IOException e) {
				logger.error(ExceptionUtils.getStackTrace(e));
			}
		}

		return process;

	}

	public Result importVoDsToStalker() 
	{

		String stalkerDBServer = getAppSettings().getStalkerDBServer();
		String stalkerDBUsername = getAppSettings().getStalkerDBUsername();
		String stalkerDBPassword = getAppSettings().getStalkerDBPassword();

		boolean result = false;
		String message = "";
		int errorId = -1;
		if (stalkerDBServer != null && stalkerDBUsername != null && stalkerDBPassword != null) {

			String vodFolderPath = getAppSettings().getVodFolder();
			if (vodFolderPath != null && !vodFolderPath.isEmpty()) {

				long totalVodNumber = getDataStore().getTotalVodNumber();
				int pageCount = (int) totalVodNumber/DataStore.MAX_ITEM_IN_ONE_LIST 
						+ ((totalVodNumber % DataStore.MAX_ITEM_IN_ONE_LIST != 0) ? 1 : 0);

				List<VoD> vodList = new ArrayList<>();
				for (int i = 0; i < pageCount; i++) {
					vodList.addAll(getDataStore().getVodList(i*DataStore.MAX_ITEM_IN_ONE_LIST, DataStore.MAX_ITEM_IN_ONE_LIST, null, null, null, null));
				}

				String fqdn = getServerSettings().getServerName();
				if (fqdn == null || fqdn.length() == 0) {
					fqdn = getServerSettings().getHostAddress();
				}

				StringBuilder insertQueryString = new StringBuilder();

				//delete all videos in stalker to import new ones
				insertQueryString.append("DELETE FROM stalker_db.video_series_files;");
				insertQueryString.append("DELETE FROM stalker_db.video;");

				for (VoD vod : vodList) {
					if (vod.getType().equals(VoD.USER_VOD)) {
						insertQueryString.append("INSERT INTO stalker_db.video(name, o_name, protocol, category_id, cat_genre_id_1, status, cost, path, accessed) "
								+ "values('"+ vod.getVodName() + "', '"+vod.getVodName()+"', '', 1, 1, 1, 0, '"+vod.getVodName()+"', 1);");

						File vodFolder = new File(vodFolderPath);
						int lastIndexOf = vod.getFilePath().lastIndexOf(vodFolder.getName());
						String filePath = vod.getFilePath().substring(lastIndexOf);
						String cmd = "ffmpeg http://"+ fqdn + ":"+serverSettings.getDefaultHttpPort()+"/" 
								+ getScope().getName() + "/streams/" + filePath;

						insertQueryString.append("SET @last_id=LAST_INSERT_ID();");

						insertQueryString.append("INSERT INTO stalker_db.video_series_files"
								+ "(video_id, file_type, protocol, url, languages, quality, date_add, date_modify, status, accessed)"
								+ "VALUES(@last_id, 'video', 'custom', '"+cmd+"', 'a:1:{i:0;s:2:\"en\";}', 5, NOW(), NOW(), 1, 1);");

					}

				}

				result = runStalkerImportQuery(insertQueryString.toString(), stalkerDBServer, stalkerDBUsername, stalkerDBPassword );
			}
			else {
				message = "No VoD folder specified";
				errorId = 500;
			}
		}
		else {
			message = "Portal DB info is missing";
			errorId = 404;
		}

		return new Result(result, message, errorId);

	}

	protected ProcessBuilderFactory getProcessBuilderFactory() {
		return processBuilderFactory;
	}


	public void setProcessBuilderFactory(ProcessBuilderFactory processBuilderFactory) {
		this.processBuilderFactory = processBuilderFactory;
	}


	public IWebRTCAdaptor getWebRTCAdaptor() {
		IWebRTCAdaptor adaptor = null;
		ApplicationContext appContext = getAppContext();
		if (appContext != null && appContext.containsBean(IWebRTCAdaptor.BEAN_NAME)) {
			Object webRTCAdaptorBean = appContext.getBean(IWebRTCAdaptor.BEAN_NAME);

			if(webRTCAdaptorBean != null) {
				adaptor = (IWebRTCAdaptor) webRTCAdaptorBean;
			}
		}
		return adaptor;
	}

	public Result addIPCamera(Broadcast stream) {

		Result connResult = new Result(false);

		if(validateStreamURL(stream.getIpAddr())) {
			logger.info("type {}", stream.getType());

			connResult = connectToCamera(stream);

			if (connResult.isSuccess()) {

				String authparam = stream.getUsername() + ":" + stream.getPassword() + "@";
				String rtspURLWithAuth = RTSP + authparam + connResult.getMessage().substring(RTSP.length());
				logger.info("rtsp url with auth: {}", rtspURLWithAuth);
				stream.setStreamUrl(rtspURLWithAuth);
				Date currentDate = new Date();
				long unixTime = currentDate.getTime();

				stream.setDate(unixTime);

				Broadcast savedBroadcast = saveBroadcast(stream, IAntMediaStreamHandler.BROADCAST_STATUS_CREATED, getScope().getName(), getDataStore(), getAppSettings().getListenerHookURL(), getServerSettings(), 0);

				connResult = getApplication().startStreaming(savedBroadcast);
				//if IP Camera is not being started while adding, do not record it to datastore
				if (!connResult.isSuccess()) 
				{
					getDataStore().delete(savedBroadcast.getStreamId());
				}
			}
		}
		else {
			connResult.setMessage("IP camera addr is not valid: " + stream.getIpAddr());
		}

		return connResult;
	}

	public Result addStreamSource(Broadcast stream) {

		Result result = new Result(false);

		IStatsCollector monitor = (IStatsCollector) getAppContext().getBean(IStatsCollector.BEAN_NAME);

		if(monitor.enoughResource()) 
		{
			if (stream.getType().equals(AntMediaApplicationAdapter.IP_CAMERA)) {
				result = addIPCamera(stream);
			}
			else if (stream.getType().equals(AntMediaApplicationAdapter.STREAM_SOURCE) ) {
				result = addSource(stream);
			}
			else{
				result.setMessage("Auto start query needs an IP camera or stream source.");
			}
		} 
		else {

			logger.error("Stream Fetcher can not be created due to high cpu load/limit: {}/{} ram free/minfree:{}/{}", 
					monitor.getCpuLoad(), monitor.getCpuLimit(), monitor.getFreeRam(), monitor.getMinFreeRamSize());
			result.setMessage("Resource usage is high");		
			result.setErrorId(HIGH_CPU_ERROR);
		}

		return result;
	}

	public Result connectToCamera(Broadcast stream) {

		Result result = new Result(false);

		OnvifCamera onvif = new OnvifCamera();
		int connResult = onvif.connect(stream.getIpAddr(), stream.getUsername(), stream.getPassword());
		if (connResult == 0) {
			result.setSuccess(true);
			//set RTSP URL. This message is directly used in saving stream url to the datastore
			result.setMessage(onvif.getRTSPStreamURI());
		}else {
			//there is an error
			//set error code and send it
			result.setMessage("Could not connect to " + stream.getIpAddr() + " result:" + connResult);
			result.setErrorId(connResult);
			logger.info("Cannot connect to ip camera:{}", stream.getIpAddr());
		}

		return result;

	}


	/**
	 * Parse the string to check it's a valid url
	 * It can parse protocol://username:passwrd@server.fqdn/stream format as well
	 * @param url
	 * @return
	 */
	protected static boolean validateStreamURL(String url) {

		boolean ipAddrControl = false;
		String[] ipAddrParts = null;
		String serverAddr = url;

		if(url != null && (url.startsWith(HTTP) ||
				url.startsWith("https://") ||
				url.startsWith("rtmp://") ||
				url.startsWith("rtmps://") ||
				url.startsWith(RTSP))) {

			ipAddrParts = url.split("//");
			serverAddr = ipAddrParts[1];
			ipAddrControl=true;

		}
		if (serverAddr != null) {
			if (serverAddr.contains("@")){

				ipAddrParts = serverAddr.split("@");
				serverAddr = ipAddrParts[1];

			}
			if (serverAddr.contains(":")){

				ipAddrParts = serverAddr.split(":");
				serverAddr = ipAddrParts[0];

			}
			if (serverAddr.contains("/")){
				ipAddrParts = serverAddr.split("/");
				serverAddr = ipAddrParts[0];
			}

			if (logger.isInfoEnabled())  {
				logger.info("IP: {}", serverAddr.replaceAll("[\n|\r|\t]", "_"));
			}

			if(serverAddr.split("\\.").length == 4 && validateIPaddress(serverAddr)){
				ipAddrControl = true;
			}
		}
		return ipAddrControl;
	}

	protected static boolean validateIPaddress(String ipaddress)  {

		Pattern patternIP4 = Pattern.compile(IPV4_REGEX);
		Pattern patternLoopBack = Pattern.compile(LOOPBACK_REGEX);

		return patternIP4.matcher(ipaddress).matches() || patternLoopBack.matcher(ipaddress).matches() ;

	}

	public boolean checkStreamUrl (String url) {

		boolean streamUrlControl = false;
		String[] ipAddrParts = null;
		String ipAddr = null;

		if(url != null && (url.startsWith(HTTP) ||
				url.startsWith("https://") ||
				url.startsWith("rtmp://") ||
				url.startsWith("rtmps://") ||
				url.startsWith(RTSP) ||
				url.startsWith("udp://") ||
				url.startsWith("srt://")
				)) {
			streamUrlControl=true;
			ipAddrParts = url.split("//");
			ipAddr = ipAddrParts[1];

			if (ipAddr.contains("@")){

				ipAddrParts = ipAddr.split("@");
				ipAddr = ipAddrParts[1];

			}
			if (ipAddr.contains(":")){

				ipAddrParts = ipAddr.split(":");
				ipAddr = ipAddrParts[0];

			}
			if (ipAddr.contains("/")){

				ipAddrParts = ipAddr.split("/");
				ipAddr = ipAddrParts[0];

			}
		}
		return streamUrlControl;
	}

	protected Result addSource(Broadcast stream) {
		Result result=new Result(false);

		if(checkStreamUrl(stream.getStreamUrl())) {
			Date currentDate = new Date();
			long unixTime = currentDate.getTime();

			stream.setDate(unixTime);


			Broadcast savedBroadcast = saveBroadcast(stream, IAntMediaStreamHandler.BROADCAST_STATUS_CREATED, getScope().getName(), getDataStore(), getAppSettings().getListenerHookURL(), getServerSettings(), 0);

			result = getApplication().startStreaming(savedBroadcast);

			//if it's not started while adding, do not record it to datastore
			if(!result.isSuccess()) {
				getDataStore().delete(savedBroadcast.getStreamId());
				result.setErrorId(FETCHER_NOT_STARTED_ERROR);
			}
		}
		return result;
	}

	protected List<WebRTCClientStats> getWebRTCClientStatsList(int offset, int size, String streamId) {

		List<WebRTCClientStats> list = new ArrayList<>();

		IWebRTCAdaptor webRTCAdaptor = getWebRTCAdaptor();

		if (webRTCAdaptor != null) 
		{
			Collection<WebRTCClientStats> webRTCClientStats = webRTCAdaptor.getWebRTCClientStats(streamId);

			int t = 0;
			int itemCount = 0;
			if (size > MAX_ITEM_IN_ONE_LIST) {
				size = MAX_ITEM_IN_ONE_LIST;
			}
			if (offset < 0) {
				offset = 0;
			}

			for (WebRTCClientStats webrtcClientStat : webRTCClientStats) {
				if (t < offset) {
					t++;
					continue;
				}
				list.add(webrtcClientStat);
				itemCount++;

				if (itemCount >= size ) {
					return list;
				}
			}
		}
		return list;
	}


	protected Result deleteVoD(String id) {
		boolean success = false;
		String message = "";
		ApplicationContext appContext = getAppContext();
		if (appContext != null) {

			File videoFile = null;
			VoD voD = getDataStore().getVoD(id);
			if (voD != null) {
				try {
					String filePath = String.format("webapps/%s/%s", getScope().getName(), voD.getFilePath());
					videoFile = new File(filePath);
					boolean result = Files.deleteIfExists(videoFile.toPath());
					if (!result) {
						logger.warn("File is not deleted because it does not exist {}", videoFile.getAbsolutePath());
					}
					String previewFilePath = voD.getPreviewFilePath();
					if(previewFilePath != null){
						File tmp = new File(previewFilePath);
						boolean resultThumbnail = Files.deleteIfExists(tmp.toPath());
						if (!resultThumbnail) {
							logger.warn("Preview is not deleted because it does not exist {}", tmp.getAbsolutePath());
						}
					}
					success = getDataStore().deleteVod(id);
					if (success) {
						message = "vod deleted";
					}


					String fileName = videoFile.getName();
					int indexOfFileExtension = fileName.lastIndexOf(".");
					String finalFileName = fileName.substring(0,indexOfFileExtension);

					//delete preview file if exists
					File previewFile = Muxer.getPreviewFile(getScope(), finalFileName, ".png");
					Files.deleteIfExists(previewFile.toPath());

					StorageClient storageClient = (StorageClient) appContext.getBean(StorageClient.BEAN_NAME);

					storageClient.delete(getAppSettings().getS3StreamsFolderPath() + File.separator + fileName);
					storageClient.delete(getAppSettings().getS3PreviewsFolderPath() + File.separator + finalFileName + ".png");

				}
				catch (Exception e) {
					logger.error(ExceptionUtils.getStackTrace(e));
				}
			}

		}
		return new Result(success, message);
	}

	protected Result deleteVoDs(String[] vodIds) 
	{
		Result result = new Result(false);
		if(vodIds != null)
		{
			for (String id : vodIds) 
			{
				result = deleteVoD(id);
				
				if (!result.isSuccess()) 
				{
					logger.warn("VoD:{} cannot be deleted and breaking the loop", id);
					break;
				}
			}
		}
		else 
		{
			logger.warn("Requested deletion for VoD Ids is empty");
		}
		return result;
	}

	protected String getStreamsDirectory(String appScopeName) {
		return String.format("%s/webapps/%s/%s", System.getProperty("red5.root"), appScopeName, "streams");
	}

	protected Result uploadVoDFile(String fileName, InputStream inputStream) {
		boolean success = false;
		String message = "";
		String id= null;
		String appScopeName = getScope().getName();
		String fileExtension = FilenameUtils.getExtension(fileName);
		try {

			if ("mp4".equalsIgnoreCase(fileExtension) || "webm".equalsIgnoreCase(fileExtension) ||  "mov".equalsIgnoreCase(fileExtension) ||  "avi".equalsIgnoreCase(fileExtension)) {


				File streamsDirectory = new File(
						getStreamsDirectory(appScopeName));

				// if the directory does not exist, create it
				if (!streamsDirectory.exists()) {
					streamsDirectory.mkdirs();
				}
				String vodId = RandomStringUtils.randomNumeric(24);

				File savedFile = new File(String.format("%s/webapps/%s/%s", System.getProperty("red5.root"), appScopeName,
						"streams/" + vodId + "." + fileExtension));

				int read = 0;
				byte[] bytes = new byte[2048];
				try (OutputStream outpuStream = new FileOutputStream(savedFile))
				{

					while ((read = inputStream.read(bytes)) != -1) {
						outpuStream.write(bytes, 0, read);
					}
					outpuStream.flush();

					long fileSize = savedFile.length();
					long unixTime = System.currentTimeMillis();

					String path = savedFile.getPath();


					String relativePath = AntMediaApplicationAdapter.getRelativePath(path);

<<<<<<< HEAD
					VoD newVod = new VoD(fileName, "file", relativePath, fileName, unixTime, 0, RecordMuxer.getDurationInMs(savedFile,fileName), fileSize,
							VoD.UPLOADED_VOD, vodId);
=======
					VoD newVod = new VoD(fileName, "file", relativePath, fileName, unixTime, RecordMuxer.getDurationInMs(savedFile,fileName), fileSize,
							VoD.UPLOADED_VOD, vodId, null);
>>>>>>> 68ff0a0b

					id = getDataStore().addVod(newVod);

					if(id != null) {
						success = true;
						message = id;
					} 
				}
			} 
			else {
				message = "notMp4File";
			}

		} 
		catch (IOException iox) {
			logger.error(iox.getMessage());
		} 


		return new Result(success, id, message);
	}


	protected Result synchUserVodList() {
		boolean result = false;
		int errorId = -1;
		String message = "";

		String vodFolder = getAppSettings().getVodFolder();

		logger.info("synch user vod list vod folder is {}", vodFolder);

		if (vodFolder != null && vodFolder.length() > 0) {

			result = getApplication().synchUserVoDFolder(null, vodFolder);
		}
		else {
			errorId = 404;
			message = "no VodD folder defined";
		}

		return new Result(result, message, errorId);
	}


	public MuxAdaptor getMuxAdaptor(String streamId) 
	{
		AntMediaApplicationAdapter application = getApplication();
		MuxAdaptor selectedMuxAdaptor = null;

		if(application != null)
		{
			List<MuxAdaptor> muxAdaptors = application.getMuxAdaptors();
			for (MuxAdaptor muxAdaptor : muxAdaptors) 
			{
				if (streamId.equals(muxAdaptor.getStreamId())) 
				{
					selectedMuxAdaptor = muxAdaptor;
					break;
				}
			}
		}

		return selectedMuxAdaptor;
	}

	public boolean addRtmpMuxerToMuxAdaptor(String streamId, String rtmpURL) {
		MuxAdaptor muxAdaptor = getMuxAdaptor(streamId);
		boolean result = false;
		if (muxAdaptor != null) {
			//result = muxAdaptor.addRTMPEndpoint(rtmpURL);
		}

		return result;
	}

	@Nullable
	protected Mp4Muxer getMp4Muxer(MuxAdaptor muxAdaptor) {
		Mp4Muxer mp4Muxer = null;
		for (Muxer muxer : muxAdaptor.getMuxerList()) {
			if (muxer instanceof Mp4Muxer) {
				mp4Muxer = (Mp4Muxer) muxer;
			}
		}
		return mp4Muxer;
	}

	protected boolean startRecord(String streamId, RecordType recordType) {
		boolean result = false;
		MuxAdaptor muxAdaptor = getMuxAdaptor(streamId);
		if (muxAdaptor != null) 
		{
			result = muxAdaptor.startRecording(recordType);
		}

		return result;
	}

	protected boolean stopRecord(String streamId, RecordType recordType) 
	{
		boolean result = false;
		MuxAdaptor muxAdaptor = getMuxAdaptor(streamId);

		if (muxAdaptor != null) 
		{
			result = muxAdaptor.stopRecording(recordType);
		}

		return result;
	}

	protected BroadcastStatistics getBroadcastStatistics(String id) {

		int totalRTMPViewer = -1;
		int totalWebRTCViewer = -1;
		int totalHLSViewer = -1;
		if (id != null) 
		{
			IBroadcastScope broadcastScope = getScope().getBroadcastScope(id);

			if (broadcastScope != null)	{
				totalRTMPViewer = broadcastScope.getConsumers().size();
			}

			Broadcast broadcast = getDataStore().get(id);
			if (broadcast != null) {
				totalHLSViewer = broadcast.getHlsViewerCount();
				totalWebRTCViewer = broadcast.getWebRTCViewerCount();
			}			
		}

		return new BroadcastStatistics(totalRTMPViewer, totalHLSViewer, totalWebRTCViewer);
	}

	protected AppBroadcastStatistics getBroadcastTotalStatistics() {

		int totalWebRTCViewer = -1;
		int totalHLSViewer = -1;

		if (getAppContext().containsBean(HlsViewerStats.BEAN_NAME)) {
			HlsViewerStats hlsViewerStats = (HlsViewerStats) getAppContext().getBean(HlsViewerStats.BEAN_NAME);
			if (hlsViewerStats != null) {
				totalHLSViewer = hlsViewerStats.getTotalViewerCount();
			}
		}


		IWebRTCAdaptor webRTCAdaptor = getWebRTCAdaptor();

		if(webRTCAdaptor != null) {
			totalWebRTCViewer = webRTCAdaptor.getNumberOfTotalViewers();
		}

		int activeBroadcastCount = (int)getDataStore().getActiveBroadcastCount();

		return new AppBroadcastStatistics(-1, totalHLSViewer, totalWebRTCViewer, activeBroadcastCount);
	}


	protected Result getCameraErrorById(String streamId) {
		Result result = new Result(false);

		for (StreamFetcher camScheduler : getApplication().getStreamFetcherManager().getStreamFetcherList()) 
		{
			if (camScheduler.getStreamId().equals(streamId)) {
				result = camScheduler.getCameraError();
				break;
			}
		}

		return result;
	}



	public Result startStreamSource(String id) 
	{
		Result result = new Result(false);	
		Broadcast broadcast = getDataStore().get(id);

		if (broadcast != null) 
		{
			if(broadcast.getStreamUrl() != null || AntMediaApplicationAdapter.PLAY_LIST.equals(broadcast.getType())) 
			{
				result = getApplication().startStreaming(broadcast);
			}
			else if (AntMediaApplicationAdapter.IP_CAMERA.equals(broadcast.getType())) 
			{
				//if streamURL is not defined before for IP Camera, connect to it again and define streamURL
				result = connectToCamera(broadcast);

				if (result.isSuccess()) 
				{
					String authparam = broadcast.getUsername() + ":" + broadcast.getPassword() + "@";
					String rtspURLWithAuth = RTSP + authparam + result.getMessage().substring(RTSP.length());
					logger.info("rtsp url with auth: {}", rtspURLWithAuth);
					broadcast.setStreamUrl(rtspURLWithAuth);

					result = getApplication().startStreaming(broadcast);
				}
			}
			else {
				result.setMessage("Stream url is null and it's not an IP camera to get stream url for id:" + id);
			}
		}
		else {
			result.setMessage("No Stream Exists with id:"+id);
		}
		return result;
	}



	public Result stopStreaming(String id) 
	{
		Result result = new Result(false);
		Broadcast broadcast = getDataStore().get(id);
		if(broadcast != null) {
			result = getApplication().stopStreaming(broadcast);
		}
		return result;
	}


	protected String[] searchOnvifDevices() {

		String localIP = null;
		String[] list = null;
		Enumeration<NetworkInterface> interfaces = null;
		try {
			interfaces = NetworkInterface.getNetworkInterfaces();
		} catch (SocketException e) {
			// handle error
		}

		if (interfaces != null) {
			while (interfaces.hasMoreElements()) {
				NetworkInterface i = interfaces.nextElement();
				Enumeration<InetAddress> addresses = i.getInetAddresses();
				while (addresses.hasMoreElements() && (localIP == null || localIP.isEmpty())) {
					InetAddress address = addresses.nextElement();
					if (!address.isLoopbackAddress() && address.isSiteLocalAddress()) {
						localIP = address.getHostAddress();
					}
				}
			}
			logger.info("IP Address: {} " , localIP);
		}

		if (localIP != null) {

			String[] ipAddrParts = localIP.split("\\.");

			String ipAd = ipAddrParts[0] + "." + ipAddrParts[1] + "." + ipAddrParts[2] + ".";
			ArrayList<String> addressList = new ArrayList<>();

			for (int i = 2; i < 255; i++) {
				addressList.add(ipAd + i);

			}

			List<URL> onvifDevices = OnvifDiscovery.discoverOnvifDevices(true, addressList);


			list = getIPArray(onvifDevices);

		}

		return list;
	}

	public String[] getIPArray(List<URL> onvifDevices) {

		String[] list = null;
		if (onvifDevices != null) 
		{
			list = new String[onvifDevices.size()];
			for (int i = 0; i < onvifDevices.size(); i++) {
				list[i] = StringUtils.substringBetween(onvifDevices.get(i).toString(), HTTP, "/");
				logger.info("IP Camera found: {}", onvifDevices.get(i));
			}
		}
		return list;
	}

	protected boolean moveRelative(String id, float valueX, float valueY, float valueZoom) {
		boolean result = false;
		OnvifCamera camera = getApplication().getOnvifCamera(id);
		if (camera != null) {
			result = camera.moveRelative(valueX, valueY, valueZoom);
		}
		return result;
	}

	protected boolean moveAbsolute(String id, float valueX, float valueY, float valueZoom) {
		boolean result = false;
		OnvifCamera camera = getApplication().getOnvifCamera(id);
		if (camera != null) {
			result = camera.moveAbsolute(valueX, valueY, valueZoom);
		}
		return result;
	}

	protected boolean moveContinous(String id, float valueX, float valueY, float valueZoom) {
		boolean result = false;
		OnvifCamera camera = getApplication().getOnvifCamera(id);
		if (camera != null) {
			result = camera.moveContinous(valueX, valueY, valueZoom);
		}
		return result;
	}

	protected List<TensorFlowObject> getDetectionList(String id, int offset, int size) {
		List<TensorFlowObject> list = null;

		if (id != null) {
			list = getDataStore().getDetectionList(id, offset, size);	
		}

		if (list == null) {
			//do not return null in rest service
			list = new ArrayList<>();
		}
		return list;
	}

	protected Object getToken (String streamId, long expireDate, String type, String roomId) 
	{
		Token token = null;
		String message = "Define Stream ID, Token Type and Expire Date (unix time)";
		if(streamId != null && type != null && expireDate > 0) {

			ApplicationContext appContext = getAppContext();

			if(appContext != null && appContext.containsBean(ITokenService.BeanName.TOKEN_SERVICE.toString())) 
			{
				ITokenService tokenService = (ITokenService)appContext.getBean(ITokenService.BeanName.TOKEN_SERVICE.toString());
				token = tokenService.createToken(streamId, expireDate, type, roomId);
				if(token != null) 
				{
					if (getDataStore().saveToken(token)) {
						//returns token only everything is OK
						return token;
					}
					else {
						message = "Cannot save token to the datastore";
					}
				}
				else {
					message = "Cannot create token. It can be a mock token service";
				}
			}
			else {
				message = "No token service in this app";
			}
		}

		return new Result(false, message);
	}

	protected Object getJwtToken (String streamId, long expireDate, String type, String roomId) 
	{
		Token token = null;
		String message = "Define Stream ID, Token Type and Expire Date (unix time)";

		if(streamId != null && type != null && expireDate > 0) {

			ApplicationContext appContext = getAppContext();

			if(appContext != null && appContext.containsBean(ITokenService.BeanName.TOKEN_SERVICE.toString())) 
			{
				ITokenService tokenService = (ITokenService)appContext.getBean(ITokenService.BeanName.TOKEN_SERVICE.toString());
				token = tokenService.createJwtToken(streamId, expireDate, type, roomId);
				if(token != null)
				{
					return token;
				}
				else {
					message = "Cannot create JWT token. It can be a mock token service. Also please check your JWT Stream key parameter";
				}
			}
			else {
				message = "No token service in this app";
			}
		}

		return new Result(false, message);
	}

	protected Token validateToken (Token token) {
		Token validatedToken = null;

		if(token.getTokenId() != null) {

			validatedToken = getDataStore().validateToken(token);
		}

		return validatedToken;
	}

	protected Result revokeTokens (String streamId) {
		Result result = new Result(false);

		if(streamId != null) {

			result.setSuccess(getDataStore().revokeTokens(streamId));
		}

		return result;
	}

	public static boolean deleteConferenceRoom(String roomName, DataStore store) {

		if(roomName != null) {
			return store.deleteConferenceRoom(roomName);
		}
		return false;
	}

	protected ConferenceRoom editConferenceRoom(ConferenceRoom room) 
	{
		if(room != null && getDataStore().editConferenceRoom(room.getRoomId(), room)) {
			return room;
		}
		return null;
	}

	protected ConferenceRoom createConferenceRoom(ConferenceRoom room) {

		if(room != null) {

			if(room.getStartDate() == 0) {
				room.setStartDate(Instant.now().getEpochSecond());
			}

			if(room.getEndDate() == 0) {
				room.setEndDate(Instant.now().getEpochSecond() + 3600 );
			}

			if (getDataStore().createConferenceRoom(room)) {
				return room;
			}
		}
		return null;
	}

	protected VoD getVoD(String id) {
		VoD vod = null;
		if (id != null) {
			vod = getDataStore().getVoD(id);
		}
		if (vod == null) {
			vod = new VoD();
		}
		return vod;
	}

	public static Version getSoftwareVersion() {
		Version version = new Version();
		version.setVersionName(AntMediaApplicationAdapter.class.getPackage().getImplementationVersion());

		URL url = null;

		Class<RestServiceBase> clazz = RestServiceBase.class;
		String className = clazz.getSimpleName() + ".class";
		String classPath = clazz.getResource(className).toString();
		String manifestPath = classPath.substring(0, classPath.lastIndexOf("!") + 1) + 
				"/META-INF/MANIFEST.MF"; 

		try {
			url = new URL(manifestPath);
		} catch (MalformedURLException e) {
			logger.error(e.getMessage());
		}

		Manifest manifest;

		try {
			if (url != null) 
			{
				manifest = new Manifest(url.openStream());
				version.setBuildNumber(manifest.getMainAttributes().getValue(RestServiceBase.BUILD_NUMBER));
			}
			else {
				logger.error("url(META-INF/MANIFEST.MF) is null when getting software version");
			}
		} catch (IOException e) {
			logger.error(e.getMessage());
		}

		version.setVersionType(isEnterprise() ? RestServiceBase.ENTERPRISE_EDITION : RestServiceBase.COMMUNITY_EDITION);

		logger.info("Version Name {} Version Type {}", version.getVersionName(), version.getVersionType());
		return version;
	}

	public static boolean isEnterprise() {
		try {
			Class.forName("io.antmedia.enterprise.adaptive.EncoderAdaptor");
			return true;
		} catch (ClassNotFoundException e) {
			return false;
		}
	}

	public static Map<String,String> getRoomInfoFromConference(String roomId, String streamId,DataStore store){
		HashMap<String,String> streamDetailsMap = null;

		if (roomId != null)
		{
			ConferenceRoom conferenceRoom = store.getConferenceRoom(roomId);
			if (conferenceRoom == null) {
				logger.warn("There is no room with id:{}", roomId.replaceAll("[\n|\r|\t]", "_"));
				return streamDetailsMap;
			}
			streamDetailsMap = new HashMap<>();

			List<String> tempList=conferenceRoom.getRoomStreamList();
			if(tempList != null) {
				for (String tmpStreamId : tempList)
				{
					Broadcast broadcast = store.get(tmpStreamId);
					if (broadcast != null && broadcast.getStatus().equals(IAntMediaStreamHandler.BROADCAST_STATUS_BROADCASTING))
					{
						streamDetailsMap.put(tmpStreamId, broadcast.getName());
					}
				}
				//remove the itself from the streamDetailsMap
				streamDetailsMap.remove(streamId);
			}
		}
		return streamDetailsMap;
	}

	public static boolean addStreamToConferenceRoom(String roomId,String streamId,DataStore store){
		if(roomId!=null){
			List<String> roomStreamList = null;
			ConferenceRoom conferenceRoom = store.getConferenceRoom(roomId);
			if(conferenceRoom!=null){
				roomStreamList = conferenceRoom.getRoomStreamList();
				if(!roomStreamList.contains(streamId)){
					Broadcast broadcast=store.get(streamId);
					if(broadcast != null) {
						roomStreamList.add(streamId);
						conferenceRoom.setRoomStreamList(roomStreamList);
						store.editConferenceRoom(roomId, conferenceRoom);
						return true;
					}
				}
			}
		}
		return false;
	}


	public static boolean removeStreamFromRoom(String roomId, String streamId,DataStore store)
	{
		if (roomId != null)
		{
			//remove from room-stream list
			List<String> roomStreamList = null;
			ConferenceRoom conferenceRoom = store.getConferenceRoom(roomId);

			if(conferenceRoom != null)
			{
				roomStreamList = conferenceRoom.getRoomStreamList();

				// This is for the Conference Room list
				if(roomStreamList.contains(streamId))
				{
					roomStreamList.remove(streamId);
					conferenceRoom.setRoomStreamList(roomStreamList);
					store.editConferenceRoom(roomId, conferenceRoom);
					return true;
				}
			}

		}
		return false;
	}

	public static String logFailedOperation(boolean enableRecording,String streamId,RecordType type){
		String id = streamId.replaceAll(REPLACE_CHARS, "_");
		if (enableRecording)
		{
			logger.warn("{} recording could not be started for stream: {}", type,id);
		}
		else
		{
			logger.warn("{} recording could not be stopped for stream: {}",type, id);
		}
		return id;
	}

	public Result enableRecordMuxing(String streamId, boolean enableRecording, String  type ) {
		boolean result = false;
		String message = null;
		String status = (enableRecording)?"started":"stopped"; 
		if (streamId != null) 
		{
			Broadcast broadcast = getDataStore().get(streamId);
			if (broadcast != null) 
			{
				if ( (type.equals(RecordType.WEBM.toString()) && (enableRecording && broadcast.getWebMEnabled() != RECORD_ENABLE )  ||
						( !enableRecording && broadcast.getWebMEnabled() != RECORD_DISABLE))
						|| 							
						( type.equals(RecordType.MP4.toString()) && (enableRecording && broadcast.getMp4Enabled() != RECORD_ENABLE ) ||
								( !enableRecording && broadcast.getMp4Enabled() != RECORD_DISABLE))
						)
				{
					result = true;
					//if it's not enabled, start it
					if (broadcast.getStatus().equals(IAntMediaStreamHandler.BROADCAST_STATUS_BROADCASTING))
					{	
						if (isInSameNodeInCluster(broadcast.getOriginAdress())) {
							if(enableRecording && type.equals(RecordType.WEBM.toString())) {
								result = startRecord(streamId, RecordType.WEBM);
							}
							else if(!enableRecording && type.equals(RecordType.WEBM.toString())) {
								result = stopRecord(streamId, RecordType.WEBM);
							}
							else if (enableRecording && type.equals(RecordType.MP4.toString())) {
								result = startRecord(streamId, RecordType.MP4);
							}
							else if(!enableRecording && type.equals(RecordType.MP4.toString())){
								result = stopRecord(streamId, RecordType.MP4);
							}
							//Check process status result
							if (result) 
							{
								message=Long.toString(System.currentTimeMillis());
								logger.warn("{} recording is {} for stream: {}", type,status,streamId);
							}
							else
							{
								logFailedOperation(enableRecording,streamId,(type.equals(RecordType.MP4.toString()))?RecordType.MP4:RecordType.WEBM);
								message= type +" recording couldn't " + status;
							}
						}
						else {
							message="Please send " + type + " recording request to " + broadcast.getOriginAdress() + " node or send request in a stopped status.";
							result = false;
						}
					}
					// If record process works well then change record status in DB
					if(result && enableRecording && type.equals(RecordType.WEBM.toString())) {
						result = getDataStore().setWebMMuxing(streamId, RECORD_ENABLE);
					}
					else if(result && enableRecording && type.equals(RecordType.MP4.toString())) {
						result = getDataStore().setMp4Muxing(streamId, RECORD_ENABLE);
					}
					else if(result && !enableRecording &&  type.equals(RecordType.WEBM.toString())) {
						result = getDataStore().setWebMMuxing(streamId, RECORD_DISABLE);
					}
					else if(result && !enableRecording &&  type.equals(RecordType.MP4.toString())) {
						result = getDataStore().setMp4Muxing(streamId, RECORD_DISABLE);
					}
				}
				else
				{
					message =  type + " recording status  is already: " +enableRecording;
				}
			}
		}
		else 
		{
			message = "No stream for this id: " + streamId + " or wrong setting parameter";
		}

		return new Result(result, message);
	}
}<|MERGE_RESOLUTION|>--- conflicted
+++ resolved
@@ -1200,13 +1200,8 @@
 
 					String relativePath = AntMediaApplicationAdapter.getRelativePath(path);
 
-<<<<<<< HEAD
 					VoD newVod = new VoD(fileName, "file", relativePath, fileName, unixTime, 0, RecordMuxer.getDurationInMs(savedFile,fileName), fileSize,
-							VoD.UPLOADED_VOD, vodId);
-=======
-					VoD newVod = new VoD(fileName, "file", relativePath, fileName, unixTime, RecordMuxer.getDurationInMs(savedFile,fileName), fileSize,
 							VoD.UPLOADED_VOD, vodId, null);
->>>>>>> 68ff0a0b
 
 					id = getDataStore().addVod(newVod);
 
