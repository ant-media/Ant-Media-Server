--- conflicted
+++ resolved
@@ -1641,13 +1641,9 @@
 	public static boolean deleteConferenceRoom(String roomId, DataStore store) {
 
 		if(roomId != null) {
-<<<<<<< HEAD
-			logger.info("Deleting conference room:{} from database ", roomId);
-=======
 			if (logger.isInfoEnabled()) {
 				logger.info("Deleting conference room:{} from database ", roomId.replaceAll(REPLACE_CHARS, "_"));
 			}
->>>>>>> 58b230d3
 			return store.deleteConferenceRoom(roomId);
 		}
 		return false;
@@ -1807,13 +1803,9 @@
 					roomStreamList.remove(streamId);
 					conferenceRoom.setRoomStreamList(roomStreamList);
 					store.editConferenceRoom(roomId, conferenceRoom);
-<<<<<<< HEAD
-					logger.info("stream:{} is removed from room:{}", streamId, roomId);
-=======
 					if (logger.isInfoEnabled()) {
 						logger.info("stream:{} is removed from room:{} ", streamId.replaceAll(REPLACE_CHARS, "_"), roomId.replaceAll(REPLACE_CHARS, "_"));
 					}
->>>>>>> 58b230d3
 					return true;
 				}
 			}
