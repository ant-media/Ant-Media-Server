package io.antmedia.rest;

import java.io.File;
import java.io.FileOutputStream;
import java.io.IOException;
import java.io.InputStream;
import java.io.OutputStream;
import java.net.InetAddress;
import java.net.MalformedURLException;
import java.net.NetworkInterface;
import java.net.SocketException;
import java.net.URL;
import java.nio.file.Files;
import java.time.Instant;
import java.util.ArrayList;
import java.util.Collection;
import java.util.Date;
import java.util.Enumeration;
import java.util.HashMap;
import java.util.Iterator;
import java.util.List;
import java.util.Map;
import java.util.Objects;
import java.util.jar.Manifest;
import java.util.regex.Pattern;

import javax.annotation.Nullable;
import jakarta.servlet.ServletContext;

import org.apache.commons.io.FilenameUtils;
import org.apache.commons.lang3.RandomStringUtils;
import org.apache.commons.lang3.StringUtils;
import org.apache.commons.lang3.exception.ExceptionUtils;
import org.red5.server.api.scope.IBroadcastScope;
import org.red5.server.api.scope.IScope;
import org.slf4j.Logger;
import org.slf4j.LoggerFactory;
import org.springframework.context.ApplicationContext;
import org.springframework.web.context.WebApplicationContext;
import org.springframework.web.context.support.WebApplicationContextUtils;

import io.antmedia.AntMediaApplicationAdapter;
import io.antmedia.AppSettings;
import io.antmedia.RecordType;
import io.antmedia.cluster.IClusterNotifier;
import io.antmedia.datastore.db.DataStore;
import io.antmedia.datastore.db.DataStoreFactory;
import io.antmedia.datastore.db.types.Broadcast;
import io.antmedia.datastore.db.types.Broadcast.PlayListItem;
import io.antmedia.datastore.db.types.ConferenceRoom;
import io.antmedia.datastore.db.types.Endpoint;
import io.antmedia.datastore.db.types.TensorFlowObject;
import io.antmedia.datastore.db.types.Token;
import io.antmedia.datastore.db.types.VoD;
import io.antmedia.ipcamera.OnvifCamera;
import io.antmedia.ipcamera.onvifdiscovery.OnvifDiscovery;
import io.antmedia.muxer.IAntMediaStreamHandler;
import io.antmedia.muxer.Mp4Muxer;
import io.antmedia.muxer.MuxAdaptor;
import io.antmedia.muxer.Muxer;
import io.antmedia.muxer.RecordMuxer;
import io.antmedia.rest.model.Result;
import io.antmedia.rest.model.Version;
import io.antmedia.security.ITokenService;
import io.antmedia.settings.ServerSettings;
import io.antmedia.statistic.DashViewerStats;
import io.antmedia.statistic.HlsViewerStats;
import io.antmedia.statistic.IStatsCollector;
import io.antmedia.storage.StorageClient;
import io.antmedia.streamsource.StreamFetcher;
import io.antmedia.streamsource.StreamFetcher.IStreamFetcherListener;
import io.antmedia.webrtc.api.IWebRTCAdaptor;
import io.swagger.annotations.ApiModel;
import io.swagger.annotations.ApiModelProperty;
import jakarta.ws.rs.core.Context;

public abstract class RestServiceBase {

	@ApiModel(value="BroadcastStatistics", description="The statistics class of the broadcasts")
	public static class BroadcastStatistics {

		@ApiModelProperty(value = "the total RTMP viewers of the stream")
		public final int totalRTMPWatchersCount;

		@ApiModelProperty(value = "the total HLS viewers of the stream")
		public final int totalHLSWatchersCount;

		@ApiModelProperty(value = "the total WebRTC viewers of the stream")
		public final int totalWebRTCWatchersCount;

		@ApiModelProperty(value = "the total DASH viewers of the stream")
		public final int totalDASHWatchersCount;


		public BroadcastStatistics(int totalRTMPWatchersCount, int totalHLSWatchersCount,
				int totalWebRTCWatchersCount, int totalDASHWatchersCount) {
			this.totalRTMPWatchersCount = totalRTMPWatchersCount;
			this.totalHLSWatchersCount = totalHLSWatchersCount;
			this.totalWebRTCWatchersCount = totalWebRTCWatchersCount;
			this.totalDASHWatchersCount = totalDASHWatchersCount;
		}
	}

	@ApiModel(value="AppBroadcastStatistics", description="The statistics class of the app. It provides total number of viewers and active live streams")
	public static class AppBroadcastStatistics extends BroadcastStatistics {

		@ApiModelProperty(value = "the total active live stream count")
		public final int activeLiveStreamCount;

		public AppBroadcastStatistics(int totalRTMPWatchersCount, int totalHLSWatchersCount,
				int totalWebRTCWatchersCount, int totalDASHWatchersCount, int activeLiveStreamCount )
		{
			super(totalRTMPWatchersCount, totalHLSWatchersCount, totalWebRTCWatchersCount, totalDASHWatchersCount);
			this.activeLiveStreamCount = activeLiveStreamCount;
		}

	}

	public interface ProcessBuilderFactory {
		Process make(String...args);
	}

	/**
	 * Key for Manifest entry of Build number. It should match with the value in pom.xml
	 */
	public static final String BUILD_NUMBER = "Build-Number";

	public static final String ENTERPRISE_EDITION = "Enterprise Edition";

	public static final String COMMUNITY_EDITION = "Community Edition";

	public static final int MAX_ITEM_IN_ONE_LIST = 50;
	public static final int ERROR_SOCIAL_ENDPOINT_UNDEFINED_CLIENT_ID = -1;
	public static final int ERROR_SOCIAL_ENDPOINT_UNDEFINED_ENDPOINT = -2;
	public static final int ERROR_SOCIAL_ENDPOINT_EXCEPTION_IN_ASKING_AUTHPARAMS = -3;

	public static final int RECORD_ENABLE = 1;
	public static final int RECORD_DISABLE = -1;
	public static final int RECORD_NO_SET = 0;

	public static final int HIGH_CPU_ERROR = -3;
	public static final int FETCHER_NOT_STARTED_ERROR = -4;
	public static final int INVALID_STREAM_NAME_ERROR = -5;

	public static final String HTTP = "http://";
	public static final String RTSP = "rtsp://";
	public static final String ENDPOINT_GENERIC = "generic";

	protected static Logger logger = LoggerFactory.getLogger(RestServiceBase.class);

	private ProcessBuilderFactory processBuilderFactory = null;

	//TODO: This REGEX does not fully match 10.10.157.200. It ignores the last 0 it matches 10.10.157.20 and it cause problem in replacements
	public static final String IPV4_REGEX = "(([0-1]?[0-9]{1,2}\\.)|(2[0-4][0-9]\\.)|(25[0-5]\\.)){3}(([0-1]?[0-9]{1,2})|(2[0-4][0-9])|(25[0-5]))";

	public static final String LOOPBACK_REGEX = "^localhost$|^127(?:\\.[0-9]+){0,2}\\.[0-9]+$|^(?:0*\\:)*?:?0*1$";
	private static final String REPLACE_CHARS = "[\n|\r|\t]";
	@Context
	protected ServletContext servletContext;
	protected DataStoreFactory dataStoreFactory;
	private DataStore dbStore;
	protected ApplicationContext appCtx;
	protected IScope scope;
	protected AntMediaApplicationAdapter appInstance;

	private AppSettings appSettings;

	private ServerSettings serverSettings;


	public void setAppCtx(ApplicationContext appCtx) {
		this.appCtx = appCtx;
	}

	@Nullable
	public ApplicationContext getAppContext() {
		if (servletContext != null) {
			appCtx = (ApplicationContext) servletContext
					.getAttribute(WebApplicationContext.ROOT_WEB_APPLICATION_CONTEXT_ATTRIBUTE);
		}
		return appCtx;
	}

	/**
	 * this is for testing
	 * @param app
	 */
	public void setApplication(AntMediaApplicationAdapter app) {
		this.appInstance = app;
	}

	public AntMediaApplicationAdapter getApplication() {
		if (appInstance == null) {
			ApplicationContext appContext = getAppContext();
			if (appContext != null) {
				appInstance = (AntMediaApplicationAdapter) appContext.getBean(AntMediaApplicationAdapter.BEAN_NAME);
			}
		}
		return appInstance;
	}


	public IScope getScope() {
		if (scope == null) {
			scope = getApplication().getScope();
		}
		return scope;
	}

	public void setScope(IScope scope) {
		this.scope = scope;
	}

	public DataStore getDataStore() {
		if (dbStore == null) {
			dbStore = getDataStoreFactory().getDataStore();
		}
		return dbStore;
	}

	public void setDataStore(DataStore dataStore) {
		this.dbStore = dataStore;
	}

	public DataStoreFactory getDataStoreFactory() {
		if(dataStoreFactory == null) {
			WebApplicationContext ctxt = WebApplicationContextUtils.getWebApplicationContext(servletContext);
			if (ctxt != null) {
				dataStoreFactory = (DataStoreFactory) ctxt.getBean("dataStoreFactory");
			}
		}
		return dataStoreFactory;
	}


	public void setDataStoreFactory(DataStoreFactory dataStoreFactory) {
		this.dataStoreFactory = dataStoreFactory;
	}

	public Broadcast createBroadcastWithStreamID(Broadcast broadcast) {
		return saveBroadcast(broadcast, IAntMediaStreamHandler.BROADCAST_STATUS_CREATED, getScope().getName(),
				getDataStore(), getAppSettings().getListenerHookURL(), getServerSettings(), 0);
	}

	public static Broadcast saveBroadcast(Broadcast broadcast, String status, String scopeName, DataStore dataStore,
			String settingsListenerHookURL, ServerSettings serverSettings, long absoluteStartTimeMs) {

		if (broadcast == null) {
			broadcast = new Broadcast();
		}

		broadcast.setStatus(status);
		broadcast.setDate(System.currentTimeMillis());

		String listenerHookURL = broadcast.getListenerHookURL();

		if ((listenerHookURL == null || listenerHookURL.isEmpty())
				&& settingsListenerHookURL != null && !settingsListenerHookURL.isEmpty()) {

			broadcast.setListenerHookURL(settingsListenerHookURL);
		}
		String fqdn = serverSettings.getServerName();

		if (fqdn == null || fqdn.length() == 0) {
			fqdn = serverSettings.getHostAddress();
		}
		broadcast.setOriginAdress(serverSettings.getHostAddress());
		broadcast.setAbsoluteStartTimeMs(absoluteStartTimeMs);

		removeEmptyPlayListItems(broadcast);

		if (fqdn != null && fqdn.length() >= 0) {
			broadcast.setRtmpURL("rtmp://" + fqdn + "/" + scopeName + "/");
		}

		dataStore.save(broadcast);
		return broadcast;
	}



	public AppSettings getAppSettings() {
		if (appSettings == null) {
			ApplicationContext appContext = getAppContext();
			if (appContext != null) {
				appSettings = (AppSettings) appContext.getBean(AppSettings.BEAN_NAME);
			}
		}
		return appSettings;
	}

	public void setAppSettings(AppSettings appSettings) {
		this.appSettings = appSettings;
	}


	public ServerSettings getServerSettings() {
		if (serverSettings == null) {
			ApplicationContext appContext = getAppContext();
			if (appContext != null) {
				serverSettings = (ServerSettings) appContext.getBean(ServerSettings.BEAN_NAME);
			}
		}
		return serverSettings;
	}

	public void setServerSettings(ServerSettings serverSettings) {
		this.serverSettings = serverSettings;
	}


	protected Result deleteBroadcast(String id) {
		Result result = new Result (false);
		boolean stopResult = false;
		Broadcast broadcast = null;

		if (id != null && (broadcast = getDataStore().get(id)) != null)
		{
			//no need to check if the stream is another node because RestProxyFilter makes this arrangement

			stopResult = stopBroadcastInternal(broadcast);

			result.setSuccess(getDataStore().delete(id));

			if(result.isSuccess())
			{
				if (stopResult) {
					logger.info("broadcast {} is deleted and stopped successfully", broadcast.getStreamId());
					result.setMessage("broadcast is deleted and stopped successfully");
				}
				else {
					logger.info("broadcast {} is deleted but could not stopped", broadcast);
					result.setMessage("broadcast is deleted but could not stopped ");
				}
			}

		}
		else
		{
			logger.warn("Broadcast delete operation not successfull because broadcast is not found in db for stream id:{}", id != null ? id.replaceAll(REPLACE_CHARS, "_") : null);
		}
		return result;
	}

	protected Result deleteBroadcasts(String[] streamIds) {

		Result result = new Result(false);

		if(streamIds != null)
		{
			for (String id : streamIds)
			{
				result = deleteBroadcast(id);
				if (!result.isSuccess())
				{
					logger.warn("It cannot delete {} and breaking the loop", id);
					break;
				}
			}
		}
		else
		{
			logger.warn("Requested deletion for Stream Ids is empty");
		}

		return result;
	}

	protected boolean stopBroadcastInternal(Broadcast broadcast) {
		boolean result = false;
		if (broadcast != null) {
			result = getApplication().stopStreaming(broadcast).isSuccess();
			if (result) {
				logger.info("broadcast is stopped streamId: {}", broadcast.getStreamId());
			}
			else {
				logger.error("No active broadcast found with id {}, so could not stopped", broadcast.getStreamId());
			}
		}
		return result;
	}

	protected Broadcast lookupBroadcast(String id) {
		Broadcast broadcast = null;
		try {
			broadcast = getDataStore().get(id);
		} catch (Exception e) {
			logger.error(ExceptionUtils.getStackTrace(e));
		}
		return broadcast;
	}

	protected ConferenceRoom lookupConference(String id) {
		ConferenceRoom room = null;
		try {
			room = getDataStore().getConferenceRoom(id);
		} catch (Exception e) {
			logger.error(ExceptionUtils.getStackTrace(e));
		}
		return room;
	}

	protected Result updateBroadcast(String streamId, Broadcast broadcast) {

		removeEmptyPlayListItems(broadcast);

		boolean result = getDataStore().updateBroadcastFields(streamId, broadcast);

		return new Result(result);
	}

	private static void removeEmptyPlayListItems(Broadcast broadcast)
	{
		List<PlayListItem> playListItemList = broadcast.getPlayListItemList();
		if (playListItemList != null)
		{
			Iterator<PlayListItem> iterator = playListItemList.iterator();
			while (iterator.hasNext())
			{
				PlayListItem listItem = iterator.next();
				if (listItem.getStreamUrl() == null || listItem.getStreamUrl().isEmpty())
				{
					iterator.remove();
				}
			}
		}
	}

	/**
	 * Update Stream Source or IP Camera info
	 * @param broadcast
	 * @param socialNetworksToPublish
	 * @return
	 */
	protected Result updateStreamSource(String streamId, Broadcast broadcast) {
		logger.debug("Updating stream source for stream {}", broadcast.getStreamId());

		if (!checkStreamUrl(broadcast.getStreamUrl()) && !AntMediaApplicationAdapter.PLAY_LIST.equals(broadcast.getType())) {
			return new Result(false, "Stream URL is not valid");
		}

		Broadcast broadcastInDB = getDataStore().get(streamId);
		if (broadcastInDB == null) {
			streamId = streamId.replaceAll("[\n|\r|\t]", "_");
			logger.info("Broadcast with stream id: {} is null", streamId);
			return new Result(false, "Broadcast with streamId: " + streamId + " does not exist");
		}
	
		boolean isStreamingActive = AntMediaApplicationAdapter.isStreaming(broadcastInDB);

		if (isStreamingActive) {
			boolean resultStopStreaming = checkStopStreaming(broadcastInDB);
			waitStopStreaming(broadcastInDB, resultStopStreaming);
		}

		if (AntMediaApplicationAdapter.IP_CAMERA.equals(broadcast.getType())) {
			Result connectionRes = connectToCamera(broadcast);
			if (!connectionRes.isSuccess()) {
				return connectionRes;
			}

			String rtspURL = connectionRes.getMessage();
			String authparam = broadcast.getUsername() + ":" + broadcast.getPassword() + "@";
			String rtspURLWithAuth = RTSP + authparam + rtspURL.substring(RTSP.length());
			logger.info("New Stream Source URL: {}", rtspURLWithAuth);
			broadcast.setStreamUrl(rtspURLWithAuth);
		}

		boolean result = getDataStore().updateBroadcastFields(streamId, broadcast);
		
		if (result && isStreamingActive) {
			//start straming again if it was streaming
			Broadcast fetchedBroadcast = getDataStore().get(streamId);
			getApplication().startStreaming(fetchedBroadcast);
		}

		return new Result(result);
	}


	public boolean checkStopStreaming(Broadcast broadcast)
	{
		// If broadcast status is broadcasting, this will force stop the streaming.

		if(IAntMediaStreamHandler.BROADCAST_STATUS_BROADCASTING.equals(broadcast.getStatus()))
		{
			return getApplication().stopStreaming(broadcast).isSuccess();
		}
		else if(getApplication().getStreamFetcherManager().isStreamRunning(broadcast)) {
			return getApplication().stopStreaming(broadcast).isSuccess();
		}
		else
		{
			// If broadcast status is stopped, this will return true.
			return true;
		}
	}

	public boolean waitStopStreaming(Broadcast broadcast, Boolean resultStopStreaming) {

		int i = 0;
		int waitPeriod = 250;
		// Broadcast status finished is not enough to be sure about broadcast's status.
		while (!IAntMediaStreamHandler.BROADCAST_STATUS_FINISHED.equals(getDataStore().get(broadcast.getStreamId()).getStatus()) && !resultStopStreaming.equals(true)) {
			try {
				i++;
				logger.info("Waiting for stop broadcast: {} Total wait time: {}ms", broadcast.getStreamId() , i*waitPeriod);

				Thread.sleep(waitPeriod);

				if(i > 20) {
					logger.warn("{} Stream ID broadcast could not be stopped. Total wait time: {}ms", broadcast.getStreamId() , i*waitPeriod);
					break;
				}
			} catch (InterruptedException e) {
				logger.error(e.getMessage());
				Thread.currentThread().interrupt();
			}

		}
		return true;
	}



	@Deprecated
	public Result addEndpoint(String id, String rtmpUrl) {
		boolean success = false;
		String message = null;
		try {
			if (validateStreamURL(rtmpUrl))
			{
				Endpoint endpoint = new Endpoint();
				endpoint.setRtmpUrl(rtmpUrl);
				endpoint.setType(ENDPOINT_GENERIC);

				success = getDataStore().addEndpoint(id, endpoint);
			}
		} catch (Exception e) {
			logger.error(ExceptionUtils.getStackTrace(e));
		}

		return new Result(success, message);
	}

	public Result addEndpoint(String id, Endpoint endpoint) {
		boolean success = false;
		String message = null;

		endpoint.setType(ENDPOINT_GENERIC);

		String endpointServiceId = endpoint.getEndpointServiceId();
		if (endpointServiceId == null || endpointServiceId.isEmpty()) {
			//generate custom endpoint invidual ID
			endpointServiceId = "custom"+RandomStringUtils.randomAlphabetic(6);
		}
		endpoint.setEndpointServiceId(endpointServiceId);


		try {
			if (validateStreamURL(endpoint.getRtmpUrl()))
			{
				success = getDataStore().addEndpoint(id, endpoint);
			}
		} catch (Exception e) {
			logger.error(ExceptionUtils.getStackTrace(e));
		}

		return new Result(success, endpointServiceId, message);
	}

	@Deprecated
	public Result removeEndpoint(String id, String rtmpUrl)
	{
		Endpoint endpoint = new Endpoint();
		endpoint.setRtmpUrl(rtmpUrl);
		endpoint.setType(ENDPOINT_GENERIC);

		boolean removed = getDataStore().removeEndpoint(id, endpoint, true);
		return new Result(removed);
	}

	public Result removeRTMPEndpoint(String id, Endpoint endpoint)
	{
		boolean removed = getDataStore().removeEndpoint(id, endpoint, false);

		return new Result(removed);

	}

	public  boolean isInSameNodeInCluster(String originAddress) {
		boolean isCluster = getAppContext().containsBean(IClusterNotifier.BEAN_NAME);
		return !isCluster || originAddress.equals(getServerSettings().getHostAddress());
	}

	public Result processRTMPEndpoint(String streamId, String originAddress, String rtmpUrl, boolean addEndpoint, int resolution) {
		Result result = new Result(false);
		if(isInSameNodeInCluster(originAddress))
		{
			if(addEndpoint) {
				result = getMuxAdaptor(streamId).startRtmpStreaming(rtmpUrl, resolution);
			}
			else {
				result = getMuxAdaptor(streamId).stopRtmpStreaming(rtmpUrl, resolution);
			}
		}
		else {
			logger.error("Please send a RTMP Endpoint request to the {} node or {} RTMP Endpoint in a stopped broadcast.", originAddress, addEndpoint ? "add" : "remove");
			result.setSuccess(false);
		}
		return result;
	}


	public Result importLiveStreams2Stalker()
	{

		String stalkerDBServer = getAppSettings().getStalkerDBServer();
		String stalkerDBUsername = getAppSettings().getStalkerDBUsername();
		String stalkerDBPassword = getAppSettings().getStalkerDBPassword();

		boolean result = false;
		String message = "";
		int errorId = -1;
		if (stalkerDBServer != null && stalkerDBServer.length() > 0
				&& stalkerDBUsername != null && stalkerDBUsername.length() > 0
				&& stalkerDBPassword != null && stalkerDBPassword.length() > 0)
		{


			long broadcastCount = getDataStore().getBroadcastCount();
			int pageCount = (int) broadcastCount/DataStore.MAX_ITEM_IN_ONE_LIST
					+ ((broadcastCount % DataStore.MAX_ITEM_IN_ONE_LIST != 0) ? 1 : 0);

			List<Broadcast> broadcastList = new ArrayList<>();
			for (int i = 0; i < pageCount; i++) {
				broadcastList.addAll(getDataStore().getBroadcastList(i*DataStore.MAX_ITEM_IN_ONE_LIST, DataStore.MAX_ITEM_IN_ONE_LIST,null,null,null,null));
			}

			StringBuilder insertQueryString = new StringBuilder();

			insertQueryString.append("DELETE FROM stalker_db.ch_links;");
			insertQueryString.append("DELETE FROM stalker_db.itv;");

			String fqdn = getServerSettings().getServerName();
			if (fqdn == null || fqdn.length() == 0) {
				fqdn = getServerSettings().getHostAddress();
			}

			int number = 1;
			for (Broadcast broadcast : broadcastList) {
				String cmd = "ffmpeg http://"+ fqdn + ":"+serverSettings.getDefaultHttpPort()+"/"
						+ getScope().getName() + "/streams/"+broadcast.getStreamId()+".m3u8";

				insertQueryString.append("INSERT INTO stalker_db.itv(name, number, tv_genre_id, base_ch, cmd, languages)"
						+ " VALUES ('"+broadcast.getName()+"' , "+ number +", 2, 1, '"+ cmd +"', '');");

				insertQueryString.append("SET @last_id=LAST_INSERT_ID();"
						+ "INSERT INTO stalker_db.ch_links(ch_id, url)"
						+ " VALUES(@last_id, '"+ cmd +"');");
				number++;
			}
			result = runStalkerImportQuery(insertQueryString.toString(), stalkerDBServer, stalkerDBUsername, stalkerDBPassword);
		}
		else {
			message = "Portal DB info is missing";
			errorId = 404;
		}


		return new Result(result, message, errorId);
	}

	private boolean runStalkerImportQuery(String query, String stalkerDBServer, String stalkerDBUsername, String stalkerDBPassword) {

		boolean result = false;
		try {

			Process p = getProcess(query, stalkerDBServer, stalkerDBUsername, stalkerDBPassword);

			if (p != null) {
				InputStream is = p.getInputStream();
				if (is != null) {
					byte[] data = new byte[1024];
					int length;
					while ((length = is.read(data, 0, data.length)) != -1) {
						if (logger.isInfoEnabled()) {
							logger.info(new String(data, 0, length));
						}
					}
				}

				int exitWith = p.waitFor();

				if (exitWith == 0) {
					result = true;
				}
			}

		} catch (IOException e) {
			logger.error(ExceptionUtils.getStackTrace(e));
		} catch (InterruptedException e) {
			logger.error(ExceptionUtils.getStackTrace(e));
			Thread.currentThread().interrupt();
		}
		return result;
	}

	private Process getProcess(String query, String stalkerDBServer, String stalkerDBUsername, String stalkerDBPassword) {
		Process process = null;
		String mysqlClientPath = getAppSettings().getMySqlClientPath();
		if (processBuilderFactory != null) {

			process = processBuilderFactory.make(mysqlClientPath,
					"-h", stalkerDBServer,
					"-u", stalkerDBUsername,
					"-p"+stalkerDBPassword,
					"-e",   query);
		}
		else {
			try {
				process = new ProcessBuilder(
						mysqlClientPath,
						"-h", stalkerDBServer,
						"-u", stalkerDBUsername,
						"-p"+stalkerDBPassword,
						"-e",   query
						).redirectErrorStream(true).start();
			} catch (IOException e) {
				logger.error(ExceptionUtils.getStackTrace(e));
			}
		}

		return process;

	}

	public Result importVoDsToStalker()
	{

		String stalkerDBServer = getAppSettings().getStalkerDBServer();
		String stalkerDBUsername = getAppSettings().getStalkerDBUsername();
		String stalkerDBPassword = getAppSettings().getStalkerDBPassword();

		boolean result = false;
		String message = "";
		int errorId = -1;
		if (stalkerDBServer != null && stalkerDBUsername != null && stalkerDBPassword != null) {

			String vodFolderPath = getAppSettings().getVodFolder();
			if (vodFolderPath != null && !vodFolderPath.isEmpty()) {

				long totalVodNumber = getDataStore().getTotalVodNumber();
				int pageCount = (int) totalVodNumber/DataStore.MAX_ITEM_IN_ONE_LIST
						+ ((totalVodNumber % DataStore.MAX_ITEM_IN_ONE_LIST != 0) ? 1 : 0);

				List<VoD> vodList = new ArrayList<>();
				for (int i = 0; i < pageCount; i++) {
					vodList.addAll(getDataStore().getVodList(i*DataStore.MAX_ITEM_IN_ONE_LIST, DataStore.MAX_ITEM_IN_ONE_LIST, null, null, null, null));
				}

				String fqdn = getServerSettings().getServerName();
				if (fqdn == null || fqdn.length() == 0) {
					fqdn = getServerSettings().getHostAddress();
				}

				StringBuilder insertQueryString = new StringBuilder();

				//delete all videos in stalker to import new ones
				insertQueryString.append("DELETE FROM stalker_db.video_series_files;");
				insertQueryString.append("DELETE FROM stalker_db.video;");

				for (VoD vod : vodList) {
					if (vod.getType().equals(VoD.USER_VOD)) {
						insertQueryString.append("INSERT INTO stalker_db.video(name, o_name, protocol, category_id, cat_genre_id_1, status, cost, path, accessed) "
								+ "values('"+ vod.getVodName() + "', '"+vod.getVodName()+"', '', 1, 1, 1, 0, '"+vod.getVodName()+"', 1);");

						File vodFolder = new File(vodFolderPath);
						int lastIndexOf = vod.getFilePath().lastIndexOf(vodFolder.getName());
						String filePath = vod.getFilePath().substring(lastIndexOf);
						String cmd = "ffmpeg http://"+ fqdn + ":"+serverSettings.getDefaultHttpPort()+"/"
								+ getScope().getName() + "/streams/" + filePath;

						insertQueryString.append("SET @last_id=LAST_INSERT_ID();");

						insertQueryString.append("INSERT INTO stalker_db.video_series_files"
								+ "(video_id, file_type, protocol, url, languages, quality, date_add, date_modify, status, accessed)"
								+ "VALUES(@last_id, 'video', 'custom', '"+cmd+"', 'a:1:{i:0;s:2:\"en\";}', 5, NOW(), NOW(), 1, 1);");

					}

				}

				result = runStalkerImportQuery(insertQueryString.toString(), stalkerDBServer, stalkerDBUsername, stalkerDBPassword );
			}
			else {
				message = "No VoD folder specified";
				errorId = 500;
			}
		}
		else {
			message = "Portal DB info is missing";
			errorId = 404;
		}

		return new Result(result, message, errorId);

	}

	protected ProcessBuilderFactory getProcessBuilderFactory() {
		return processBuilderFactory;
	}


	public void setProcessBuilderFactory(ProcessBuilderFactory processBuilderFactory) {
		this.processBuilderFactory = processBuilderFactory;
	}


	public IWebRTCAdaptor getWebRTCAdaptor() {
		IWebRTCAdaptor adaptor = null;
		ApplicationContext appContext = getAppContext();
		if (appContext != null && appContext.containsBean(IWebRTCAdaptor.BEAN_NAME)) {
			Object webRTCAdaptorBean = appContext.getBean(IWebRTCAdaptor.BEAN_NAME);

			if(webRTCAdaptorBean != null) {
				adaptor = (IWebRTCAdaptor) webRTCAdaptorBean;
			}
		}
		return adaptor;
	}

	public Result addIPCamera(Broadcast stream) {

		Result connResult = new Result(false);

		if(validateStreamURL(stream.getIpAddr())) {
			logger.info("type {}", stream.getType());

			connResult = connectToCamera(stream);

			if (connResult.isSuccess()) {

				String authparam = stream.getUsername() + ":" + stream.getPassword() + "@";
				String rtspURLWithAuth = RTSP + authparam + connResult.getMessage().substring(RTSP.length());
				logger.info("rtsp url with auth: {}", rtspURLWithAuth);
				stream.setStreamUrl(rtspURLWithAuth);
				Date currentDate = new Date();
				long unixTime = currentDate.getTime();

				stream.setDate(unixTime);

				Broadcast savedBroadcast = saveBroadcast(stream, IAntMediaStreamHandler.BROADCAST_STATUS_CREATED, getScope().getName(), getDataStore(), getAppSettings().getListenerHookURL(), getServerSettings(), 0);

				connResult = getApplication().startStreaming(savedBroadcast);
				//if IP Camera is not being started while adding, do not record it to datastore
				if (!connResult.isSuccess())
				{
					getDataStore().delete(savedBroadcast.getStreamId());
				}
			}
		}
		else {
			connResult.setMessage("IP camera addr is not valid: " + stream.getIpAddr());
		}

		return connResult;
	}

	public Result addStreamSource(Broadcast stream) {

		Result result = new Result(false);

		IStatsCollector monitor = (IStatsCollector) getAppContext().getBean(IStatsCollector.BEAN_NAME);

		if(monitor.enoughResource())
		{
			if (stream.getType().equals(AntMediaApplicationAdapter.IP_CAMERA)) {
				result = addIPCamera(stream);
			}
			else if (stream.getType().equals(AntMediaApplicationAdapter.STREAM_SOURCE) ) {
				result = addSource(stream);
			}
			else{
				result.setMessage("Auto start query needs an IP camera or stream source.");
			}
		}
		else {

			logger.error("Stream Fetcher can not be created due to high cpu load/limit: {}/{} ram free/minfree:{}/{}",
					monitor.getCpuLoad(), monitor.getCpuLimit(), monitor.getFreeRam(), monitor.getMinFreeRamSize());
			result.setMessage("Resource usage is high");
			result.setErrorId(HIGH_CPU_ERROR);
		}

		return result;
	}

	public Result connectToCamera(Broadcast stream) {

		Result result = new Result(false);

		OnvifCamera onvif = new OnvifCamera();
		int connResult = onvif.connect(stream.getIpAddr(), stream.getUsername(), stream.getPassword());
		if (connResult == 0) {
			result.setSuccess(true);
			//set RTSP URL. This message is directly used in saving stream url to the datastore
			result.setMessage(onvif.getRTSPStreamURI());
		}else {
			//there is an error
			//set error code and send it
			result.setMessage("Could not connect to " + stream.getIpAddr() + " result:" + connResult);
			result.setErrorId(connResult);
			logger.info("Cannot connect to ip camera:{}", stream.getIpAddr());
		}

		return result;

	}


	/**
	 * Parse the string to check it's a valid url
	 * It can parse protocol://username:passwrd@server.fqdn/stream format as well
	 * @param url
	 * @return
	 */
	protected static boolean validateStreamURL(String url) {

		boolean ipAddrControl = false;
		String[] ipAddrParts = null;
		String serverAddr = url;

		if(url != null && (url.startsWith(HTTP) ||
				url.startsWith("https://") ||
				url.startsWith("rtmp://") ||
				url.startsWith("rtmps://") ||
				url.startsWith(RTSP))) {

			ipAddrParts = url.split("//");
			serverAddr = ipAddrParts[1];
			ipAddrControl=true;

		}
		if (serverAddr != null) {
			if (serverAddr.contains("@")){

				ipAddrParts = serverAddr.split("@");
				serverAddr = ipAddrParts[1];

			}
			if (serverAddr.contains(":")){

				ipAddrParts = serverAddr.split(":");
				serverAddr = ipAddrParts[0];

			}
			if (serverAddr.contains("/")){
				ipAddrParts = serverAddr.split("/");
				serverAddr = ipAddrParts[0];
			}

			if (logger.isInfoEnabled())  {
				logger.info("IP: {}", serverAddr.replaceAll("[\n|\r|\t]", "_"));
			}

			if(serverAddr.split("\\.").length == 4 && validateIPaddress(serverAddr)){
				ipAddrControl = true;
			}
		}
		return ipAddrControl;
	}

	protected static boolean validateIPaddress(String ipaddress)  {

		Pattern patternIP4 = Pattern.compile(IPV4_REGEX);
		Pattern patternLoopBack = Pattern.compile(LOOPBACK_REGEX);

		return patternIP4.matcher(ipaddress).matches() || patternLoopBack.matcher(ipaddress).matches() ;

	}

	public boolean checkStreamUrl (String url) {

		boolean streamUrlControl = false;
		String[] ipAddrParts = null;
		String ipAddr = null;

		if(url != null && (url.startsWith(HTTP) ||
				url.startsWith("https://") ||
				url.startsWith("rtmp://") ||
				url.startsWith("rtmps://") ||
				url.startsWith(RTSP) ||
				url.startsWith("udp://") ||
				url.startsWith("srt://")
				)) {
			streamUrlControl=true;
			ipAddrParts = url.split("//");
			ipAddr = ipAddrParts[1];

			if (ipAddr.contains("@")){

				ipAddrParts = ipAddr.split("@");
				ipAddr = ipAddrParts[1];

			}
			if (ipAddr.contains(":")){

				ipAddrParts = ipAddr.split(":");
				ipAddr = ipAddrParts[0];

			}
			if (ipAddr.contains("/")){

				ipAddrParts = ipAddr.split("/");
				ipAddr = ipAddrParts[0];

			}
		}
		return streamUrlControl;
	}

	protected Result addSource(Broadcast stream) {
		Result result=new Result(false);

		if(checkStreamUrl(stream.getStreamUrl())) {

			//small improvement for user experience
			boolean isVoD = stream.getStreamUrl().startsWith("http") && (stream.getStreamUrl().endsWith("mp4") || stream.getStreamUrl().endsWith("webm") || stream.getStreamUrl().endsWith("flv"));

			if (isVoD) {
				stream.setType(AntMediaApplicationAdapter.VOD);
			}

			Date currentDate = new Date();
			long unixTime = currentDate.getTime();

			stream.setDate(unixTime);


			Broadcast savedBroadcast = saveBroadcast(stream, IAntMediaStreamHandler.BROADCAST_STATUS_CREATED, getScope().getName(), getDataStore(), getAppSettings().getListenerHookURL(), getServerSettings(), 0);

			result = getApplication().startStreaming(savedBroadcast);

			//if it's not started while adding, do not record it to datastore
			if(!result.isSuccess()) {
				getDataStore().delete(savedBroadcast.getStreamId());
				result.setErrorId(FETCHER_NOT_STARTED_ERROR);
			}
		}
		return result;
	}

	protected List<WebRTCClientStats> getWebRTCClientStatsList(int offset, int size, String streamId) {

		List<WebRTCClientStats> list = new ArrayList<>();

		IWebRTCAdaptor webRTCAdaptor = getWebRTCAdaptor();

		if (webRTCAdaptor != null)
		{
			Collection<WebRTCClientStats> webRTCClientStats = webRTCAdaptor.getWebRTCClientStats(streamId);

			int t = 0;
			int itemCount = 0;
			if (size > MAX_ITEM_IN_ONE_LIST) {
				size = MAX_ITEM_IN_ONE_LIST;
			}
			if (offset < 0) {
				offset = 0;
			}

			for (WebRTCClientStats webrtcClientStat : webRTCClientStats) {
				if (t < offset) {
					t++;
					continue;
				}
				list.add(webrtcClientStat);
				itemCount++;

				if (itemCount >= size ) {
					return list;
				}
			}
		}
		return list;
	}


	protected Result deleteVoD(String id) {
		boolean success = false;
		String message = "";
		ApplicationContext appContext = getAppContext();
		if (appContext != null) {

			File videoFile = null;
			VoD voD = getDataStore().getVoD(id);
			if (voD != null) {
				try {
					String filePath = String.format("webapps/%s/%s", getScope().getName(), voD.getFilePath());
					videoFile = new File(filePath);
					boolean result = Files.deleteIfExists(videoFile.toPath());
					if (!result) {
						logger.warn("File is not deleted because it does not exist {}", videoFile.getAbsolutePath());
					}
					String previewFilePath = voD.getPreviewFilePath();
					if(previewFilePath != null){
						File tmp = new File(previewFilePath);
						boolean resultThumbnail = Files.deleteIfExists(tmp.toPath());
						if (!resultThumbnail) {
							logger.warn("Preview is not deleted because it does not exist {}", tmp.getAbsolutePath());
						}
					}
					success = getDataStore().deleteVod(id);
					if (success) {
						message = "vod deleted";
					}


					String fileName = videoFile.getName();
					int indexOfFileExtension = fileName.lastIndexOf(".");
					String finalFileName = fileName.substring(0,indexOfFileExtension);

					//delete preview file if exists
					File previewFile = Muxer.getPreviewFile(getScope(), finalFileName, ".png");
					Files.deleteIfExists(previewFile.toPath());

					StorageClient storageClient = (StorageClient) appContext.getBean(StorageClient.BEAN_NAME);

					storageClient.delete(getAppSettings().getS3StreamsFolderPath() + File.separator + fileName);
					storageClient.delete(getAppSettings().getS3PreviewsFolderPath() + File.separator + finalFileName + ".png");

				}
				catch (Exception e) {
					logger.error(ExceptionUtils.getStackTrace(e));
				}
			}

		}
		return new Result(success, message);
	}

	protected Result deleteVoDs(String[] vodIds)
	{
		Result result = new Result(false);
		if(vodIds != null)
		{
			for (String id : vodIds)
			{
				result = deleteVoD(id);

				if (!result.isSuccess())
				{
					logger.warn("VoD:{} cannot be deleted and breaking the loop", id);
					break;
				}
			}
		}
		else
		{
			logger.warn("Requested deletion for VoD Ids is empty");
		}
		return result;
	}

	protected String getStreamsDirectory(String appScopeName) {
		return String.format("%s/webapps/%s/%s", System.getProperty("red5.root"), appScopeName, "streams");
	}

	protected Result uploadVoDFile(String fileName, InputStream inputStream) {
		boolean success = false;
		String message = "";
		String id= null;
		String appScopeName = getScope().getName();
		String fileExtension = FilenameUtils.getExtension(fileName);
		try {

			if ("mp4".equalsIgnoreCase(fileExtension) || "webm".equalsIgnoreCase(fileExtension) ||  "mov".equalsIgnoreCase(fileExtension) ||  "avi".equalsIgnoreCase(fileExtension)) {


				File streamsDirectory = new File(
						getStreamsDirectory(appScopeName));

				// if the directory does not exist, create it
				if (!streamsDirectory.exists()) {
					streamsDirectory.mkdirs();
				}
				String vodId = RandomStringUtils.randomNumeric(24);

				File savedFile = new File(String.format("%s/webapps/%s/%s", System.getProperty("red5.root"), appScopeName,
						"streams/" + vodId + "." + fileExtension));

				int read = 0;
				byte[] bytes = new byte[2048];
				try (OutputStream outpuStream = new FileOutputStream(savedFile))
				{

					while ((read = inputStream.read(bytes)) != -1) {
						outpuStream.write(bytes, 0, read);
					}
					outpuStream.flush();

					long fileSize = savedFile.length();
					long unixTime = System.currentTimeMillis();

					String path = savedFile.getPath();


					String relativePath = AntMediaApplicationAdapter.getRelativePath(path);

					VoD newVod = new VoD(fileName, "file", relativePath, fileName, unixTime, 0, Muxer.getDurationInMs(savedFile,fileName), fileSize,
							VoD.UPLOADED_VOD, vodId, null);

					id = getDataStore().addVod(newVod);

					if(id != null) {
						success = true;
						message = id;

						String vodFinishScript = getAppSettings().getVodUploadFinishScript();
						if (vodFinishScript != null && !vodFinishScript.isEmpty()) {
							getApplication().runScript(vodFinishScript + "  " + savedFile.getAbsolutePath());
						}

					}
				}
			}
			else {
				//this message has a wrong meaning on the other hand it has been used in the frontend(webpanel). Both sides should be updated
				message = "notMp4File";
			}

		}
		catch (IOException iox) {
			logger.error(iox.getMessage());
		}


		return new Result(success, id, message);
	}


	protected Result synchUserVodList() {
		boolean result = false;
		int errorId = -1;
		String message = "";

		String vodFolder = getAppSettings().getVodFolder();

		logger.info("synch user vod list vod folder is {}", vodFolder);

		if (vodFolder != null && vodFolder.length() > 0) {

			result = getApplication().synchUserVoDFolder(null, vodFolder);
		}
		else {
			errorId = 404;
			message = "no VodD folder defined";
		}

		return new Result(result, message, errorId);
	}


	public MuxAdaptor getMuxAdaptor(String streamId)
	{
		AntMediaApplicationAdapter application = getApplication();
		MuxAdaptor selectedMuxAdaptor = null;

		if(application != null)
		{
			selectedMuxAdaptor = application.getMuxAdaptor(streamId);
		}

		return selectedMuxAdaptor;
	}

	@Nullable
	protected Mp4Muxer getMp4Muxer(MuxAdaptor muxAdaptor) {
		Mp4Muxer mp4Muxer = null;
		for (Muxer muxer : muxAdaptor.getMuxerList()) {
			if (muxer instanceof Mp4Muxer) {
				mp4Muxer = (Mp4Muxer) muxer;
			}
		}
		return mp4Muxer;
	}

	protected RecordMuxer startRecord(String streamId, RecordType recordType, int resolutionHeight) {
		MuxAdaptor muxAdaptor = getMuxAdaptor(streamId);
		if (muxAdaptor != null)
		{
			return muxAdaptor.startRecording(recordType, resolutionHeight);
		}
		else {
			logger.info("No mux adaptor found for {} recordType:{} resolutionHeight:{}", streamId != null  ?
					streamId.replaceAll("[\n\r]", "_") : "null ",
					recordType, resolutionHeight);
		}

		return null;
	}

	/**
	 *
	 * @param streamId
	 * @param recordType
	 * @param resolutionHeight
	 * @return
	 */
	protected @Nullable RecordMuxer stopRecord(String streamId, RecordType recordType, int resolutionHeight)
	{
		MuxAdaptor muxAdaptor = getMuxAdaptor(streamId);

		if (muxAdaptor != null)
		{
			return muxAdaptor.stopRecording(recordType, resolutionHeight);
		}

		return null;
	}

	protected BroadcastStatistics getBroadcastStatistics(String id) {

		int totalRTMPViewer = -1;
		int totalWebRTCViewer = -1;
		int totalHLSViewer = -1;
		int totalDASHViewer = -1;
		if (id != null)
		{
			IBroadcastScope broadcastScope = getScope().getBroadcastScope(id);

			if (broadcastScope != null)	{
				totalRTMPViewer = broadcastScope.getConsumers().size();
			}

			Broadcast broadcast = getDataStore().get(id);
			if (broadcast != null) {
				totalHLSViewer = broadcast.getHlsViewerCount();
				totalDASHViewer = broadcast.getDashViewerCount();
				totalWebRTCViewer = broadcast.getWebRTCViewerCount();
			}
		}

		return new BroadcastStatistics(totalRTMPViewer, totalHLSViewer, totalWebRTCViewer,totalDASHViewer);
	}

	protected AppBroadcastStatistics getBroadcastTotalStatistics() {

		int totalWebRTCViewer = -1;
		int totalHLSViewer = -1;
		int totalDASHViewer = -1;

		if (getAppContext().containsBean(HlsViewerStats.BEAN_NAME)) {
			HlsViewerStats hlsViewerStats = (HlsViewerStats) getAppContext().getBean(HlsViewerStats.BEAN_NAME);
			totalHLSViewer = hlsViewerStats.getTotalViewerCount();
		}

		if (getAppContext().containsBean(DashViewerStats.BEAN_NAME)) {
			DashViewerStats dashViewerStats = (DashViewerStats) getAppContext().getBean(DashViewerStats.BEAN_NAME);
			totalDASHViewer = dashViewerStats.getTotalViewerCount();
		}


		IWebRTCAdaptor webRTCAdaptor = getWebRTCAdaptor();

		if(webRTCAdaptor != null) {
			totalWebRTCViewer = webRTCAdaptor.getNumberOfTotalViewers();
		}

		int activeBroadcastCount = (int)getDataStore().getActiveBroadcastCount();

		return new AppBroadcastStatistics(-1, totalHLSViewer, totalWebRTCViewer, totalDASHViewer, activeBroadcastCount);
	}


	protected Result getCameraErrorById(String streamId) {
		Result result = new Result(false);

		if (streamId != null) {
			StreamFetcher camScheduler = getApplication().getStreamFetcherManager().getStreamFetcher(streamId);
			if (camScheduler != null) {
				result = camScheduler.getCameraError();
			}
			else {
				result.setMessage("Camera is not found with streamId: " + streamId);
			}
		}
		else {
			result.setMessage("StreamId parameter is " + streamId + " Please use none null values");
		}

		return result;
	}



	public Result startStreamSource(String id)
	{
		Result result = new Result(false);
		Broadcast broadcast = getDataStore().get(id);

		if (broadcast != null)
		{
			if(broadcast.getStreamUrl() != null || Objects.equals(broadcast.getType(), AntMediaApplicationAdapter.PLAY_LIST))
			{
				result = getApplication().startStreaming(broadcast);
			}
			else if (Objects.equals(broadcast.getType(), AntMediaApplicationAdapter.IP_CAMERA))
			{
				//if streamURL is not defined before for IP Camera, connect to it again and define streamURL
				result = connectToCamera(broadcast);

				if (result.isSuccess())
				{
					String authparam = broadcast.getUsername() + ":" + broadcast.getPassword() + "@";
					String rtspURLWithAuth = RTSP + authparam + result.getMessage().substring(RTSP.length());
					logger.info("rtsp url with auth: {}", rtspURLWithAuth);
					broadcast.setStreamUrl(rtspURLWithAuth);

					result = getApplication().startStreaming(broadcast);
				}
			}
			else {
				result.setMessage("Stream url is null and it's not an IP camera to get stream url for id:" + id);
			}
		}
		else {
			result.setMessage("No Stream Exists with id:"+id);
		}
		return result;
	}

	public Result playNextItem(String id, Integer index) {
		Result result = new Result(false);

		Broadcast broadcast = getDataStore().get(id);

		if(broadcast == null) {
			result.setMessage("There is no playlist found. Please check Stream id again");
			return result;
		}
		else if (!AntMediaApplicationAdapter.PLAY_LIST.equals(broadcast.getType())) {
			result.setMessage("This broadcast type is not playlist. This method is only available for playlists");
			return result;
		}

		if(index == null) {
			index = -1;
		}


		if (index < broadcast.getPlayListItemList().size())
		{
			StreamFetcher streamFetcher = getApplication().getStreamFetcherManager().getStreamFetcher(id);
			if (streamFetcher != null)
			{
				IStreamFetcherListener streamFetcherListener = streamFetcher.getStreamFetcherListener();
				//don't let the streamFetcherListener be called again because it already automatically plays the next item

				streamFetcher.setStreamFetcherListener(null);

				if (logger.isInfoEnabled()) {
					logger.info("Switching to next item by REST method for playlist:{} and forwarding stream fetcher listener:{}", id.replaceAll("[\n\r]", "_"), streamFetcherListener.hashCode());
				}

				result = getApplication().getStreamFetcherManager().playItemInList(broadcast, streamFetcherListener, index);
			}
			else {
				result.setMessage("No active playlist for id:" + id + ". Start the playlist first");
			}

		}
		else {
			result.setMessage("Index is out of the list. Please specify the correct index");
		}



		return result;
	}



	public Result stopStreaming(String id)
	{
		Result result = new Result(false);
		Broadcast broadcast = getDataStore().get(id);
		if(broadcast != null) {
			result = getApplication().stopStreaming(broadcast);
		}
		return result;
	}


	protected String[] searchOnvifDevices() {

		String localIP = null;
		String[] list = null;
		Enumeration<NetworkInterface> interfaces = null;
		try {
			interfaces = NetworkInterface.getNetworkInterfaces();
		} catch (SocketException e) {
			// handle error
		}

		if (interfaces != null) {
			while (interfaces.hasMoreElements()) {
				NetworkInterface i = interfaces.nextElement();
				Enumeration<InetAddress> addresses = i.getInetAddresses();
				while (addresses.hasMoreElements() && (localIP == null || localIP.isEmpty())) {
					InetAddress address = addresses.nextElement();
					if (!address.isLoopbackAddress() && address.isSiteLocalAddress()) {
						localIP = address.getHostAddress();
					}
				}
			}
			logger.info("IP Address: {} " , localIP);
		}

		if (localIP != null) {

			String[] ipAddrParts = localIP.split("\\.");

			String ipAd = ipAddrParts[0] + "." + ipAddrParts[1] + "." + ipAddrParts[2] + ".";
			ArrayList<String> addressList = new ArrayList<>();

			for (int i = 2; i < 255; i++) {
				addressList.add(ipAd + i);

			}

			List<URL> onvifDevices = OnvifDiscovery.discoverOnvifDevices(true, addressList);


			list = getIPArray(onvifDevices);

		}

		return list;
	}

	protected String[] getOnvifDeviceProfiles(String id) {
		OnvifCamera camera = getApplication().getOnvifCamera(id);
		return camera.getProfiles();
	}


	public String[] getIPArray(List<URL> onvifDevices) {

		String[] list = null;
		if (onvifDevices != null)
		{
			list = new String[onvifDevices.size()];
			for (int i = 0; i < onvifDevices.size(); i++) {
				list[i] = StringUtils.substringBetween(onvifDevices.get(i).toString(), HTTP, "/");
				logger.info("IP Camera found: {}", onvifDevices.get(i));
			}
		}
		return list;
	}

	protected boolean moveRelative(String id, float valueX, float valueY, float valueZoom) {
		boolean result = false;
		OnvifCamera camera = getApplication().getOnvifCamera(id);
		if (camera != null) {
			result = camera.moveRelative(valueX, valueY, valueZoom);
		}
		return result;
	}

	protected boolean moveAbsolute(String id, float valueX, float valueY, float valueZoom) {
		boolean result = false;
		OnvifCamera camera = getApplication().getOnvifCamera(id);
		if (camera != null) {
			result = camera.moveAbsolute(valueX, valueY, valueZoom);
		}
		return result;
	}

	protected boolean moveContinous(String id, float valueX, float valueY, float valueZoom) {
		boolean result = false;
		OnvifCamera camera = getApplication().getOnvifCamera(id);
		if (camera != null) {
			result = camera.moveContinous(valueX, valueY, valueZoom);
		}
		return result;
	}

	protected List<TensorFlowObject> getDetectionList(String id, int offset, int size) {
		List<TensorFlowObject> list = null;

		if (id != null) {
			list = getDataStore().getDetectionList(id, offset, size);
		}

		if (list == null) {
			//do not return null in rest service
			list = new ArrayList<>();
		}
		return list;
	}

	protected ITokenService getTokenService()
	{
		ApplicationContext appContext = getAppContext();
		if(appContext != null && appContext.containsBean(ITokenService.BeanName.TOKEN_SERVICE.toString())) {
			return (ITokenService)appContext.getBean(ITokenService.BeanName.TOKEN_SERVICE.toString());
		}
		return null;
	}

	protected Object getToken (String streamId, long expireDate, String type, String roomId)
	{
		Token token = null;
		String message = "Define Stream ID, Token Type and Expire Date (unix time)";
		if(streamId != null && type != null && expireDate > 0) {

			ITokenService tokenService = getTokenService();

			if(tokenService != null)
			{
				token = tokenService.createToken(streamId, expireDate, type, roomId);
				if(token != null)
				{
					if (getDataStore().saveToken(token)) {
						//returns token only everything is OK
						return token;
					}
					else {
						message = "Cannot save token to the datastore";
					}
				}
				else {
					message = "Cannot create token. It can be a mock token service";
				}
			}
			else {
				message = "No token service in this app";
			}
		}

		return new Result(false, message);
	}

	protected Object getJwtToken (String streamId, long expireDate, String type, String roomId)
	{
		Token token = null;
		String message = "Define Stream ID, Token Type and Expire Date (unix time)";

		if(streamId != null && type != null && expireDate > 0) {

			ITokenService tokenService = getTokenService();

			if(tokenService != null)
			{
				token = tokenService.createJwtToken(streamId, expireDate, type, roomId);
				if(token != null)
				{
					return token;
				}
				else {
					message = "Cannot create JWT token. The problem can be ->  this is community edition or JWT stream key is not set or it's length is less than 32";
				}
			}
			else {
				message = "No token service in this app";
			}
		}

		return new Result(false, message);
	}

	protected Token validateToken (Token token) {
		Token validatedToken = null;

		if(token.getTokenId() != null) {

			validatedToken = getDataStore().validateToken(token);
		}

		return validatedToken;
	}

	protected Result revokeTokens (String streamId) {
		Result result = new Result(false);

		if(streamId != null) {

			result.setSuccess(getDataStore().revokeTokens(streamId));
		}

		return result;
	}

	public static boolean deleteConferenceRoom(String roomId, DataStore store) {

		if(roomId != null) {
			if (logger.isInfoEnabled()) {
				logger.info("Deleting conference room:{} from database ", roomId.replaceAll(REPLACE_CHARS, "_"));
			}
			return store.deleteConferenceRoom(roomId);
		}
		return false;
	}

	protected ConferenceRoom editConferenceRoom(ConferenceRoom room)
	{
		if(room != null && getDataStore().editConferenceRoom(room.getRoomId(), room)) {
			return room;
		}
		return null;
	}

	protected ConferenceRoom createConferenceRoom(ConferenceRoom room) {

		if(room != null) {

			if(room.getStartDate() == 0) {
				room.setStartDate(Instant.now().getEpochSecond());
			}

			if(room.getEndDate() == 0) {
				room.setEndDate(Instant.now().getEpochSecond() + 3600 );
			}

			if (getDataStore().createConferenceRoom(room)) {
				return room;
			}
		}
		return null;
	}

	protected VoD getVoD(String id) {
		VoD vod = null;
		if (id != null) {
			vod = getDataStore().getVoD(id);
		}
		if (vod == null) {
			vod = new VoD();
		}
		return vod;
	}

	public static Version getSoftwareVersion() {
		Version version = new Version();
		version.setVersionName(AntMediaApplicationAdapter.class.getPackage().getImplementationVersion());

		URL url = null;

		Class<RestServiceBase> clazz = RestServiceBase.class;
		String className = clazz.getSimpleName() + ".class";
		String classPath = clazz.getResource(className).toString();
		String manifestPath = classPath.substring(0, classPath.lastIndexOf("!") + 1) +
				"/META-INF/MANIFEST.MF";

		try {
			url = new URL(manifestPath);
		} catch (MalformedURLException e) {
			logger.error(e.getMessage());
		}

		Manifest manifest;

		try {
			if (url != null)
			{
				manifest = new Manifest(url.openStream());
				version.setBuildNumber(manifest.getMainAttributes().getValue(RestServiceBase.BUILD_NUMBER));
			}
			else {
				logger.error("url(META-INF/MANIFEST.MF) is null when getting software version");
			}
		} catch (IOException e) {
			logger.error(e.getMessage());
		}

		version.setVersionType(isEnterprise() ? RestServiceBase.ENTERPRISE_EDITION : RestServiceBase.COMMUNITY_EDITION);

		logger.info("Version Name {} Version Type {}", version.getVersionName(), version.getVersionType());
		return version;
	}

	public static boolean isEnterprise() {
		try {
			Class.forName("io.antmedia.enterprise.adaptive.EncoderAdaptor");
			return true;
		} catch (ClassNotFoundException e) {
			return false;
		}
	}

	/**
	 * Get the active streams in the room
	 *
	 * @param roomId: It's the id of the room
	 * @param streamId: The id of the room to be extracted from the list. It's generally the publisher stream id in websocket communication
	 * @param store: Datastore object to run the query
	 *
	 * @return null if there is no room recorded in the database, returns map filled with the active streams. Key is the streamId, value is the name
	 */
	public static Map<String,String> getRoomInfoFromConference(String roomId, String streamId, DataStore store){
		HashMap<String,String> streamDetailsMap = null;

		if (roomId != null)
		{
			ConferenceRoom conferenceRoom = store.getConferenceRoom(roomId);
			if (conferenceRoom == null) {
				logger.warn("There is no room with id:{}", roomId.replaceAll("[\n|\r|\t]", "_"));
				return streamDetailsMap;
			}
			streamDetailsMap = new HashMap<>();

			List<String> tempList = conferenceRoom.getRoomStreamList();
			if(tempList != null) {
				for (String tmpStreamId : tempList)
				{
					Broadcast broadcast = store.get(tmpStreamId);
					if (broadcast != null && broadcast.getStatus().equals(IAntMediaStreamHandler.BROADCAST_STATUS_BROADCASTING))
					{
						streamDetailsMap.put(tmpStreamId, broadcast.getName());
					}
				}
				//remove the itself from the streamDetailsMap
				streamDetailsMap.remove(streamId);
			}
		}
		return streamDetailsMap;
	}

	public static boolean addStreamToConferenceRoom(String roomId, String streamId, DataStore dataStore) {
		if (roomId == null || streamId == null) {
			return false;
		}

		ConferenceRoom conferenceRoom = dataStore.getConferenceRoom(roomId);
		if (conferenceRoom == null) {
			return false;
		}

		List<String> roomStreamList = conferenceRoom.getRoomStreamList();
		if (roomStreamList.contains(streamId)) {
			return false;
		}

		Broadcast broadcast = dataStore.get(streamId);
		if (broadcast == null) {
			return false;
		}

		roomStreamList.add(streamId);
		conferenceRoom.setRoomStreamList(roomStreamList);
		dataStore.editConferenceRoom(roomId, conferenceRoom);

		if (conferenceRoom.getMode().equals(ConferenceRoom.MULTI_TRACK_MODE)) {
			Broadcast multiTrackConferenceBroadcast = dataStore.get(conferenceRoom.getRoomId());
			String multiTrackConferenceStreamId = multiTrackConferenceBroadcast.getStreamId();
			broadcast.setMainTrackStreamId(multiTrackConferenceStreamId);
			boolean success = dataStore.updateBroadcastFields(streamId, broadcast);

			if (success) {
				return dataStore.addSubTrack(multiTrackConferenceStreamId, streamId);
			}

			return false;
		}

		return true;
	}

<<<<<<< HEAD
	public static void setResultSuccessStatic(Result result, boolean success, String failMessage, String failLog, String... arguments)
=======
	public static void setResultSuccess(Result result, boolean success, String failMessage, String failLog, String... arguments)
>>>>>>> 7e08b2e0
	{
		if (success) {
			result.setSuccess(true);
		}
		else {
			result.setSuccess(false);
			result.setMessage(failMessage);
		}
	}

<<<<<<< HEAD
	public static void logWarningStatic(String message, String... arguments) {
=======
	public static void logWarning(String message, String... arguments) {
>>>>>>> 7e08b2e0
		if (logger.isWarnEnabled()) {
			logger.warn(message , arguments);
		}
	}

<<<<<<< HEAD
	public static Result addIntoPublisherRequestList(String mainTrackId, String streamId, DataStore store) {
		Result result = new Result(false);
		Broadcast broadcast = store.get(mainTrackId);
		String message = "";
		if (broadcast != null)
		{
			boolean success = store.addIntoPublisherRequestList(mainTrackId, streamId);

			RestServiceBase.setResultSuccessStatic(result, success, "Stream:" + streamId + " cannot be added to publisher request list on: " + mainTrackId,
					"Stream:{} cannot be added to publisher request list on:{} ", streamId.replaceAll(REPLACE_CHARS, "_"), mainTrackId.replaceAll(REPLACE_CHARS, "_"));
		}
		else
		{
			message = "There is not stream with id:" + streamId;
			logWarningStatic("There is not stream with id:{}" , streamId.replaceAll(REPLACE_CHARS, "_"));
		}
		result.setMessage(message);
		return result;
	}

	public static Result removeFromPublisherRequestList(String mainTrackId, String streamId,DataStore store) {
		Result result = new Result(false);
		Broadcast broadcast = store.get(mainTrackId);
		if (broadcast != null)
		{

			boolean success = store.removeFromPublisherRequestList(mainTrackId, streamId);

			RestServiceBase.setResultSuccessStatic(result, success, "Stream:" + streamId + " cannot be removed from publisher request list on: " + mainTrackId,
					"Stream:{} cannot be removed from publisher request list on:{} ", streamId.replaceAll(REPLACE_CHARS, "_"), mainTrackId != null ? mainTrackId.replaceAll(REPLACE_CHARS, "_") : null);
		}
		else
		{
			RestServiceBase.setResultSuccessStatic(result, false, "There is no stream with id:" + streamId, "There is no stream with id:{}" , streamId.replaceAll(REPLACE_CHARS, "_"));
		}

		return result;
	}

	public static Result addIntoPublisherFromListenerList(String mainTrackId, String streamId, DataStore store) {
		Result result = new Result(false);
		Broadcast broadcast = store.get(mainTrackId);
		String message = "";
		if (broadcast != null)
		{
			boolean success = store.addIntoPublisherFromListenerList(mainTrackId, streamId);

			RestServiceBase.setResultSuccessStatic(result, success, "Stream:" + streamId + " cannot be added to publisher from listener list on: " + mainTrackId,
					"Stream:{} cannot be added to publisher from listener list on:{} ", streamId.replaceAll(REPLACE_CHARS, "_"), mainTrackId.replaceAll(REPLACE_CHARS, "_"));
		}
		else
		{
			message = "There is not stream with id:" + streamId;
			logWarningStatic("There is not stream with id:{}" , streamId.replaceAll(REPLACE_CHARS, "_"));
		}
		result.setMessage(message);
		return result;
	}

	public static Result removeFromPublisherFromListenerList(String mainTrackId, String streamId,DataStore store) {
		Result result = new Result(false);
		Broadcast broadcast = store.get(mainTrackId);
		if (broadcast != null)
		{

			boolean success = store.removeFromPublisherFromListenerList(mainTrackId, streamId);

			RestServiceBase.setResultSuccessStatic(result, success, "Stream:" + streamId + " cannot be removed from publisher from listener list on: " + mainTrackId,
					"Stream:{} cannot be removed from publisher from listener list on:{} ", streamId.replaceAll(REPLACE_CHARS, "_"), mainTrackId != null ? mainTrackId.replaceAll(REPLACE_CHARS, "_") : null);
		}
		else
		{
			RestServiceBase.setResultSuccessStatic(result, false, "There is no stream with id:" + streamId, "There is no stream with id:{}" , streamId.replaceAll(REPLACE_CHARS, "_"));
		}

		return result;
	}

	public static Result addIntoPresenterList(String mainTrackId, String streamId, DataStore store) {
		Result result = new Result(false);
		Broadcast broadcast = store.get(mainTrackId);
		String message = "";
		if (broadcast != null)
		{
			boolean success = store.addIntoPresenterList(mainTrackId, streamId);

			RestServiceBase.setResultSuccessStatic(result, success, "Stream:" + streamId + " cannot be added to presenter list on: " + mainTrackId,
					"Stream:{} cannot be added to presenter list on:{} ", streamId.replaceAll(REPLACE_CHARS, "_"), mainTrackId.replaceAll(REPLACE_CHARS, "_"));
		}
		else
		{
			message = "There is not stream with id:" + streamId;
			logWarningStatic("There is not stream with id:{}" , streamId.replaceAll(REPLACE_CHARS, "_"));
		}
		result.setMessage(message);
		return result;
	}

	public static Result removeFromPresenterList(String mainTrackId, String streamId,DataStore store) {
		Result result = new Result(false);
		Broadcast broadcast = store.get(mainTrackId);
		if (broadcast != null)
		{

			boolean success = store.removeFromPresenterList(mainTrackId, streamId);

			RestServiceBase.setResultSuccessStatic(result, success, "Stream:" + streamId + " cannot be removed from presenter list on: " + mainTrackId,
					"Stream:{} cannot be removed from presenter list on:{} ", streamId.replaceAll(REPLACE_CHARS, "_"), mainTrackId != null ? mainTrackId.replaceAll(REPLACE_CHARS, "_") : null);
		}
		else
		{
			RestServiceBase.setResultSuccessStatic(result, false, "There is no stream with id:" + streamId, "There is no stream with id:{}" , streamId.replaceAll(REPLACE_CHARS, "_"));
		}

		return result;
	}

	public static Result addIntoAdminList(String mainTrackId, String streamId, DataStore store) {
		Result result = new Result(false);
		Broadcast broadcast = store.get(mainTrackId);
		String message = "";
		if (broadcast != null)
		{
			boolean success = store.addIntoAdminList(mainTrackId, streamId);

			RestServiceBase.setResultSuccessStatic(result, success, "Stream:" + streamId + " cannot be added to admin list on: " + mainTrackId,
					"Stream:{} cannot be added to admin list on:{} ", streamId.replaceAll(REPLACE_CHARS, "_"), mainTrackId.replaceAll(REPLACE_CHARS, "_"));
		}
		else
		{
			message = "There is not stream with id:" + streamId;
			logWarningStatic("There is not stream with id:{}" , streamId.replaceAll(REPLACE_CHARS, "_"));
		}
		result.setMessage(message);
		return result;
	}

	public static Result removeFromAdminList(String mainTrackId, String streamId,DataStore store) {
		Result result = new Result(false);
		Broadcast broadcast = store.get(mainTrackId);
		if (broadcast != null)
		{

			boolean success = store.removeFromAdminList(mainTrackId, streamId);

			RestServiceBase.setResultSuccessStatic(result, success, "Stream:" + streamId + " cannot be removed from admin list on: " + mainTrackId,
					"Stream:{} cannot be removed from admin list on:{} ", streamId.replaceAll(REPLACE_CHARS, "_"), mainTrackId != null ? mainTrackId.replaceAll(REPLACE_CHARS, "_") : null);
		}
		else
		{
			RestServiceBase.setResultSuccessStatic(result, false, "There is no stream with id:" + streamId, "There is no stream with id:{}" , streamId.replaceAll(REPLACE_CHARS, "_"));
		}

		return result;
	}

=======
>>>>>>> 7e08b2e0
	public static Result addSubTrack(String id, String subTrackId,DataStore store) {
		Result result = new Result(false);
		Broadcast subTrack = store.get(subTrackId);
		String message = "";
		if (subTrack != null)
		{
			subTrack.setMainTrackStreamId(id);
			//Update subtrack's main Track Id

			boolean success = store.updateBroadcastFields(subTrackId, subTrack);
			if (success) {
				success = store.addSubTrack(id, subTrackId);

<<<<<<< HEAD
				RestServiceBase.setResultSuccessStatic(result, success, "Subtrack:" + subTrackId + " cannot be added to main track: " + id,
=======
				RestServiceBase.setResultSuccess(result, success, "Subtrack:" + subTrackId + " cannot be added to main track: " + id,
>>>>>>> 7e08b2e0
						"Subtrack:{} cannot be added to main track:{} ", subTrackId.replaceAll(REPLACE_CHARS, "_"), id.replaceAll(REPLACE_CHARS, "_"));

				if (success) {
					//if it's a room, add it to the room as well
					//Ugly fix
					//REFACTOR: Migrate conference room to Broadcast object by keeping the interface backward compatible
					addStreamToConferenceRoom(id, subTrackId, store);
				}

			}
			else

			{
				message = "Main track of the stream " + subTrackId + " cannot be updated";
<<<<<<< HEAD
				logWarningStatic("Main track of the stream:{} cannot be updated to {}", subTrackId.replaceAll(REPLACE_CHARS, "_"), id.replaceAll(REPLACE_CHARS, "_"));
=======
				logWarning("Main track of the stream:{} cannot be updated to {}", subTrackId.replaceAll(REPLACE_CHARS, "_"), id.replaceAll(REPLACE_CHARS, "_"));
>>>>>>> 7e08b2e0
			}
		}
		else
		{
			message = "There is not stream with id:" + subTrackId;
<<<<<<< HEAD
			logWarningStatic("There is not stream with id:{}" , subTrackId.replaceAll(REPLACE_CHARS, "_"));
=======
			logWarning("There is not stream with id:{}" , subTrackId.replaceAll(REPLACE_CHARS, "_"));
>>>>>>> 7e08b2e0
		}
		result.setMessage(message);
		return result;
	}

	public static Result removeSubTrack(String id, String subTrackId,DataStore store) {
		Result result = new Result(false);
		Broadcast subTrack = store.get(subTrackId);
		if (subTrack != null)
		{
			if(id != null && id.equals(subTrack.getMainTrackStreamId())) {
				subTrack.setMainTrackStreamId("");
			}

			boolean success = store.updateBroadcastFields(subTrackId, subTrack);
			if (success) {
				success = store.removeSubTrack(id, subTrackId);

<<<<<<< HEAD
				RestServiceBase.setResultSuccessStatic(result, success, "Subtrack:" + subTrackId + " cannot be removed from main track: " + id,
=======
				RestServiceBase.setResultSuccess(result, success, "Subtrack:" + subTrackId + " cannot be removed from main track: " + id,
>>>>>>> 7e08b2e0
						"Subtrack:{} cannot be removed from main track:{} ", subTrackId.replaceAll(REPLACE_CHARS, "_"), id != null ? id.replaceAll(REPLACE_CHARS, "_") : null);

			}
			else
			{
<<<<<<< HEAD
				RestServiceBase.setResultSuccessStatic(result, false, "Main track of the stream " + subTrackId + " which is " + id +" cannot be updated",
=======
				RestServiceBase.setResultSuccess(result, false, "Main track of the stream " + subTrackId + " which is " + id +" cannot be updated",
>>>>>>> 7e08b2e0
						"Main track of the stream:{} cannot be updated to {}", subTrackId.replaceAll(REPLACE_CHARS, "_"), id != null ? id.replaceAll(REPLACE_CHARS, "_") : null);
			}
		}
		else
		{
<<<<<<< HEAD
			RestServiceBase.setResultSuccessStatic(result, false, "There is no stream with id:" + subTrackId, "There is no stream with id:{}" , subTrackId.replaceAll(REPLACE_CHARS, "_"));
=======
			RestServiceBase.setResultSuccess(result, false, "There is no stream with id:" + subTrackId, "There is no stream with id:{}" , subTrackId.replaceAll(REPLACE_CHARS, "_"));
>>>>>>> 7e08b2e0
		}

		return result;
	}

	public static boolean isMainTrack(String streamId, DataStore store) {
		boolean result = false;
		if (streamId != null)
		{
			Broadcast broadcast = store.get(streamId);
			if (broadcast != null)
			{
				result = !broadcast.getSubTrackStreamIds().isEmpty();
			}
		}

		return result;

	}

	public static Result sendDataChannelMessage(String id, String message, AntMediaApplicationAdapter application, DataStore store)
	{
		// check if WebRTC data channels are supported in this edition
		if(application != null && application.isDataChannelMessagingSupported()) {
			// check if data channel is enabled in the settings
			if(application.isDataChannelEnabled()) {
				// check if stream with given stream id exists
				if(application.doesWebRTCStreamExist(id) || RestServiceBase.isMainTrack(id, store)) {
					// send the message through the application
					boolean status = application.sendDataChannelMessage(id,message);
					if(status) {
						return new Result(true);
					} else {
						return new Result(false, "Operation not completed");
					}

				} else {
					return new Result(false, "Requested WebRTC stream does not exist");
				}

			} else {
				return new Result(false, "Data channels are not enabled");
			}

		} else {
			return new Result(false, "Operation not supported in the Community Edition. Check the Enterprise version for more features.");
		}
	}
<<<<<<< HEAD
=======

>>>>>>> 7e08b2e0

	public static synchronized boolean removeStreamFromRoom(String roomId, String streamId,DataStore store)
	{
		if (roomId != null)
		{
			//remove from room-stream list
			List<String> roomStreamList = null;
			ConferenceRoom conferenceRoom = store.getConferenceRoom(roomId);

			if(conferenceRoom != null)
			{
				roomStreamList = conferenceRoom.getRoomStreamList();

				// This is for the Conference Room list
				if(roomStreamList.contains(streamId))
				{
					roomStreamList.remove(streamId);
					conferenceRoom.setRoomStreamList(roomStreamList);
					store.editConferenceRoom(roomId, conferenceRoom);
					if (logger.isInfoEnabled()) {
						logger.info("stream:{} is removed from room:{} ", streamId.replaceAll(REPLACE_CHARS, "_"), roomId.replaceAll(REPLACE_CHARS, "_"));
					}
					return true;
				}
			}

		}
		return false;
	}

	public static String logFailedOperation(boolean enableRecording,String streamId,RecordType type){
		String id = streamId.replaceAll(REPLACE_CHARS, "_");
		if (enableRecording)
		{
			logger.warn("{} recording could not be started for stream: {}", type,id);
		}
		else
		{
			logger.warn("{} recording could not be stopped for stream: {}",type, id);
		}
		return id;
	}

	public Result enableRecordMuxing(String streamId, boolean enableRecording, String type, int resolutionHeight)
	{
		boolean result = false;
		String message = null;
		String status = (enableRecording)?"started":"stopped";
		String vodId = null;

		RecordType recordType = null;
		//type cannot be null
		if (type.equals(RecordType.MP4.toString()))
		{
			recordType = RecordType.MP4;
		}
		else if (type.equals(RecordType.WEBM.toString()))
		{
			recordType = RecordType.WEBM;
		}


		if (streamId != null && recordType != null)
		{
			Broadcast broadcast = getDataStore().get(streamId);
			if (broadcast != null)
			{
				if(!broadcast.getStatus().equals(IAntMediaStreamHandler.BROADCAST_STATUS_BROADCASTING))
				{
					if(recordType == RecordType.MP4) {
						broadcast.setMp4Enabled(enableRecording ? RECORD_ENABLE : RECORD_DISABLE);
					}
					else {
						broadcast.setWebMEnabled(enableRecording ? RECORD_ENABLE : RECORD_DISABLE);
					}
					result = true;
				}
				else {
					boolean isAlreadyRecording = isAlreadyRecording(streamId, recordType, resolutionHeight);
					//start recording and there is no active recording or stop recording and there is active recording
					if (enableRecording != isAlreadyRecording)
					{
						result = true;
						RecordMuxer muxer = null;

						if (isInSameNodeInCluster(broadcast.getOriginAdress()))
						{
							if (enableRecording)
							{
								muxer = startRecord(streamId, recordType, resolutionHeight);
								if (muxer != null) {
									vodId = RandomStringUtils.randomAlphanumeric(24);
									muxer.setVodId(vodId);
									message = Long.toString(muxer.getCurrentVoDTimeStamp());
									logger.warn("{} recording is {} for stream: {}", type,status,streamId);
								}

							}
							else
							{
								muxer = stopRecord(streamId, recordType, resolutionHeight);
								if (muxer != null) {
									vodId = muxer.getVodId();
									message = Long.toString(muxer.getCurrentVoDTimeStamp());
								}
							}

							//Check process status result
							if (muxer == null)
							{
								result = false;
								logFailedOperation(enableRecording, streamId, recordType);
								message= recordType +" recording couldn't be " + status;
							}
						}
						else
						{
							message="Please send " + type + " recording request to " + broadcast.getOriginAdress() + " node or send request in a stopped status.";
							result = false;
						}
					}
					else {
						if(enableRecording) {
							message = type+" recording couldn't be started";
						}
						else {
							message = type+" recording couldn't be stopped";
						}
						result = false;
					}

				}
				// If record process works well then change record status in DB
				if (result)
				{
					if (recordType == RecordType.WEBM)
					{
						result = getDataStore().setWebMMuxing(streamId, enableRecording ? RECORD_ENABLE : RECORD_DISABLE);
					}
					else if (recordType == RecordType.MP4)
					{
						result = getDataStore().setMp4Muxing(streamId, enableRecording ? RECORD_ENABLE : RECORD_DISABLE);
					}
				}
			}
		}
		else
		{
			message = "No stream for this id: " + streamId + " or unexpected record type. Record type is "+ recordType;
		}

		return new Result(result, vodId, message);
	}

	public boolean isAlreadyRecording(String streamId, RecordType recordType, int resolutionHeight) {
		MuxAdaptor muxAdaptor = getMuxAdaptor(streamId);
		return muxAdaptor != null && muxAdaptor.isAlreadyRecording(recordType, resolutionHeight);
	}

	public Result importVoDs(String directory) {
		return getApplication().importVoDFolder(directory);
	}

	public Result unlinksVoD(String directory) {
		return getApplication().unlinksVoD(directory);
	}

}<|MERGE_RESOLUTION|>--- conflicted
+++ resolved
@@ -445,7 +445,7 @@
 			logger.info("Broadcast with stream id: {} is null", streamId);
 			return new Result(false, "Broadcast with streamId: " + streamId + " does not exist");
 		}
-	
+
 		boolean isStreamingActive = AntMediaApplicationAdapter.isStreaming(broadcastInDB);
 
 		if (isStreamingActive) {
@@ -467,7 +467,7 @@
 		}
 
 		boolean result = getDataStore().updateBroadcastFields(streamId, broadcast);
-		
+
 		if (result && isStreamingActive) {
 			//start straming again if it was streaming
 			Broadcast fetchedBroadcast = getDataStore().get(streamId);
@@ -1868,11 +1868,7 @@
 		return true;
 	}
 
-<<<<<<< HEAD
-	public static void setResultSuccessStatic(Result result, boolean success, String failMessage, String failLog, String... arguments)
-=======
 	public static void setResultSuccess(Result result, boolean success, String failMessage, String failLog, String... arguments)
->>>>>>> 7e08b2e0
 	{
 		if (success) {
 			result.setSuccess(true);
@@ -1883,17 +1879,12 @@
 		}
 	}
 
-<<<<<<< HEAD
-	public static void logWarningStatic(String message, String... arguments) {
-=======
 	public static void logWarning(String message, String... arguments) {
->>>>>>> 7e08b2e0
 		if (logger.isWarnEnabled()) {
 			logger.warn(message , arguments);
 		}
 	}
 
-<<<<<<< HEAD
 	public static Result addIntoPublisherRequestList(String mainTrackId, String streamId, DataStore store) {
 		Result result = new Result(false);
 		Broadcast broadcast = store.get(mainTrackId);
@@ -1902,13 +1893,13 @@
 		{
 			boolean success = store.addIntoPublisherRequestList(mainTrackId, streamId);
 
-			RestServiceBase.setResultSuccessStatic(result, success, "Stream:" + streamId + " cannot be added to publisher request list on: " + mainTrackId,
+			RestServiceBase.setResultSuccess(result, success, "Stream:" + streamId + " cannot be added to publisher request list on: " + mainTrackId,
 					"Stream:{} cannot be added to publisher request list on:{} ", streamId.replaceAll(REPLACE_CHARS, "_"), mainTrackId.replaceAll(REPLACE_CHARS, "_"));
 		}
 		else
 		{
 			message = "There is not stream with id:" + streamId;
-			logWarningStatic("There is not stream with id:{}" , streamId.replaceAll(REPLACE_CHARS, "_"));
+			logWarning("There is not stream with id:{}" , streamId.replaceAll(REPLACE_CHARS, "_"));
 		}
 		result.setMessage(message);
 		return result;
@@ -1922,12 +1913,12 @@
 
 			boolean success = store.removeFromPublisherRequestList(mainTrackId, streamId);
 
-			RestServiceBase.setResultSuccessStatic(result, success, "Stream:" + streamId + " cannot be removed from publisher request list on: " + mainTrackId,
+			RestServiceBase.setResultSuccess(result, success, "Stream:" + streamId + " cannot be removed from publisher request list on: " + mainTrackId,
 					"Stream:{} cannot be removed from publisher request list on:{} ", streamId.replaceAll(REPLACE_CHARS, "_"), mainTrackId != null ? mainTrackId.replaceAll(REPLACE_CHARS, "_") : null);
 		}
 		else
 		{
-			RestServiceBase.setResultSuccessStatic(result, false, "There is no stream with id:" + streamId, "There is no stream with id:{}" , streamId.replaceAll(REPLACE_CHARS, "_"));
+			RestServiceBase.setResultSuccess(result, false, "There is no stream with id:" + streamId, "There is no stream with id:{}" , streamId.replaceAll(REPLACE_CHARS, "_"));
 		}
 
 		return result;
@@ -1941,13 +1932,13 @@
 		{
 			boolean success = store.addIntoPublisherFromListenerList(mainTrackId, streamId);
 
-			RestServiceBase.setResultSuccessStatic(result, success, "Stream:" + streamId + " cannot be added to publisher from listener list on: " + mainTrackId,
+			RestServiceBase.setResultSuccess(result, success, "Stream:" + streamId + " cannot be added to publisher from listener list on: " + mainTrackId,
 					"Stream:{} cannot be added to publisher from listener list on:{} ", streamId.replaceAll(REPLACE_CHARS, "_"), mainTrackId.replaceAll(REPLACE_CHARS, "_"));
 		}
 		else
 		{
 			message = "There is not stream with id:" + streamId;
-			logWarningStatic("There is not stream with id:{}" , streamId.replaceAll(REPLACE_CHARS, "_"));
+			logWarning("There is not stream with id:{}" , streamId.replaceAll(REPLACE_CHARS, "_"));
 		}
 		result.setMessage(message);
 		return result;
@@ -1961,12 +1952,12 @@
 
 			boolean success = store.removeFromPublisherFromListenerList(mainTrackId, streamId);
 
-			RestServiceBase.setResultSuccessStatic(result, success, "Stream:" + streamId + " cannot be removed from publisher from listener list on: " + mainTrackId,
+			RestServiceBase.setResultSuccess(result, success, "Stream:" + streamId + " cannot be removed from publisher from listener list on: " + mainTrackId,
 					"Stream:{} cannot be removed from publisher from listener list on:{} ", streamId.replaceAll(REPLACE_CHARS, "_"), mainTrackId != null ? mainTrackId.replaceAll(REPLACE_CHARS, "_") : null);
 		}
 		else
 		{
-			RestServiceBase.setResultSuccessStatic(result, false, "There is no stream with id:" + streamId, "There is no stream with id:{}" , streamId.replaceAll(REPLACE_CHARS, "_"));
+			RestServiceBase.setResultSuccess(result, false, "There is no stream with id:" + streamId, "There is no stream with id:{}" , streamId.replaceAll(REPLACE_CHARS, "_"));
 		}
 
 		return result;
@@ -1980,13 +1971,13 @@
 		{
 			boolean success = store.addIntoPresenterList(mainTrackId, streamId);
 
-			RestServiceBase.setResultSuccessStatic(result, success, "Stream:" + streamId + " cannot be added to presenter list on: " + mainTrackId,
+			RestServiceBase.setResultSuccess(result, success, "Stream:" + streamId + " cannot be added to presenter list on: " + mainTrackId,
 					"Stream:{} cannot be added to presenter list on:{} ", streamId.replaceAll(REPLACE_CHARS, "_"), mainTrackId.replaceAll(REPLACE_CHARS, "_"));
 		}
 		else
 		{
 			message = "There is not stream with id:" + streamId;
-			logWarningStatic("There is not stream with id:{}" , streamId.replaceAll(REPLACE_CHARS, "_"));
+			logWarning("There is not stream with id:{}" , streamId.replaceAll(REPLACE_CHARS, "_"));
 		}
 		result.setMessage(message);
 		return result;
@@ -2000,12 +1991,12 @@
 
 			boolean success = store.removeFromPresenterList(mainTrackId, streamId);
 
-			RestServiceBase.setResultSuccessStatic(result, success, "Stream:" + streamId + " cannot be removed from presenter list on: " + mainTrackId,
+			RestServiceBase.setResultSuccess(result, success, "Stream:" + streamId + " cannot be removed from presenter list on: " + mainTrackId,
 					"Stream:{} cannot be removed from presenter list on:{} ", streamId.replaceAll(REPLACE_CHARS, "_"), mainTrackId != null ? mainTrackId.replaceAll(REPLACE_CHARS, "_") : null);
 		}
 		else
 		{
-			RestServiceBase.setResultSuccessStatic(result, false, "There is no stream with id:" + streamId, "There is no stream with id:{}" , streamId.replaceAll(REPLACE_CHARS, "_"));
+			RestServiceBase.setResultSuccess(result, false, "There is no stream with id:" + streamId, "There is no stream with id:{}" , streamId.replaceAll(REPLACE_CHARS, "_"));
 		}
 
 		return result;
@@ -2019,13 +2010,13 @@
 		{
 			boolean success = store.addIntoAdminList(mainTrackId, streamId);
 
-			RestServiceBase.setResultSuccessStatic(result, success, "Stream:" + streamId + " cannot be added to admin list on: " + mainTrackId,
+			RestServiceBase.setResultSuccess(result, success, "Stream:" + streamId + " cannot be added to admin list on: " + mainTrackId,
 					"Stream:{} cannot be added to admin list on:{} ", streamId.replaceAll(REPLACE_CHARS, "_"), mainTrackId.replaceAll(REPLACE_CHARS, "_"));
 		}
 		else
 		{
 			message = "There is not stream with id:" + streamId;
-			logWarningStatic("There is not stream with id:{}" , streamId.replaceAll(REPLACE_CHARS, "_"));
+			logWarning("There is not stream with id:{}" , streamId.replaceAll(REPLACE_CHARS, "_"));
 		}
 		result.setMessage(message);
 		return result;
@@ -2039,19 +2030,17 @@
 
 			boolean success = store.removeFromAdminList(mainTrackId, streamId);
 
-			RestServiceBase.setResultSuccessStatic(result, success, "Stream:" + streamId + " cannot be removed from admin list on: " + mainTrackId,
+			RestServiceBase.setResultSuccess(result, success, "Stream:" + streamId + " cannot be removed from admin list on: " + mainTrackId,
 					"Stream:{} cannot be removed from admin list on:{} ", streamId.replaceAll(REPLACE_CHARS, "_"), mainTrackId != null ? mainTrackId.replaceAll(REPLACE_CHARS, "_") : null);
 		}
 		else
 		{
-			RestServiceBase.setResultSuccessStatic(result, false, "There is no stream with id:" + streamId, "There is no stream with id:{}" , streamId.replaceAll(REPLACE_CHARS, "_"));
-		}
-
-		return result;
-	}
-
-=======
->>>>>>> 7e08b2e0
+			RestServiceBase.setResultSuccess(result, false, "There is no stream with id:" + streamId, "There is no stream with id:{}" , streamId.replaceAll(REPLACE_CHARS, "_"));
+		}
+
+		return result;
+	}
+
 	public static Result addSubTrack(String id, String subTrackId,DataStore store) {
 		Result result = new Result(false);
 		Broadcast subTrack = store.get(subTrackId);
@@ -2065,11 +2054,7 @@
 			if (success) {
 				success = store.addSubTrack(id, subTrackId);
 
-<<<<<<< HEAD
-				RestServiceBase.setResultSuccessStatic(result, success, "Subtrack:" + subTrackId + " cannot be added to main track: " + id,
-=======
 				RestServiceBase.setResultSuccess(result, success, "Subtrack:" + subTrackId + " cannot be added to main track: " + id,
->>>>>>> 7e08b2e0
 						"Subtrack:{} cannot be added to main track:{} ", subTrackId.replaceAll(REPLACE_CHARS, "_"), id.replaceAll(REPLACE_CHARS, "_"));
 
 				if (success) {
@@ -2084,21 +2069,15 @@
 
 			{
 				message = "Main track of the stream " + subTrackId + " cannot be updated";
-<<<<<<< HEAD
-				logWarningStatic("Main track of the stream:{} cannot be updated to {}", subTrackId.replaceAll(REPLACE_CHARS, "_"), id.replaceAll(REPLACE_CHARS, "_"));
-=======
+
 				logWarning("Main track of the stream:{} cannot be updated to {}", subTrackId.replaceAll(REPLACE_CHARS, "_"), id.replaceAll(REPLACE_CHARS, "_"));
->>>>>>> 7e08b2e0
 			}
 		}
 		else
 		{
 			message = "There is not stream with id:" + subTrackId;
-<<<<<<< HEAD
-			logWarningStatic("There is not stream with id:{}" , subTrackId.replaceAll(REPLACE_CHARS, "_"));
-=======
+
 			logWarning("There is not stream with id:{}" , subTrackId.replaceAll(REPLACE_CHARS, "_"));
->>>>>>> 7e08b2e0
 		}
 		result.setMessage(message);
 		return result;
@@ -2117,31 +2096,19 @@
 			if (success) {
 				success = store.removeSubTrack(id, subTrackId);
 
-<<<<<<< HEAD
-				RestServiceBase.setResultSuccessStatic(result, success, "Subtrack:" + subTrackId + " cannot be removed from main track: " + id,
-=======
 				RestServiceBase.setResultSuccess(result, success, "Subtrack:" + subTrackId + " cannot be removed from main track: " + id,
->>>>>>> 7e08b2e0
 						"Subtrack:{} cannot be removed from main track:{} ", subTrackId.replaceAll(REPLACE_CHARS, "_"), id != null ? id.replaceAll(REPLACE_CHARS, "_") : null);
 
 			}
 			else
 			{
-<<<<<<< HEAD
-				RestServiceBase.setResultSuccessStatic(result, false, "Main track of the stream " + subTrackId + " which is " + id +" cannot be updated",
-=======
 				RestServiceBase.setResultSuccess(result, false, "Main track of the stream " + subTrackId + " which is " + id +" cannot be updated",
->>>>>>> 7e08b2e0
 						"Main track of the stream:{} cannot be updated to {}", subTrackId.replaceAll(REPLACE_CHARS, "_"), id != null ? id.replaceAll(REPLACE_CHARS, "_") : null);
 			}
 		}
 		else
 		{
-<<<<<<< HEAD
-			RestServiceBase.setResultSuccessStatic(result, false, "There is no stream with id:" + subTrackId, "There is no stream with id:{}" , subTrackId.replaceAll(REPLACE_CHARS, "_"));
-=======
 			RestServiceBase.setResultSuccess(result, false, "There is no stream with id:" + subTrackId, "There is no stream with id:{}" , subTrackId.replaceAll(REPLACE_CHARS, "_"));
->>>>>>> 7e08b2e0
 		}
 
 		return result;
@@ -2190,10 +2157,6 @@
 			return new Result(false, "Operation not supported in the Community Edition. Check the Enterprise version for more features.");
 		}
 	}
-<<<<<<< HEAD
-=======
-
->>>>>>> 7e08b2e0
 
 	public static synchronized boolean removeStreamFromRoom(String roomId, String streamId,DataStore store)
 	{
