--- conflicted
+++ resolved
@@ -2070,7 +2070,6 @@
 		return id;
 	}
 	
-<<<<<<< HEAD
 	public Result changeStreamTime(String streamId, int streamTime) {
 		Result result = new Result(false);
 		
@@ -2085,7 +2084,8 @@
 		}
 
 		return result;
-=======
+	}
+	
 	public Result enableRecordMuxing(String streamId, boolean enableRecording, String  type ) {
 		boolean result = false;
 		String message = null;
@@ -2162,7 +2162,6 @@
 			}
 
 		return new Result(result, message);
->>>>>>> 1880ead8
 	}
 
 }