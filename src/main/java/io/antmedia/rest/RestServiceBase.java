package io.antmedia.rest;

import java.io.File;
import java.io.FileOutputStream;
import java.io.IOException;
import java.io.InputStream;
import java.io.OutputStream;
import java.net.InetAddress;
import java.net.MalformedURLException;
import java.net.NetworkInterface;
import java.net.SocketException;
import java.net.URL;
import java.nio.file.Files;
import java.time.Instant;
import java.util.ArrayList;
import java.util.Collection;
import java.util.Date;
import java.util.Enumeration;
import java.util.HashMap;
import java.util.Iterator;
import java.util.List;
import java.util.Map;
import java.util.Objects;
import java.util.jar.Manifest;
import java.util.regex.Pattern;

import javax.annotation.Nullable;
import jakarta.servlet.ServletContext;

import org.apache.commons.io.FilenameUtils;
import org.apache.commons.lang3.RandomStringUtils;
import org.apache.commons.lang3.StringUtils;
import org.apache.commons.lang3.exception.ExceptionUtils;
import org.red5.server.api.scope.IBroadcastScope;
import org.red5.server.api.scope.IScope;
import org.slf4j.Logger;
import org.slf4j.LoggerFactory;
import org.springframework.context.ApplicationContext;
import org.springframework.web.context.WebApplicationContext;
import org.springframework.web.context.support.WebApplicationContextUtils;

import io.antmedia.AntMediaApplicationAdapter;
import io.antmedia.AppSettings;
import io.antmedia.RecordType;
import io.antmedia.cluster.IClusterNotifier;
import io.antmedia.datastore.db.DataStore;
import io.antmedia.datastore.db.DataStoreFactory;
import io.antmedia.datastore.db.types.Broadcast;
import io.antmedia.datastore.db.types.BroadcastUpdate;
import io.antmedia.datastore.db.types.Broadcast.PlayListItem;
import io.antmedia.datastore.db.types.ConferenceRoom;
import io.antmedia.datastore.db.types.Endpoint;
import io.antmedia.datastore.db.types.TensorFlowObject;
import io.antmedia.datastore.db.types.Token;
import io.antmedia.datastore.db.types.VoD;
import io.antmedia.ipcamera.OnvifCamera;
import io.antmedia.ipcamera.onvifdiscovery.OnvifDiscovery;
import io.antmedia.logger.LoggerUtils;
import io.antmedia.muxer.IAntMediaStreamHandler;
import io.antmedia.muxer.Mp4Muxer;
import io.antmedia.muxer.MuxAdaptor;
import io.antmedia.muxer.Muxer;
import io.antmedia.muxer.RecordMuxer;
import io.antmedia.rest.model.Result;
import io.antmedia.rest.model.Version;
import io.antmedia.security.ITokenService;
import io.antmedia.settings.ServerSettings;
import io.antmedia.statistic.DashViewerStats;
import io.antmedia.statistic.HlsViewerStats;
import io.antmedia.statistic.IStatsCollector;
import io.antmedia.storage.StorageClient;
import io.antmedia.streamsource.StreamFetcher;
import io.antmedia.streamsource.StreamFetcher.IStreamFetcherListener;
import io.antmedia.webrtc.api.IWebRTCAdaptor;
import io.swagger.v3.oas.annotations.media.Schema;
import jakarta.ws.rs.core.Context;

public abstract class RestServiceBase {

	private static final String MAIN_TRACK_OF_THE_STREAM = "Main track of the stream ";

	public static final String REPLACE_CHARS_FOR_SECURITY = "[\n\r]";

	public class BroadcastStatistics {

		@Schema(description = "The total RTMP viewers of the stream")
		public final int totalRTMPWatchersCount;

		@Schema(description = "The total HLS viewers of the stream")
		public final int totalHLSWatchersCount;

		@Schema(description = "The total WebRTC viewers of the stream")
		public final int totalWebRTCWatchersCount;

		@Schema(description = "The total DASH viewers of the stream")
		public final int totalDASHWatchersCount;

		public BroadcastStatistics(int totalRTMPWatchersCount, int totalHLSWatchersCount,
				int totalWebRTCWatchersCount, int totalDASHWatchersCount) {
			this.totalRTMPWatchersCount = totalRTMPWatchersCount;
			this.totalHLSWatchersCount = totalHLSWatchersCount;
			this.totalWebRTCWatchersCount = totalWebRTCWatchersCount;
			this.totalDASHWatchersCount = totalDASHWatchersCount;
		}
	}


	public class AppBroadcastStatistics extends BroadcastStatistics {

		@Schema(description = "The total active live stream count")
		public final int activeLiveStreamCount;

		public AppBroadcastStatistics(int totalRTMPWatchersCount, int totalHLSWatchersCount,
				int totalWebRTCWatchersCount, int totalDASHWatchersCount, int activeLiveStreamCount) {
			super(totalRTMPWatchersCount, totalHLSWatchersCount, totalWebRTCWatchersCount, totalDASHWatchersCount);
			this.activeLiveStreamCount = activeLiveStreamCount;
		}
	}


	public interface ProcessBuilderFactory {
		Process make(String...args);
	}

	/**
	 * Key for Manifest entry of Build number. It should match with the value in pom.xml
	 */
	public static final String BUILD_NUMBER = "Build-Number";

	public static final String ENTERPRISE_EDITION = "Enterprise Edition";

	public static final String COMMUNITY_EDITION = "Community Edition";

	public static final int MAX_ITEM_IN_ONE_LIST = 50;
	public static final int ERROR_SOCIAL_ENDPOINT_UNDEFINED_CLIENT_ID = -1;
	public static final int ERROR_SOCIAL_ENDPOINT_UNDEFINED_ENDPOINT = -2;
	public static final int ERROR_SOCIAL_ENDPOINT_EXCEPTION_IN_ASKING_AUTHPARAMS = -3;

	public static final int RECORD_ENABLE = 1;
	public static final int RECORD_DISABLE = -1;
	public static final int RECORD_NO_SET = 0;

	public static final int HIGH_CPU_ERROR = -3;
	public static final int FETCHER_NOT_STARTED_ERROR = -4;
	public static final int INVALID_STREAM_NAME_ERROR = -5;

	public static final String HTTP = "http://";
	public static final String RTSP = "rtsp://";
	public static final String ENDPOINT_GENERIC = "generic";

	protected static Logger logger = LoggerFactory.getLogger(RestServiceBase.class);

	private ProcessBuilderFactory processBuilderFactory = null;

	//TODO: This REGEX does not fully match 10.10.157.200. It ignores the last 0 it matches 10.10.157.20 and it cause problem in replacements
	public static final String IPV4_REGEX = "(([0-1]?[0-9]{1,2}\\.)|(2[0-4][0-9]\\.)|(25[0-5]\\.)){3}(([0-1]?[0-9]{1,2})|(2[0-4][0-9])|(25[0-5]))";

	public static final String LOOPBACK_REGEX = "^localhost$|^127(?:\\.[0-9]+){0,2}\\.[0-9]+$|^(?:0*\\:)*?:?0*1$";
	private static final String REPLACE_CHARS = "[\n|\r|\t]";
	@Context
	protected ServletContext servletContext;
	protected DataStoreFactory dataStoreFactory;
	private DataStore dbStore;
	protected ApplicationContext appCtx;
	protected IScope scope;
	protected AntMediaApplicationAdapter appInstance;

	private AppSettings appSettings;

	private ServerSettings serverSettings;


	public void setAppCtx(ApplicationContext appCtx) {
		this.appCtx = appCtx;
	}

	@Nullable
	public ApplicationContext getAppContext() {
		if (servletContext != null) {
			appCtx = (ApplicationContext) servletContext
					.getAttribute(WebApplicationContext.ROOT_WEB_APPLICATION_CONTEXT_ATTRIBUTE);
		}
		return appCtx;
	}

	/**
	 * this is for testing
	 * @param app
	 */
	public void setApplication(AntMediaApplicationAdapter app) {
		this.appInstance = app;
	}

	public AntMediaApplicationAdapter getApplication() {
		if (appInstance == null) {
			ApplicationContext appContext = getAppContext();
			if (appContext != null) {
				appInstance = (AntMediaApplicationAdapter) appContext.getBean(AntMediaApplicationAdapter.BEAN_NAME);
			}
		}
		return appInstance;
	}


	public IScope getScope() {
		if (scope == null) {
			scope = getApplication().getScope();
		}
		return scope;
	}

	public void setScope(IScope scope) {
		this.scope = scope;
	}

	public DataStore getDataStore() {
		if (dbStore == null) {
			dbStore = getDataStoreFactory().getDataStore();
		}
		return dbStore;
	}

	public void setDataStore(DataStore dataStore) {
		this.dbStore = dataStore;
	}

	public DataStoreFactory getDataStoreFactory() {
		if(dataStoreFactory == null) {
			WebApplicationContext ctxt = WebApplicationContextUtils.getWebApplicationContext(servletContext);
			if (ctxt != null) {
				dataStoreFactory = (DataStoreFactory) ctxt.getBean("dataStoreFactory");
			}
		}
		return dataStoreFactory;
	}


	public void setDataStoreFactory(DataStoreFactory dataStoreFactory) {
		this.dataStoreFactory = dataStoreFactory;
	}

	public Broadcast createBroadcastWithStreamID(Broadcast broadcast) {
		Broadcast createdBroadcast = saveBroadcast(broadcast, IAntMediaStreamHandler.BROADCAST_STATUS_CREATED, getScope().getName(),
				getDataStore(), getAppSettings().getListenerHookURL(), getServerSettings(), 0);

		if (AntMediaApplicationAdapter.PLAY_LIST.equals(createdBroadcast.getType())) 
		{
			long now = System.currentTimeMillis();				
			//Schedule playlist if plannedStartDate is ok
			getApplication().schedulePlayList(now, createdBroadcast);	
		}

		return createdBroadcast;
	}

	public static Broadcast saveBroadcast(Broadcast broadcast, String status, String scopeName, DataStore dataStore,
			String settingsListenerHookURL, ServerSettings serverSettings, long absoluteStartTimeMs) {

		if (broadcast == null) {
			broadcast = new Broadcast();
		}

		broadcast.setStatus(status);
		broadcast.setDate(System.currentTimeMillis());

		String listenerHookURL = broadcast.getListenerHookURL();

		if ((listenerHookURL == null || listenerHookURL.isEmpty())
				&& settingsListenerHookURL != null && !settingsListenerHookURL.isEmpty()) {

			broadcast.setListenerHookURL(settingsListenerHookURL);
		}
		String fqdn = serverSettings.getServerName();

		if (fqdn == null || fqdn.length() == 0) {
			fqdn = serverSettings.getHostAddress();
		}
		broadcast.setOriginAdress(serverSettings.getHostAddress());
		broadcast.setAbsoluteStartTimeMs(absoluteStartTimeMs);

		removeEmptyPlayListItems(broadcast.getPlayListItemList());

		if (fqdn != null && fqdn.length() >= 0) {
			broadcast.setRtmpURL("rtmp://" + fqdn + "/" + scopeName + "/");
		}

		updatePlayListItemDurationsIfApplicable(broadcast.getPlayListItemList(), broadcast.getStreamId());

		dataStore.save(broadcast);
		return broadcast;
	}

	public static void updatePlayListItemDurationsIfApplicable(List<PlayListItem> playListItemList, String streamId) 
	{
		if (playListItemList != null) 
		{
			for (PlayListItem playListItem : playListItemList) 
			{
				if (AntMediaApplicationAdapter.VOD.equals(playListItem.getType())) {
					playListItem.setDurationInMs(Muxer.getDurationInMs(playListItem.getStreamUrl(), streamId));
				}
			}
		}
	}



	public AppSettings getAppSettings() {
		if (appSettings == null) {
			ApplicationContext appContext = getAppContext();
			if (appContext != null) {
				appSettings = (AppSettings) appContext.getBean(AppSettings.BEAN_NAME);
			}
		}
		return appSettings;
	}

	public void setAppSettings(AppSettings appSettings) {
		this.appSettings = appSettings;
	}


	public ServerSettings getServerSettings() {
		if (serverSettings == null) {
			ApplicationContext appContext = getAppContext();
			if (appContext != null) {
				serverSettings = (ServerSettings) appContext.getBean(ServerSettings.BEAN_NAME);
			}
		}
		return serverSettings;
	}

	public void setServerSettings(ServerSettings serverSettings) {
		this.serverSettings = serverSettings;
	}


	protected Result deleteBroadcast(String id) {
		Result result = new Result (false);
		boolean stopResult = false;
		Broadcast broadcast = null;

		if (id != null && (broadcast = getDataStore().get(id)) != null)
		{
			//no need to check if the stream is another node because RestProxyFilter makes this arrangement

			stopResult = stopBroadcastInternal(broadcast);

			//if it's something about scheduled playlist
			getApplication().cancelPlaylistSchedule(broadcast.getStreamId());

			result.setSuccess(getDataStore().delete(id));

			if(result.isSuccess())
			{
				if (stopResult) {
					logger.info("broadcast {} is deleted and stopped successfully", broadcast.getStreamId());
					result.setMessage("broadcast is deleted and stopped successfully");
				}
				else {
					logger.info("broadcast {} is deleted but could not stopped", broadcast);
					result.setMessage("broadcast is deleted but could not stopped ");
				}
			}

		}
		else
		{
			logger.warn("Broadcast delete operation not successfull because broadcast is not found in db for stream id:{}", id != null ? id.replaceAll(REPLACE_CHARS, "_") : null);
		}
		return result;
	}

	protected Result deleteBroadcasts(String[] streamIds) {

		Result result = new Result(false);

		if(streamIds != null)
		{
			for (String id : streamIds)
			{
				result = deleteBroadcast(id);
				if (!result.isSuccess())
				{
					id =  id.replaceAll(REPLACE_CHARS_FOR_SECURITY, "_" );
					logger.warn("It cannot delete {} and breaking the loop", id);
					break;
				}
			}
		}
		else
		{
			logger.warn("Requested deletion for Stream Ids is empty");
		}

		return result;
	}

	protected boolean stopBroadcastInternal(Broadcast broadcast) {
		boolean result = false;
		if (broadcast != null) {
			result = getApplication().stopStreaming(broadcast).isSuccess();
			if (result) {
				logger.info("broadcast is stopped streamId: {}", broadcast.getStreamId());
			}
			else {
				logger.error("No active broadcast found with id {}, so could not stopped", broadcast.getStreamId());
			}
		}
		return result;
	}

	protected Broadcast lookupBroadcast(String id) {
		Broadcast broadcast = null;
		try {
			broadcast = getDataStore().get(id);
		} catch (Exception e) {
			logger.error(ExceptionUtils.getStackTrace(e));
		}
		return broadcast;
	}


	protected Result updateBroadcast(String streamId, BroadcastUpdate updatedBroadcast) {
		boolean result = getDataStore().updateBroadcastFields(streamId, updatedBroadcast);
		return new Result(result);
	}

	private static void removeEmptyPlayListItems(List<PlayListItem> playListItemList)
	{
		if (playListItemList != null)
		{
			Iterator<PlayListItem> iterator = playListItemList.iterator();
			while (iterator.hasNext())
			{
				PlayListItem listItem = iterator.next();
				if (listItem.getStreamUrl() == null || listItem.getStreamUrl().isEmpty())
				{
					iterator.remove();
				}
			}
		}
	}

	public boolean isStreaming(Broadcast broadcast) {
		return AntMediaApplicationAdapter.isStreaming(broadcast);
	}

	/**
	 * Update Stream Source or IP Camera info
	 * @param updatedBroadcast
	 * @param socialNetworksToPublish
	 * @return
	 */
	protected Result updateStreamSource(String streamId, BroadcastUpdate updatedBroadcast, Broadcast broadcastInDB) {
		logger.debug("Updating stream source for stream {}", updatedBroadcast.getStreamId());

		boolean isPlayList = AntMediaApplicationAdapter.PLAY_LIST.equals(broadcastInDB.getType());

		if (StringUtils.isNotBlank(updatedBroadcast.getStreamUrl()) && !checkStreamUrl(updatedBroadcast.getStreamUrl()) && !isPlayList) {
			return new Result(false, "Stream URL is not valid");
		}

		boolean isStreamingActive = isStreaming(broadcastInDB);

		//Stop if it's streaming and type is not playlist
		if (isStreamingActive && !isPlayList) {
			boolean resultStopStreaming = checkStopStreaming(broadcastInDB);
			waitStopStreaming(broadcastInDB, resultStopStreaming);
		}

		if (AntMediaApplicationAdapter.IP_CAMERA.equals(broadcastInDB.getType()) && 
				!StringUtils.isAllBlank(updatedBroadcast.getIpAddr(), updatedBroadcast.getUsername(),updatedBroadcast.getPassword())) {

			if (StringUtils.isBlank(updatedBroadcast.getIpAddr())) {
				updatedBroadcast.setIpAddr(broadcastInDB.getIpAddr());
			}

			if (StringUtils.isBlank(updatedBroadcast.getUsername())) {
				updatedBroadcast.setUsername(broadcastInDB.getUsername());
			}

			if (StringUtils.isBlank(updatedBroadcast.getPassword())) {
				updatedBroadcast.setPassword(broadcastInDB.getPassword());
			}


			Result connectionRes = connectToCamera(updatedBroadcast.getIpAddr(), updatedBroadcast.getUsername(), updatedBroadcast.getPassword());
			if (!connectionRes.isSuccess()) {
				return connectionRes;
			}

			String rtspURL = connectionRes.getMessage();
			String authparam = updatedBroadcast.getUsername() + ":" + updatedBroadcast.getPassword() + "@";
			String rtspURLWithAuth = RTSP + authparam + rtspURL.substring(RTSP.length());
			logger.info("New Stream Source URL: {}", rtspURLWithAuth);
			updatedBroadcast.setStreamUrl(rtspURLWithAuth);

		}


		removeEmptyPlayListItems(updatedBroadcast.getPlayListItemList());

		updatePlayListItemDurationsIfApplicable(updatedBroadcast.getPlayListItemList(), updatedBroadcast.getStreamId());


		boolean result = getDataStore().updateBroadcastFields(streamId, updatedBroadcast);

		if (result) {

			if (updatedBroadcast.getPlannedStartDate() != null 
					&& broadcastInDB.getPlannedStartDate() != updatedBroadcast.getPlannedStartDate() 
					&& isPlayList) {
				getApplication().cancelPlaylistSchedule(broadcastInDB.getStreamId());

				getApplication().schedulePlayList(System.currentTimeMillis(), getDataStore().get(streamId));
			}

			if (isStreamingActive && !isPlayList) {
				//start streaming again if it was streaming and it's not Playlist
				Broadcast fetchedBroadcast = getDataStore().get(streamId);
				getApplication().startStreaming(fetchedBroadcast);

			}
		}

		return new Result(result);
	}


	public boolean checkStopStreaming(Broadcast broadcast)
	{
		// If broadcast status is broadcasting, this will force stop the streaming.

		if(IAntMediaStreamHandler.BROADCAST_STATUS_BROADCASTING.equals(broadcast.getStatus()))
		{
			return getApplication().stopStreaming(broadcast).isSuccess();
		}
		else if(getApplication().getStreamFetcherManager().isStreamRunning(broadcast)) {
			return getApplication().stopStreaming(broadcast).isSuccess();
		}
		else
		{
			// If broadcast status is stopped, this will return true.
			return true;
		}
	}

	public boolean waitStopStreaming(Broadcast broadcast, Boolean resultStopStreaming) {

		int i = 0;
		int waitPeriod = 250;
		// Broadcast status finished is not enough to be sure about broadcast's status.
		while (!IAntMediaStreamHandler.BROADCAST_STATUS_FINISHED.equals(getDataStore().get(broadcast.getStreamId()).getStatus()) && !resultStopStreaming.equals(true)) {
			try {
				i++;
				logger.info("Waiting for stop broadcast: {} Total wait time: {}ms", broadcast.getStreamId() , i*waitPeriod);

				Thread.sleep(waitPeriod);

				if(i > 20) {
					logger.warn("{} Stream ID broadcast could not be stopped. Total wait time: {}ms", broadcast.getStreamId() , i*waitPeriod);
					break;
				}
			} catch (InterruptedException e) {
				logger.error(e.getMessage());
				Thread.currentThread().interrupt();
			}

		}
		return true;
	}



	@Deprecated
	public Result addEndpoint(String id, String rtmpUrl) {
		boolean success = false;
		String message = null;
		try {
			if (validateStreamURL(rtmpUrl))
			{
				Endpoint endpoint = new Endpoint();
				endpoint.setRtmpUrl(rtmpUrl);
				endpoint.setType(ENDPOINT_GENERIC);

				success = getDataStore().addEndpoint(id, endpoint);
			}
		} catch (Exception e) {
			logger.error(ExceptionUtils.getStackTrace(e));
		}

		return new Result(success, message);
	}

	public Result addEndpoint(String id, Endpoint endpoint) {
		boolean success = false;
		String message = null;

		endpoint.setType(ENDPOINT_GENERIC);

		String endpointServiceId = endpoint.getEndpointServiceId();
		if (endpointServiceId == null || endpointServiceId.isEmpty()) {
			//generate custom endpoint invidual ID
			endpointServiceId = "custom"+RandomStringUtils.randomAlphabetic(6);
		}
		endpoint.setEndpointServiceId(endpointServiceId);


		try {
			if (validateStreamURL(endpoint.getRtmpUrl()))
			{
				success = getDataStore().addEndpoint(id, endpoint);
			}
		} catch (Exception e) {
			logger.error(ExceptionUtils.getStackTrace(e));
		}

		return new Result(success, endpointServiceId, message);
	}

	@Deprecated
	public Result removeEndpoint(String id, String rtmpUrl)
	{
		Endpoint endpoint = new Endpoint();
		endpoint.setRtmpUrl(rtmpUrl);
		endpoint.setType(ENDPOINT_GENERIC);

		boolean removed = getDataStore().removeEndpoint(id, endpoint, true);
		return new Result(removed);
	}

	public Result removeRTMPEndpoint(String id, Endpoint endpoint)
	{
		boolean removed = getDataStore().removeEndpoint(id, endpoint, false);

		return new Result(removed);

	}

	public  boolean isInSameNodeInCluster(String originAddress) {
		boolean isCluster = getAppContext().containsBean(IClusterNotifier.BEAN_NAME);
		return !isCluster || originAddress.equals(getServerSettings().getHostAddress());
	}

	public Result processRTMPEndpoint(String streamId, String originAddress, String rtmpUrl, boolean addEndpoint, int resolution) {
		Result result = new Result(false);
		if(isInSameNodeInCluster(originAddress))
		{
			if(addEndpoint) {
				result = getMuxAdaptor(streamId).startRtmpStreaming(rtmpUrl, resolution);
			}
			else {
				result = getMuxAdaptor(streamId).stopRtmpStreaming(rtmpUrl, resolution);
			}
		}
		else {
			logger.error("Please send a RTMP Endpoint request to the {} node or {} RTMP Endpoint in a stopped broadcast.", originAddress, addEndpoint ? "add" : "remove");
			result.setSuccess(false);
		}
		return result;
	}


	public Result importLiveStreams2Stalker()
	{

		String stalkerDBServer = getAppSettings().getStalkerDBServer();
		String stalkerDBUsername = getAppSettings().getStalkerDBUsername();
		String stalkerDBPassword = getAppSettings().getStalkerDBPassword();

		boolean result = false;
		String message = "";
		int errorId = -1;
		if (stalkerDBServer != null && stalkerDBServer.length() > 0
				&& stalkerDBUsername != null && stalkerDBUsername.length() > 0
				&& stalkerDBPassword != null && stalkerDBPassword.length() > 0)
		{


			long broadcastCount = getDataStore().getBroadcastCount();
			int pageCount = (int) broadcastCount/DataStore.MAX_ITEM_IN_ONE_LIST
					+ ((broadcastCount % DataStore.MAX_ITEM_IN_ONE_LIST != 0) ? 1 : 0);

			List<Broadcast> broadcastList = new ArrayList<>();
			for (int i = 0; i < pageCount; i++) {
				broadcastList.addAll(getDataStore().getBroadcastList(i*DataStore.MAX_ITEM_IN_ONE_LIST, DataStore.MAX_ITEM_IN_ONE_LIST,null,null,null,null));
			}

			StringBuilder insertQueryString = new StringBuilder();

			insertQueryString.append("DELETE FROM stalker_db.ch_links;");
			insertQueryString.append("DELETE FROM stalker_db.itv;");

			String fqdn = getServerSettings().getServerName();
			if (fqdn == null || fqdn.length() == 0) {
				fqdn = getServerSettings().getHostAddress();
			}

			int number = 1;
			for (Broadcast broadcast : broadcastList) {
				String cmd = "ffmpeg http://"+ fqdn + ":"+serverSettings.getDefaultHttpPort()+"/"
						+ getScope().getName() + "/streams/"+broadcast.getStreamId()+".m3u8";

				insertQueryString.append("INSERT INTO stalker_db.itv(name, number, tv_genre_id, base_ch, cmd, languages)"
						+ " VALUES ('"+broadcast.getName()+"' , "+ number +", 2, 1, '"+ cmd +"', '');");

				insertQueryString.append("SET @last_id=LAST_INSERT_ID();"
						+ "INSERT INTO stalker_db.ch_links(ch_id, url)"
						+ " VALUES(@last_id, '"+ cmd +"');");
				number++;
			}
			result = runStalkerImportQuery(insertQueryString.toString(), stalkerDBServer, stalkerDBUsername, stalkerDBPassword);
		}
		else {
			message = "Portal DB info is missing";
			errorId = 404;
		}


		return new Result(result, message, errorId);
	}

	private boolean runStalkerImportQuery(String query, String stalkerDBServer, String stalkerDBUsername, String stalkerDBPassword) {

		boolean result = false;
		try {

			Process p = getProcess(query, stalkerDBServer, stalkerDBUsername, stalkerDBPassword);

			if (p != null) {
				InputStream is = p.getInputStream();
				if (is != null) {
					byte[] data = new byte[1024];
					int length;
					while ((length = is.read(data, 0, data.length)) != -1) {
						if (logger.isInfoEnabled()) {
							logger.info(new String(data, 0, length));
						}
					}
				}

				int exitWith = p.waitFor();

				if (exitWith == 0) {
					result = true;
				}
			}

		} catch (IOException e) {
			logger.error(ExceptionUtils.getStackTrace(e));
		} catch (InterruptedException e) {
			logger.error(ExceptionUtils.getStackTrace(e));
			Thread.currentThread().interrupt();
		}
		return result;
	}

	private Process getProcess(String query, String stalkerDBServer, String stalkerDBUsername, String stalkerDBPassword) {
		Process process = null;
		String mysqlClientPath = getAppSettings().getMySqlClientPath();
		if (processBuilderFactory != null) {

			process = processBuilderFactory.make(mysqlClientPath,
					"-h", stalkerDBServer,
					"-u", stalkerDBUsername,
					"-p"+stalkerDBPassword,
					"-e",   query);
		}
		else {
			try {
				process = new ProcessBuilder(
						mysqlClientPath,
						"-h", stalkerDBServer,
						"-u", stalkerDBUsername,
						"-p"+stalkerDBPassword,
						"-e",   query
						).redirectErrorStream(true).start();
			} catch (IOException e) {
				logger.error(ExceptionUtils.getStackTrace(e));
			}
		}

		return process;

	}

	public Result importVoDsToStalker()
	{

		String stalkerDBServer = getAppSettings().getStalkerDBServer();
		String stalkerDBUsername = getAppSettings().getStalkerDBUsername();
		String stalkerDBPassword = getAppSettings().getStalkerDBPassword();

		boolean result = false;
		String message = "";
		int errorId = -1;
		if (stalkerDBServer != null && stalkerDBUsername != null && stalkerDBPassword != null) {

			String vodFolderPath = getAppSettings().getVodFolder();
			if (vodFolderPath != null && !vodFolderPath.isEmpty()) {

				long totalVodNumber = getDataStore().getTotalVodNumber();
				int pageCount = (int) totalVodNumber/DataStore.MAX_ITEM_IN_ONE_LIST
						+ ((totalVodNumber % DataStore.MAX_ITEM_IN_ONE_LIST != 0) ? 1 : 0);

				List<VoD> vodList = new ArrayList<>();
				for (int i = 0; i < pageCount; i++) {
					vodList.addAll(getDataStore().getVodList(i*DataStore.MAX_ITEM_IN_ONE_LIST, DataStore.MAX_ITEM_IN_ONE_LIST, null, null, null, null));
				}

				String fqdn = getServerSettings().getServerName();
				if (fqdn == null || fqdn.length() == 0) {
					fqdn = getServerSettings().getHostAddress();
				}

				StringBuilder insertQueryString = new StringBuilder();

				//delete all videos in stalker to import new ones
				insertQueryString.append("DELETE FROM stalker_db.video_series_files;");
				insertQueryString.append("DELETE FROM stalker_db.video;");

				for (VoD vod : vodList) {
					if (vod.getType().equals(VoD.USER_VOD)) {
						insertQueryString.append("INSERT INTO stalker_db.video(name, o_name, protocol, category_id, cat_genre_id_1, status, cost, path, accessed) "
								+ "values('"+ vod.getVodName() + "', '"+vod.getVodName()+"', '', 1, 1, 1, 0, '"+vod.getVodName()+"', 1);");

						File vodFolder = new File(vodFolderPath);
						int lastIndexOf = vod.getFilePath().lastIndexOf(vodFolder.getName());
						String filePath = vod.getFilePath().substring(lastIndexOf);
						String cmd = "ffmpeg http://"+ fqdn + ":"+serverSettings.getDefaultHttpPort()+"/"
								+ getScope().getName() + "/streams/" + filePath;

						insertQueryString.append("SET @last_id=LAST_INSERT_ID();");

						insertQueryString.append("INSERT INTO stalker_db.video_series_files"
								+ "(video_id, file_type, protocol, url, languages, quality, date_add, date_modify, status, accessed)"
								+ "VALUES(@last_id, 'video', 'custom', '"+cmd+"', 'a:1:{i:0;s:2:\"en\";}', 5, NOW(), NOW(), 1, 1);");

					}

				}

				result = runStalkerImportQuery(insertQueryString.toString(), stalkerDBServer, stalkerDBUsername, stalkerDBPassword );
			}
			else {
				message = "No VoD folder specified";
				errorId = 500;
			}
		}
		else {
			message = "Portal DB info is missing";
			errorId = 404;
		}

		return new Result(result, message, errorId);

	}

	protected ProcessBuilderFactory getProcessBuilderFactory() {
		return processBuilderFactory;
	}


	public void setProcessBuilderFactory(ProcessBuilderFactory processBuilderFactory) {
		this.processBuilderFactory = processBuilderFactory;
	}


	public IWebRTCAdaptor getWebRTCAdaptor() {
		IWebRTCAdaptor adaptor = null;
		ApplicationContext appContext = getAppContext();
		if (appContext != null && appContext.containsBean(IWebRTCAdaptor.BEAN_NAME)) {
			Object webRTCAdaptorBean = appContext.getBean(IWebRTCAdaptor.BEAN_NAME);

			if(webRTCAdaptorBean != null) {
				adaptor = (IWebRTCAdaptor) webRTCAdaptorBean;
			}
		}
		return adaptor;
	}

	public Result addIPCamera(Broadcast stream) {

		Result connResult = new Result(false);

		if(validateStreamURL(stream.getIpAddr())) {
			logger.info("type {}", stream.getType());

			connResult = connectToCamera(stream.getIpAddr(), stream.getUsername(), stream.getPassword());

			if (connResult.isSuccess()) {

				String authparam = stream.getUsername() + ":" + stream.getPassword() + "@";
				String rtspURLWithAuth = RTSP + authparam + connResult.getMessage().substring(RTSP.length());
				logger.info("rtsp url with auth: {}", rtspURLWithAuth);
				stream.setStreamUrl(rtspURLWithAuth);
				Date currentDate = new Date();
				long unixTime = currentDate.getTime();

				stream.setDate(unixTime);

				Broadcast savedBroadcast = saveBroadcast(stream, IAntMediaStreamHandler.BROADCAST_STATUS_CREATED, getScope().getName(), getDataStore(), getAppSettings().getListenerHookURL(), getServerSettings(), 0);

				connResult = getApplication().startStreaming(savedBroadcast);
				//if IP Camera is not being started while adding, do not record it to datastore
				if (!connResult.isSuccess())
				{
					getDataStore().delete(savedBroadcast.getStreamId());
				}
			}
		}
		else {
			connResult.setMessage("IP camera addr is not valid: " + stream.getIpAddr());
		}

		return connResult;
	}

	public Result addStreamSource(Broadcast stream) {

		Result result = new Result(false);

		IStatsCollector monitor = (IStatsCollector) getAppContext().getBean(IStatsCollector.BEAN_NAME);

		if(monitor.enoughResource())
		{
			if (stream.getType().equals(AntMediaApplicationAdapter.IP_CAMERA)) {
				result = addIPCamera(stream);
			}
			else if (stream.getType().equals(AntMediaApplicationAdapter.STREAM_SOURCE) ) {
				result = addSource(stream);
			}
			else{
				result.setMessage("Auto start query needs an IP camera or stream source.");
			}
		}
		else {

			logger.error("Stream Fetcher can not be created due to high cpu load/limit: {}/{} ram free/minfree:{}/{}",
					monitor.getCpuLoad(), monitor.getCpuLimit(), monitor.getFreeRam(), monitor.getMinFreeRamSize());
			result.setMessage("Resource usage is high");
			result.setErrorId(HIGH_CPU_ERROR);
		}

		return result;
	}

	public Result connectToCamera(String ipAddr, String username, String password) {

		Result result = new Result(false);

		OnvifCamera onvif = new OnvifCamera();
		int connResult = onvif.connect(ipAddr, username, password);
		if (connResult == 0) {
			result.setSuccess(true);
			//set RTSP URL. This message is directly used in saving stream url to the datastore
			result.setMessage(onvif.getRTSPStreamURI());
		}else {
			//there is an error
			//set error code and send it
			result.setMessage("Could not connect to " + ipAddr + " result:" + connResult);
			result.setErrorId(connResult);
			logger.info("Cannot connect to ip camera:{}", ipAddr);
		}

		return result;

	}


	/**
	 * Parse the string to check it's a valid url
	 * It can parse protocol://username:passwrd@server.fqdn/stream format as well
	 * @param url
	 * @return
	 */
	protected static boolean validateStreamURL(String url) {

		boolean ipAddrControl = false;
		String[] ipAddrParts = null;
		String serverAddr = url;

		if(url != null && (url.startsWith(HTTP) ||
				url.startsWith("https://") ||
				url.startsWith("rtmp://") ||
				url.startsWith("rtmps://") ||
				url.startsWith(RTSP))) {

			ipAddrParts = url.split("//");
			serverAddr = ipAddrParts[1];
			ipAddrControl=true;

		}
		if (serverAddr != null) {
			if (serverAddr.contains("@")){

				ipAddrParts = serverAddr.split("@");
				serverAddr = ipAddrParts[1];

			}
			if (serverAddr.contains(":")){

				ipAddrParts = serverAddr.split(":");
				serverAddr = ipAddrParts[0];

			}
			if (serverAddr.contains("/")){
				ipAddrParts = serverAddr.split("/");
				serverAddr = ipAddrParts[0];
			}

			if (logger.isInfoEnabled())  {
				logger.info("IP: {}", serverAddr.replaceAll("[\n|\r|\t]", "_"));
			}

			if(serverAddr.split("\\.").length == 4 && validateIPaddress(serverAddr)){
				ipAddrControl = true;
			}
		}
		return ipAddrControl;
	}

	protected static boolean validateIPaddress(String ipaddress)  {

		Pattern patternIP4 = Pattern.compile(IPV4_REGEX);
		Pattern patternLoopBack = Pattern.compile(LOOPBACK_REGEX);

		return patternIP4.matcher(ipaddress).matches() || patternLoopBack.matcher(ipaddress).matches() ;

	}

	public boolean checkStreamUrl (String url) {

		boolean streamUrlControl = false;
		String[] ipAddrParts = null;
		String ipAddr = null;

		if(url != null && (url.startsWith(HTTP) ||
				url.startsWith("https://") ||
				url.startsWith("rtmp://") ||
				url.startsWith("rtmps://") ||
				url.startsWith("rtsps://") ||
				url.startsWith(RTSP) ||
				url.startsWith("udp://") ||
				url.startsWith("srt://")
				)) {
			streamUrlControl=true;
			ipAddrParts = url.split("//");
			ipAddr = ipAddrParts[1];

			if (ipAddr.contains("@")){

				ipAddrParts = ipAddr.split("@");
				ipAddr = ipAddrParts[1];

			}
			if (ipAddr.contains(":")){

				ipAddrParts = ipAddr.split(":");
				ipAddr = ipAddrParts[0];

			}
			if (ipAddr.contains("/")){

				ipAddrParts = ipAddr.split("/");
				ipAddr = ipAddrParts[0];

			}
		}
		return streamUrlControl;
	}

	protected Result addSource(Broadcast stream) {
		Result result=new Result(false);

		if(checkStreamUrl(stream.getStreamUrl())) {

			//small improvement for user experience
			boolean isVoD = stream.getStreamUrl().startsWith("http") && (stream.getStreamUrl().endsWith("mp4") || stream.getStreamUrl().endsWith("webm") || stream.getStreamUrl().endsWith("flv"));

			if (isVoD) {
				stream.setType(AntMediaApplicationAdapter.VOD);
			}

			Date currentDate = new Date();
			long unixTime = currentDate.getTime();

			stream.setDate(unixTime);


			Broadcast savedBroadcast = saveBroadcast(stream, IAntMediaStreamHandler.BROADCAST_STATUS_CREATED, getScope().getName(), getDataStore(), getAppSettings().getListenerHookURL(), getServerSettings(), 0);

			result = getApplication().startStreaming(savedBroadcast);

			//if it's not started while adding, do not record it to datastore
			if(!result.isSuccess()) {
				getDataStore().delete(savedBroadcast.getStreamId());
				result.setErrorId(FETCHER_NOT_STARTED_ERROR);
			}
		}
		return result;
	}

	protected List<WebRTCClientStats> getWebRTCClientStatsList(int offset, int size, String streamId) {

		List<WebRTCClientStats> list = new ArrayList<>();

		IWebRTCAdaptor webRTCAdaptor = getWebRTCAdaptor();

		if (webRTCAdaptor != null)
		{
			Collection<WebRTCClientStats> webRTCClientStats = webRTCAdaptor.getWebRTCClientStats(streamId);

			int t = 0;
			int itemCount = 0;
			if (size > MAX_ITEM_IN_ONE_LIST) {
				size = MAX_ITEM_IN_ONE_LIST;
			}
			if (offset < 0) {
				offset = 0;
			}

			for (WebRTCClientStats webrtcClientStat : webRTCClientStats) {
				if (t < offset) {
					t++;
					continue;
				}
				list.add(webrtcClientStat);
				itemCount++;

				if (itemCount >= size ) {
					return list;
				}
			}
		}
		return list;
	}


	protected Result deleteVoD(String id) {
		boolean success = false;
		String message = "";
		ApplicationContext appContext = getAppContext();
		if (appContext != null) {

			File videoFile = null;
			VoD voD = getDataStore().getVoD(id);
			if (voD != null) {
				try {
					String filePath = String.format("webapps/%s/%s", getScope().getName(), voD.getFilePath());
					videoFile = new File(filePath);
					boolean result = Files.deleteIfExists(videoFile.toPath());
					if (!result) {
						logger.warn("File is not deleted because it does not exist {}", videoFile.getAbsolutePath());
					}
					String previewFilePath = voD.getPreviewFilePath();
					if(previewFilePath != null){
						File tmp = new File(previewFilePath);
						boolean resultThumbnail = Files.deleteIfExists(tmp.toPath());
						if (!resultThumbnail) {
							logger.warn("Preview is not deleted because it does not exist {}", tmp.getAbsolutePath());
						}
					}
					success = getDataStore().deleteVod(id);
					if (success) {
						message = "vod deleted";
					}


					String fileName = videoFile.getName();
					int indexOfFileExtension = fileName.lastIndexOf(".");
					String finalFileName = fileName.substring(0,indexOfFileExtension);

					//delete preview file if exists
					File previewFile = Muxer.getPreviewFile(getScope(), finalFileName, ".png");
					Files.deleteIfExists(previewFile.toPath());

					StorageClient storageClient = (StorageClient) appContext.getBean(StorageClient.BEAN_NAME);

					storageClient.delete(getAppSettings().getS3StreamsFolderPath() + File.separator + fileName);
					storageClient.delete(getAppSettings().getS3PreviewsFolderPath() + File.separator + finalFileName + ".png");

				}
				catch (Exception e) {
					logger.error(ExceptionUtils.getStackTrace(e));
				}
			}

		}
		return new Result(success, message);
	}

	protected Result deleteVoDs(String[] vodIds)
	{
		Result result = new Result(false);
		if(vodIds != null)
		{
			for (String id : vodIds)
			{
				result = deleteVoD(id);

				if (!result.isSuccess())
				{
					id =  id.replaceAll(REPLACE_CHARS_FOR_SECURITY, "_" );
					logger.warn("VoD:{} cannot be deleted and breaking the loop", id);
					break;
				}
			}
		}
		else
		{
			logger.warn("Requested deletion for VoD Ids is empty");
		}
		return result;
	}

	protected String getStreamsDirectory(String appScopeName) {
		return String.format("%s/webapps/%s/%s", System.getProperty("red5.root"), appScopeName, "streams");
	}

	protected Result uploadVoDFile(String fileName, InputStream inputStream) {
		boolean success = false;
		String message = "";
		String id= null;
		String appScopeName = getScope().getName();
		String fileExtension = FilenameUtils.getExtension(fileName);
		try {

<<<<<<< HEAD
			if ("mp4".equalsIgnoreCase(fileExtension) || "webm".equalsIgnoreCase(fileExtension) ||  "mov".equalsIgnoreCase(fileExtension) ||  "avi".equalsIgnoreCase(fileExtension) ||  "mp3".equalsIgnoreCase(fileExtension)) {


				File streamsDirectory = new File(
						getStreamsDirectory(appScopeName));

				// if the directory does not exist, create it
				if (!streamsDirectory.exists()) {
					streamsDirectory.mkdirs();
				}
				String vodId = RandomStringUtils.randomNumeric(24);
=======
			if ("mp4".equalsIgnoreCase(fileExtension) || "webm".equalsIgnoreCase(fileExtension) 
					||  "mov".equalsIgnoreCase(fileExtension) ||  "avi".equalsIgnoreCase(fileExtension)
					||  "wmv".equalsIgnoreCase(fileExtension)) {
>>>>>>> 2431f315


				IStatsCollector statsCollector = (IStatsCollector) getAppContext().getBean(IStatsCollector.BEAN_NAME);
				String vodUploadFinishScript = getAppSettings().getVodUploadFinishScript();
				if (StringUtils.isNotBlank(vodUploadFinishScript)  && !statsCollector.enoughResource()) 
				{
					logger.info("Not enough resource to upload VoD file");
					message = "Not enough system resources available to upload and process VoD File";
				} 
				else 
				{

					File streamsDirectory = new File(
							getStreamsDirectory(appScopeName));

					// if the directory does not exist, create it
					if (!streamsDirectory.exists()) {
						streamsDirectory.mkdirs();
					}
					String vodId = RandomStringUtils.randomNumeric(24);

					File savedFile = new File(String.format("%s/webapps/%s/%s", System.getProperty("red5.root"), appScopeName,
							"streams/" + vodId + "." + fileExtension));


					int read = 0;
					byte[] bytes = new byte[2048];
					try (OutputStream outpuStream = new FileOutputStream(savedFile))
					{

						while ((read = inputStream.read(bytes)) != -1) {
							outpuStream.write(bytes, 0, read);
						}
						outpuStream.flush();

						long fileSize = savedFile.length();
						long unixTime = System.currentTimeMillis();

						String path = savedFile.getPath();


						String relativePath = AntMediaApplicationAdapter.getRelativePath(path);

						VoD newVod = new VoD(fileName, "file", relativePath, fileName, unixTime, 0, Muxer.getDurationInMs(savedFile,fileName), fileSize,
								VoD.UPLOADED_VOD, vodId, null);
						
						if (StringUtils.isNotBlank(vodUploadFinishScript)) {
							newVod.setProcessStatus(VoD.PROCESS_STATUS_INQUEUE);
						}

						id = getDataStore().addVod(newVod);

						if(id != null) {
							success = true;
							message = id;
							
							if (StringUtils.isNotBlank(vodUploadFinishScript)) 
							{
								startVoDScriptProcess(vodUploadFinishScript, savedFile, newVod, id);	
								
							}

						}
					}
				}
			}
			else {
				//this message has been used in the frontend(webpanel) pay attention
				message = "notSupportedFileType";
			}

		}
		catch (IOException iox) {
			logger.error(iox.getMessage());
		}


		return new Result(success, id, message);
	}

	public void startVoDScriptProcess(String vodUploadFinishScript, File savedFile, VoD newVod, String vodId) {
		new Thread() {
			public void run() 
			{
				
				long startTime = System.currentTimeMillis();
				getDataStore().updateVoDProcessStatus(vodId, VoD.PROCESS_STATUS_PROCESSING);
				
				String command = vodUploadFinishScript + " " + savedFile.getAbsolutePath();
				
				try {
					
					Process exec = getProcess(command);
					
					int waitFor = exec.waitFor();
					
					long endTime = System.currentTimeMillis();
					
					long durationMs = endTime - startTime;
				
					if (waitFor == 0) 
					{
						logger.info("VoD file is processed successfully for Id:{} and name:{} in {}ms", vodId, newVod.getVodName(), durationMs);
		                getDataStore().updateVoDProcessStatus(vodId, VoD.PROCESS_STATUS_FINISHED);
		            }
		            else 
		            {
		            	logger.error("VoD file could not be processed for Id:{} and name:{} in {}ms", vodId, newVod.getVodName(), durationMs);
		                getDataStore().updateVoDProcessStatus(vodId, VoD.PROCESS_STATUS_FAILED);
		            }
					
					
				} catch (IOException e) {
					logger.error(ExceptionUtils.getStackTrace(e));
				} catch (InterruptedException e) {
					logger.error(ExceptionUtils.getStackTrace(e));
					Thread.currentThread().interrupt();
				}
				
			}

			
		}.start();
	}
	
	
	
	public Process getProcess(String command) throws IOException {
		return Runtime.getRuntime().exec(command);
	}


	protected Result synchUserVodList() {
		boolean result = false;
		int errorId = -1;
		String message = "";

		String vodFolder = getAppSettings().getVodFolder();

		logger.info("synch user vod list vod folder is {}", vodFolder);

		if (vodFolder != null && vodFolder.length() > 0) {

			result = getApplication().synchUserVoDFolder(null, vodFolder);
		}
		else {
			errorId = 404;
			message = "no VodD folder defined";
		}

		return new Result(result, message, errorId);
	}


	public MuxAdaptor getMuxAdaptor(String streamId)
	{
		AntMediaApplicationAdapter application = getApplication();
		MuxAdaptor selectedMuxAdaptor = null;

		if(application != null)
		{
			selectedMuxAdaptor = application.getMuxAdaptor(streamId);
		}

		return selectedMuxAdaptor;
	}

	@Nullable
	protected Mp4Muxer getMp4Muxer(MuxAdaptor muxAdaptor) {
		Mp4Muxer mp4Muxer = null;
		for (Muxer muxer : muxAdaptor.getMuxerList()) {
			if (muxer instanceof Mp4Muxer) {
				mp4Muxer = (Mp4Muxer) muxer;
			}
		}
		return mp4Muxer;
	}

	protected RecordMuxer startRecord(String streamId, RecordType recordType, int resolutionHeight) {
		MuxAdaptor muxAdaptor = getMuxAdaptor(streamId);
		if (muxAdaptor != null)
		{
			return muxAdaptor.startRecording(recordType, resolutionHeight);
		}
		else {
			logger.info("No mux adaptor found for {} recordType:{} resolutionHeight:{}", streamId != null  ?
					streamId.replaceAll(REPLACE_CHARS_FOR_SECURITY, "_") : "null ",
					recordType, resolutionHeight);
		}

		return null;
	}

	/**
	 *
	 * @param streamId
	 * @param recordType
	 * @param resolutionHeight
	 * @return
	 */
	protected @Nullable RecordMuxer stopRecord(String streamId, RecordType recordType, int resolutionHeight)
	{
		MuxAdaptor muxAdaptor = getMuxAdaptor(streamId);

		if (muxAdaptor != null)
		{
			return muxAdaptor.stopRecording(recordType, resolutionHeight);
		}

		return null;
	}

	protected BroadcastStatistics getBroadcastStatistics(String id) {

		int totalRTMPViewer = -1;
		int totalWebRTCViewer = -1;
		int totalHLSViewer = -1;
		int totalDASHViewer = -1;
		if (id != null)
		{
			IBroadcastScope broadcastScope = getScope().getBroadcastScope(id);

			if (broadcastScope != null)	{
				totalRTMPViewer = broadcastScope.getConsumers().size();
			}

			Broadcast broadcast = getDataStore().get(id);
			if (broadcast != null) {
				totalHLSViewer = broadcast.getHlsViewerCount();
				totalDASHViewer = broadcast.getDashViewerCount();
				totalWebRTCViewer = broadcast.getWebRTCViewerCount();
			}
		}

		return new BroadcastStatistics(totalRTMPViewer, totalHLSViewer, totalWebRTCViewer,totalDASHViewer);
	}

	protected AppBroadcastStatistics getBroadcastTotalStatistics() {

		int totalWebRTCViewer = -1;
		int totalHLSViewer = -1;
		int totalDASHViewer = -1;

		if (getAppContext().containsBean(HlsViewerStats.BEAN_NAME)) {
			HlsViewerStats hlsViewerStats = (HlsViewerStats) getAppContext().getBean(HlsViewerStats.BEAN_NAME);
			totalHLSViewer = hlsViewerStats.getTotalViewerCount();
		}

		if (getAppContext().containsBean(DashViewerStats.BEAN_NAME)) {
			DashViewerStats dashViewerStats = (DashViewerStats) getAppContext().getBean(DashViewerStats.BEAN_NAME);
			totalDASHViewer = dashViewerStats.getTotalViewerCount();
		}


		IWebRTCAdaptor webRTCAdaptor = getWebRTCAdaptor();

		if(webRTCAdaptor != null) {
			totalWebRTCViewer = webRTCAdaptor.getNumberOfTotalViewers();
		}

		int activeBroadcastCount = (int)getDataStore().getActiveBroadcastCount();

		return new AppBroadcastStatistics(-1, totalHLSViewer, totalWebRTCViewer, totalDASHViewer, activeBroadcastCount);
	}


	protected Result getCameraErrorById(String streamId) {
		Result result = new Result(false);

		if (streamId != null) {
			StreamFetcher camScheduler = getApplication().getStreamFetcherManager().getStreamFetcher(streamId);
			if (camScheduler != null) {
				result = camScheduler.getCameraError();
			}
			else {
				result.setMessage("Camera is not found with streamId: " + streamId);
			}
		}
		else {
			result.setMessage("StreamId parameter is " + streamId + " Please use none null values");
		}

		return result;
	}



	public Result startStreamSource(String id)
	{
		Result result = new Result(false);
		Broadcast broadcast = getDataStore().get(id);

		if (broadcast != null)
		{
			if(broadcast.getStreamUrl() != null || Objects.equals(broadcast.getType(), AntMediaApplicationAdapter.PLAY_LIST))
			{
				result = getApplication().startStreaming(broadcast);
			}
			else if (Objects.equals(broadcast.getType(), AntMediaApplicationAdapter.IP_CAMERA))
			{
				//if streamURL is not defined before for IP Camera, connect to it again and define streamURL
				result = connectToCamera(broadcast.getIpAddr(), broadcast.getUsername(), broadcast.getPassword());

				if (result.isSuccess())
				{
					String authparam = broadcast.getUsername() + ":" + broadcast.getPassword() + "@";
					String rtspURLWithAuth = RTSP + authparam + result.getMessage().substring(RTSP.length());
					logger.info("rtsp url with auth: {}", rtspURLWithAuth);
					broadcast.setStreamUrl(rtspURLWithAuth);

					result = getApplication().startStreaming(broadcast);
				}
			}
			else {
				result.setMessage("Stream url is null and it's not an IP camera to get stream url for id:" + id);
			}
		}
		else {
			result.setMessage("No Stream Exists with id:"+id);
		}
		return result;
	}

	public Result playNextItem(String id, Integer index) {
		Result result = new Result(false);

		Broadcast broadcast = getDataStore().get(id);

		if(broadcast == null) {
			result.setMessage("There is no playlist found. Please check Stream id again");
			return result;
		}
		else if (!AntMediaApplicationAdapter.PLAY_LIST.equals(broadcast.getType())) {
			result.setMessage("This broadcast type is not playlist. This method is only available for playlists");
			return result;
		}

		if(index == null) {
			index = -1;
		}


		if (index < broadcast.getPlayListItemList().size()) 
		{	
			StreamFetcher streamFetcher = getApplication().getStreamFetcherManager().getStreamFetcher(id);
			if (streamFetcher != null) 
			{	
				IStreamFetcherListener streamFetcherListener = streamFetcher.getStreamFetcherListener();
				//don't let the streamFetcherListener be called again because it already automatically plays the next item

				streamFetcher.setStreamFetcherListener(null);

				if (logger.isInfoEnabled()) {
					logger.info("Switching to next item by REST method for playlist:{} and forwarding stream fetcher listener:{}", id.replaceAll(REPLACE_CHARS_FOR_SECURITY, "_"), streamFetcherListener.hashCode());
				}

				result = getApplication().getStreamFetcherManager().playItemInList(broadcast, streamFetcherListener, index);
			}
			else {
				result.setMessage("No active playlist for id:" + id + ". Start the playlist first");
			}

		}
		else {
			result.setMessage("Index is out of the list. Please specify the correct index");
		}



		return result;
	}



	public Result stopStreaming(String id)
	{
		Result result = new Result(false);
		Broadcast broadcast = getDataStore().get(id);
		if(broadcast != null) {
			result = getApplication().stopStreaming(broadcast);
		}
		return result;
	}


	protected String[] searchOnvifDevices() {

		String localIP = null;
		String[] list = null;
		Enumeration<NetworkInterface> interfaces = null;
		try {
			interfaces = NetworkInterface.getNetworkInterfaces();
		} catch (SocketException e) {
			// handle error
		}

		if (interfaces != null) {
			while (interfaces.hasMoreElements()) {
				NetworkInterface i = interfaces.nextElement();
				Enumeration<InetAddress> addresses = i.getInetAddresses();
				while (addresses.hasMoreElements() && (localIP == null || localIP.isEmpty())) {
					InetAddress address = addresses.nextElement();
					if (!address.isLoopbackAddress() && address.isSiteLocalAddress()) {
						localIP = address.getHostAddress();
					}
				}
			}
			logger.info("IP Address: {} " , localIP);
		}

		if (localIP != null) {

			String[] ipAddrParts = localIP.split("\\.");

			String ipAd = ipAddrParts[0] + "." + ipAddrParts[1] + "." + ipAddrParts[2] + ".";
			ArrayList<String> addressList = new ArrayList<>();

			for (int i = 2; i < 255; i++) {
				addressList.add(ipAd + i);

			}

			List<URL> onvifDevices = OnvifDiscovery.discoverOnvifDevices(true, addressList);


			list = getIPArray(onvifDevices);

		}

		return list;
	}

	protected String[] getOnvifDeviceProfiles(String id) {
		OnvifCamera camera = getApplication().getOnvifCamera(id);
		return camera.getProfiles();
	}


	public String[] getIPArray(List<URL> onvifDevices) {

		String[] list = null;
		if (onvifDevices != null)
		{
			list = new String[onvifDevices.size()];
			for (int i = 0; i < onvifDevices.size(); i++) {
				list[i] = StringUtils.substringBetween(onvifDevices.get(i).toString(), HTTP, "/");
				logger.info("IP Camera found: {}", onvifDevices.get(i));
			}
		}
		return list;
	}

	protected boolean moveRelative(String id, float valueX, float valueY, float valueZoom) {
		boolean result = false;
		OnvifCamera camera = getApplication().getOnvifCamera(id);
		if (camera != null) {
			result = camera.moveRelative(valueX, valueY, valueZoom);
		}
		return result;
	}

	protected boolean moveAbsolute(String id, float valueX, float valueY, float valueZoom) {
		boolean result = false;
		OnvifCamera camera = getApplication().getOnvifCamera(id);
		if (camera != null) {
			result = camera.moveAbsolute(valueX, valueY, valueZoom);
		}
		return result;
	}

	protected boolean moveContinous(String id, float valueX, float valueY, float valueZoom) {
		boolean result = false;
		OnvifCamera camera = getApplication().getOnvifCamera(id);
		if (camera != null) {
			result = camera.moveContinous(valueX, valueY, valueZoom);
		}
		return result;
	}

	protected List<TensorFlowObject> getDetectionList(String id, int offset, int size) {
		List<TensorFlowObject> list = null;

		if (id != null) {
			list = getDataStore().getDetectionList(id, offset, size);
		}

		if (list == null) {
			//do not return null in rest service
			list = new ArrayList<>();
		}
		return list;
	}

	protected ITokenService getTokenService()
	{
		ApplicationContext appContext = getAppContext();
		if(appContext != null && appContext.containsBean(ITokenService.BeanName.TOKEN_SERVICE.toString())) {
			return (ITokenService)appContext.getBean(ITokenService.BeanName.TOKEN_SERVICE.toString());
		}
		return null;
	}

	protected Object getToken (String streamId, long expireDate, String type, String roomId)
	{
		Token token = null;
		String message = "Define Stream ID, Token Type and Expire Date (unix time)";
		if(streamId != null && type != null && expireDate > 0) {

			ITokenService tokenService = getTokenService();

			if(tokenService != null)
			{
				token = tokenService.createToken(streamId, expireDate, type, roomId);
				if(token != null)
				{
					if (getDataStore().saveToken(token)) {
						//returns token only everything is OK
						return token;
					}
					else {
						message = "Cannot save token to the datastore";
					}
				}
				else {
					message = "Cannot create token. It can be a mock token service";
				}
			}
			else {
				message = "No token service in this app";
			}
		}

		return new Result(false, message);
	}

	protected Object getJwtToken (String streamId, long expireDate, String type, String roomId)
	{
		Token token = null;
		String message = "Define Stream ID, Token Type and Expire Date (unix time)";

		if(streamId != null && type != null && expireDate > 0) {

			ITokenService tokenService = getTokenService();

			if(tokenService != null)
			{
				token = tokenService.createJwtToken(streamId, expireDate, type, roomId);
				if(token != null)
				{
					return token;
				}
				else {
					message = "Cannot create JWT token. The problem can be ->  this is community edition or JWT stream key is not set or it's length is less than 32";
				}
			}
			else {
				message = "No token service in this app";
			}
		}

		return new Result(false, message);
	}

	protected Token validateToken (Token token) {
		Token validatedToken = null;

		if(token.getTokenId() != null) {

			validatedToken = getDataStore().validateToken(token);
		}

		return validatedToken;
	}

	protected Result revokeTokens (String streamId) {
		Result result = new Result(false);

		if(streamId != null) {

			result.setSuccess(getDataStore().revokeTokens(streamId));
		}

		return result;
	}

	protected VoD getVoD(String id) {
		VoD vod = null;
		if (id != null) {
			vod = getDataStore().getVoD(id);
		}
		if (vod == null) {
			vod = new VoD();
		}
		return vod;
	}

	public static Version getSoftwareVersion() {
		Version version = new Version();
		version.setVersionName(AntMediaApplicationAdapter.class.getPackage().getImplementationVersion());

		URL url = null;

		Class<RestServiceBase> clazz = RestServiceBase.class;
		String className = clazz.getSimpleName() + ".class";
		String classPath = clazz.getResource(className).toString();
		String manifestPath = classPath.substring(0, classPath.lastIndexOf("!") + 1) +
				"/META-INF/MANIFEST.MF";

		try {
			url = new URL(manifestPath);
		} catch (MalformedURLException e) {
			logger.error(e.getMessage());
		}

		Manifest manifest;

		try {
			if (url != null)
			{
				manifest = new Manifest(url.openStream());
				version.setBuildNumber(manifest.getMainAttributes().getValue(RestServiceBase.BUILD_NUMBER));
			}
			else {
				logger.error("url(META-INF/MANIFEST.MF) is null when getting software version");
			}
		} catch (IOException e) {
			logger.error(e.getMessage());
		}

		version.setVersionType(isEnterprise() ? RestServiceBase.ENTERPRISE_EDITION : RestServiceBase.COMMUNITY_EDITION);

		logger.info("Version Name {} Version Type {}", version.getVersionName(), version.getVersionType());
		return version;
	}

	public static boolean isEnterprise() {
		try {
			Class.forName("io.antmedia.enterprise.adaptive.EncoderAdaptor");
			return true;
		} catch (ClassNotFoundException e) {
			return false;
		}
	}

	/**
	 * Get the active streams in the room
	 *
	 * @param roomId: It's the id of the room
	 * @param streamId: The id of the room to be extracted from the list. It's generally the publisher stream id in websocket communication
	 * @param store: Datastore object to run the query
	 *
	 * @return null if there is no room recorded in the database, returns map filled with the active streams. Key is the streamId, value is the name
	 */
	@Deprecated(forRemoval = true, since = "2.9.1")
	public static Map<String,String> getRoomInfoFromConference(Broadcast broadcastRoom, String streamId, DataStore store){
		HashMap<String,String> streamDetailsMap = null;

		if (broadcastRoom != null)
		{
			streamDetailsMap = new HashMap<>();

			List<String> tempList = broadcastRoom.getSubTrackStreamIds();
			if(tempList != null) {
				for (String tmpStreamId : tempList)
				{
					Broadcast broadcast = store.get(tmpStreamId);
					if (broadcast != null && broadcast.getStatus().equals(IAntMediaStreamHandler.BROADCAST_STATUS_BROADCASTING))
					{
						streamDetailsMap.put(tmpStreamId, broadcast.getName());
					}
				}
				//remove the itself from the streamDetailsMap
				streamDetailsMap.remove(streamId);
			}
		}
		return streamDetailsMap;
	}


	public static void setResultSuccess(Result result, boolean success, String failMessage)
	{
		if (success) {
			result.setSuccess(true);
		}
		else {
			result.setSuccess(false);
			result.setMessage(failMessage);
		}
	}

	public static void logWarning(String message, String... arguments) {
		if (logger.isWarnEnabled()) {
			logger.warn(message , arguments);
		}
	}

	public static Result addSubTrack(String id, String subTrackId, DataStore store) 
	{
		Result result = new Result(false);
		Broadcast subTrack = store.get(subTrackId);
		Broadcast mainTrack = store.get(id);
		String message = "";
		if (subTrack != null && mainTrack != null)
		{

			int subtrackLimit = mainTrack.getSubtracksLimit();


			List<String> subTrackStreamIds = mainTrack.getSubTrackStreamIds();

			if (subtrackLimit != -1 &&  store.getActiveSubtracksCount(id, null) >= subtrackLimit) 
			{
				message = "Subtrack limit is reached for the main track:" + id;
				logWarning("Subtrack limit is reached for the main track:{}", id.replaceAll(REPLACE_CHARS, "_"));
				result.setMessage(message);
				return result;
			}

			if (subTrackStreamIds == null) {
				subTrackStreamIds = new ArrayList<>();
			}

			subTrack.setMainTrackStreamId(id);


			//Update subtrack's main Track Id
			BroadcastUpdate broadcastUpdate = new BroadcastUpdate();
			broadcastUpdate.setMainTrackStreamId(id);

			boolean success = store.updateBroadcastFields(subTrackId, broadcastUpdate);
			if (success) 
			{	
				subTrackStreamIds.add(subTrackId);
				broadcastUpdate = new BroadcastUpdate();
				broadcastUpdate.setSubTrackStreamIds(subTrackStreamIds);

				success = store.updateBroadcastFields(id, broadcastUpdate);
				RestServiceBase.setResultSuccess(result, success, "Subtrack:" + subTrackId + " cannot be added to main track: " + id);
			}
			else

			{
				message = MAIN_TRACK_OF_THE_STREAM + subTrackId + " cannot be updated";
				logWarning(MAIN_TRACK_OF_THE_STREAM +":{} cannot be updated to {}", subTrackId.replaceAll(REPLACE_CHARS, "_"), id.replaceAll(REPLACE_CHARS, "_"));
			}
		}
		else
		{
			message = "There is no stream with id:" + subTrackId + " as subtrack or " + id + " as mainTrack";
			logWarning("There is no stream with id:{} as subtrack or {} as mainTrack" , subTrackId.replaceAll(REPLACE_CHARS, "_"), id.replaceAll(REPLACE_CHARS, "_"));
		}
		result.setMessage(message);
		return result;
	}

	public static Result removeSubTrack(String id, String subTrackId, DataStore store) {
		Result result = new Result(false);

		if (StringUtils.isNoneBlank(id, subTrackId)) 
		{
			subTrackId = subTrackId.replaceAll(REPLACE_CHARS, "_");
			id = id.replaceAll(REPLACE_CHARS, "_");
			boolean success = store.removeSubTrack(id, subTrackId);

			if (success )
			{
				Broadcast subTrack = store.get(subTrackId);

				if(subTrack != null && id.equals(subTrack.getMainTrackStreamId())) {
					BroadcastUpdate broadcastUpdate = new BroadcastUpdate();
					broadcastUpdate.setMainTrackStreamId("");
					success = store.updateBroadcastFields(subTrackId, broadcastUpdate);
					if (success) 
					{
						RestServiceBase.setResultSuccess(result, success, "");
					}
					else
					{

						RestServiceBase.setResultSuccess(result, false, MAIN_TRACK_OF_THE_STREAM + subTrackId + " which is " + id +" cannot be removed");
						logger.info(MAIN_TRACK_OF_THE_STREAM +" {} which is {} cannot be removed", subTrackId, id);
					}
				}
				else {
					RestServiceBase.setResultSuccess(result, false, MAIN_TRACK_OF_THE_STREAM + subTrackId + " which is " + id +" cannot be updated");
					logger.info( MAIN_TRACK_OF_THE_STREAM +"{} which is {} not updated because either subtrack is null or its maintrack does not match with mainTrackId:{}", subTrackId, id, id);

				}

			}
			else
			{
				RestServiceBase.setResultSuccess(result, false, "Subtrack(" + subTrackId + ") is not removed from mainTrack:" + id);
				logger.info("Subtrack({}) is not removed from mainTrack:{}", subTrackId, id);
			}

		}
		return result;
	}

	public static boolean isMainTrack(String streamId, DataStore store) {
		boolean result = false;
		if (streamId != null)
		{
			return store.hasSubtracks(streamId);
		}

		return result;

	}

	public static Result sendDataChannelMessage(String id, String message, AntMediaApplicationAdapter application, DataStore store)
	{
		// check if WebRTC data channels are supported in this edition
		if(application != null && application.isDataChannelMessagingSupported()) {
			// check if data channel is enabled in the settings
			if(application.isDataChannelEnabled()) {
				// check if stream with given stream id exists
				if(application.doesWebRTCStreamExist(id) || RestServiceBase.isMainTrack(id, store)) {
					// send the message through the application
					boolean status = application.sendDataChannelMessage(id,message);
					if(status) {
						return new Result(true);
					} else {
						return new Result(false, "Operation not completed");
					}

				} else {
					return new Result(false, "Requested WebRTC stream does not exist");
				}

			} else {
				return new Result(false, "Data channels are not enabled");
			}

		} else {
			return new Result(false, "Operation not supported in the Community Edition. Check the Enterprise version for more features.");
		}
	}

	public static String logFailedOperation(boolean enableRecording,String streamId,RecordType type){
		String id = streamId.replaceAll(REPLACE_CHARS, "_");
		if (enableRecording)
		{
			logger.warn("{} recording could not be started for stream: {}", type,id);
		}
		else
		{
			logger.warn("{} recording could not be stopped for stream: {}",type, id);
		}
		return id;
	}

	public Result enableRecordMuxing(String streamId, boolean enableRecording, String type, int resolutionHeight)
	{
		boolean result = false;
		String message = null;
		String status = (enableRecording)?"started":"stopped";
		String vodId = null;

		RecordType recordType = null;
		//type cannot be null
		if (type.equals(RecordType.MP4.toString()))
		{
			recordType = RecordType.MP4;
		}
		else if (type.equals(RecordType.WEBM.toString()))
		{
			recordType = RecordType.WEBM;
		}


		if (streamId != null && recordType != null)
		{
			Broadcast broadcast = getDataStore().get(streamId);
			if (broadcast != null)
			{
				if(!broadcast.getStatus().equals(IAntMediaStreamHandler.BROADCAST_STATUS_BROADCASTING))
				{
					if(recordType == RecordType.MP4) {
						broadcast.setMp4Enabled(enableRecording ? RECORD_ENABLE : RECORD_DISABLE);
					}
					else {
						broadcast.setWebMEnabled(enableRecording ? RECORD_ENABLE : RECORD_DISABLE);
					}
					result = true;
				}
				else {
					boolean isAlreadyRecording = isAlreadyRecording(streamId, recordType, resolutionHeight);
					//start recording and there is no active recording or stop recording and there is active recording
					if (enableRecording != isAlreadyRecording)
					{
						result = true;
						RecordMuxer muxer = null;

						if (isInSameNodeInCluster(broadcast.getOriginAdress()))
						{
							if (enableRecording)
							{
								muxer = startRecord(streamId, recordType, resolutionHeight);
								if (muxer != null) {
									vodId = RandomStringUtils.randomAlphanumeric(24);
									muxer.setVodId(vodId);
									message = Long.toString(muxer.getCurrentVoDTimeStamp());
									logger.warn("{} recording is {} for stream: {}", type,status,streamId);
								}

							}
							else
							{
								muxer = stopRecord(streamId, recordType, resolutionHeight);
								if (muxer != null) {
									vodId = muxer.getVodId();
									message = Long.toString(muxer.getCurrentVoDTimeStamp());
								}
							}

							//Check process status result
							if (muxer == null)
							{
								result = false;
								logFailedOperation(enableRecording, streamId, recordType);
								message= recordType +" recording couldn't be " + status;
							}
						}
						else
						{
							message="Please send " + type + " recording request to " + broadcast.getOriginAdress() + " node or send request in a stopped status.";
							result = false;
						}
					}
					else {
						if(enableRecording) {
							message = type+" recording couldn't be started";
						}
						else {
							message = type+" recording couldn't be stopped";
						}
						result = false;
					}

				}
				// If record process works well then change record status in DB
				if (result)
				{
					if (recordType == RecordType.WEBM)
					{
						result = getDataStore().setWebMMuxing(streamId, enableRecording ? RECORD_ENABLE : RECORD_DISABLE);
					}
					else if (recordType == RecordType.MP4)
					{
						result = getDataStore().setMp4Muxing(streamId, enableRecording ? RECORD_ENABLE : RECORD_DISABLE);
					}
				}
			}
		}
		else
		{
			message = "No stream for this id: " + streamId + " or unexpected record type. Record type is "+ recordType;
		}

		return new Result(result, vodId, message);
	}

	public boolean isAlreadyRecording(String streamId, RecordType recordType, int resolutionHeight) {
		MuxAdaptor muxAdaptor = getMuxAdaptor(streamId);
		return muxAdaptor != null && muxAdaptor.isAlreadyRecording(recordType, resolutionHeight);
	}

	public Result importVoDs(String directory) {
		return getApplication().importVoDFolder(directory);
	}

	public Result unlinksVoD(String directory) {
		return getApplication().unlinksVoD(directory);
	}

	public static String replaceCharsForSecurity(String value) {
		return value.replaceAll(REPLACE_CHARS_FOR_SECURITY, "_");
	}

}<|MERGE_RESOLUTION|>--- conflicted
+++ resolved
@@ -28,6 +28,7 @@
 import jakarta.servlet.ServletContext;
 
 import org.apache.commons.io.FilenameUtils;
+import org.apache.commons.lang3.ArrayUtils;
 import org.apache.commons.lang3.RandomStringUtils;
 import org.apache.commons.lang3.StringUtils;
 import org.apache.commons.lang3.exception.ExceptionUtils;
@@ -1226,24 +1227,10 @@
 		String appScopeName = getScope().getName();
 		String fileExtension = FilenameUtils.getExtension(fileName);
 		try {
-
-<<<<<<< HEAD
-			if ("mp4".equalsIgnoreCase(fileExtension) || "webm".equalsIgnoreCase(fileExtension) ||  "mov".equalsIgnoreCase(fileExtension) ||  "avi".equalsIgnoreCase(fileExtension) ||  "mp3".equalsIgnoreCase(fileExtension)) {
-
-
-				File streamsDirectory = new File(
-						getStreamsDirectory(appScopeName));
-
-				// if the directory does not exist, create it
-				if (!streamsDirectory.exists()) {
-					streamsDirectory.mkdirs();
-				}
-				String vodId = RandomStringUtils.randomNumeric(24);
-=======
-			if ("mp4".equalsIgnoreCase(fileExtension) || "webm".equalsIgnoreCase(fileExtension) 
-					||  "mov".equalsIgnoreCase(fileExtension) ||  "avi".equalsIgnoreCase(fileExtension)
-					||  "wmv".equalsIgnoreCase(fileExtension)) {
->>>>>>> 2431f315
+			
+		   String[] supportedFormats = new String[] {"mp4", "webm", "mov", "avi", "mp3", "wmv"};
+		   
+		   if (ArrayUtils.contains(supportedFormats, fileExtension)) {
 
 
 				IStatsCollector statsCollector = (IStatsCollector) getAppContext().getBean(IStatsCollector.BEAN_NAME);
