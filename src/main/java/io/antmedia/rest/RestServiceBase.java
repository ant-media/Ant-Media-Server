--- conflicted
+++ resolved
@@ -1844,18 +1844,14 @@
 			String className = clazz.getSimpleName() + ".class";
 			String classPath = clazz.getResource(className).toString();
 			String manifestPath = classPath.substring(0, classPath.lastIndexOf("!") + 1) + 
-			    "/META-INF/MANIFEST.MF";
+			    "/META-INF/MANIFEST.MF"; 
 			
 			try {
 				url = new URL(manifestPath);
 			} catch (MalformedURLException e) {
 				logger.error(e.getMessage());
 			}
-<<<<<<< HEAD
 		} 
-=======
-		}
->>>>>>> 917c607f
 		Manifest manifest;
 		
 		try {
