--- conflicted
+++ resolved
@@ -1,25 +1,5 @@
 package io.antmedia.rest.model;
 
-<<<<<<< HEAD
-import org.mongodb.morphia.annotations.Entity;
-import org.mongodb.morphia.annotations.Field;
-import org.mongodb.morphia.annotations.Id;
-import org.mongodb.morphia.annotations.Index;
-import org.mongodb.morphia.annotations.Indexes;
-
-@Entity("user")
-
-@Indexes({ @Index(fields = @Field("email"))})
-public class User {
-	
-	@Id
-	public String email;
-	
-	public String password;
-	public int userType;
-	public String newPassword;
-	public String fullName;
-=======
 import com.fasterxml.jackson.annotation.JsonProperty;
 import com.fasterxml.jackson.annotation.JsonProperty.Access;
 
@@ -56,7 +36,6 @@
 	 * URL of the picture if exists
 	 */
 	private String picture;
->>>>>>> 458133be
 	
 	/**
 	 * ID of the user
