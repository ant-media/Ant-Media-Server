package io.antmedia.rest;

import java.util.List;

import org.apache.commons.lang3.StringUtils;
import org.apache.commons.lang3.exception.ExceptionUtils;
import org.springframework.stereotype.Component;

import com.amazonaws.util.Base32;

import io.antmedia.AntMediaApplicationAdapter;
import io.antmedia.RecordType;
import io.antmedia.StreamIdValidator;
import io.antmedia.cluster.IClusterNotifier;
import io.antmedia.cluster.IStreamInfo;
import io.antmedia.datastore.db.types.Broadcast;
import io.antmedia.datastore.db.types.ConferenceRoom;
import io.antmedia.datastore.db.types.Endpoint;
import io.antmedia.datastore.db.types.Subscriber;
import io.antmedia.datastore.db.types.SubscriberStats;
import io.antmedia.datastore.db.types.TensorFlowObject;
import io.antmedia.datastore.db.types.Token;
import io.antmedia.datastore.db.types.WebRTCViewerInfo;
import io.antmedia.ipcamera.OnvifCamera;
import io.antmedia.muxer.IAntMediaStreamHandler;
import io.antmedia.muxer.MuxAdaptor;
import io.antmedia.rest.model.BasicStreamInfo;
import io.antmedia.rest.model.Result;
import io.antmedia.security.ITokenService;
import io.antmedia.security.TOTPGenerator;
import io.antmedia.statistic.type.RTMPToWebRTCStats;
import io.antmedia.statistic.type.WebRTCAudioReceiveStats;
import io.antmedia.statistic.type.WebRTCAudioSendStats;
import io.antmedia.statistic.type.WebRTCVideoReceiveStats;
import io.antmedia.statistic.type.WebRTCVideoSendStats;
import io.antmedia.streamsource.StreamFetcher;
import io.antmedia.webrtc.api.IWebRTCAdaptor;
import io.swagger.v3.oas.annotations.OpenAPIDefinition;
import io.swagger.v3.oas.annotations.Operation;
import io.swagger.v3.oas.annotations.Parameter;
import jakarta.ws.rs.Consumes;
import jakarta.ws.rs.DELETE;
import jakarta.ws.rs.GET;
import jakarta.ws.rs.POST;
import jakarta.ws.rs.PUT;
import jakarta.ws.rs.Path;
import jakarta.ws.rs.PathParam;
import jakarta.ws.rs.Produces;
import jakarta.ws.rs.QueryParam;
import jakarta.ws.rs.core.MediaType;
import jakarta.ws.rs.core.Response;
import jakarta.ws.rs.core.Response.Status;
import io.swagger.v3.oas.annotations.info.Info;
import io.swagger.v3.oas.annotations.info.Contact;
import io.swagger.v3.oas.annotations.info.License;
import io.swagger.v3.oas.annotations.media.Content;
import io.swagger.v3.oas.annotations.media.Schema;
import io.swagger.v3.oas.annotations.responses.ApiResponse;
import io.swagger.v3.oas.annotations.responses.ApiResponses;
import io.swagger.v3.oas.annotations.ExternalDocumentation;
import io.swagger.v3.oas.annotations.Hidden;
import io.swagger.v3.oas.annotations.servers.Server;

@OpenAPIDefinition(
		info = @Info(
				description = "Ant Media Server REST API for Broadcasts",
				version = "v2.0",
				title = "Ant Media Server REST API Reference",
				contact = @Contact(name = "Ant Media Info", email = "contact@antmedia.io", url = "https://antmedia.io"),
				license = @License(name = "Apache 2.0", url = "https://www.apache.org/licenses/LICENSE-2.0")),
		externalDocs = @ExternalDocumentation(description = "Rest Guide", url="https://antmedia.io/docs"),
		servers = {
				@Server(
						description = "test server",
						url = "https://test.antmedia.io:5443/Sandbox/rest/"

					)}
						
		)
@Component
@Path("/v2/broadcasts")
public class BroadcastRestService extends RestServiceBase{


	private static final String REPLACE_CHARS = "[\n|\r|\t]";
	private static final String STREAM_ID_NOT_VALID = "Stream id not valid";
	private static final String RELATIVE_MOVE = "relative";
	private static final String ABSOLUTE_MOVE = "absolute";
	private static final String CONTINUOUS_MOVE = "continuous";

	@Schema(description="Simple generic statistics class to return single values")
	public static class SimpleStat {
		@Schema(description = "the stat value")
		public long number;

		public SimpleStat(long number) {
			this.number = number;
		}

		public long getNumber() {
			return number;
		}
	}

	@Schema(description="Aggregation of WebRTC Low Level Send Stats")
	public static class WebRTCSendStats
	{
		@Schema(description = "Audio send stats")
		private final WebRTCAudioSendStats audioSendStats;

		@Schema(description = "Video send stats")
		private final WebRTCVideoSendStats videoSendStats;

		public WebRTCSendStats(WebRTCAudioSendStats audioSendStats, WebRTCVideoSendStats videoSendStats) {
			this.audioSendStats = audioSendStats;
			this.videoSendStats = videoSendStats;
		}

		public WebRTCVideoSendStats getVideoSendStats() {
			return videoSendStats;
		}

		public WebRTCAudioSendStats getAudioSendStats() {
			return audioSendStats;
		}
	}

	@Schema(description="Aggregation of WebRTC Low Level Receive Stats")
	public static class WebRTCReceiveStats
	{
		@Schema(description = "Audio receive stats")
		private final WebRTCAudioReceiveStats audioReceiveStats;

		@Schema(description = "Video receive stats")
		private final WebRTCVideoReceiveStats videoReceiveStats;

		public WebRTCReceiveStats(WebRTCAudioReceiveStats audioReceiveStats, WebRTCVideoReceiveStats videoReceiveStats) {
			this.audioReceiveStats = audioReceiveStats;
			this.videoReceiveStats = videoReceiveStats;
		}

		public WebRTCVideoReceiveStats getVideoReceiveStats() {
			return videoReceiveStats;
		}

		public WebRTCAudioReceiveStats getAudioReceiveStats() {
			return audioReceiveStats;
		}
	}


	@Operation(description = "Creates a Broadcast, IP Camera or Stream Source and returns the full broadcast object with rtmp address and "
			+ "other information. The different between Broadcast and IP Camera or Stream Source is that Broadcast is ingested by Ant Media Server"
			+ "IP Camera or Stream Source is pulled by Ant Media Server")
	@ApiResponse(responseCode = "400", description = "If stream id is already used in the data store, it returns error", 
					content = @Content(
							mediaType = "application/json",
							schema = @Schema(implementation = Result.class)
							)
				)
	@ApiResponse(responseCode = "200", description = "Returns the created stream", 
					content = @Content(
						mediaType = "application/json",
						schema = @Schema(implementation = Broadcast.class)
						)
				)
	@POST
	@Consumes({ MediaType.APPLICATION_JSON })
	@Path("/create")
	@Produces(MediaType.APPLICATION_JSON)
	public Response createBroadcast(@Parameter(description = "Broadcast object. Set the required fields, it may be null as well.", required = false) Broadcast broadcast,
			@Parameter(description = "Only effective if stream is IP Camera or Stream Source. If it's true, it starts automatically pulling stream. Its value is false by default", required = false) @QueryParam("autoStart") boolean autoStart) {

		if (broadcast != null && broadcast.getStreamId() != null) {

			try {
				broadcast.setStreamId(broadcast.getStreamId().trim());

				if (!broadcast.getStreamId().isEmpty())
				{
					// make sure stream id is not set on rest service
					Broadcast broadcastTmp = getDataStore().get(broadcast.getStreamId());
					if (broadcastTmp != null)
					{
						return Response.status(Status.BAD_REQUEST).entity(new Result(false, "Stream id is already being used. Please change stream id or keep it empty")).build();
					}
					else if (!StreamIdValidator.isStreamIdValid(broadcast.getStreamId()))
					{
						return Response.status(Status.BAD_REQUEST).entity(new Result(false, "Stream id is not valid.")).build();
					}
				}
			}
			catch (Exception e)
			{
				logger.error(ExceptionUtils.getStackTrace(e));
				return Response.status(Status.BAD_REQUEST).entity(new Result(false, "Stream id set generated exception")).build();
			}


		}

		Object returnObject = new Result(false, "unexpected parameters received");

		if (autoStart)
		{
			//auto is only effective for IP Camera or Stream Source
			//so if it's true, it should be IP Camera or Stream Soruce
			//otherwise wrong parameter
			if (broadcast != null) {
				returnObject = addStreamSource(broadcast);
			}
		}
		else {
			//TODO we need to refactor this method. Refactor validateStreamURL and checkStreamURL
			if (broadcast != null &&
					((AntMediaApplicationAdapter.IP_CAMERA.equals(broadcast.getType()) && !validateStreamURL(broadcast.getIpAddr()))
							||
							(AntMediaApplicationAdapter.STREAM_SOURCE.equals(broadcast.getType()) && !checkStreamUrl(broadcast.getStreamUrl()))
							)
					) {
				return Response.status(Status.BAD_REQUEST).entity(new Result(false, "Stream url is not valid. ")).build();
			}
			if(broadcast != null && broadcast.getSubFolder() != null) {
				if(broadcast.getSubFolder().contains(".."))
					return Response.status(Status.BAD_REQUEST).entity(new Result(false, "Subfolder is not valid. ")).build();
			}
			returnObject = createBroadcastWithStreamID(broadcast);

		}

		return Response.status(Status.OK).entity(returnObject).build();
	}

	@Operation(summary = "Delete broadcast from data store and stop if it's broadcasting")
	@ApiResponse(responseCode = "200", description = "If it's deleted, success is true. If it's not deleted, success if false.",
					content = @Content(
							mediaType = "application/json",
							schema = @Schema(implementation = Broadcast.class)
							)
				)
	@DELETE
	@Consumes({ MediaType.APPLICATION_JSON })
	@Path("/{id}")
	@Produces(MediaType.APPLICATION_JSON)
	@Override
<<<<<<< HEAD
	public Result deleteBroadcast(@ApiParam(value = " Id of the broadcast", required = true) @PathParam("id") String id) {
		return super.deleteBroadcast(id);
=======
	public Result deleteBroadcast(@Parameter(description = " Id of the broadcast", required = true) @PathParam("id") String id) {
		return super.deleteBroadcast(id);		
>>>>>>> e911e389
	}

	
	/**
	 * Use {@link #deleteBroadcastsBulk(String[])} for compliance
	 */
	@Hidden
	@Deprecated
	@DELETE
	@Consumes({ MediaType.APPLICATION_JSON })
	@Path("/bulk")
	@Produces(MediaType.APPLICATION_JSON)
	@Override
<<<<<<< HEAD
	public Result deleteBroadcasts(@ApiParam(value = " Id of the broadcast", required = true) String[] streamIds)
=======
	public Result deleteBroadcasts(@Parameter(description = "Id of the broadcast", required = true) String[] streamIds) 
>>>>>>> e911e389
	{
		return super.deleteBroadcasts(streamIds);
	}
	
	@Operation(description = "Delete multiple broadcasts from data store and stop if they are broadcasting")
	@ApiResponse(responseCode = "200", description = "If it's deleted, success is true. If it's not deleted, success if false.",
					content = @Content(
							mediaType = "application/json",
							schema = @Schema(implementation = Broadcast.class)
							)
				)
	@DELETE
	@Consumes({ MediaType.APPLICATION_JSON })
	@Path("/")
	@Produces(MediaType.APPLICATION_JSON)
	public Result deleteBroadcastsBulk(@Parameter(description = "Comma-separated stream Ids", required = true) @QueryParam("ids") String streamIds) 
	{
		if (StringUtils.isNotBlank(streamIds)) {
			return super.deleteBroadcasts(streamIds.split(","));
		}
		else {
			return new Result(false, "ids parameter is blank");
		}
	}


	@Operation(description = "Get broadcast object")
	@ApiResponse(responseCode = "200", description = "Return the broadcast object",
					content = @Content(
							mediaType = "application/json",
							schema = @Schema(implementation = Broadcast.class)
							)
				)
	@ApiResponse(responseCode = "404", description = "Broadcast object not found")
	@GET
	@Path("/{id}")
	@Produces(MediaType.APPLICATION_JSON)
	public Response getBroadcast(@Parameter(description = "id of the broadcast", required = true) @PathParam("id") String id) {
		Broadcast broadcast = null;
		if (id != null) {
			broadcast = lookupBroadcast(id);
		}
		if (broadcast != null) {
			return Response.status(Status.OK).entity(broadcast).build();
		}
		else {
			return Response.status(Status.NOT_FOUND).build();
		}
	}

	@Operation(description = "Gets the broadcast list from database. It returns max 50 items at a time")
	@GET
	@Path("/list/{offset}/{size}")
	@Produces(MediaType.APPLICATION_JSON)
	public List<Broadcast> getBroadcastList(@Parameter(description = "This is the offset of the list, it is useful for pagination. If you want to use sort mechanism, we recommend using Mongo DB.", required = true) @PathParam("offset") int offset,
			@Parameter(description = "Number of items that will be fetched. If there is not enough item in the datastore, returned list size may less then this value", required = true) @PathParam("size") int size,
			@Parameter(description = "Type of the stream. Possible values are \"liveStream\", \"ipCamera\", \"streamSource\", \"VoD\"", required = false) @QueryParam("type_by") String typeBy,
			@Parameter(description = "Field to sort. Possible values are \"name\", \"date\", \"status\"", required = false) @QueryParam("sort_by") String sortBy,
			@Parameter(description = "\"asc\" for Ascending, \"desc\" Descending order", required = false) @QueryParam("order_by") String orderBy,
			@Parameter(description = "Search parameter, returns specific items that contains search string", required = false) @QueryParam("search") String search
			) {
		return getDataStore().getBroadcastList(offset, size, typeBy, sortBy, orderBy, search);
	}


<<<<<<< HEAD
	@ApiOperation(value = "Updates the Broadcast objects fields if it's not null." +
			" The updated fields are as follows: name, description, userName, password, IP address, streamUrl of the broadcast. " +
			"It also updates the social endpoints", notes = "", response = Result.class)
	@ApiResponses(value = { @ApiResponse(code = 200, message = "If it's updated, success field is true. If it's not updated, success  field if false.")})
=======
	@Operation(description = "Updates the Broadcast objects fields if it's not null." + 
			" The updated fields are as follows: name, description, userName, password, IP address, streamUrl of the broadcast. " + 
			"It also updates the social endpoints")
	@ApiResponses(value = {
		    @ApiResponse(responseCode = "200", description = "If it's updated, success field is true. If it's not updated, success field is false.")
		})
>>>>>>> e911e389
	@PUT
	@Consumes(MediaType.APPLICATION_JSON)
	@Path("/{id}")
	@Produces(MediaType.APPLICATION_JSON)
	@Override
<<<<<<< HEAD
	public Result updateBroadcast(@ApiParam(value="Broadcast id", required = true) @PathParam("id") String id,
			@ApiParam(value="Broadcast object with the updates") Broadcast broadcast) {
=======
	public Result updateBroadcast(@Parameter(description="Broadcast id", required = true) @PathParam("id") String id, 
			@Parameter(description="Broadcast object with the updates") Broadcast broadcast) {
>>>>>>> e911e389
		Result result = new Result(false);
		if (id != null && broadcast != null)
		{
			if (broadcast.getType() != null &&
					(broadcast.getType().equals(AntMediaApplicationAdapter.IP_CAMERA) ||
							broadcast.getType().equals(AntMediaApplicationAdapter.STREAM_SOURCE) ||
							broadcast.getType().equals(AntMediaApplicationAdapter.VOD) ||
							broadcast.getType().equals(AntMediaApplicationAdapter.PLAY_LIST)))
			{
				result = super.updateStreamSource(id, broadcast);
			}
			else
			{
				result = super.updateBroadcast(id, broadcast);
			}

		}
		return result;
	}


<<<<<<< HEAD
	@ApiOperation(value = "Seeks the playing stream source, vod or playlist on the fly. It accepts seekTimeMs parameter in milliseconds"
			, notes = "", response = Result.class)
=======
	@Operation(description = "Seeks the playing stream source, vod or playlist on the fly. It accepts seekTimeMs parameter in milliseconds")
>>>>>>> e911e389
	@PUT
	@Consumes(MediaType.APPLICATION_JSON)
	@Path("/{id}/seek-time/{seekTimeMs}")
	@Produces(MediaType.APPLICATION_JSON)
<<<<<<< HEAD
	public Result updateSeekTime(@ApiParam(value="Broadcast id", required = true) @PathParam("id") String id,
									@ApiParam(value="Seek time in milliseconds", required = true) @PathParam("seekTimeMs") long seekTimeMs) {
=======
	public Result updateSeekTime(@Parameter(description="Broadcast id", required = true) @PathParam("id") String id, 
			@Parameter(description="Seek time in milliseconds", required = true) @PathParam("seekTimeMs") long seekTimeMs) {
>>>>>>> e911e389
		Result result = new Result(false);
		if (StringUtils.isNotBlank(id))
		{

			StreamFetcher streamFetcher = getApplication().getStreamFetcherManager().getStreamFetcher(id);
			if (streamFetcher != null) {
				streamFetcher.seekTime(seekTimeMs);
				result.setSuccess(true);
			}
			else {
				result.setMessage("Not active stream source found with this id: " + id + " make sure you give the id of a running stream source");
			}
		}
		else {
			result.setMessage("Id field is blank.");
		}
		return result;

	}

	@Hidden
	@Deprecated
	@POST
	@Consumes(MediaType.APPLICATION_JSON)
	@Path("/{id}/endpoint")
	@Produces(MediaType.APPLICATION_JSON)
	public Result addEndpointV2(@Parameter(description = "Broadcast id", required = true) @PathParam("id") String id,
			@Parameter(description = "RTMP url of the endpoint that stream will be republished. If required, please encode the URL", required = true) @QueryParam("rtmpUrl") String rtmpUrl) {

		Result result = super.addEndpoint(id, rtmpUrl);
		if (result.isSuccess())
		{
			String status = getDataStore().get(id).getStatus();
			if (status.equals(IAntMediaStreamHandler.BROADCAST_STATUS_BROADCASTING))
			{
				result = getMuxAdaptor(id).startRtmpStreaming(rtmpUrl, 0);
			}
		}
		else {
			if (logger.isErrorEnabled()) {
				logger.error("Rtmp endpoint({}) was not added to the stream: {}", rtmpUrl != null ? rtmpUrl.replaceAll(REPLACE_CHARS, "_") : null , id.replaceAll(REPLACE_CHARS, "_"));
			}
		}

		return result;
	}

	@Operation(summary = "Adds a third party RTMP end point to the stream",
		    description = "It supports adding after broadcast is started. Resolution can be specified to send a specific adaptive resolution. If an URL is already added to a stream, trying to add the same RTMP URL will return false.",
		    responses = {
		        @ApiResponse(responseCode = "200", description = "Add RTMP endpoint response",
		                     content = @Content(
		                         mediaType = "application/json",
		                         schema = @Schema(implementation = Result.class)
		                     ))
		    }
		)
	@POST
	@Consumes(MediaType.APPLICATION_JSON)
	@Path("/{id}/rtmp-endpoint")
	@Produces(MediaType.APPLICATION_JSON)
	public Result addEndpointV3(@Parameter(description = "Broadcast id", required = true) @PathParam("id") String id,
			@Parameter(description = "RTMP url of the endpoint that stream will be republished. If required, please encode the URL", required = true) Endpoint endpoint,
			@Parameter(description = "Resolution height of the broadcast that is wanted to send to the RTMP endpoint. ", required = false) @QueryParam("resolutionHeight") int resolutionHeight) {

		String rtmpUrl = null;
		Result result = new Result(false);

		if(endpoint != null && endpoint.getRtmpUrl() != null) {

			Broadcast broadcast = getDataStore().get(id);
			if (broadcast != null) {

				List<Endpoint> endpoints = broadcast.getEndPointList();
				if (endpoints == null || endpoints.stream().noneMatch(o -> o.getRtmpUrl().equals(endpoint.getRtmpUrl())))
				{
					rtmpUrl = endpoint.getRtmpUrl();

					if (broadcast.getStatus().equals(IAntMediaStreamHandler.BROADCAST_STATUS_BROADCASTING))
					{
						result = processRTMPEndpoint(broadcast.getStreamId(), broadcast.getOriginAdress(), rtmpUrl, true, resolutionHeight);
						if (result.isSuccess())
						{
							result = super.addEndpoint(id, endpoint);
						}
					}
					else
					{
						result = super.addEndpoint(id, endpoint);
					}


					if (!result.isSuccess())
					{
						result.setMessage("Rtmp endpoint is not added to stream: " + id);

					}
					logRtmpEndpointInfo(id, endpoint, result.isSuccess());
				}
				else
				{
					result.setMessage("Rtmp endpoint is not added to datastore for stream " + id + ". It is already added ->" + endpoint.getRtmpUrl());
				}
			}
		}
		else {
			result.setMessage("Missing rtmp url");
		}

		return result;
	}

	private void logRtmpEndpointInfo(String id, Endpoint endpoint, boolean result) {
		if (logger.isInfoEnabled()) {
			logger.info("Rtmp endpoint({}) adding to the stream: {} is {}", endpoint.getRtmpUrl().replaceAll(REPLACE_CHARS, "_") , id.replaceAll(REPLACE_CHARS, "_"), result);
		}
	}

	@Hidden
	@Deprecated
	@DELETE
	@Consumes(MediaType.APPLICATION_JSON)
	@Path("/{id}/endpoint")
	@Produces(MediaType.APPLICATION_JSON)
<<<<<<< HEAD
	public Result removeEndpoint(@ApiParam(value = "Broadcast id", required = true) @PathParam("id") String id,
			@ApiParam(value = "RTMP url of the endpoint that will be stopped.", required = true) @QueryParam("rtmpUrl") String rtmpUrl ) {
=======
	public Result removeEndpoint(@Parameter(description = "Broadcast id", required = true) @PathParam("id") String id, 
			@Parameter(description = "RTMP url of the endpoint that will be stopped.", required = true) @QueryParam("rtmpUrl") String rtmpUrl ) {
>>>>>>> e911e389
		Result result = super.removeEndpoint(id, rtmpUrl);
		if (result.isSuccess())
		{
			String status = getDataStore().get(id).getStatus();
			if (status.equals(IAntMediaStreamHandler.BROADCAST_STATUS_BROADCASTING))
			{
				result = getMuxAdaptor(id).stopRtmpStreaming(rtmpUrl, 0);
			}
		}
		else {

			if (logger.isErrorEnabled()) {
				logger.error("Rtmp endpoint({}) was not removed from the stream: {}", rtmpUrl != null ? rtmpUrl.replaceAll(REPLACE_CHARS, "_") : null , id.replaceAll(REPLACE_CHARS, "_"));
			}
		}

		return result;
	}

	@Operation(summary = "Remove third-party RTMP end point from the stream",
		    description = "For the stream that is broadcasting, it will stop immediately.",
		    responses = {
		        @ApiResponse(responseCode = "200", description = "Remove RTMP endpoint response",
		                     content = @Content(
		                         mediaType = "application/json",
		                         schema = @Schema(implementation = Result.class)
		                     ))
		    }
		)
	@DELETE
	@Consumes(MediaType.APPLICATION_JSON)
	@Path("/{id}/rtmp-endpoint")
	@Produces(MediaType.APPLICATION_JSON)
<<<<<<< HEAD
	public Result removeEndpointV2(@ApiParam(value = "Broadcast id", required = true) @PathParam("id") String id,
			@ApiParam(value = "RTMP url of the endpoint that will be stopped.", required = true) @QueryParam("endpointServiceId") String endpointServiceId,
			@ApiParam(value = "Resolution specifier if endpoint has been added with resolution. Only applicable if user added RTMP endpoint with a resolution speficier. Otherwise won't work and won't remove the endpoint.", required = true)
=======
	public Result removeEndpointV2(@Parameter(description = "Broadcast id", required = true) @PathParam("id") String id, 
			@Parameter(description = "RTMP url of the endpoint that will be stopped.", required = true) @QueryParam("endpointServiceId") String endpointServiceId, 
			@Parameter(description = "Resolution specifier if endpoint has been added with resolution. Only applicable if user added RTMP endpoint with a resolution speficier. Otherwise won't work and won't remove the endpoint.") 
>>>>>>> e911e389
	@QueryParam("resolutionHeight") int resolutionHeight){

		//Get rtmpURL with broadcast
		String rtmpUrl = null;
		Broadcast broadcast = getDataStore().get(id);
		Result result = new Result(false);

		if (broadcast != null && endpointServiceId != null && broadcast.getEndPointList() != null && !broadcast.getEndPointList().isEmpty())
		{

			Endpoint endpoint = getRtmpUrlFromList(endpointServiceId, broadcast);
			if (endpoint != null && endpoint.getRtmpUrl() != null) {
				rtmpUrl = endpoint.getRtmpUrl();
				result = removeRTMPEndpointProcess(broadcast, endpoint, resolutionHeight, id);
			}
		}
		if (logger.isInfoEnabled())
		{
			logger.info("Rtmp endpoint({}) removal operation is {} from the stream: {}", rtmpUrl != null ? rtmpUrl.replaceAll(REPLACE_CHARS, "_") : null , result.isSuccess(), id.replaceAll(REPLACE_CHARS, "_"));
		}
		return result;
	}

	private Result removeRTMPEndpointProcess(Broadcast broadcast, Endpoint endpoint, int resolutionHeight, String id) {
		Result result;

		if (IAntMediaStreamHandler.BROADCAST_STATUS_BROADCASTING.equals(broadcast.getStatus()))
		{
			result = processRTMPEndpoint(broadcast.getStreamId(), broadcast.getOriginAdress(), endpoint.getRtmpUrl(), false, resolutionHeight);
			if (result.isSuccess())
			{
				result = super.removeRTMPEndpoint(id, endpoint);
			}
		}
		else
		{
			result = super.removeRTMPEndpoint(id, endpoint);
		}


		return result;
	}

	private Endpoint getRtmpUrlFromList(String endpointServiceId, Broadcast broadcast) {
		Endpoint endpoint = null;
		for(Endpoint selectedEndpoint: broadcast.getEndPointList())
		{
			if(selectedEndpoint.getEndpointServiceId().equals(endpointServiceId)) {
				endpoint = selectedEndpoint;
			}
		}
		return endpoint;
	}


	@Operation(summary = "Retrieve detected objects from the stream",
		    description = "Fetches detected objects from the stream, using specified offset and size parameters.",
		    responses = {
		        @ApiResponse(responseCode = "200", description = "List of detected TensorFlow objects",
		                     content = @Content(
		                         mediaType = "application/json",
		                         schema = @Schema(implementation = TensorFlowObject.class, type = "array")
		                     ))
		    }
		)
	@GET
	@Path("/{id}/detections/{offset}/{size}")
	@Produces(MediaType.APPLICATION_JSON)
	public List<TensorFlowObject> getDetectionListV2(@Parameter(description = "the id of the stream", required = true) @PathParam("id") String id,
			@Parameter(description = "starting point of the list", required = true) @PathParam("offset") int offset,
			@Parameter(description = "total size of the return list", required = true) @PathParam("size") int size) {
		return super.getDetectionList(id, offset, size);
	}

	@Operation(summary = "Get total number of detected objects",
		    description = "Retrieves the total count of objects detected.",
		    responses = {
		        @ApiResponse(responseCode = "200", description = "Total number of detected objects",
		                     content = @Content(
		                         mediaType = "application/json",
		                         schema = @Schema(implementation = Long.class)
		                     ))
		    }
		)
	@GET
	@Path("/{id}/detections/count")
	@Produces(MediaType.APPLICATION_JSON)
	public SimpleStat getObjectDetectedTotal(@Parameter(description = "id of the stream", required = true) @PathParam("id") String id){
		return new SimpleStat(getDataStore().getObjectDetectedTotal(id));
	}

	@Operation(summary = "Import Live Streams to Stalker Portal",
		    description = "Imports live streams into the Stalker Portal.",
		    responses = {
		        @ApiResponse(responseCode = "200", description = "Import operation result",
		                     content = @Content(
		                         mediaType = "application/json",
		                         schema = @Schema(implementation = Result.class)
		                     ))
		    }
		)
	@POST
	@Path("/import-to-stalker")
	@Produces(MediaType.APPLICATION_JSON)
	public Result importLiveStreams2StalkerV2()
	{
		return super.importLiveStreams2Stalker();
	}


	@Operation(summary = "Get the total number of broadcasts",
		    description = "Retrieves the total number of broadcasts.",
		    responses = {
		        @ApiResponse(responseCode = "200", description = "Total number of broadcasts",
		                     content = @Content(
		                         mediaType = "application/json",
		                         schema = @Schema(implementation = SimpleStat.class)
		                     ))
		    }
		)
	@GET
	@Path("/count")
	@Produces(MediaType.APPLICATION_JSON)
	public SimpleStat getTotalBroadcastNumberV2() {
		return new SimpleStat(getDataStore().getTotalBroadcastNumber());
	}

	@Operation(summary = "Get the number of broadcasts based on search criteria",
		    description = "Retrieves the number of broadcasts matching the specified search criteria.",
		    responses = {
		        @ApiResponse(responseCode = "200", description = "Number of broadcasts for searched items",
		                     content = @Content(
		                         mediaType = "application/json",
		                         schema = @Schema(implementation = SimpleStat.class)
		                     ))
		    }
		)
	@GET
	@Path("/count/{search}")
	@Produces(MediaType.APPLICATION_JSON)
	public SimpleStat getTotalBroadcastNumberV2(
			@Parameter(description = "Search parameter to get the number of items including it ", required = true) @PathParam("search") String search)
	{
		return new SimpleStat(getDataStore().getPartialBroadcastNumber(search));
	}

	@Operation(summary = "Return the active live streams",
		    description = "Retrieves the currently active live streams.",
		    responses = {
		        @ApiResponse(responseCode = "200", description = "Active live streams",
		                     content = @Content(
		                         mediaType = "application/json",
		                         schema = @Schema(implementation = SimpleStat.class)
		                     ))
		    }
		)
	@GET
	@Path("/active-live-stream-count")
	@Produces(MediaType.APPLICATION_JSON)
	public SimpleStat getAppLiveStatistics() {
		return new SimpleStat(getDataStore().getActiveBroadcastCount());
	}




<<<<<<< HEAD
	@ApiOperation(value = "Generates random one-time token for specified stream")
	@ApiResponses(value = { @ApiResponse(code = 200, message = "Returns token", response=Token.class),
			@ApiResponse(code = 400, message = "When there is an error in creating token", response=Result.class)})
	@GET
	@Path("/{id}/token")
	@Produces(MediaType.APPLICATION_JSON)
	public Response getTokenV2 (@ApiParam(value = "The id of the stream", required = true) @PathParam("id")String streamId,
			@ApiParam(value = "The expire time of the token. It's in unix timestamp seconds", required = true) @QueryParam("expireDate") long expireDate,
			@ApiParam(value = "Type of the token. It may be play or publish ", required = true) @QueryParam("type") String type,
			@ApiParam(value = "Room Id that token belongs to. It's not mandatory ", required = false) @QueryParam("roomId") String roomId)
=======
	@Operation(description = "Generates random one-time token for specified stream")
	@ApiResponses(value = {
		    @ApiResponse(responseCode = "200", description = "Returns token",
		                 content = @Content(mediaType = "application/json", 
		                                    schema = @Schema(implementation = Token.class))),
		    @ApiResponse(responseCode = "400", description = "When there is an error in creating token",
		                 content = @Content(mediaType = "application/json", 
		                                    schema = @Schema(implementation = Result.class)))
		})
	@GET
	@Path("/{id}/token")
	@Produces(MediaType.APPLICATION_JSON)
	public Response getTokenV2 (@Parameter(description = "The id of the stream", required = true) @PathParam("id")String streamId,
			@Parameter(description = "The expire time of the token. It's in unix timestamp seconds", required = true) @QueryParam("expireDate") long expireDate,
			@Parameter(description = "Type of the token. It may be play or publish ", required = true) @QueryParam("type") String type,
			@Parameter(description = "Room Id that token belongs to. It's not mandatory ", required = false) @QueryParam("roomId") String roomId) 
>>>>>>> e911e389
	{
		Object result = super.getToken(streamId, expireDate, type, roomId);
		if (result instanceof Token) {
			return Response.status(Status.OK).entity(result).build();
		}
		else {
			return Response.status(Status.BAD_REQUEST).entity(result).build();
		}
	}


<<<<<<< HEAD
	@ApiOperation(value = "Generates JWT token for specified stream. It's not required to let the server generate JWT. Generally JWT tokens should be generated on the client side.")
	@ApiResponses(value = { @ApiResponse(code = 200, message = "Returns token", response=Token.class),
			@ApiResponse(code = 400, message = "When there is an error in creating token", response=Result.class)})
	@GET
	@Path("/{id}/jwt-token")
	@Produces(MediaType.APPLICATION_JSON)
	public Response getJwtTokenV2 (@ApiParam(value = "The id of the stream", required = true) @PathParam("id")String streamId,
			@ApiParam(value = "The expire time of the token. It's in unix timestamp seconds.", required = true) @QueryParam("expireDate") long expireDate,
			@ApiParam(value = "Type of the JWT token. It may be play or publish ", required = true) @QueryParam("type") String type,
			@ApiParam(value = "Room Id that token belongs to. It's not mandatory ", required = false) @QueryParam("roomId") String roomId)
=======
	@Operation(description = "Generates JWT token for specified stream. It's not required to let the server generate JWT. Generally JWT tokens should be generated on the client side.")
	@ApiResponses(value = {
		    @ApiResponse(responseCode = "200", description = "Returns token",
		                 content = @Content(
		                     mediaType = "application/json", 
		                     schema = @Schema(implementation = Token.class)
		                 )),
		    @ApiResponse(responseCode = "400", description = "When there is an error in creating token",
		                 content = @Content(
		                     mediaType = "application/json", 
		                     schema = @Schema(implementation = Result.class)
		                 ))
		})
	@GET
	@Path("/{id}/jwt-token")
	@Produces(MediaType.APPLICATION_JSON)
	public Response getJwtTokenV2 (@Parameter(description = "The id of the stream", required = true) @PathParam("id")String streamId,
			@Parameter(description = "The expire time of the token. It's in unix timestamp seconds.", required = true) @QueryParam("expireDate") long expireDate,
			@Parameter(description = "Type of the JWT token. It may be play or publish ", required = true) @QueryParam("type") String type,
			@Parameter(description = "Room Id that token belongs to. It's not mandatory ", required = false) @QueryParam("roomId") String roomId) 
>>>>>>> e911e389
	{
		Object result = super.getJwtToken(streamId, expireDate, type, roomId);
		if (result instanceof Token) {
			return Response.status(Status.OK).entity(result).build();
		}
		else {
			return Response.status(Status.BAD_REQUEST).entity(result).build();
		}
	}

	@Operation(summary = "Perform validation of token for requested stream",
		    description = "If validated, success field is true, not validated success field is false",
		    responses = {
		        @ApiResponse(responseCode = "200", description = "Token validation response",
		                     content = @Content(
		                         mediaType = "application/json",
		                         schema = @Schema(implementation = Result.class)
		                     ))
		    }
		)
	@POST
	@Consumes(MediaType.APPLICATION_JSON)
	@Path("/validate-token")
	@Produces(MediaType.APPLICATION_JSON)
<<<<<<< HEAD
	public Result validateTokenV2(@ApiParam(value = "Token to be validated", required = true) Token token)
=======
	public Result validateTokenV2(@Parameter(description = "Token to be validated", required = true) Token token) 
>>>>>>> e911e389
	{
		boolean result =  false;
		Token validateToken = super.validateToken(token);
		if (validateToken != null) {
			result = true;
		}

		return new Result(result);
	}


	@Operation(summary = "Removes all tokens related with requested stream",
		    description = "",
		    responses = {
		        @ApiResponse(responseCode = "200", description = "Removal of tokens response",
		                     content = @Content(
		                         mediaType = "application/json",
		                         schema = @Schema(implementation = Result.class)
		                     ))
		    }
		)
	@DELETE
	@Consumes(MediaType.APPLICATION_JSON)
	@Path("/{id}/tokens")
	@Produces(MediaType.APPLICATION_JSON)
	public Result revokeTokensV2(@Parameter(description = "the id of the stream", required = true) @PathParam("id") String streamId) {
		return super.revokeTokens(streamId);
	}


	@Operation(summary = "Get all tokens of requested stream",
		    description = "",
		    responses = {
		        @ApiResponse(responseCode = "200", description = "List of tokens",
		                     content = @Content(
		                         mediaType = "application/json",
		                         schema = @Schema(implementation = Token.class, type = "array")
		                     ))
		    }
		)
	@GET
	@Path("/{id}/tokens/list/{offset}/{size}")
	@Produces(MediaType.APPLICATION_JSON)
	public List<Token> listTokensV2(@Parameter(description = "the id of the stream", required = true) @PathParam("id") String streamId,
			@Parameter(description = "the starting point of the list", required = true) @PathParam("offset") int offset,
			@Parameter(description = "size of the return list (max:50 )", required = true) @PathParam("size") int size) {
		List<Token> tokens = null;
		if(streamId != null) {
			tokens = getDataStore().listAllTokens(streamId, offset, size);
		}
		return tokens;
	}

	@Operation(summary = "Get all subscribers of the requested stream",
		    description = "It does not return subscriber-stats. Please use subscriber-stats method",
		    responses = {
		        @ApiResponse(responseCode = "200", description = "List of subscribers",
		                     content = @Content(
		                         mediaType = "application/json",
		                         schema = @Schema(implementation = Subscriber.class, type = "array")
		                     ))
		    }
		)
	@GET
	@Path("/{id}/subscribers/list/{offset}/{size}")
	@Produces(MediaType.APPLICATION_JSON)
	public List<Subscriber> listSubscriberV2(@Parameter(description = "the id of the stream", required = true) @PathParam("id") String streamId,
			@Parameter(description = "the starting point of the list", required = true) @PathParam("offset") int offset,
			@Parameter(description = "size of the return list (max:50 )", required = true) @PathParam("size") int size) {
		List<Subscriber> subscribers = null;
		if(streamId != null) {
			subscribers = getDataStore().listAllSubscribers(streamId, offset, size);
		}
		return subscribers;
	}

	@Operation(summary = "Retrieve all subscriber statistics of the requested stream",
		    description = "Fetches comprehensive statistics for all subscribers of the specified stream.",
		    responses = {
		        @ApiResponse(responseCode = "200", description = "List of subscriber statistics",
		                     content = @Content(
		                         mediaType = "application/json",
		                         schema = @Schema(implementation = SubscriberStats.class, type = "array")
		                     ))
		    }
		)
	@GET
	@Path("/{id}/subscriber-stats/list/{offset}/{size}")
	@Produces(MediaType.APPLICATION_JSON)
	public List<SubscriberStats> listSubscriberStatsV2(@Parameter(description = "the id of the stream", required = true) @PathParam("id") String streamId,
			@Parameter(description = "the starting point of the list", required = true) @PathParam("offset") int offset,
			@Parameter(description = "size of the return list (max:50 )", required = true) @PathParam("size") int size) {
		List<SubscriberStats> subscriberStats = null;
		if(streamId != null) {
			subscriberStats = getDataStore().listAllSubscriberStats(streamId, offset, size);
		}
		return subscriberStats;
	}

	@Operation(summary = "Add Subscriber to the requested stream",
		    description = "Adds a subscriber to the requested stream. If the subscriber's type is 'publish', they can also play the stream, which is critical in conferencing. If the subscriber's type is 'play', they can only play the stream. If 'b32Secret' is not set, it will default to the AppSettings. The length of 'b32Secret' should be a multiple of 8 and use base32 characters A–Z, 2–7.",
		    responses = {
		        @ApiResponse(responseCode = "200", description = "Result of adding a subscriber",
		                     content = @Content(
		                         mediaType = "application/json",
		                         schema = @Schema(implementation = Result.class)
		                     ))
		    }
		)
	@POST
	@Consumes(MediaType.APPLICATION_JSON)
	@Path("/{id}/subscribers")
	@Produces(MediaType.APPLICATION_JSON)
	public Result addSubscriber(
			@Parameter(description = "The id of the stream", required = true) @PathParam("id") String streamId,
			@Parameter(description = "Subscriber to be added to this stream", required = true) Subscriber subscriber) {
		boolean result = false;
		String message = "";
		if (subscriber != null && !StringUtils.isBlank(subscriber.getSubscriberId())
				&& subscriber.getSubscriberId().length() > 3 && StringUtils.isNotBlank(streamId))
		{
			// add stream id inside the Subscriber
			subscriber.setStreamId(streamId);
			// create a new stats object before adding to datastore
			subscriber.setStats(new SubscriberStats());
			// subscriber is not connected yet
			subscriber.setConnected(false);
			// subscriber is not viewing anyone
			subscriber.setCurrentConcurrentConnections(0);

			boolean secretCodeLengthCorrect = true;
			if (StringUtils.isNotBlank(subscriber.getB32Secret())) {

				try {
					//Check secret code is correct format
					Base32.decode(subscriber.getB32Secret().getBytes());
				}
				catch (Exception e) {
					logger.warn("Secret code is not b32 compatible. It will not add subscriber ");
					secretCodeLengthCorrect = false;
				}
			}

			if (secretCodeLengthCorrect) {
				result = getDataStore().addSubscriber(streamId, subscriber);
			}
			else {
				message = "Secret code is not multiple of 8 bytes length. Use b32Secret which is a string and its lenght is multiple of 8 bytes and allowed characters A-Z, 2-7";
			}

		}
		else {
			message = "Missing parameter: Make sure you set subscriber object correctly and make subscriberId's length at least 3";
		}
		return new Result(result, message);
	}

	@Operation(description="Return TOTP for the subscriberId, streamId, type. This is a helper method. You can generate TOTP on your end."
			+ "If subscriberId is not in the database, it generates TOTP from the secret in the AppSettings. Secret code is for the subscriberId not in the database"

			+ " secretCode = Base32.encodeAsString({secretFromSettings(publishsecret or playsecret according to the type)} + {subscriberId} + {streamId} + {type(publish or play)} + {Number of X to have the length multiple of 8}"
			+ "'+' means concatenating the strings. There is no explicit '+' in the secretCode ")
	@GET
	@Consumes({ MediaType.APPLICATION_JSON })
	@Path("/{id}/subscribers/{sid}/totp")
	@Produces(MediaType.APPLICATION_JSON)
<<<<<<< HEAD
	public Result getTOTP(@ApiParam(value="The id of the stream that TOTP will be generated", required=true) @PathParam("id") String streamId,
			@ApiParam(value="The id of the subscriber that TOTP will be generated ", required=true) @PathParam("sid") String subscriberId,
			@ApiParam(value="The type of token. It's being used if subscriber is not in the database. It can be publish, play",
			required=false) @QueryParam("type") String type)
=======
	public Result getTOTP(@Parameter(description="The id of the stream that TOTP will be generated", required=true) @PathParam("id") String streamId, 
			@Parameter(description="The id of the subscriber that TOTP will be generated ", required=true) @PathParam("sid") String subscriberId, 
			@Parameter(description="The type of token. It's being used if subscriber is not in the database. It can be publish, play", 
			required=false) @QueryParam("type") String type) 
>>>>>>> e911e389
	{

		boolean result = false;
		String message = "";
		String totp = "";
		if (!StringUtils.isAnyBlank(streamId, subscriberId))
		{
			Subscriber subscriber = getDataStore().getSubscriber(streamId, subscriberId);
			if (subscriber != null && StringUtils.isNotBlank(subscriber.getB32Secret()))
			{
				byte[] decodedSubscriberSecret = Base32.decode(subscriber.getB32Secret().getBytes());
				totp = TOTPGenerator.generateTOTP(decodedSubscriberSecret, getAppSettings().getTimeTokenPeriod(),  6, ITokenService.HMAC_SHA1);
			}
			else
			{
				String secretFromSettings = getAppSettings().getTimeTokenSecretForPublish();
				if (Subscriber.PLAY_TYPE.equals(type))
				{
					secretFromSettings = getAppSettings().getTimeTokenSecretForPlay();
				}

				if (StringUtils.isNotBlank(secretFromSettings)) {
					//Secret code is generated by using this  secretFromSettings + subscriberId + streamId + type + "add number of X to have the length multiple of 8"
					totp = TOTPGenerator.generateTOTP(Base32.decode(TOTPGenerator.getSecretCodeForNotRecordedSubscriberId(subscriberId, streamId, type, secretFromSettings).getBytes()),
							getAppSettings().getTimeTokenPeriod(), 6, ITokenService.HMAC_SHA1);
				}
				else {
					message = "Secret is not set in AppSettings. Please set timtokensecret publish or play in Applicaiton settings";
				}

			}
			if (!StringUtils.isBlank(totp)) {
				result = true;
			}

		}
		else {
			message = "streamId or subscriberId is blank";
		}

		return new Result(result, totp, message);

	}

	@Operation(summary = "Delete specific subscriber from data store",
		    description = "Deletes a specific subscriber from the data store for the selected stream.",
		    responses = {
		        @ApiResponse(responseCode = "200", description = "Result of deleting the subscriber",
		                     content = @Content(
		                         mediaType = "application/json",
		                         schema = @Schema(implementation = Result.class)
		                     ))
		    }
		)
	@DELETE
	@Consumes({ MediaType.APPLICATION_JSON })
	@Path("/{id}/subscribers/{sid}")
	@Produces(MediaType.APPLICATION_JSON)
	public Result deleteSubscriber(@Parameter(description = "the id of the stream", required = true) @PathParam("id") String streamId,
			@Parameter(description = "the id of the subscriber", required = true) @PathParam("sid") String subscriberId) {
		boolean result =  false;

		if(streamId != null) {
			result = getDataStore().deleteSubscriber(streamId, subscriberId);
		}

		return new Result(result);
	}

	@Operation(summary = "Block specific subscriber",
		    description = "Blocks a specific subscriber, enhancing security especially when used with TOTP streaming. The subscriber is blocked for a specified number of seconds from the moment this method is called.",
		    responses = {
		        @ApiResponse(responseCode = "200", description = "Result of blocking the subscriber",
		                     content = @Content(
		                         mediaType = "application/json",
		                         schema = @Schema(implementation = Result.class)
		                     ))
		    }
		)
	@PUT
	@Consumes({ MediaType.APPLICATION_JSON })
	@Path("/{id}/subscribers/{sid}/block/{seconds}/{type}")
	@Produces(MediaType.APPLICATION_JSON)
<<<<<<< HEAD
	public Result blockSubscriber(@ApiParam(value = "the id of the stream", required = true) @PathParam("id") String streamId,
			@ApiParam(value = "the id of the subscriber", required = true) @PathParam("sid") String subscriberId,
			@ApiParam(value = "seconds to block the user", required = true)  @PathParam("seconds") int seconds,
			@ApiParam(value = "block type it can be 'publish', 'play' or 'publish_play'", required = true)  @PathParam("type") String blockType) {
=======
	public Result blockSubscriber(@Parameter(description = "the id of the stream", required = true) @PathParam("id") String streamId,
			@Parameter(description = "the id of the subscriber", required = true) @PathParam("sid") String subscriberId, 
			@Parameter(description = "seconds to block the user", required = true)  @PathParam("seconds") int seconds,
			@Parameter(description = "block type it can be 'publish', 'play' or 'publish_play'", required = true)  @PathParam("type") String blockType) {
>>>>>>> e911e389
		boolean result = false;
		String message = "";



		if (!StringUtils.isAnyBlank(streamId, subscriberId))
		{
			//if the user is not in this node, it's in another node in the cluster.
			//The proxy filter will forward the request to the related node before {@link RestProxyFilter}

			result = getDataStore().blockSubscriber(streamId, subscriberId, blockType, seconds);

			if (Subscriber.PLAY_TYPE.equals(blockType) || Subscriber.PUBLISH_AND_PLAY_TYPE.equals(blockType) )
			{
				getApplication().stopPlayingBySubscriberId(subscriberId);
			}

			if (Subscriber.PUBLISH_TYPE.equals(blockType) || Subscriber.PUBLISH_AND_PLAY_TYPE.equals(blockType)) {
				getApplication().stopPublishingBySubscriberId(subscriberId);
			}


		}
		else {
			message = "streamId or subscriberId is blank";
		}

		return new Result(result, message);
	}

	@Operation(summary = "Removes all subscribers related to the requested stream",
		    description = "Deletes all subscriber data associated with the specified stream.",
		    responses = {
		        @ApiResponse(responseCode = "200", description = "Result of removing all subscribers",
		                     content = @Content(
		                         mediaType = "application/json",
		                         schema = @Schema(implementation = Result.class)
		                     ))
		    }
		)
	@DELETE
	@Consumes(MediaType.APPLICATION_JSON)
	@Path("/{id}/subscribers")
	@Produces(MediaType.APPLICATION_JSON)
	public Result revokeSubscribers(@Parameter(description = "the id of the stream", required = true) @PathParam("id") String streamId) {
		boolean result =  false;

		if(streamId != null) {
			result = getDataStore().revokeSubscribers(streamId);
		}

		return new Result(result);
	}

	@Operation(summary = "Get the broadcast live statistics",
		    description = "Retrieves live statistics of the broadcast, including total RTMP watcher count, total HLS watcher count, and total WebRTC watcher count.",
		    responses = {
		        @ApiResponse(responseCode = "200", description = "Broadcast live statistics",
		                     content = @Content(
		                         mediaType = "application/json",
		                         schema = @Schema(implementation = BroadcastStatistics.class)
		                     ))
		    }
		)
	@GET
	@Path("/{id}/broadcast-statistics")
	@Produces(MediaType.APPLICATION_JSON)
	@Override
	public BroadcastStatistics getBroadcastStatistics(@Parameter(description = "the id of the stream", required = true) @PathParam("id") String id) {
		return super.getBroadcastStatistics(id);
	}

	@Operation(summary = "Get total broadcast live statistics",
		    description = "Retrieves total live statistics of the broadcast, including total HLS watcher count and total WebRTC watcher count.",
		    responses = {
		        @ApiResponse(responseCode = "200", description = "Total broadcast live statistics",
		                     content = @Content(
		                         mediaType = "application/json",
		                         schema = @Schema(implementation = BroadcastStatistics.class)
		                     ))
		    }
		)
	@GET
	@Path("/total-broadcast-statistics")
	@Produces(MediaType.APPLICATION_JSON)
	@Override
	public AppBroadcastStatistics getBroadcastTotalStatistics() {
		return super.getBroadcastTotalStatistics();
	}

	@Operation(summary = "Get WebRTC Low Level Send Stats",
		    description = "Retrieves general statistics for WebRTC low level send operations.",
		    responses = {
		        @ApiResponse(responseCode = "200", description = "WebRTC low level send statistics",
		                     content = @Content(
		                         mediaType = "application/json",
		                         schema = @Schema(implementation = WebRTCSendStats.class)
		                     ))
		    }
		)
	@GET
	@Path("/webrtc-send-low-level-stats")
	@Produces(MediaType.APPLICATION_JSON)
	public WebRTCSendStats getWebRTCLowLevelSendStats()
	{
		return new WebRTCSendStats(getApplication().getWebRTCAudioSendStats(), getApplication().getWebRTCVideoSendStats());
	}

	@Operation(summary = "Get WebRTC Low Level Receive Stats",
		    description = "Retrieves general statistics for WebRTC low level receive operations.",
		    responses = {
		        @ApiResponse(responseCode = "200", description = "WebRTC low level receive statistics",
		                     content = @Content(
		                         mediaType = "application/json",
		                         schema = @Schema(implementation = WebRTCReceiveStats.class)
		                     ))
		    }
		)
	@GET
	@Path("/webrtc-receive-low-level-stats")
	@Produces(MediaType.APPLICATION_JSON)
	public WebRTCReceiveStats getWebRTCLowLevelReceiveStats()
	{
		return new WebRTCReceiveStats(getApplication().getWebRTCAudioReceiveStats(), getApplication().getWebRTCVideoReceiveStats());
	}

	@Operation(summary = "Get RTMP to WebRTC Path Stats",
		    description = "Retrieves general statistics for the RTMP to WebRTC path.",
		    responses = {
		        @ApiResponse(responseCode = "200", description = "RTMP to WebRTC path statistics",
		                     content = @Content(
		                         mediaType = "application/json",
		                         schema = @Schema(implementation = RTMPToWebRTCStats.class)
		                     ))
		    }
		)
	@GET
	@Path("/{id}/rtmp-to-webrtc-stats")
	@Produces(MediaType.APPLICATION_JSON)
<<<<<<< HEAD
	public RTMPToWebRTCStats getRTMPToWebRTCStats(@ApiParam(value = "the id of the stream", required = true) @PathParam("id") String id)
=======
	public RTMPToWebRTCStats getRTMPToWebRTCStats(@Parameter(description = "the id of the stream", required = true) @PathParam("id") String id) 
>>>>>>> e911e389
	{
		return getApplication().getRTMPToWebRTCStats(id);
	}


	@Operation(summary = "Get WebRTC Client Statistics",
		    description = "Retrieves WebRTC client statistics, including audio bitrate, video bitrate, target bitrate, video sent period, etc.",
		    responses = {
		        @ApiResponse(responseCode = "200", description = "WebRTC client statistics",
		                     content = @Content(
		                         mediaType = "application/json",
		                         schema = @Schema(implementation = WebRTCClientStats.class, type = "array")
		                     ))
		    }
		)
	@GET
	@Path("/{stream_id}/webrtc-client-stats/{offset}/{size}")
	@Produces(MediaType.APPLICATION_JSON)
	public List<WebRTCClientStats> getWebRTCClientStatsListV2(@Parameter(description = "offset of the list", required = true) @PathParam("offset") int offset,
			@Parameter(description = "Number of items that will be fetched", required = true) @PathParam("size") int size,
			@Parameter(description = "the id of the stream", required = true) @PathParam("stream_id") String streamId) {

		return super.getWebRTCClientStatsList(offset, size, streamId);
	}

	@Hidden
	@Deprecated
	@Operation(summary = "Returns filtered broadcast list according to type",
    description = "Useful for retrieving IP Camera and Stream Sources from the entire broadcast list. For sorting mechanisms, using Mongo DB is recommended.",
    responses = {
        @ApiResponse(responseCode = "200", description = "Filtered broadcast list",
                     content = @Content(
                         mediaType = "application/json",
                         schema = @Schema(implementation = Broadcast.class, type = "array")
                     ))
	    }
	)
	@GET
	@Consumes(MediaType.APPLICATION_JSON)
	@Path("/filter-list/{offset}/{size}/{type}")
	@Produces(MediaType.APPLICATION_JSON)
	public List<Broadcast> filterBroadcastListV2(@Parameter(description = "starting point of the list", required = true) @PathParam("offset") int offset,
			@Parameter(description = "size of the return list (max:50 )", required = true) @PathParam("size") int size,
			@Parameter(description = "type of the stream. Possible values are \"liveStream\", \"ipCamera\", \"streamSource\", \"VoD\"", required = true) @PathParam("type") String type,
			@Parameter(description = "field to sort", required = false) @QueryParam("sort_by") String sortBy,
			@Parameter(description = "asc for Ascending, desc Descending order", required = false) @QueryParam("order_by") String orderBy
			) {
		return getDataStore().getBroadcastList(offset, size, type, sortBy, orderBy, null);
	}


	@Operation(summary = "Set stream specific recording setting",
		    description = "This setting overrides the general Mp4 and WebM Muxing Setting for a specific stream.",
		    responses = {
		        @ApiResponse(responseCode = "200", description = "Result of setting stream specific recording",
		                     content = @Content(
		                         mediaType = "application/json",
		                         schema = @Schema(implementation = Result.class)
		                     ))
		    }
		)
	@PUT
	@Consumes(MediaType.APPLICATION_JSON)
	@Path("/{id}/recording/{recording-status}")
	@Produces(MediaType.APPLICATION_JSON)
	public Result enableRecording(@Parameter(description = "the id of the stream", required = true) @PathParam("id") String streamId,
			@Parameter(description = "Change recording status. If true, starts recording. If false stop recording", required = true) @PathParam("recording-status") boolean enableRecording,
			@Parameter(description = "Record type: 'mp4' or 'webm'. It's optional parameter.", required = false) @QueryParam("recordType") String recordType,
			@Parameter(description = "Resolution height of the broadcast that is wanted to record. ", required = false) @QueryParam("resolutionHeight") int resolutionHeight
			) {
		if (logger.isInfoEnabled()) {
			logger.info("Recording method is called for {} to make it {} and record Type: {} resolution:{}", streamId.replaceAll(REPLACE_CHARS, "_"), enableRecording, recordType != null ? recordType.replaceAll(REPLACE_CHARS, "_") : null, resolutionHeight);
		}
		recordType = (recordType==null) ? RecordType.MP4.toString() : recordType;  // It means, if recordType is null, function using Mp4 Record by default
		return enableRecordMuxing(streamId, enableRecording, recordType, resolutionHeight);
	}

	@Operation(summary = "Get IP Camera Error after connection failure",
		    description = "Checks for an error after a connection failure with an IP camera. Returning true indicates an error; false indicates no error.",
		    responses = {
		        @ApiResponse(responseCode = "200", description = "IP Camera error status",
		                     content = @Content(
		                         mediaType = "application/json",
		                         schema = @Schema(implementation = Result.class)
		                     ))
		    }
		)
	@GET
	@Consumes(MediaType.APPLICATION_JSON)
	@Path("/{streamId}/ip-camera-error")
	@Produces(MediaType.APPLICATION_JSON)
	public Result getCameraErrorV2(@Parameter(description = "StreamId of the IP Camera Streaming.", required = true) @PathParam("streamId") String streamId) {
		return super.getCameraErrorById(streamId);
	}

	@Operation(summary = "Start streaming sources",
		    description = "Initiates streaming for sources such as IP Cameras, Stream Sources, and PlayLists.",
		    responses = {
		        @ApiResponse(responseCode = "200", description = "Result of starting streaming sources",
		                     content = @Content(
		                         mediaType = "application/json",
		                         schema = @Schema(implementation = Result.class)
		                     ))
		    }
		)
	@POST
	@Consumes(MediaType.APPLICATION_JSON)
	@Path("/{id}/start")
	@Produces(MediaType.APPLICATION_JSON)
<<<<<<< HEAD
	public Result startStreamSourceV2(@ApiParam(value = "the id of the stream. The broadcast type should be IP Camera or Stream Source otherwise it does not work", required = true) @PathParam("id") String id)
=======
	public Result startStreamSourceV2(@Parameter(description = "the id of the stream. The broadcast type should be IP Camera or Stream Source otherwise it does not work", required = true) @PathParam("id") String id) 
>>>>>>> e911e389
	{
		return super.startStreamSource(id);
	}

	@Operation(summary = "Specify the next playlist item to play by index",
		    description = "Sets the next playlist item to be played, based on its index. This method is applicable only to playlists.",
		    responses = {
		        @ApiResponse(responseCode = "200", description = "Result of specifying the next playlist item",
		                     content = @Content(
		                         mediaType = "application/json",
		                         schema = @Schema(implementation = Result.class)
		                     ))
		    }
		)
	@POST
	@Consumes(MediaType.APPLICATION_JSON)
	@Path("/playlists/{id}/next")
	@Produces(MediaType.APPLICATION_JSON)
<<<<<<< HEAD
	public Result playNextItem(@ApiParam(value = "The id of the playlist stream.", required = true) @PathParam("id") String id,
			@ApiParam(value = "The next item to play. If it's not specified or it's -1, it plays next item. If it's number, it skips that item in the playlist to play. The first item index is 0. ", required = false) @QueryParam("index") Integer index
			)
	{
=======
	public Result playNextItem(@Parameter(description = "The id of the playlist stream.", required = true) @PathParam("id") String id,			
			@Parameter(description = "The next item to play. If it's not specified or it's -1, it plays next item. If it's number, it skips that item in the playlist to play. The first item index is 0. ", required = false) @QueryParam("index") Integer index			
			) 
	{ 
>>>>>>> e911e389
		return super.playNextItem(id, index);
	}

	@Operation(summary = "Stop streaming for the active stream",
		    description = "Terminates streaming for the active stream, including both ingested (RTMP, WebRTC) and pulled stream sources (IP Cameras and Stream Sources).",
		    responses = {
		        @ApiResponse(responseCode = "200", description = "Result of stopping the active stream",
		                     content = @Content(
		                         mediaType = "application/json",
		                         schema = @Schema(implementation = Result.class)
		                     ))
		    }
		)
	@POST
	@Consumes(MediaType.APPLICATION_JSON)
	@Path("/{id}/stop")
	@Produces(MediaType.APPLICATION_JSON)
<<<<<<< HEAD
	public Result stopStreamingV2(@ApiParam(value = "the id of the broadcast.", required = true) @PathParam("id") String id)
=======
	public Result stopStreamingV2(@Parameter(description = "the id of the broadcast.", required = true) @PathParam("id") String id) 
>>>>>>> e911e389
	{
		return super.stopStreaming(id);
	}


	@Operation(summary = "Get Discovered ONVIF IP Cameras",
		    description = "Performs a discovery within the internal network to automatically retrieve information about ONVIF-enabled cameras.",
		    responses = {
		        @ApiResponse(responseCode = "200", description = "Result of discovering ONVIF IP cameras",
		                     content = @Content(
		                         mediaType = "application/json",
		                         schema = @Schema(implementation = Result.class)
		                     ))
		    }
		)
	@GET
	@Path("/onvif-devices")
	@Produces(MediaType.APPLICATION_JSON)
	public String[] searchOnvifDevicesV2() {
		return super.searchOnvifDevices();
	}

	@Operation(summary = "Get the Profile List for an ONVIF IP Camera",
		    description = "Retrieves the profile list for an ONVIF IP camera.",
		    responses = {
		        @ApiResponse(responseCode = "200", description = "Profile list for the ONVIF IP camera",
		                     content = @Content(
		                         mediaType = "application/json",
		                         schema = @Schema(implementation = String[].class)
		                     ))
		    }
		)
	@GET
	@Path("/{id}/ip-camera/device-profiles")
	@Produces(MediaType.APPLICATION_JSON)
	public String[] getOnvifDeviceProfiles(@Parameter(description = "The id of the IP Camera", required = true) @PathParam("id") String id) {
		if (id != null && StreamIdValidator.isStreamIdValid(id)) {
			return super.getOnvifDeviceProfiles(id);
		}
		return null;
	}


	@Operation(summary = "Move IP Camera",
		    description = "Supports continuous, relative, and absolute movement. By default, it's a relative move. Movement parameters should be provided according to the movement type. Generally, the following values are used: "
		                  + "For Absolute move, value X and value Y are between -1.0f and 1.0f. Zoom value is between 0.0f and 1.0f. "
		                  + "For Relative move, value X, value Y, and Zoom Value are between -1.0f and 1.0f. "
		                  + "For Continuous move, value X, value Y, and Zoom Value are between -1.0f and 1.0f.",
		    responses = {
		        @ApiResponse(responseCode = "200", description = "Result of moving the IP camera",
		                     content = @Content(
		                         mediaType = "application/json",
		                         schema = @Schema(implementation = Result.class)
		                     ))
		    }
		)
	@POST
	@Path("/{id}/ip-camera/move")
	@Produces(MediaType.APPLICATION_JSON)
	public Result moveIPCamera(@Parameter(description = "The id of the IP Camera", required = true) @PathParam("id") String id,
			@Parameter(description = "Movement in X direction. If not specified, it's assumed to be zero. Valid ranges between -1.0f and 1.0f for all movements ", required = false) @QueryParam("valueX") Float valueX,
			@Parameter(description = "Movement in Y direction. If not specified, it's assumed to be zero. Valid ranges between -1.0f and 1.0f for all movements ", required = false) @QueryParam("valueY") Float valueY,
			@Parameter(description = "Movement in Zoom. If not specified, it's assumed to be zero. Valid ranges for relative and continous move is between -1.0f and 1.0f. For absolute move between 0.0f and 1.0f ", required = false) @QueryParam("valueZ") Float valueZ,
			@Parameter(description = "Movement type. It can be absolute, relative or continuous. If not specified, it's relative", required = false) @QueryParam("movement") String movement
			) {
		boolean result = false;
		String message = STREAM_ID_NOT_VALID;
		if (id != null && StreamIdValidator.isStreamIdValid(id)) {
			message = "";
			if (valueX == null) {
				valueX = 0f;
			}

			if (valueY == null) {
				valueY = 0f;
			}

			if (valueZ == null) {
				valueZ = 0f;
			}

			if (movement == null) {
				movement = RELATIVE_MOVE;
			}

			if (movement.equals(RELATIVE_MOVE)) {
				result = super.moveRelative(id, valueX, valueY, valueZ);
			}
			else if (movement.equals(CONTINUOUS_MOVE)) {
				result = super.moveContinous(id, valueX, valueY, valueZ);
			}
			else if (movement.equals(ABSOLUTE_MOVE)) {
				result = super.moveAbsolute(id, valueX, valueY, valueZ);
			}
			else  {
				message = "Movement type is not supported. Supported types are continous, relative and absolute but was " + movement;
			}
		}
		return new Result(result, message);
	}

	@Operation(description = "Stop move for IP Camera")
	@POST
	@Path("/{id}/ip-camera/stop-move")
	@Produces(MediaType.APPLICATION_JSON)
	public Result stopMove(@Parameter(description = "the id of the IP Camera", required = true) @PathParam("id") String id) {
		boolean result = false;
		String message = STREAM_ID_NOT_VALID;
		if (id != null && StreamIdValidator.isStreamIdValid(id))
		{
			OnvifCamera camera = getApplication().getOnvifCamera(id);
			if (camera != null) {
				result = camera.moveStop();
				message = "";
			}
			else {
				message = "Camera not found";
			}
		}
		return new Result(result, message);
	}


	@Operation(description = "Creates a conference room with the parameters. The room name is key so if this is called with the same room name then new room is overwritten to old one")
	@ApiResponses(value = {
		    @ApiResponse(responseCode = "400", description = "If the operation is not completed for any reason",
		                 content = @Content(
		                     mediaType = "application/json",
		                     schema = @Schema(implementation = Result.class)
		                 )),
		    @ApiResponse(responseCode = "200", description = "Returns the created conference room",
		                 content = @Content(
		                     mediaType = "application/json",
		                     schema = @Schema(implementation = ConferenceRoom.class)
		                 ))
		})

	@POST
	@Consumes({ MediaType.APPLICATION_JSON })
	@Path("/conference-rooms")
	@Produces(MediaType.APPLICATION_JSON)
	public Response createConferenceRoomV2(@Parameter(description = "Conference Room object with start and end date", required = true) ConferenceRoom room) {

		ConferenceRoom confRoom = super.createConferenceRoom(room);
		if (confRoom != null) {
			return Response.status(Status.OK).entity(room).build();
		}
		return Response.status(Status.BAD_REQUEST).entity(new Result(false, "Operation not completed")).build();

	}

	@Operation(description = "Edits previously saved conference room")
	@ApiResponses(value = {
		    @ApiResponse(responseCode = "400", description = "If the operation is not completed for any reason",
		                 content = @Content(
		                     mediaType = "application/json",
		                     schema = @Schema(implementation = Result.class)
		                 )),
		    @ApiResponse(responseCode = "200", description = "Returns the updated Conference room",
		                 content = @Content(
		                     mediaType = "application/json",
		                     schema = @Schema(implementation = ConferenceRoom.class)
		                 ))
		})
	@PUT
	@Consumes({ MediaType.APPLICATION_JSON })
	@Path("/conference-rooms/{room_id}")
	@Produces(MediaType.APPLICATION_JSON)
	public Response editConferenceRoom(@Parameter(description="Room id") @PathParam("room_id") String roomId,  @Parameter(description = "Conference Room object with start and end date", required = true) ConferenceRoom room) {

		if(room != null && getDataStore().editConferenceRoom(roomId, room)) {
			return Response.status(Status.OK).entity(room).build();
		}
		return Response.status(Status.BAD_REQUEST).entity(new Result(false, "Operation not completed")).build();
	}

	@Operation(summary = "Delete a conference room",
		    description = "Deletes a conference room. The room ID is the key, so if this is called with the same room ID, then the new room overwrites the old one.",
		    responses = {
		        @ApiResponse(responseCode = "200", description = "Result of deleting the conference room",
		                     content = @Content(
		                         mediaType = "application/json",
		                         schema = @Schema(implementation = Result.class)
		                     ))
		    }
		)
	@DELETE
	@Consumes({ MediaType.APPLICATION_JSON })
	@Path("/conference-rooms/{room_id}")
	@Produces(MediaType.APPLICATION_JSON)
	public Result deleteConferenceRoomV2(@Parameter(description = "the id of the conference room", required = true) @PathParam("room_id") String roomId) {
		return new Result(super.deleteConferenceRoom(roomId, getDataStore()));
	}

	@Operation(summary = "Add a subtrack to a main track (broadcast)",
		    description = "Adds a subtrack to a main track (broadcast).",
		    responses = {
		        @ApiResponse(responseCode = "200", description = "Result of adding a subtrack",
		                     content = @Content(
		                         mediaType = "application/json",
		                         schema = @Schema(implementation = Result.class)
		                     ))
		    }
		)
	@POST
	@Consumes(MediaType.APPLICATION_JSON)
	@Path("/{id}/subtrack")
	@Produces(MediaType.APPLICATION_JSON)
<<<<<<< HEAD
	public Result addSubTrack(@ApiParam(value = "Broadcast id(main track)", required = true) @PathParam("id") String id,
			@ApiParam(value = "Subtrack Stream Id", required = true) @QueryParam("id") String subTrackId)
=======
	public Result addSubTrack(@Parameter(description = "Broadcast id(main track)", required = true) @PathParam("id") String id,
			@Parameter(description = "Subtrack Stream Id", required = true) @QueryParam("id") String subTrackId) 
>>>>>>> e911e389
	{
		return RestServiceBase.addSubTrack(id, subTrackId, getDataStore());
	}

	@Operation(summary = "Delete a subtrack from a main track (broadcast)",
		    description = "Deletes a subtrack from a main track (broadcast).",
		    responses = {
		        @ApiResponse(responseCode = "200", description = "Result of deleting a subtrack",
		                     content = @Content(
		                         mediaType = "application/json",
		                         schema = @Schema(implementation = Result.class)
		                     ))
		    }
		)
	@DELETE
	@Consumes(MediaType.APPLICATION_JSON)
	@Path("/{id}/subtrack")
	@Produces(MediaType.APPLICATION_JSON)
	public Result removeSubTrack(@Parameter(description = "Broadcast id(main track)", required = true) @PathParam("id") String id,
			@Parameter(description = "Subtrack Stream Id", required = true) @QueryParam("id") String subTrackId)
	{
		return RestServiceBase.removeSubTrack(id, subTrackId, getDataStore());
	}

	@Operation(summary = "Get stream information",
		    description = "Returns the stream information including width, height, bitrates, and video codec.",
		    responses = {
		        @ApiResponse(responseCode = "200", description = "Stream information",
		                     content = @Content(
		                         mediaType = "application/json",
		                         schema = @Schema(implementation = BasicStreamInfo[].class)
		                     ))
		    }
		)
	@GET
	@Consumes(MediaType.APPLICATION_JSON)
	@Path("/{id}/stream-info")
	@Produces(MediaType.APPLICATION_JSON)
	public BasicStreamInfo[] getStreamInfo(@PathParam("id") String streamId)
	{
		boolean isCluster = getAppContext().containsBean(IClusterNotifier.BEAN_NAME);
		List<? extends IStreamInfo> streamInfoList;
		if (isCluster) {
			streamInfoList = getDataStore().getStreamInfoList(streamId);
		}
		else {
			IWebRTCAdaptor webRTCAdaptor = (IWebRTCAdaptor) getAppContext().getBean(IWebRTCAdaptor.BEAN_NAME);
			streamInfoList = webRTCAdaptor.getStreamInfo(streamId);
		}
		BasicStreamInfo[] basicStreamInfo = new BasicStreamInfo[0];
		if (streamInfoList != null)
		{
			basicStreamInfo = new BasicStreamInfo[streamInfoList.size()];
			for (int i = 0; i < basicStreamInfo.length; i++) {
				IStreamInfo iStreamInfo = streamInfoList.get(i);
				basicStreamInfo[i] = new BasicStreamInfo(iStreamInfo.getVideoHeight(), iStreamInfo.getVideoWidth(),
						iStreamInfo.getVideoBitrate(), iStreamInfo.getAudioBitrate(), iStreamInfo.getVideoCodec());
			}
		}

		return basicStreamInfo;
	}

	@Operation(summary = "Send message to stream participants via Data Channel",
		    description = "Sends a message to stream participants through the Data Channel in a WebRTC stream.",
		    responses = {
		        @ApiResponse(responseCode = "200", description = "Result of sending the message",
		                     content = @Content(
		                         mediaType = "application/json",
		                         schema = @Schema(implementation = Result.class)
		                     ))
		    }
		)
	@POST
	@Consumes(MediaType.APPLICATION_JSON)
	@Path("/{id}/data")
	@Produces(MediaType.APPLICATION_JSON)
<<<<<<< HEAD
	public Result sendMessage(@ApiParam(value = "Message through Data Channel which will be sent to all WebRTC stream participants", required = true) String message,
			@ApiParam(value = "Broadcast id", required = true) @PathParam("id") String id) {
=======
	public Result sendMessage(@Parameter(description = "Message through Data Channel which will be sent to all WebRTC stream participants", required = true) String message, 
			@Parameter(description = "Broadcast id", required = true) @PathParam("id") String id) {
>>>>>>> e911e389


		return RestServiceBase.sendDataChannelMessage(id, message, getApplication(), getDataStore());
	}
	@Operation(description = "Gets the conference room list from database")
	@GET
	@Path("/conference-rooms/list/{offset}/{size}")
	@Produces(MediaType.APPLICATION_JSON)
	public List<ConferenceRoom> getConferenceRoomList(@Parameter(description = "This is the offset of the list, it is useful for pagination. If you want to use sort mechanism, we recommend using Mongo DB.", required = true) @PathParam("offset") int offset,
			@Parameter(description = "Number of items that will be fetched. If there is not enough item in the datastore, returned list size may less then this value", required = true) @PathParam("size") int size,
			@Parameter(description = "field to sort", required = false) @QueryParam("sort_by") String sortBy,
			@Parameter(description = "asc for Ascending, desc Descending order", required = false) @QueryParam("order_by") String orderBy,
			@Parameter(description = "Search parameter, returns specific items that contains search string", required = false) @QueryParam("search") String search
			) {
		return getDataStore().getConferenceRoomList(offset, size ,sortBy, orderBy, search);
	}

	@Operation(description = "Get conference room object")
	@ApiResponses(value = {
		    @ApiResponse(responseCode = "200", description = "Return the ConferenceRoom object",
		                 content = @Content(
		                     mediaType = "application/json",
		                     schema = @Schema(implementation = ConferenceRoom.class)
		                 )),
		    @ApiResponse(responseCode = "404", description = "ConferenceRoom object not found")
		})

	@GET
	@Path("/conference-rooms/{roomId}")
	@Produces(MediaType.APPLICATION_JSON)
	public Response getConferenceRoom(@Parameter(description = "id of the room", required = true) @PathParam("roomId") String id) {
		ConferenceRoom room = null;
		if (id != null) {
			room = lookupConference(id);
		}
		if (room != null) {
			return Response.status(Status.OK).entity(room).build();
		}
		else {
			return Response.status(Status.NOT_FOUND).build();
		}
	}

	@Operation(summary = "Get stream IDs in the room",
		    description = "Returns the stream IDs in the room.",
		    responses = {
		        @ApiResponse(responseCode = "200", description = "List of stream IDs",
		                     content = @Content(
		                         mediaType = "application/json",
		                         schema = @Schema(implementation = String.class, type = "array")
		                     ))
		    }
		)
	@GET
	@Consumes({ MediaType.APPLICATION_JSON })
	@Path("/conference-rooms/{room_id}/room-info")
	@Produces(MediaType.APPLICATION_JSON)
	public RootRestService.RoomInfo getRoomInfo(@Parameter(description = "Room id", required=true) @PathParam("room_id") String roomId,
			@Parameter(description="If Stream Id is entered, that stream id will be isolated from the result",required = false) @QueryParam("streamId") String streamId){
		ConferenceRoom room = getDataStore().getConferenceRoom(roomId);
		return new RootRestService.RoomInfo(roomId,RestServiceBase.getRoomInfoFromConference(roomId,streamId,getDataStore()), room);
	}

	@Operation(summary = "Add stream to the room",
		    description = "Adds the specified stream with stream ID to the room. Use PUT conference-rooms/{room_id}/{streamId}.",
		    responses = {
		        @ApiResponse(responseCode = "200", description = "Result of adding the stream",
		                     content = @Content(
		                         mediaType = "application/json",
		                         schema = @Schema(implementation = Result.class)
		                     ))
		    }
		)
	@PUT
	@Consumes({ MediaType.APPLICATION_JSON })
	@Path("/conference-rooms/{room_id}/add")
	@Produces(MediaType.APPLICATION_JSON)
	@Hidden
	@Deprecated(since="2.6.2", forRemoval=true)
	public Result addStreamToTheRoomDeprecated(@Parameter(description="Room id", required=true) @PathParam("room_id") String roomId,
			@Parameter(description="Stream id to add to the conference room",required = true) @QueryParam("streamId") String streamId){

		return addStreamToTheRoom(roomId, streamId);
	}

	@Operation(summary = "Add stream to the room",
		    description = "Adds the specified stream with stream ID to the room.",
		    responses = {
		        @ApiResponse(responseCode = "200", description = "Result of adding the stream",
		                     content = @Content(
		                         mediaType = "application/json",
		                         schema = @Schema(implementation = Result.class)
		                     ))
		    }
		)
	@PUT
	@Consumes({ MediaType.APPLICATION_JSON })
	@Path("/conference-rooms/{room_id}/{streamId}")
	@Produces(MediaType.APPLICATION_JSON)
	public Result addStreamToTheRoom(@Parameter(description="Room id", required=true) @PathParam("room_id") String roomId,
			@Parameter(description="Stream id to add to the conference room",required = true) @PathParam("streamId") String streamId){

		boolean result = BroadcastRestService.addStreamToConferenceRoom(roomId,streamId,getDataStore());
		if(result) {
			getApplication().joinedTheRoom(roomId, streamId);
		}
		return new Result(result);
	}

	@Operation(summary = "Delete stream from the room",
		    description = "Deletes the specified stream correlated with stream ID in the room. Use DELETE /conference-rooms/{room_id}/{streamId}.",
		    responses = {
		        @ApiResponse(responseCode = "200", description = "Result of deleting the stream")
		    }
		)
	@PUT
	@Consumes({ MediaType.APPLICATION_JSON })
	@Path("/conference-rooms/{room_id}/delete")
	@Produces(MediaType.APPLICATION_JSON)
	@Hidden
	@Deprecated(since="2.6.2", forRemoval=true)
	public Result deleteStreamFromTheRoomDeprecated(@Parameter(description ="Room id", required=true) @PathParam("room_id") String roomId,
			@Parameter(description="Stream id to delete from the conference room",required = true) @QueryParam("streamId") String streamId){

		return deleteStreamFromTheRoom(roomId, streamId);
	}

	@Operation(description ="Deletes the specified stream correlated with streamId in the room.")
	@DELETE
	@Consumes({ MediaType.APPLICATION_JSON })
	@Path("/conference-rooms/{room_id}/{streamId}")
	@Produces(MediaType.APPLICATION_JSON)
	public Result deleteStreamFromTheRoom(@Parameter(description="Room id", required=true) @PathParam("room_id") String roomId,
			@Parameter(description="Stream id to delete from the conference room",required = true) @PathParam("streamId") String streamId){
		boolean result = RestServiceBase.removeStreamFromRoom(roomId,streamId,getDataStore());
		if(result) {
			getApplication().leftTheRoom(roomId, streamId);
		}
		return new Result(result);
	}

	/**
	 * @deprecated use subscriber rest methods, it will be deleted next versions
	 * @param offset
	 * @param size
	 * @param sortBy
	 * @param orderBy
	 * @param search
	 * @return
	 */
	@Hidden
	@Deprecated(since = "2.7.0", forRemoval = true)
	@GET
	@Path("/webrtc-viewers/list/{offset}/{size}")
	@Produces(MediaType.APPLICATION_JSON)
	public List<WebRTCViewerInfo> getWebRTCViewerList(@Parameter(description = "This is the offset of the list, it is useful for pagination. If you want to use sort mechanism, we recommend using Mongo DB.", required = true) @PathParam("offset") int offset,
			@Parameter(description = "Number of items that will be fetched. If there is not enough item in the datastore, returned list size may less then this value", required = true) @PathParam("size") int size,
			@Parameter(description = "field to sort", required = false) @QueryParam("sort_by") String sortBy,
			@Parameter(description = "asc for Ascending, desc Descending order", required = false) @QueryParam("order_by") String orderBy,
			@Parameter(description = "Search parameter, returns specific items that contains search string", required = false) @QueryParam("search") String search
			) {
		return getDataStore().getWebRTCViewerList(offset, size ,sortBy, orderBy, search);
	}

	/**
	 * @deprecated use subscriber rest methods, it will be deleted next versions
	 * @param viewerId
	 * @return
	 */
	@Hidden
	@Deprecated(since = "2.7.0", forRemoval = true)
	@Operation(description = "Stop player with a specified id")
	@POST
	@Consumes(MediaType.APPLICATION_JSON)
	@Path("/webrtc-viewers/{webrtc-viewer-id}/stop")
	@Produces(MediaType.APPLICATION_JSON)
<<<<<<< HEAD
	public Result stopPlaying(@ApiParam(value = "the id of the webrtc viewer.", required = true) @PathParam("webrtc-viewer-id") String viewerId)
=======
	public Result stopPlaying(@Parameter(description = "the id of the webrtc viewer.", required = true) @PathParam("webrtc-viewer-id") String viewerId) 
>>>>>>> e911e389
	{
		boolean result = getApplication().stopPlaying(viewerId);
		return new Result(result);
	}

	@Operation(description = "Add ID3 data to HLS stream at the moment")
	@POST
	@Consumes(MediaType.APPLICATION_JSON)
	@Path("/{stream_id}/id3")
	@Produces(MediaType.APPLICATION_JSON)
	public Result addID3Data(@Parameter(description = "the id of the stream", required = true) @PathParam("stream_id") String streamId,
			@Parameter(description = "ID3 data.", required = false) String data) {
		if(!getAppSettings().isId3TagEnabled()) {
			return new Result(false, null, "ID3 tag is not enabled");
		}
		MuxAdaptor muxAdaptor = getMuxAdaptor(streamId);
		if(muxAdaptor != null) {
			return new Result(muxAdaptor.addID3Data(data));
		}
		else {
			return new Result(false, null, "Stream is not available");
		}
	}
}<|MERGE_RESOLUTION|>--- conflicted
+++ resolved
@@ -176,24 +176,24 @@
 			try {
 				broadcast.setStreamId(broadcast.getStreamId().trim());
 
-				if (!broadcast.getStreamId().isEmpty())
+				if (!broadcast.getStreamId().isEmpty()) 
 				{
 					// make sure stream id is not set on rest service
 					Broadcast broadcastTmp = getDataStore().get(broadcast.getStreamId());
-					if (broadcastTmp != null)
+					if (broadcastTmp != null) 
 					{
 						return Response.status(Status.BAD_REQUEST).entity(new Result(false, "Stream id is already being used. Please change stream id or keep it empty")).build();
 					}
-					else if (!StreamIdValidator.isStreamIdValid(broadcast.getStreamId()))
+					else if (!StreamIdValidator.isStreamIdValid(broadcast.getStreamId())) 
 					{
 						return Response.status(Status.BAD_REQUEST).entity(new Result(false, "Stream id is not valid.")).build();
 					}
 				}
 			}
-			catch (Exception e)
+			catch (Exception e) 
 			{
 				logger.error(ExceptionUtils.getStackTrace(e));
-				return Response.status(Status.BAD_REQUEST).entity(new Result(false, "Stream id set generated exception")).build();
+				return Response.status(Status.BAD_REQUEST).entity(new Result(false, "Stream id set generated exception")).build(); 
 			}
 
 
@@ -201,9 +201,9 @@
 
 		Object returnObject = new Result(false, "unexpected parameters received");
 
-		if (autoStart)
+		if (autoStart)  
 		{
-			//auto is only effective for IP Camera or Stream Source
+			//auto is only effective for IP Camera or Stream Source 
 			//so if it's true, it should be IP Camera or Stream Soruce
 			//otherwise wrong parameter
 			if (broadcast != null) {
@@ -212,9 +212,9 @@
 		}
 		else {
 			//TODO we need to refactor this method. Refactor validateStreamURL and checkStreamURL
-			if (broadcast != null &&
+			if (broadcast != null && 
 					((AntMediaApplicationAdapter.IP_CAMERA.equals(broadcast.getType()) && !validateStreamURL(broadcast.getIpAddr()))
-							||
+							|| 
 							(AntMediaApplicationAdapter.STREAM_SOURCE.equals(broadcast.getType()) && !checkStreamUrl(broadcast.getStreamUrl()))
 							)
 					) {
@@ -243,13 +243,8 @@
 	@Path("/{id}")
 	@Produces(MediaType.APPLICATION_JSON)
 	@Override
-<<<<<<< HEAD
-	public Result deleteBroadcast(@ApiParam(value = " Id of the broadcast", required = true) @PathParam("id") String id) {
-		return super.deleteBroadcast(id);
-=======
 	public Result deleteBroadcast(@Parameter(description = " Id of the broadcast", required = true) @PathParam("id") String id) {
 		return super.deleteBroadcast(id);		
->>>>>>> e911e389
 	}
 
 	
@@ -263,11 +258,7 @@
 	@Path("/bulk")
 	@Produces(MediaType.APPLICATION_JSON)
 	@Override
-<<<<<<< HEAD
-	public Result deleteBroadcasts(@ApiParam(value = " Id of the broadcast", required = true) String[] streamIds)
-=======
 	public Result deleteBroadcasts(@Parameter(description = "Id of the broadcast", required = true) String[] streamIds) 
->>>>>>> e911e389
 	{
 		return super.deleteBroadcasts(streamIds);
 	}
@@ -333,43 +324,31 @@
 	}
 
 
-<<<<<<< HEAD
-	@ApiOperation(value = "Updates the Broadcast objects fields if it's not null." +
-			" The updated fields are as follows: name, description, userName, password, IP address, streamUrl of the broadcast. " +
-			"It also updates the social endpoints", notes = "", response = Result.class)
-	@ApiResponses(value = { @ApiResponse(code = 200, message = "If it's updated, success field is true. If it's not updated, success  field if false.")})
-=======
 	@Operation(description = "Updates the Broadcast objects fields if it's not null." + 
 			" The updated fields are as follows: name, description, userName, password, IP address, streamUrl of the broadcast. " + 
 			"It also updates the social endpoints")
 	@ApiResponses(value = {
 		    @ApiResponse(responseCode = "200", description = "If it's updated, success field is true. If it's not updated, success field is false.")
 		})
->>>>>>> e911e389
 	@PUT
 	@Consumes(MediaType.APPLICATION_JSON)
 	@Path("/{id}")
 	@Produces(MediaType.APPLICATION_JSON)
 	@Override
-<<<<<<< HEAD
-	public Result updateBroadcast(@ApiParam(value="Broadcast id", required = true) @PathParam("id") String id,
-			@ApiParam(value="Broadcast object with the updates") Broadcast broadcast) {
-=======
 	public Result updateBroadcast(@Parameter(description="Broadcast id", required = true) @PathParam("id") String id, 
 			@Parameter(description="Broadcast object with the updates") Broadcast broadcast) {
->>>>>>> e911e389
 		Result result = new Result(false);
-		if (id != null && broadcast != null)
+		if (id != null && broadcast != null) 
 		{
-			if (broadcast.getType() != null &&
-					(broadcast.getType().equals(AntMediaApplicationAdapter.IP_CAMERA) ||
-							broadcast.getType().equals(AntMediaApplicationAdapter.STREAM_SOURCE) ||
-							broadcast.getType().equals(AntMediaApplicationAdapter.VOD) ||
-							broadcast.getType().equals(AntMediaApplicationAdapter.PLAY_LIST)))
+			if (broadcast.getType() != null && 
+					(broadcast.getType().equals(AntMediaApplicationAdapter.IP_CAMERA) || 
+							broadcast.getType().equals(AntMediaApplicationAdapter.STREAM_SOURCE) || 
+							broadcast.getType().equals(AntMediaApplicationAdapter.VOD) || 
+							broadcast.getType().equals(AntMediaApplicationAdapter.PLAY_LIST))) 
 			{
 				result = super.updateStreamSource(id, broadcast);
 			}
-			else
+			else 
 			{
 				result = super.updateBroadcast(id, broadcast);
 			}
@@ -379,25 +358,15 @@
 	}
 
 
-<<<<<<< HEAD
-	@ApiOperation(value = "Seeks the playing stream source, vod or playlist on the fly. It accepts seekTimeMs parameter in milliseconds"
-			, notes = "", response = Result.class)
-=======
 	@Operation(description = "Seeks the playing stream source, vod or playlist on the fly. It accepts seekTimeMs parameter in milliseconds")
->>>>>>> e911e389
 	@PUT
 	@Consumes(MediaType.APPLICATION_JSON)
 	@Path("/{id}/seek-time/{seekTimeMs}")
 	@Produces(MediaType.APPLICATION_JSON)
-<<<<<<< HEAD
-	public Result updateSeekTime(@ApiParam(value="Broadcast id", required = true) @PathParam("id") String id,
-									@ApiParam(value="Seek time in milliseconds", required = true) @PathParam("seekTimeMs") long seekTimeMs) {
-=======
 	public Result updateSeekTime(@Parameter(description="Broadcast id", required = true) @PathParam("id") String id, 
 			@Parameter(description="Seek time in milliseconds", required = true) @PathParam("seekTimeMs") long seekTimeMs) {
->>>>>>> e911e389
 		Result result = new Result(false);
-		if (StringUtils.isNotBlank(id))
+		if (StringUtils.isNotBlank(id)) 
 		{
 
 			StreamFetcher streamFetcher = getApplication().getStreamFetcherManager().getStreamFetcher(id);
@@ -426,10 +395,10 @@
 			@Parameter(description = "RTMP url of the endpoint that stream will be republished. If required, please encode the URL", required = true) @QueryParam("rtmpUrl") String rtmpUrl) {
 
 		Result result = super.addEndpoint(id, rtmpUrl);
-		if (result.isSuccess())
+		if (result.isSuccess()) 
 		{
 			String status = getDataStore().get(id).getStatus();
-			if (status.equals(IAntMediaStreamHandler.BROADCAST_STATUS_BROADCASTING))
+			if (status.equals(IAntMediaStreamHandler.BROADCAST_STATUS_BROADCASTING)) 
 			{
 				result = getMuxAdaptor(id).startRtmpStreaming(rtmpUrl, 0);
 			}
@@ -470,32 +439,32 @@
 			if (broadcast != null) {
 
 				List<Endpoint> endpoints = broadcast.getEndPointList();
-				if (endpoints == null || endpoints.stream().noneMatch(o -> o.getRtmpUrl().equals(endpoint.getRtmpUrl())))
+				if (endpoints == null || endpoints.stream().noneMatch(o -> o.getRtmpUrl().equals(endpoint.getRtmpUrl()))) 
 				{
 					rtmpUrl = endpoint.getRtmpUrl();
 
-					if (broadcast.getStatus().equals(IAntMediaStreamHandler.BROADCAST_STATUS_BROADCASTING))
+					if (broadcast.getStatus().equals(IAntMediaStreamHandler.BROADCAST_STATUS_BROADCASTING)) 
 					{
 						result = processRTMPEndpoint(broadcast.getStreamId(), broadcast.getOriginAdress(), rtmpUrl, true, resolutionHeight);
-						if (result.isSuccess())
+						if (result.isSuccess()) 
 						{
 							result = super.addEndpoint(id, endpoint);
 						}
 					}
-					else
+					else 
 					{
 						result = super.addEndpoint(id, endpoint);
 					}
 
 
-					if (!result.isSuccess())
+					if (!result.isSuccess()) 
 					{
 						result.setMessage("Rtmp endpoint is not added to stream: " + id);
 
 					}
 					logRtmpEndpointInfo(id, endpoint, result.isSuccess());
 				}
-				else
+				else 
 				{
 					result.setMessage("Rtmp endpoint is not added to datastore for stream " + id + ". It is already added ->" + endpoint.getRtmpUrl());
 				}
@@ -520,23 +489,18 @@
 	@Consumes(MediaType.APPLICATION_JSON)
 	@Path("/{id}/endpoint")
 	@Produces(MediaType.APPLICATION_JSON)
-<<<<<<< HEAD
-	public Result removeEndpoint(@ApiParam(value = "Broadcast id", required = true) @PathParam("id") String id,
-			@ApiParam(value = "RTMP url of the endpoint that will be stopped.", required = true) @QueryParam("rtmpUrl") String rtmpUrl ) {
-=======
 	public Result removeEndpoint(@Parameter(description = "Broadcast id", required = true) @PathParam("id") String id, 
 			@Parameter(description = "RTMP url of the endpoint that will be stopped.", required = true) @QueryParam("rtmpUrl") String rtmpUrl ) {
->>>>>>> e911e389
 		Result result = super.removeEndpoint(id, rtmpUrl);
-		if (result.isSuccess())
+		if (result.isSuccess()) 
 		{
 			String status = getDataStore().get(id).getStatus();
-			if (status.equals(IAntMediaStreamHandler.BROADCAST_STATUS_BROADCASTING))
+			if (status.equals(IAntMediaStreamHandler.BROADCAST_STATUS_BROADCASTING)) 
 			{
 				result = getMuxAdaptor(id).stopRtmpStreaming(rtmpUrl, 0);
 			}
 		}
-		else {
+		else {	
 
 			if (logger.isErrorEnabled()) {
 				logger.error("Rtmp endpoint({}) was not removed from the stream: {}", rtmpUrl != null ? rtmpUrl.replaceAll(REPLACE_CHARS, "_") : null , id.replaceAll(REPLACE_CHARS, "_"));
@@ -560,15 +524,9 @@
 	@Consumes(MediaType.APPLICATION_JSON)
 	@Path("/{id}/rtmp-endpoint")
 	@Produces(MediaType.APPLICATION_JSON)
-<<<<<<< HEAD
-	public Result removeEndpointV2(@ApiParam(value = "Broadcast id", required = true) @PathParam("id") String id,
-			@ApiParam(value = "RTMP url of the endpoint that will be stopped.", required = true) @QueryParam("endpointServiceId") String endpointServiceId,
-			@ApiParam(value = "Resolution specifier if endpoint has been added with resolution. Only applicable if user added RTMP endpoint with a resolution speficier. Otherwise won't work and won't remove the endpoint.", required = true)
-=======
 	public Result removeEndpointV2(@Parameter(description = "Broadcast id", required = true) @PathParam("id") String id, 
 			@Parameter(description = "RTMP url of the endpoint that will be stopped.", required = true) @QueryParam("endpointServiceId") String endpointServiceId, 
 			@Parameter(description = "Resolution specifier if endpoint has been added with resolution. Only applicable if user added RTMP endpoint with a resolution speficier. Otherwise won't work and won't remove the endpoint.") 
->>>>>>> e911e389
 	@QueryParam("resolutionHeight") int resolutionHeight){
 
 		//Get rtmpURL with broadcast
@@ -576,17 +534,17 @@
 		Broadcast broadcast = getDataStore().get(id);
 		Result result = new Result(false);
 
-		if (broadcast != null && endpointServiceId != null && broadcast.getEndPointList() != null && !broadcast.getEndPointList().isEmpty())
+		if (broadcast != null && endpointServiceId != null && broadcast.getEndPointList() != null && !broadcast.getEndPointList().isEmpty()) 
 		{
 
 			Endpoint endpoint = getRtmpUrlFromList(endpointServiceId, broadcast);
 			if (endpoint != null && endpoint.getRtmpUrl() != null) {
 				rtmpUrl = endpoint.getRtmpUrl();
-				result = removeRTMPEndpointProcess(broadcast, endpoint, resolutionHeight, id);
-			}
-		}
-		if (logger.isInfoEnabled())
-		{
+				result = removeRTMPEndpointProcess(broadcast, endpoint, resolutionHeight, id);	
+			}
+		} 
+		if (logger.isInfoEnabled()) 
+		{ 
 			logger.info("Rtmp endpoint({}) removal operation is {} from the stream: {}", rtmpUrl != null ? rtmpUrl.replaceAll(REPLACE_CHARS, "_") : null , result.isSuccess(), id.replaceAll(REPLACE_CHARS, "_"));
 		}
 		return result;
@@ -595,15 +553,15 @@
 	private Result removeRTMPEndpointProcess(Broadcast broadcast, Endpoint endpoint, int resolutionHeight, String id) {
 		Result result;
 
-		if (IAntMediaStreamHandler.BROADCAST_STATUS_BROADCASTING.equals(broadcast.getStatus()))
+		if (IAntMediaStreamHandler.BROADCAST_STATUS_BROADCASTING.equals(broadcast.getStatus())) 
 		{
 			result = processRTMPEndpoint(broadcast.getStreamId(), broadcast.getOriginAdress(), endpoint.getRtmpUrl(), false, resolutionHeight);
-			if (result.isSuccess())
+			if (result.isSuccess()) 
 			{
 				result = super.removeRTMPEndpoint(id, endpoint);
 			}
 		}
-		else
+		else 
 		{
 			result = super.removeRTMPEndpoint(id, endpoint);
 		}
@@ -614,7 +572,7 @@
 
 	private Endpoint getRtmpUrlFromList(String endpointServiceId, Broadcast broadcast) {
 		Endpoint endpoint = null;
-		for(Endpoint selectedEndpoint: broadcast.getEndPointList())
+		for(Endpoint selectedEndpoint: broadcast.getEndPointList()) 
 		{
 			if(selectedEndpoint.getEndpointServiceId().equals(endpointServiceId)) {
 				endpoint = selectedEndpoint;
@@ -673,7 +631,7 @@
 	@POST
 	@Path("/import-to-stalker")
 	@Produces(MediaType.APPLICATION_JSON)
-	public Result importLiveStreams2StalkerV2()
+	public Result importLiveStreams2StalkerV2() 
 	{
 		return super.importLiveStreams2Stalker();
 	}
@@ -735,18 +693,6 @@
 
 
 
-<<<<<<< HEAD
-	@ApiOperation(value = "Generates random one-time token for specified stream")
-	@ApiResponses(value = { @ApiResponse(code = 200, message = "Returns token", response=Token.class),
-			@ApiResponse(code = 400, message = "When there is an error in creating token", response=Result.class)})
-	@GET
-	@Path("/{id}/token")
-	@Produces(MediaType.APPLICATION_JSON)
-	public Response getTokenV2 (@ApiParam(value = "The id of the stream", required = true) @PathParam("id")String streamId,
-			@ApiParam(value = "The expire time of the token. It's in unix timestamp seconds", required = true) @QueryParam("expireDate") long expireDate,
-			@ApiParam(value = "Type of the token. It may be play or publish ", required = true) @QueryParam("type") String type,
-			@ApiParam(value = "Room Id that token belongs to. It's not mandatory ", required = false) @QueryParam("roomId") String roomId)
-=======
 	@Operation(description = "Generates random one-time token for specified stream")
 	@ApiResponses(value = {
 		    @ApiResponse(responseCode = "200", description = "Returns token",
@@ -763,7 +709,6 @@
 			@Parameter(description = "The expire time of the token. It's in unix timestamp seconds", required = true) @QueryParam("expireDate") long expireDate,
 			@Parameter(description = "Type of the token. It may be play or publish ", required = true) @QueryParam("type") String type,
 			@Parameter(description = "Room Id that token belongs to. It's not mandatory ", required = false) @QueryParam("roomId") String roomId) 
->>>>>>> e911e389
 	{
 		Object result = super.getToken(streamId, expireDate, type, roomId);
 		if (result instanceof Token) {
@@ -775,18 +720,6 @@
 	}
 
 
-<<<<<<< HEAD
-	@ApiOperation(value = "Generates JWT token for specified stream. It's not required to let the server generate JWT. Generally JWT tokens should be generated on the client side.")
-	@ApiResponses(value = { @ApiResponse(code = 200, message = "Returns token", response=Token.class),
-			@ApiResponse(code = 400, message = "When there is an error in creating token", response=Result.class)})
-	@GET
-	@Path("/{id}/jwt-token")
-	@Produces(MediaType.APPLICATION_JSON)
-	public Response getJwtTokenV2 (@ApiParam(value = "The id of the stream", required = true) @PathParam("id")String streamId,
-			@ApiParam(value = "The expire time of the token. It's in unix timestamp seconds.", required = true) @QueryParam("expireDate") long expireDate,
-			@ApiParam(value = "Type of the JWT token. It may be play or publish ", required = true) @QueryParam("type") String type,
-			@ApiParam(value = "Room Id that token belongs to. It's not mandatory ", required = false) @QueryParam("roomId") String roomId)
-=======
 	@Operation(description = "Generates JWT token for specified stream. It's not required to let the server generate JWT. Generally JWT tokens should be generated on the client side.")
 	@ApiResponses(value = {
 		    @ApiResponse(responseCode = "200", description = "Returns token",
@@ -807,7 +740,6 @@
 			@Parameter(description = "The expire time of the token. It's in unix timestamp seconds.", required = true) @QueryParam("expireDate") long expireDate,
 			@Parameter(description = "Type of the JWT token. It may be play or publish ", required = true) @QueryParam("type") String type,
 			@Parameter(description = "Room Id that token belongs to. It's not mandatory ", required = false) @QueryParam("roomId") String roomId) 
->>>>>>> e911e389
 	{
 		Object result = super.getJwtToken(streamId, expireDate, type, roomId);
 		if (result instanceof Token) {
@@ -832,11 +764,7 @@
 	@Consumes(MediaType.APPLICATION_JSON)
 	@Path("/validate-token")
 	@Produces(MediaType.APPLICATION_JSON)
-<<<<<<< HEAD
-	public Result validateTokenV2(@ApiParam(value = "Token to be validated", required = true) Token token)
-=======
 	public Result validateTokenV2(@Parameter(description = "Token to be validated", required = true) Token token) 
->>>>>>> e911e389
 	{
 		boolean result =  false;
 		Token validateToken = super.validateToken(token);
@@ -911,7 +839,7 @@
 			subscribers = getDataStore().listAllSubscribers(streamId, offset, size);
 		}
 		return subscribers;
-	}
+	}	
 
 	@Operation(summary = "Retrieve all subscriber statistics of the requested stream",
 		    description = "Fetches comprehensive statistics for all subscribers of the specified stream.",
@@ -955,8 +883,8 @@
 			@Parameter(description = "Subscriber to be added to this stream", required = true) Subscriber subscriber) {
 		boolean result = false;
 		String message = "";
-		if (subscriber != null && !StringUtils.isBlank(subscriber.getSubscriberId())
-				&& subscriber.getSubscriberId().length() > 3 && StringUtils.isNotBlank(streamId))
+		if (subscriber != null && !StringUtils.isBlank(subscriber.getSubscriberId()) 
+				&& subscriber.getSubscriberId().length() > 3 && StringUtils.isNotBlank(streamId)) 
 		{
 			// add stream id inside the Subscriber
 			subscriber.setStreamId(streamId);
@@ -1003,34 +931,27 @@
 	@Consumes({ MediaType.APPLICATION_JSON })
 	@Path("/{id}/subscribers/{sid}/totp")
 	@Produces(MediaType.APPLICATION_JSON)
-<<<<<<< HEAD
-	public Result getTOTP(@ApiParam(value="The id of the stream that TOTP will be generated", required=true) @PathParam("id") String streamId,
-			@ApiParam(value="The id of the subscriber that TOTP will be generated ", required=true) @PathParam("sid") String subscriberId,
-			@ApiParam(value="The type of token. It's being used if subscriber is not in the database. It can be publish, play",
-			required=false) @QueryParam("type") String type)
-=======
 	public Result getTOTP(@Parameter(description="The id of the stream that TOTP will be generated", required=true) @PathParam("id") String streamId, 
 			@Parameter(description="The id of the subscriber that TOTP will be generated ", required=true) @PathParam("sid") String subscriberId, 
 			@Parameter(description="The type of token. It's being used if subscriber is not in the database. It can be publish, play", 
 			required=false) @QueryParam("type") String type) 
->>>>>>> e911e389
 	{
 
 		boolean result = false;
 		String message = "";
 		String totp = "";
-		if (!StringUtils.isAnyBlank(streamId, subscriberId))
-		{
+		if (!StringUtils.isAnyBlank(streamId, subscriberId)) 
+		{	
 			Subscriber subscriber = getDataStore().getSubscriber(streamId, subscriberId);
-			if (subscriber != null && StringUtils.isNotBlank(subscriber.getB32Secret()))
+			if (subscriber != null && StringUtils.isNotBlank(subscriber.getB32Secret())) 
 			{
 				byte[] decodedSubscriberSecret = Base32.decode(subscriber.getB32Secret().getBytes());
 				totp = TOTPGenerator.generateTOTP(decodedSubscriberSecret, getAppSettings().getTimeTokenPeriod(),  6, ITokenService.HMAC_SHA1);
 			}
-			else
-			{
+			else 
+			{	
 				String secretFromSettings = getAppSettings().getTimeTokenSecretForPublish();
-				if (Subscriber.PLAY_TYPE.equals(type))
+				if (Subscriber.PLAY_TYPE.equals(type)) 
 				{
 					secretFromSettings = getAppSettings().getTimeTokenSecretForPlay();
 				}
@@ -1080,7 +1001,7 @@
 			result = getDataStore().deleteSubscriber(streamId, subscriberId);
 		}
 
-		return new Result(result);
+		return new Result(result);	
 	}
 
 	@Operation(summary = "Block specific subscriber",
@@ -1097,33 +1018,26 @@
 	@Consumes({ MediaType.APPLICATION_JSON })
 	@Path("/{id}/subscribers/{sid}/block/{seconds}/{type}")
 	@Produces(MediaType.APPLICATION_JSON)
-<<<<<<< HEAD
-	public Result blockSubscriber(@ApiParam(value = "the id of the stream", required = true) @PathParam("id") String streamId,
-			@ApiParam(value = "the id of the subscriber", required = true) @PathParam("sid") String subscriberId,
-			@ApiParam(value = "seconds to block the user", required = true)  @PathParam("seconds") int seconds,
-			@ApiParam(value = "block type it can be 'publish', 'play' or 'publish_play'", required = true)  @PathParam("type") String blockType) {
-=======
 	public Result blockSubscriber(@Parameter(description = "the id of the stream", required = true) @PathParam("id") String streamId,
 			@Parameter(description = "the id of the subscriber", required = true) @PathParam("sid") String subscriberId, 
 			@Parameter(description = "seconds to block the user", required = true)  @PathParam("seconds") int seconds,
 			@Parameter(description = "block type it can be 'publish', 'play' or 'publish_play'", required = true)  @PathParam("type") String blockType) {
->>>>>>> e911e389
 		boolean result = false;
 		String message = "";
 
 
 
-		if (!StringUtils.isAnyBlank(streamId, subscriberId))
+		if (!StringUtils.isAnyBlank(streamId, subscriberId)) 
 		{
-			//if the user is not in this node, it's in another node in the cluster.
+			//if the user is not in this node, it's in another node in the cluster.  
 			//The proxy filter will forward the request to the related node before {@link RestProxyFilter}
 
 			result = getDataStore().blockSubscriber(streamId, subscriberId, blockType, seconds);
 
-			if (Subscriber.PLAY_TYPE.equals(blockType) || Subscriber.PUBLISH_AND_PLAY_TYPE.equals(blockType) )
+			if (Subscriber.PLAY_TYPE.equals(blockType) || Subscriber.PUBLISH_AND_PLAY_TYPE.equals(blockType) ) 
 			{
 				getApplication().stopPlayingBySubscriberId(subscriberId);
-			}
+			} 
 
 			if (Subscriber.PUBLISH_TYPE.equals(blockType) || Subscriber.PUBLISH_AND_PLAY_TYPE.equals(blockType)) {
 				getApplication().stopPublishingBySubscriberId(subscriberId);
@@ -1160,7 +1074,7 @@
 		}
 
 		return new Result(result);
-	}
+	}	
 
 	@Operation(summary = "Get the broadcast live statistics",
 		    description = "Retrieves live statistics of the broadcast, including total RTMP watcher count, total HLS watcher count, and total WebRTC watcher count.",
@@ -1211,7 +1125,7 @@
 	@GET
 	@Path("/webrtc-send-low-level-stats")
 	@Produces(MediaType.APPLICATION_JSON)
-	public WebRTCSendStats getWebRTCLowLevelSendStats()
+	public WebRTCSendStats getWebRTCLowLevelSendStats() 
 	{
 		return new WebRTCSendStats(getApplication().getWebRTCAudioSendStats(), getApplication().getWebRTCVideoSendStats());
 	}
@@ -1229,7 +1143,7 @@
 	@GET
 	@Path("/webrtc-receive-low-level-stats")
 	@Produces(MediaType.APPLICATION_JSON)
-	public WebRTCReceiveStats getWebRTCLowLevelReceiveStats()
+	public WebRTCReceiveStats getWebRTCLowLevelReceiveStats() 
 	{
 		return new WebRTCReceiveStats(getApplication().getWebRTCAudioReceiveStats(), getApplication().getWebRTCVideoReceiveStats());
 	}
@@ -1247,11 +1161,7 @@
 	@GET
 	@Path("/{id}/rtmp-to-webrtc-stats")
 	@Produces(MediaType.APPLICATION_JSON)
-<<<<<<< HEAD
-	public RTMPToWebRTCStats getRTMPToWebRTCStats(@ApiParam(value = "the id of the stream", required = true) @PathParam("id") String id)
-=======
 	public RTMPToWebRTCStats getRTMPToWebRTCStats(@Parameter(description = "the id of the stream", required = true) @PathParam("id") String id) 
->>>>>>> e911e389
 	{
 		return getApplication().getRTMPToWebRTCStats(id);
 	}
@@ -1361,11 +1271,7 @@
 	@Consumes(MediaType.APPLICATION_JSON)
 	@Path("/{id}/start")
 	@Produces(MediaType.APPLICATION_JSON)
-<<<<<<< HEAD
-	public Result startStreamSourceV2(@ApiParam(value = "the id of the stream. The broadcast type should be IP Camera or Stream Source otherwise it does not work", required = true) @PathParam("id") String id)
-=======
 	public Result startStreamSourceV2(@Parameter(description = "the id of the stream. The broadcast type should be IP Camera or Stream Source otherwise it does not work", required = true) @PathParam("id") String id) 
->>>>>>> e911e389
 	{
 		return super.startStreamSource(id);
 	}
@@ -1384,17 +1290,10 @@
 	@Consumes(MediaType.APPLICATION_JSON)
 	@Path("/playlists/{id}/next")
 	@Produces(MediaType.APPLICATION_JSON)
-<<<<<<< HEAD
-	public Result playNextItem(@ApiParam(value = "The id of the playlist stream.", required = true) @PathParam("id") String id,
-			@ApiParam(value = "The next item to play. If it's not specified or it's -1, it plays next item. If it's number, it skips that item in the playlist to play. The first item index is 0. ", required = false) @QueryParam("index") Integer index
-			)
-	{
-=======
 	public Result playNextItem(@Parameter(description = "The id of the playlist stream.", required = true) @PathParam("id") String id,			
 			@Parameter(description = "The next item to play. If it's not specified or it's -1, it plays next item. If it's number, it skips that item in the playlist to play. The first item index is 0. ", required = false) @QueryParam("index") Integer index			
 			) 
 	{ 
->>>>>>> e911e389
 		return super.playNextItem(id, index);
 	}
 
@@ -1412,11 +1311,7 @@
 	@Consumes(MediaType.APPLICATION_JSON)
 	@Path("/{id}/stop")
 	@Produces(MediaType.APPLICATION_JSON)
-<<<<<<< HEAD
-	public Result stopStreamingV2(@ApiParam(value = "the id of the broadcast.", required = true) @PathParam("id") String id)
-=======
 	public Result stopStreamingV2(@Parameter(description = "the id of the broadcast.", required = true) @PathParam("id") String id) 
->>>>>>> e911e389
 	{
 		return super.stopStreaming(id);
 	}
@@ -1513,7 +1408,7 @@
 			}
 			else  {
 				message = "Movement type is not supported. Supported types are continous, relative and absolute but was " + movement;
-			}
+			}		
 		}
 		return new Result(result, message);
 	}
@@ -1525,8 +1420,8 @@
 	public Result stopMove(@Parameter(description = "the id of the IP Camera", required = true) @PathParam("id") String id) {
 		boolean result = false;
 		String message = STREAM_ID_NOT_VALID;
-		if (id != null && StreamIdValidator.isStreamIdValid(id))
-		{
+		if (id != null && StreamIdValidator.isStreamIdValid(id)) 
+		{		
 			OnvifCamera camera = getApplication().getOnvifCamera(id);
 			if (camera != null) {
 				result = camera.moveStop();
@@ -1625,13 +1520,8 @@
 	@Consumes(MediaType.APPLICATION_JSON)
 	@Path("/{id}/subtrack")
 	@Produces(MediaType.APPLICATION_JSON)
-<<<<<<< HEAD
-	public Result addSubTrack(@ApiParam(value = "Broadcast id(main track)", required = true) @PathParam("id") String id,
-			@ApiParam(value = "Subtrack Stream Id", required = true) @QueryParam("id") String subTrackId)
-=======
 	public Result addSubTrack(@Parameter(description = "Broadcast id(main track)", required = true) @PathParam("id") String id,
 			@Parameter(description = "Subtrack Stream Id", required = true) @QueryParam("id") String subTrackId) 
->>>>>>> e911e389
 	{
 		return RestServiceBase.addSubTrack(id, subTrackId, getDataStore());
 	}
@@ -1670,8 +1560,8 @@
 	@Consumes(MediaType.APPLICATION_JSON)
 	@Path("/{id}/stream-info")
 	@Produces(MediaType.APPLICATION_JSON)
-	public BasicStreamInfo[] getStreamInfo(@PathParam("id") String streamId)
-	{
+	public BasicStreamInfo[] getStreamInfo(@PathParam("id") String streamId) 
+	{	
 		boolean isCluster = getAppContext().containsBean(IClusterNotifier.BEAN_NAME);
 		List<? extends IStreamInfo> streamInfoList;
 		if (isCluster) {
@@ -1682,12 +1572,12 @@
 			streamInfoList = webRTCAdaptor.getStreamInfo(streamId);
 		}
 		BasicStreamInfo[] basicStreamInfo = new BasicStreamInfo[0];
-		if (streamInfoList != null)
+		if (streamInfoList != null) 
 		{
 			basicStreamInfo = new BasicStreamInfo[streamInfoList.size()];
 			for (int i = 0; i < basicStreamInfo.length; i++) {
 				IStreamInfo iStreamInfo = streamInfoList.get(i);
-				basicStreamInfo[i] = new BasicStreamInfo(iStreamInfo.getVideoHeight(), iStreamInfo.getVideoWidth(),
+				basicStreamInfo[i] = new BasicStreamInfo(iStreamInfo.getVideoHeight(), iStreamInfo.getVideoWidth(), 
 						iStreamInfo.getVideoBitrate(), iStreamInfo.getAudioBitrate(), iStreamInfo.getVideoCodec());
 			}
 		}
@@ -1709,13 +1599,8 @@
 	@Consumes(MediaType.APPLICATION_JSON)
 	@Path("/{id}/data")
 	@Produces(MediaType.APPLICATION_JSON)
-<<<<<<< HEAD
-	public Result sendMessage(@ApiParam(value = "Message through Data Channel which will be sent to all WebRTC stream participants", required = true) String message,
-			@ApiParam(value = "Broadcast id", required = true) @PathParam("id") String id) {
-=======
 	public Result sendMessage(@Parameter(description = "Message through Data Channel which will be sent to all WebRTC stream participants", required = true) String message, 
 			@Parameter(description = "Broadcast id", required = true) @PathParam("id") String id) {
->>>>>>> e911e389
 
 
 		return RestServiceBase.sendDataChannelMessage(id, message, getApplication(), getDataStore());
@@ -1892,11 +1777,7 @@
 	@Consumes(MediaType.APPLICATION_JSON)
 	@Path("/webrtc-viewers/{webrtc-viewer-id}/stop")
 	@Produces(MediaType.APPLICATION_JSON)
-<<<<<<< HEAD
-	public Result stopPlaying(@ApiParam(value = "the id of the webrtc viewer.", required = true) @PathParam("webrtc-viewer-id") String viewerId)
-=======
 	public Result stopPlaying(@Parameter(description = "the id of the webrtc viewer.", required = true) @PathParam("webrtc-viewer-id") String viewerId) 
->>>>>>> e911e389
 	{
 		boolean result = getApplication().stopPlaying(viewerId);
 		return new Result(result);
