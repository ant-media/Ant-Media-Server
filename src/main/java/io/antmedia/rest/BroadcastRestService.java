package io.antmedia.rest;

import java.util.List;

import org.apache.commons.lang3.StringUtils;
import org.apache.commons.lang3.exception.ExceptionUtils;
import org.springframework.stereotype.Component;

import com.amazonaws.util.Base32;

import io.antmedia.AntMediaApplicationAdapter;
import io.antmedia.RecordType;
import io.antmedia.StreamIdValidator;
import io.antmedia.cluster.IClusterNotifier;
import io.antmedia.cluster.IStreamInfo;
import io.antmedia.datastore.db.types.Broadcast;
import io.antmedia.datastore.db.types.ConferenceRoom;
import io.antmedia.datastore.db.types.Endpoint;
import io.antmedia.datastore.db.types.Subscriber;
import io.antmedia.datastore.db.types.SubscriberStats;
import io.antmedia.datastore.db.types.TensorFlowObject;
import io.antmedia.datastore.db.types.Token;
import io.antmedia.datastore.db.types.WebRTCViewerInfo;
import io.antmedia.ipcamera.OnvifCamera;
import io.antmedia.muxer.IAntMediaStreamHandler;
import io.antmedia.muxer.MuxAdaptor;
import io.antmedia.rest.model.BasicStreamInfo;
import io.antmedia.rest.model.Result;
import io.antmedia.security.ITokenService;
import io.antmedia.security.TOTPGenerator;
import io.antmedia.statistic.type.RTMPToWebRTCStats;
import io.antmedia.statistic.type.WebRTCAudioReceiveStats;
import io.antmedia.statistic.type.WebRTCAudioSendStats;
import io.antmedia.statistic.type.WebRTCVideoReceiveStats;
import io.antmedia.statistic.type.WebRTCVideoSendStats;
import io.antmedia.streamsource.StreamFetcher;
import io.antmedia.webrtc.api.IWebRTCAdaptor;
import io.swagger.annotations.Api;
import io.swagger.annotations.ApiModel;
import io.swagger.annotations.ApiModelProperty;
import io.swagger.annotations.ApiOperation;
import io.swagger.annotations.ApiParam;
import io.swagger.annotations.ApiResponse;
import io.swagger.annotations.ApiResponses;
import io.swagger.annotations.Contact;
import io.swagger.annotations.ExternalDocs;
import io.swagger.annotations.Info;
import io.swagger.annotations.License;
import io.swagger.annotations.SwaggerDefinition;
import jakarta.ws.rs.Consumes;
import jakarta.ws.rs.DELETE;
import jakarta.ws.rs.GET;
import jakarta.ws.rs.POST;
import jakarta.ws.rs.PUT;
import jakarta.ws.rs.Path;
import jakarta.ws.rs.PathParam;
import jakarta.ws.rs.Produces;
import jakarta.ws.rs.QueryParam;
import jakarta.ws.rs.core.MediaType;
import jakarta.ws.rs.core.Response;
import jakarta.ws.rs.core.Response.Status;

@Api(value = "BroadcastRestService")
@SwaggerDefinition(
		info = @Info(
				description = "Ant Media Server REST API Reference",
				version = "v2.0",
				title = "Ant Media Server REST API Reference",
				contact = @Contact(name = "Ant Media Info", email = "contact@antmedia.io", url = "https://antmedia.io"),
				license = @License(name = "Apache 2.0", url = "http://www.apache.org")),
		consumes = {"application/json"},
		produces = {"application/json"},
		schemes = {SwaggerDefinition.Scheme.HTTP, SwaggerDefinition.Scheme.HTTPS},
		externalDocs = @ExternalDocs(value = "External Docs", url = "https://antmedia.io"),
		host = "test.antmedia.io:5443/Sandbox/rest/"
		)
@Component
@Path("/v2/broadcasts")
public class BroadcastRestService extends RestServiceBase{


	private static final String REPLACE_CHARS = "[\n|\r|\t]";
	private static final String STREAM_ID_NOT_VALID = "Stream id not valid";
	private static final String RELATIVE_MOVE = "relative";
	private static final String ABSOLUTE_MOVE = "absolute";
	private static final String CONTINUOUS_MOVE = "continuous";

	@ApiModel(value="SimpleStat", description="Simple generic statistics class to return single values")
	public static class SimpleStat {
		@ApiModelProperty(value = "the stat value")
		public long number;

		public SimpleStat(long number) {
			this.number = number;
		}

		public long getNumber() {
			return number;
		}
	}

	@ApiModel(value="WebRTCSendStats", description="Aggregation of WebRTC Low Level Send Stats")
	public static class WebRTCSendStats
	{
		@ApiModelProperty(value = "Audio send stats")
		private final WebRTCAudioSendStats audioSendStats;

		@ApiModelProperty(value = "Video send stats")
		private final WebRTCVideoSendStats videoSendStats;

		public WebRTCSendStats(WebRTCAudioSendStats audioSendStats, WebRTCVideoSendStats videoSendStats) {
			this.audioSendStats = audioSendStats;
			this.videoSendStats = videoSendStats;
		}

		public WebRTCVideoSendStats getVideoSendStats() {
			return videoSendStats;
		}

		public WebRTCAudioSendStats getAudioSendStats() {
			return audioSendStats;
		}
	}

	@ApiModel(value="WebRTCReceiveStats", description="Aggregation of WebRTC Low Level Receive Stats")
	public static class WebRTCReceiveStats
	{
		@ApiModelProperty(value = "Audio receive stats")
		private final WebRTCAudioReceiveStats audioReceiveStats;

		@ApiModelProperty(value = "Video receive stats")
		private final WebRTCVideoReceiveStats videoReceiveStats;

		public WebRTCReceiveStats(WebRTCAudioReceiveStats audioReceiveStats, WebRTCVideoReceiveStats videoReceiveStats) {
			this.audioReceiveStats = audioReceiveStats;
			this.videoReceiveStats = videoReceiveStats;
		}

		public WebRTCVideoReceiveStats getVideoReceiveStats() {
			return videoReceiveStats;
		}

		public WebRTCAudioReceiveStats getAudioReceiveStats() {
			return audioReceiveStats;
		}
	}


	@ApiOperation(value = "Creates a Broadcast, IP Camera or Stream Source and returns the full broadcast object with rtmp address and "
			+ "other information. The different between Broadcast and IP Camera or Stream Source is that Broadcast is ingested by Ant Media Server"
			+ "IP Camera or Stream Source is pulled by Ant Media Server")
	@ApiResponses(value = { @ApiResponse(code = 400, message = "If stream id is already used in the data store, it returns error", response=Result.class),
			@ApiResponse(code = 200, message = "Returns the created stream", response = Broadcast.class)})
	@POST
	@Consumes({ MediaType.APPLICATION_JSON })
	@Path("/create")
	@ApiModelProperty(readOnly = true)
	@Produces(MediaType.APPLICATION_JSON)
	public Response createBroadcast(@ApiParam(value = "Broadcast object. Set the required fields, it may be null as well.", required = false) Broadcast broadcast,
			@ApiParam(value = "Only effective if stream is IP Camera or Stream Source. If it's true, it starts automatically pulling stream. Its value is false by default", required = false, defaultValue="false") @QueryParam("autoStart") boolean autoStart) {

		if (broadcast != null && broadcast.getStreamId() != null) {

			try {
				broadcast.setStreamId(broadcast.getStreamId().trim());

				if (!broadcast.getStreamId().isEmpty()) 
				{
					// make sure stream id is not set on rest service
					Broadcast broadcastTmp = getDataStore().get(broadcast.getStreamId());
					if (broadcastTmp != null) 
					{
						return Response.status(Status.BAD_REQUEST).entity(new Result(false, "Stream id is already being used. Please change stream id or keep it empty")).build();
					}
					else if (!StreamIdValidator.isStreamIdValid(broadcast.getStreamId())) 
					{
						return Response.status(Status.BAD_REQUEST).entity(new Result(false, "Stream id is not valid.")).build();
					}
				}
			}
			catch (Exception e) 
			{
				logger.error(ExceptionUtils.getStackTrace(e));
				return Response.status(Status.BAD_REQUEST).entity(new Result(false, "Stream id set generated exception")).build(); 
			}


		}

		Object returnObject = new Result(false, "unexpected parameters received");

		if (autoStart)  
		{
			//auto is only effective for IP Camera or Stream Source 
			//so if it's true, it should be IP Camera or Stream Soruce
			//otherwise wrong parameter
			if (broadcast != null) {
				returnObject = addStreamSource(broadcast);
			}
		}
		else {
			//TODO we need to refactor this method. Refactor validateStreamURL and checkStreamURL
			if (broadcast != null && 
					((AntMediaApplicationAdapter.IP_CAMERA.equals(broadcast.getType()) && !validateStreamURL(broadcast.getIpAddr()))
							|| 
							(AntMediaApplicationAdapter.STREAM_SOURCE.equals(broadcast.getType()) && !checkStreamUrl(broadcast.getStreamUrl()))
							)
					) {
				return Response.status(Status.BAD_REQUEST).entity(new Result(false, "Stream url is not valid. ")).build();
			}
			if(broadcast != null && broadcast.getSubFolder() != null) {
				if(broadcast.getSubFolder().contains(".."))
					return Response.status(Status.BAD_REQUEST).entity(new Result(false, "Subfolder is not valid. ")).build();
			}
			returnObject = createBroadcastWithStreamID(broadcast);

		}

		return Response.status(Status.OK).entity(returnObject).build();
	}

	@ApiOperation(value = "Delete broadcast from data store and stop if it's broadcasting", response = Result.class)
	@ApiResponses(value = { @ApiResponse(code = 200, message = "If it's deleted, success is true. If it's not deleted, success if false.") })
	@DELETE
	@Consumes({ MediaType.APPLICATION_JSON })
	@Path("/{id}")
	@Produces(MediaType.APPLICATION_JSON)
	@Override
	public Result deleteBroadcast(@ApiParam(value = " Id of the broadcast", required = true) @PathParam("id") String id) {
		return super.deleteBroadcast(id);		
	}

	@ApiOperation(value = "Delete multiple broadcasts from data store and stop if they are broadcasting", response = Result.class)
	@ApiResponses(value = { @ApiResponse(code = 200, message = "If it's deleted, success is true. If it's not deleted, success if false.") })
	@DELETE
	@Consumes({ MediaType.APPLICATION_JSON })
	@Path("/bulk")
	@Produces(MediaType.APPLICATION_JSON)
	@Override
	public Result deleteBroadcasts(@ApiParam(value = " Id of the broadcast", required = true) String[] streamIds) 
	{
		return super.deleteBroadcasts(streamIds);
	}


	@ApiOperation(value = "Get broadcast object")
	@ApiResponses(value = { @ApiResponse(code = 200, message = "Return the broadcast object"),
			@ApiResponse(code = 404, message = "Broadcast object not found")})
	@GET
	@Path("/{id}")
	@Produces(MediaType.APPLICATION_JSON)
	public Response getBroadcast(@ApiParam(value = "id of the broadcast", required = true) @PathParam("id") String id) {
		Broadcast broadcast = null;
		if (id != null) {
			broadcast = lookupBroadcast(id);
		}
		if (broadcast != null) {
			return Response.status(Status.OK).entity(broadcast).build();
		}
		else {
			return Response.status(Status.NOT_FOUND).build();
		}
	}

	@ApiOperation(value = "Gets the broadcast list from database. It returns max 50 items at a time", notes = "",responseContainer = "List", response = Broadcast.class)
	@GET
	@Path("/list/{offset}/{size}")
	@Produces(MediaType.APPLICATION_JSON)
	public List<Broadcast> getBroadcastList(@ApiParam(value = "This is the offset of the list, it is useful for pagination. If you want to use sort mechanism, we recommend using Mongo DB.", required = true) @PathParam("offset") int offset,
			@ApiParam(value = "Number of items that will be fetched. If there is not enough item in the datastore, returned list size may less then this value", required = true) @PathParam("size") int size,
			@ApiParam(value = "Type of the stream. Possible values are \"liveStream\", \"ipCamera\", \"streamSource\", \"VoD\"", required = false) @QueryParam("type_by") String typeBy,
			@ApiParam(value = "Field to sort. Possible values are \"name\", \"date\", \"status\"", required = false) @QueryParam("sort_by") String sortBy,
			@ApiParam(value = "\"asc\" for Ascending, \"desc\" Descending order", required = false) @QueryParam("order_by") String orderBy,
			@ApiParam(value = "Search parameter, returns specific items that contains search string", required = false) @QueryParam("search") String search
			) {
		return getDataStore().getBroadcastList(offset, size, typeBy, sortBy, orderBy, search);
	}


	@ApiOperation(value = "Updates the Broadcast objects fields if it's not null." + 
			" The updated fields are as follows: name, description, userName, password, IP address, streamUrl of the broadcast. " + 
			"It also updates the social endpoints", notes = "", response = Result.class)
	@ApiResponses(value = { @ApiResponse(code = 200, message = "If it's updated, success field is true. If it's not updated, success  field if false.")})
	@PUT
	@Consumes(MediaType.APPLICATION_JSON)
	@Path("/{id}")
	@Produces(MediaType.APPLICATION_JSON)
	@Override
	public Result updateBroadcast(@ApiParam(value="Broadcast id", required = true) @PathParam("id") String id, 
			@ApiParam(value="Broadcast object with the updates") Broadcast broadcast) {
		Result result = new Result(false);
		if (id != null && broadcast != null) 
		{
			if (broadcast.getType() != null && 
					(broadcast.getType().equals(AntMediaApplicationAdapter.IP_CAMERA) || 
							broadcast.getType().equals(AntMediaApplicationAdapter.STREAM_SOURCE) || 
							broadcast.getType().equals(AntMediaApplicationAdapter.VOD) || 
							broadcast.getType().equals(AntMediaApplicationAdapter.PLAY_LIST))) 
			{
				result = super.updateStreamSource(id, broadcast);
			}
			else 
			{
				result = super.updateBroadcast(id, broadcast);
			}

		}
		return result;
	}
	

	@ApiOperation(value = "Seeks the playing stream source, vod or playlist on the fly. It accepts seekTimeMs parameter in milliseconds"  
			, notes = "", response = Result.class)
	@PUT
	@Consumes(MediaType.APPLICATION_JSON)
	@Path("/{id}/seek-time/{seekTimeMs}")
	@Produces(MediaType.APPLICATION_JSON)
	public Result updateSeekTime(@ApiParam(value="Broadcast id", required = true) @PathParam("id") String id, 
									@ApiParam(value="Seek time in milliseconds", required = true) @PathParam("seekTimeMs") long seekTimeMs) {
		Result result = new Result(false);
		if (StringUtils.isNotBlank(id)) 
		{
			
			StreamFetcher streamFetcher = getApplication().getStreamFetcherManager().getStreamFetcher(id);
			if (streamFetcher != null) {
				streamFetcher.seekTime(seekTimeMs);
				result.setSuccess(true);
			}
			else {
				result.setMessage("Not active stream source found with this id: " + id + " make sure you give the id of a running stream source");
			}
		}
		else {
			result.setMessage("Id field is blank.");
		}
		return result;
		
	}

	@Deprecated
	@POST
	@Consumes(MediaType.APPLICATION_JSON)
	@Path("/{id}/endpoint")
	@Produces(MediaType.APPLICATION_JSON)
	public Result addEndpointV2(@ApiParam(value = "Broadcast id", required = true) @PathParam("id") String id,
			@ApiParam(value = "RTMP url of the endpoint that stream will be republished. If required, please encode the URL", required = true) @QueryParam("rtmpUrl") String rtmpUrl) {

		Result result = super.addEndpoint(id, rtmpUrl);
		if (result.isSuccess()) 
		{
			String status = getDataStore().get(id).getStatus();
			if (status.equals(IAntMediaStreamHandler.BROADCAST_STATUS_BROADCASTING)) 
			{
				result = getMuxAdaptor(id).startRtmpStreaming(rtmpUrl, 0);
			}
		}
		else {
			if (logger.isErrorEnabled()) {
				logger.error("Rtmp endpoint({}) was not added to the stream: {}", rtmpUrl != null ? rtmpUrl.replaceAll(REPLACE_CHARS, "_") : null , id.replaceAll(REPLACE_CHARS, "_"));
			}
		}

		return result;
	}

	@ApiOperation(value = "Adds a third party rtmp end point to the stream. It supports adding after broadcast is started. Resolution can be specified to send a specific adaptive resolution. If an url is already added to a stream, trying to add the same rtmp url will return false.", notes = "", response = Result.class)
	@POST
	@Consumes(MediaType.APPLICATION_JSON)
	@Path("/{id}/rtmp-endpoint")
	@Produces(MediaType.APPLICATION_JSON)
	public Result addEndpointV3(@ApiParam(value = "Broadcast id", required = true) @PathParam("id") String id,
			@ApiParam(value = "RTMP url of the endpoint that stream will be republished. If required, please encode the URL", required = true) Endpoint endpoint,
			@ApiParam(value = "Resolution height of the broadcast that is wanted to send to the RTMP endpoint. ", required = false) @QueryParam("resolutionHeight") int resolutionHeight) {

		String rtmpUrl = null;
		Result result = new Result(false);

		if(endpoint != null && endpoint.getRtmpUrl() != null) {

			Broadcast broadcast = getDataStore().get(id);
			if (broadcast != null) {

				List<Endpoint> endpoints = broadcast.getEndPointList();
				if (endpoints == null || endpoints.stream().noneMatch(o -> o.getRtmpUrl().equals(endpoint.getRtmpUrl()))) 
				{
					rtmpUrl = endpoint.getRtmpUrl();

					if (broadcast.getStatus().equals(IAntMediaStreamHandler.BROADCAST_STATUS_BROADCASTING)) 
					{
						result = processRTMPEndpoint(broadcast.getStreamId(), broadcast.getOriginAdress(), rtmpUrl, true, resolutionHeight);
						if (result.isSuccess()) 
						{
							result = super.addEndpoint(id, endpoint);
						}
					}
					else 
					{
						result = super.addEndpoint(id, endpoint);
					}


					if (!result.isSuccess()) 
					{
						result.setMessage("Rtmp endpoint is not added to stream: " + id);

					}
					logRtmpEndpointInfo(id, endpoint, result.isSuccess());
				}
				else 
				{
					result.setMessage("Rtmp endpoint is not added to datastore for stream " + id + ". It is already added ->" + endpoint.getRtmpUrl());
				}
			}
		}
		else {
			result.setMessage("Missing rtmp url");
		}

		return result;
	}

	private void logRtmpEndpointInfo(String id, Endpoint endpoint, boolean result) {
		if (logger.isInfoEnabled()) {
			logger.info("Rtmp endpoint({}) adding to the stream: {} is {}", endpoint.getRtmpUrl().replaceAll(REPLACE_CHARS, "_") , id.replaceAll(REPLACE_CHARS, "_"), result);
		}
	}

	@Deprecated
	@DELETE
	@Consumes(MediaType.APPLICATION_JSON)
	@Path("/{id}/endpoint")
	@Produces(MediaType.APPLICATION_JSON)
	public Result removeEndpoint(@ApiParam(value = "Broadcast id", required = true) @PathParam("id") String id, 
			@ApiParam(value = "RTMP url of the endpoint that will be stopped.", required = true) @QueryParam("rtmpUrl") String rtmpUrl ) {
		Result result = super.removeEndpoint(id, rtmpUrl);
		if (result.isSuccess()) 
		{
			String status = getDataStore().get(id).getStatus();
			if (status.equals(IAntMediaStreamHandler.BROADCAST_STATUS_BROADCASTING)) 
			{
				result = getMuxAdaptor(id).stopRtmpStreaming(rtmpUrl, 0);
			}
		}
		else {	

			if (logger.isErrorEnabled()) {
				logger.error("Rtmp endpoint({}) was not removed from the stream: {}", rtmpUrl != null ? rtmpUrl.replaceAll(REPLACE_CHARS, "_") : null , id.replaceAll(REPLACE_CHARS, "_"));
			}
		}

		return result;
	}

	@ApiOperation(value = "Remove third pary rtmp end point from the stream. For the stream that is broadcasting, it will stop immediately", notes = "", response = Result.class)
	@DELETE
	@Consumes(MediaType.APPLICATION_JSON)
	@Path("/{id}/rtmp-endpoint")
	@Produces(MediaType.APPLICATION_JSON)
	public Result removeEndpointV2(@ApiParam(value = "Broadcast id", required = true) @PathParam("id") String id, 
			@ApiParam(value = "RTMP url of the endpoint that will be stopped.", required = true) @QueryParam("endpointServiceId") String endpointServiceId, 
			@ApiParam(value = "Resolution specifier if endpoint has been added with resolution. Only applicable if user added RTMP endpoint with a resolution speficier. Otherwise won't work and won't remove the endpoint.", required = true) 
	@QueryParam("resolutionHeight") int resolutionHeight){

		//Get rtmpURL with broadcast
		String rtmpUrl = null;
		Broadcast broadcast = getDataStore().get(id);
		Result result = new Result(false);

		if (broadcast != null && endpointServiceId != null && broadcast.getEndPointList() != null && !broadcast.getEndPointList().isEmpty()) 
		{

			Endpoint endpoint = getRtmpUrlFromList(endpointServiceId, broadcast);
			if (endpoint != null && endpoint.getRtmpUrl() != null) {
				rtmpUrl = endpoint.getRtmpUrl();
				result = removeRTMPEndpointProcess(broadcast, endpoint, resolutionHeight, id);	
			}
		} 
		if (logger.isInfoEnabled()) 
		{ 
			logger.info("Rtmp endpoint({}) removal operation is {} from the stream: {}", rtmpUrl != null ? rtmpUrl.replaceAll(REPLACE_CHARS, "_") : null , result.isSuccess(), id.replaceAll(REPLACE_CHARS, "_"));
		}
		return result;
	}

	private Result removeRTMPEndpointProcess(Broadcast broadcast, Endpoint endpoint, int resolutionHeight, String id) {
		Result result;

		if (IAntMediaStreamHandler.BROADCAST_STATUS_BROADCASTING.equals(broadcast.getStatus())) 
		{
			result = processRTMPEndpoint(broadcast.getStreamId(), broadcast.getOriginAdress(), endpoint.getRtmpUrl(), false, resolutionHeight);
			if (result.isSuccess()) 
			{
				result = super.removeRTMPEndpoint(id, endpoint);
			}
		}
		else 
		{
			result = super.removeRTMPEndpoint(id, endpoint);
		}


		return result;
	}

	private Endpoint getRtmpUrlFromList(String endpointServiceId, Broadcast broadcast) {
		Endpoint endpoint = null;
		for(Endpoint selectedEndpoint: broadcast.getEndPointList()) 
		{
			if(selectedEndpoint.getEndpointServiceId().equals(endpointServiceId)) {
				endpoint = selectedEndpoint;
			}
		}
		return endpoint;
	}


	@ApiOperation(value = "Get detected objects from the stream based on offset and size", notes = "",responseContainer = "List", response = TensorFlowObject.class)
	@GET
	@Path("/{id}/detections/{offset}/{size}")
	@Produces(MediaType.APPLICATION_JSON)
	public List<TensorFlowObject> getDetectionListV2(@ApiParam(value = "the id of the stream", required = true) @PathParam("id") String id,
			@ApiParam(value = "starting point of the list", required = true) @PathParam("offset") int offset,
			@ApiParam(value = "total size of the return list", required = true) @PathParam("size") int size) {
		return super.getDetectionList(id, offset, size);
	}

	@ApiOperation(value = "Get total number of detected objects", notes = "", response = Long.class)
	@GET
	@Path("/{id}/detections/count")
	@Produces(MediaType.APPLICATION_JSON)
	public SimpleStat getObjectDetectedTotal(@ApiParam(value = "id of the stream", required = true) @PathParam("id") String id){
		return new SimpleStat(getDataStore().getObjectDetectedTotal(id));
	}

	@ApiOperation(value = "Import Live Streams to Stalker Portal", notes = "", response = Result.class)
	@POST
	@Path("/import-to-stalker")
	@Produces(MediaType.APPLICATION_JSON)
	public Result importLiveStreams2StalkerV2() 
	{
		return super.importLiveStreams2Stalker();
	}


	@ApiOperation(value = "Get the total number of broadcasts", notes = "", response = SimpleStat.class)
	@GET
	@Path("/count")
	@Produces(MediaType.APPLICATION_JSON)
	public SimpleStat getTotalBroadcastNumberV2() {
		return new SimpleStat(getDataStore().getTotalBroadcastNumber());
	}

	@ApiOperation(value = "Get the number of broadcasts depending on the searched items ", notes = "", response = SimpleStat.class)
	@GET
	@Path("/count/{search}")
	@Produces(MediaType.APPLICATION_JSON)
	public SimpleStat getTotalBroadcastNumberV2(
			@ApiParam(value = "Search parameter to get the number of items including it ", required = true) @PathParam("search") String search)
	{
		return new SimpleStat(getDataStore().getPartialBroadcastNumber(search));
	}

	@ApiOperation(value = "Return the active live streams", notes = "", response = SimpleStat.class)
	@GET
	@Path("/active-live-stream-count")
	@Produces(MediaType.APPLICATION_JSON)
	public SimpleStat getAppLiveStatistics() {
		return new SimpleStat(getDataStore().getActiveBroadcastCount());
	}




	@ApiOperation(value = "Generates random one-time token for specified stream")
	@ApiResponses(value = { @ApiResponse(code = 200, message = "Returns token", response=Token.class), 
			@ApiResponse(code = 400, message = "When there is an error in creating token", response=Result.class)})
	@GET
	@Path("/{id}/token")
	@Produces(MediaType.APPLICATION_JSON)
	public Response getTokenV2 (@ApiParam(value = "The id of the stream", required = true) @PathParam("id")String streamId,
			@ApiParam(value = "The expire time of the token. It's in unix timestamp seconds", required = true) @QueryParam("expireDate") long expireDate,
			@ApiParam(value = "Type of the token. It may be play or publish ", required = true) @QueryParam("type") String type,
			@ApiParam(value = "Room Id that token belongs to. It's not mandatory ", required = false) @QueryParam("roomId") String roomId) 
	{
		Object result = super.getToken(streamId, expireDate, type, roomId);
		if (result instanceof Token) {
			return Response.status(Status.OK).entity(result).build();
		}
		else {
			return Response.status(Status.BAD_REQUEST).entity(result).build();
		}
	}


	@ApiOperation(value = "Generates JWT token for specified stream. It's not required to let the server generate JWT. Generally JWT tokens should be generated on the client side.")
	@ApiResponses(value = { @ApiResponse(code = 200, message = "Returns token", response=Token.class), 
			@ApiResponse(code = 400, message = "When there is an error in creating token", response=Result.class)})
	@GET
	@Path("/{id}/jwt-token")
	@Produces(MediaType.APPLICATION_JSON)
	public Response getJwtTokenV2 (@ApiParam(value = "The id of the stream", required = true) @PathParam("id")String streamId,
			@ApiParam(value = "The expire time of the token. It's in unix timestamp seconds.", required = true) @QueryParam("expireDate") long expireDate,
			@ApiParam(value = "Type of the JWT token. It may be play or publish ", required = true) @QueryParam("type") String type,
			@ApiParam(value = "Room Id that token belongs to. It's not mandatory ", required = false) @QueryParam("roomId") String roomId) 
	{
		Object result = super.getJwtToken(streamId, expireDate, type, roomId);
		if (result instanceof Token) {
			return Response.status(Status.OK).entity(result).build();
		}
		else {
			return Response.status(Status.BAD_REQUEST).entity(result).build();
		}
	}

	@ApiOperation(value = "Perform validation of token for requested stream. If validated, success field is true, "
			+ "not validated success field false", response = Result.class)
	@POST
	@Consumes(MediaType.APPLICATION_JSON)
	@Path("/validate-token")
	@Produces(MediaType.APPLICATION_JSON)
	public Result validateTokenV2(@ApiParam(value = "Token to be validated", required = true) Token token) 
	{
		boolean result =  false;
		Token validateToken = super.validateToken(token);
		if (validateToken != null) {
			result = true;
		}

		return new Result(result);
	}


	@ApiOperation(value = "Removes all tokens related with requested stream", notes = "", response = Result.class)
	@DELETE
	@Consumes(MediaType.APPLICATION_JSON)
	@Path("/{id}/tokens")
	@Produces(MediaType.APPLICATION_JSON)
	public Result revokeTokensV2(@ApiParam(value = "the id of the stream", required = true) @PathParam("id") String streamId) {
		return super.revokeTokens(streamId);
	}


	@ApiOperation(value = "Get the all tokens of requested stream", notes = "",responseContainer = "List", response = Token.class)
	@GET
	@Path("/{id}/tokens/list/{offset}/{size}")
	@Produces(MediaType.APPLICATION_JSON)
	public List<Token> listTokensV2(@ApiParam(value = "the id of the stream", required = true) @PathParam("id") String streamId,
			@ApiParam(value = "the starting point of the list", required = true) @PathParam("offset") int offset,
			@ApiParam(value = "size of the return list (max:50 )", required = true) @PathParam("size") int size) {
		List<Token> tokens = null;
		if(streamId != null) {
			tokens = getDataStore().listAllTokens(streamId, offset, size);
		}
		return tokens;
	}

	@ApiOperation(value = "Get the all subscribers of the requested stream. It does not return subscriber-stats. Please use subscriber-stats method", notes = "",responseContainer = "List", response = Subscriber.class)
	@GET
	@Path("/{id}/subscribers/list/{offset}/{size}")
	@Produces(MediaType.APPLICATION_JSON)
	public List<Subscriber> listSubscriberV2(@ApiParam(value = "the id of the stream", required = true) @PathParam("id") String streamId,
			@ApiParam(value = "the starting point of the list", required = true) @PathParam("offset") int offset,
			@ApiParam(value = "size of the return list (max:50 )", required = true) @PathParam("size") int size) {
		List<Subscriber> subscribers = null;
		if(streamId != null) {
			subscribers = getDataStore().listAllSubscribers(streamId, offset, size);
		}
		return subscribers;
	}	

	@ApiOperation(value = "Get the all subscriber statistics of the requested stream", notes = "",responseContainer = "List", response = SubscriberStats.class)
	@GET
	@Path("/{id}/subscriber-stats/list/{offset}/{size}")
	@Produces(MediaType.APPLICATION_JSON)
	public List<SubscriberStats> listSubscriberStatsV2(@ApiParam(value = "the id of the stream", required = true) @PathParam("id") String streamId,
			@ApiParam(value = "the starting point of the list", required = true) @PathParam("offset") int offset,
			@ApiParam(value = "size of the return list (max:50 )", required = true) @PathParam("size") int size) {
		List<SubscriberStats> subscriberStats = null;
		if(streamId != null) {
			subscriberStats = getDataStore().listAllSubscriberStats(streamId, offset, size);
		}
		return subscriberStats;
	}

	@ApiOperation(value = "Add Subscriber to the requested stream. If the subscriber's type is publish, it also can play the stream which is critical in conferencing"
			+ "If the subscriber's type is play, it only play the stream. If b32Secret is not set, it will use from the AppSettings. b32Secret's length should be multiple of 8 and use b32 characters A–Z, 2–7", response = Result.class)
	@POST
	@Consumes(MediaType.APPLICATION_JSON)
	@Path("/{id}/subscribers")
	@Produces(MediaType.APPLICATION_JSON)
	public Result addSubscriber(
			@ApiParam(value = "The id of the stream", required = true) @PathParam("id") String streamId,
			@ApiParam(value = "Subscriber to be added to this stream", required = true) Subscriber subscriber) {
		boolean result = false;
		String message = "";
		if (subscriber != null && !StringUtils.isBlank(subscriber.getSubscriberId()) 
				&& subscriber.getSubscriberId().length() > 3 && StringUtils.isNotBlank(streamId)) 
		{
			// add stream id inside the Subscriber
			subscriber.setStreamId(streamId);
			// create a new stats object before adding to datastore
			subscriber.setStats(new SubscriberStats());
			// subscriber is not connected yet
			subscriber.setConnected(false);
			// subscriber is not viewing anyone
			subscriber.setCurrentConcurrentConnections(0);

			boolean secretCodeLengthCorrect = true;
			if (StringUtils.isNotBlank(subscriber.getB32Secret())) {

				try {
					//Check secret code is correct format
					Base32.decode(subscriber.getB32Secret().getBytes());
				}
				catch (Exception e) {
					logger.warn("Secret code is not b32 compatible. It will not add subscriber ");
					secretCodeLengthCorrect = false;
				}
			}

			if (secretCodeLengthCorrect) {
				result = getDataStore().addSubscriber(streamId, subscriber);
			}
			else {
				message = "Secret code is not multiple of 8 bytes length. Use b32Secret which is a string and its lenght is multiple of 8 bytes and allowed characters A-Z, 2-7";
			}

		}
		else {
			message = "Missing parameter: Make sure you set subscriber object correctly and make subscriberId's length at least 3";
		}
		return new Result(result, message);
	}

	@ApiOperation(value="Return TOTP for the subscriberId, streamId, type. This is a helper method. You can generate TOTP on your end."
			+ "If subscriberId is not in the database, it generates TOTP from the secret in the AppSettings. Secret code is for the subscriberId not in the database"

			+ " secretCode = Base32.encodeAsString({secretFromSettings(publishsecret or playsecret according to the type)} + {subscriberId} + {streamId} + {type(publish or play)} + {Number of X to have the length multiple of 8}"
			+ "'+' means concatenating the strings. There is no explicit '+' in the secretCode ")
	@GET
	@Consumes({ MediaType.APPLICATION_JSON })
	@Path("/{id}/subscribers/{sid}/totp")
	@Produces(MediaType.APPLICATION_JSON)
	public Result getTOTP(@ApiParam(value="The id of the stream that TOTP will be generated", required=true) @PathParam("id") String streamId, 
			@ApiParam(value="The id of the subscriber that TOTP will be generated ", required=true) @PathParam("sid") String subscriberId, 
			@ApiParam(value="The type of token. It's being used if subscriber is not in the database. It can be publish, play", 
			required=false) @QueryParam("type") String type) 
	{

		boolean result = false;
		String message = "";
		String totp = "";
		if (!StringUtils.isAnyBlank(streamId, subscriberId)) 
		{	
			Subscriber subscriber = getDataStore().getSubscriber(streamId, subscriberId);
			if (subscriber != null && StringUtils.isNotBlank(subscriber.getB32Secret())) 
			{
				byte[] decodedSubscriberSecret = Base32.decode(subscriber.getB32Secret().getBytes());
				totp = TOTPGenerator.generateTOTP(decodedSubscriberSecret, getAppSettings().getTimeTokenPeriod(),  6, ITokenService.HMAC_SHA1);
			}
			else 
			{	
				String secretFromSettings = getAppSettings().getTimeTokenSecretForPublish();
				if (Subscriber.PLAY_TYPE.equals(type)) 
				{
					secretFromSettings = getAppSettings().getTimeTokenSecretForPlay();
				}

				if (StringUtils.isNotBlank(secretFromSettings)) {
					//Secret code is generated by using this  secretFromSettings + subscriberId + streamId + type + "add number of X to have the length multiple of 8"
					totp = TOTPGenerator.generateTOTP(Base32.decode(TOTPGenerator.getSecretCodeForNotRecordedSubscriberId(subscriberId, streamId, type, secretFromSettings).getBytes()),
							getAppSettings().getTimeTokenPeriod(), 6, ITokenService.HMAC_SHA1);
				}
				else {
					message = "Secret is not set in AppSettings. Please set timtokensecret publish or play in Applicaiton settings";
				}

			}
			if (!StringUtils.isBlank(totp)) {
				result = true;
			}

		}
		else {
			message = "streamId or subscriberId is blank";
		}

		return new Result(result, totp, message);

	}

	@ApiOperation(value = "Delete specific subscriber from data store for selected stream", response = Result.class)
	@DELETE
	@Consumes({ MediaType.APPLICATION_JSON })
	@Path("/{id}/subscribers/{sid}")
	@Produces(MediaType.APPLICATION_JSON)
	public Result deleteSubscriber(@ApiParam(value = "the id of the stream", required = true) @PathParam("id") String streamId,
			@ApiParam(value = "the id of the subscriber", required = true) @PathParam("sid") String subscriberId) {
		boolean result =  false;

		if(streamId != null) {
			result = getDataStore().deleteSubscriber(streamId, subscriberId);
		}

		return new Result(result);	
	}

	@ApiOperation(value = "Block specific subscriber. It's secure to use this with TOTP streaming. It blocks the subscriber for seconds from the moment this method is called", response = Result.class)
	@PUT
	@Consumes({ MediaType.APPLICATION_JSON })
	@Path("/{id}/subscribers/{sid}/block/{seconds}/{type}")
	@Produces(MediaType.APPLICATION_JSON)
	public Result blockSubscriber(@ApiParam(value = "the id of the stream", required = true) @PathParam("id") String streamId,
			@ApiParam(value = "the id of the subscriber", required = true) @PathParam("sid") String subscriberId, 
			@ApiParam(value = "seconds to block the user", required = true)  @PathParam("seconds") int seconds,
			@ApiParam(value = "block type it can be 'publish', 'play' or 'publish_play'", required = true)  @PathParam("type") String blockType) {
		boolean result = false;
		String message = "";



		if (!StringUtils.isAnyBlank(streamId, subscriberId)) 
		{
			//if the user is not in this node, it's in another node in the cluster.  
			//The proxy filter will forward the request to the related node before {@link RestProxyFilter}

			result = getDataStore().blockSubscriber(streamId, subscriberId, blockType, seconds);

			if (Subscriber.PLAY_TYPE.equals(blockType) || Subscriber.PUBLISH_AND_PLAY_TYPE.equals(blockType) ) 
			{
				getApplication().stopPlayingBySubscriberId(subscriberId);
			} 

			if (Subscriber.PUBLISH_TYPE.equals(blockType) || Subscriber.PUBLISH_AND_PLAY_TYPE.equals(blockType)) {
				getApplication().stopPublishingBySubscriberId(subscriberId);
			}


		}
		else {
			message = "streamId or subscriberId is blank";
		}

		return new Result(result, message);
	}

	@ApiOperation(value = " Removes all subscriber related with the requested stream", notes = "", response = Result.class)
	@DELETE
	@Consumes(MediaType.APPLICATION_JSON)
	@Path("/{id}/subscribers")
	@Produces(MediaType.APPLICATION_JSON)
	public Result revokeSubscribers(@ApiParam(value = "the id of the stream", required = true) @PathParam("id") String streamId) {
		boolean result =  false;

		if(streamId != null) {
			result = getDataStore().revokeSubscribers(streamId);
		}

		return new Result(result);
	}	

	@ApiOperation(value = "Get the broadcast live statistics total RTMP watcher count, total HLS watcher count, total WebRTC watcher count", notes = "", response = BroadcastStatistics.class)
	@GET
	@Path("/{id}/broadcast-statistics")
	@Produces(MediaType.APPLICATION_JSON)
	@Override
	public BroadcastStatistics getBroadcastStatistics(@ApiParam(value = "the id of the stream", required = true) @PathParam("id") String id) {
		return super.getBroadcastStatistics(id);
	}

	@ApiOperation(value = "Get the total broadcast live statistics total HLS watcher count, total WebRTC watcher count", notes = "", response = BroadcastStatistics.class)
	@GET
	@Path("/total-broadcast-statistics")
	@Produces(MediaType.APPLICATION_JSON)
	@Override
	public AppBroadcastStatistics getBroadcastTotalStatistics() {
		return super.getBroadcastTotalStatistics();
	}

	@ApiOperation(value = "Get WebRTC Low Level Send stats in general", notes = "",response = WebRTCSendStats.class)
	@GET
	@Path("/webrtc-send-low-level-stats")
	@Produces(MediaType.APPLICATION_JSON)
	public WebRTCSendStats getWebRTCLowLevelSendStats() 
	{
		return new WebRTCSendStats(getApplication().getWebRTCAudioSendStats(), getApplication().getWebRTCVideoSendStats());
	}

	@ApiOperation(value = "Get WebRTC Low Level receive stats in general", notes = "",response = WebRTCSendStats.class)
	@GET
	@Path("/webrtc-receive-low-level-stats")
	@Produces(MediaType.APPLICATION_JSON)
	public WebRTCReceiveStats getWebRTCLowLevelReceiveStats() 
	{
		return new WebRTCReceiveStats(getApplication().getWebRTCAudioReceiveStats(), getApplication().getWebRTCVideoReceiveStats());
	}

	@ApiOperation(value = "Get RTMP to WebRTC path stats in general", notes = "",response = RTMPToWebRTCStats.class)
	@GET
	@Path("/{id}/rtmp-to-webrtc-stats")
	@Produces(MediaType.APPLICATION_JSON)
	public RTMPToWebRTCStats getRTMPToWebRTCStats(@ApiParam(value = "the id of the stream", required = true) @PathParam("id") String id) 
	{
		return getApplication().getRTMPToWebRTCStats(id);
	}


	@ApiOperation(value = "Get WebRTC Client Statistics such as : Audio bitrate, Video bitrate, Target bitrate, Video Sent Period etc.", notes = "", responseContainer = "List",response = WebRTCClientStats.class)
	@GET
	@Path("/{stream_id}/webrtc-client-stats/{offset}/{size}")
	@Produces(MediaType.APPLICATION_JSON)
	public List<WebRTCClientStats> getWebRTCClientStatsListV2(@ApiParam(value = "offset of the list", required = true) @PathParam("offset") int offset,
			@ApiParam(value = "Number of items that will be fetched", required = true) @PathParam("size") int size,
			@ApiParam(value = "the id of the stream", required = true) @PathParam("stream_id") String streamId) {

		return super.getWebRTCClientStatsList(offset, size, streamId);
	}

	@Deprecated
	@ApiOperation(value = "Returns filtered broadcast list according to type. It's useful for getting IP Camera and Stream Sources from the whole list. If you want to use sort mechanism, we recommend using Mongo DB.", notes = "",responseContainer = "List",response = Broadcast.class)
	@GET
	@Consumes(MediaType.APPLICATION_JSON)
	@Path("/filter-list/{offset}/{size}/{type}")
	@Produces(MediaType.APPLICATION_JSON)
	public List<Broadcast> filterBroadcastListV2(@ApiParam(value = "starting point of the list", required = true) @PathParam("offset") int offset,
			@ApiParam(value = "size of the return list (max:50 )", required = true) @PathParam("size") int size,
			@ApiParam(value = "type of the stream. Possible values are \"liveStream\", \"ipCamera\", \"streamSource\", \"VoD\"", required = true) @PathParam("type") String type,
			@ApiParam(value = "field to sort", required = false) @QueryParam("sort_by") String sortBy,
			@ApiParam(value = "asc for Ascending, desc Descending order", required = false) @QueryParam("order_by") String orderBy
			) {
		return getDataStore().getBroadcastList(offset, size, type, sortBy, orderBy, null);
	}

	@ApiOperation(value = "Set stream specific recording setting, this setting overrides general Mp4 and WebM Muxing Setting", notes = "", response = Result.class)
	@PUT
	@Consumes(MediaType.APPLICATION_JSON)
	@Path("/{id}/recording/{recording-status}")
	@Produces(MediaType.APPLICATION_JSON)
	public Result enableRecording(@ApiParam(value = "the id of the stream", required = true) @PathParam("id") String streamId,
			@ApiParam(value = "Change recording status. If true, starts recording. If false stop recording", required = true) @PathParam("recording-status") boolean enableRecording,
			@ApiParam(value = "Record type: 'mp4' or 'webm'. It's optional parameter.", required = false) @QueryParam("recordType") String recordType,
			@ApiParam(value = "Resolution height of the broadcast that is wanted to record. ", required = false) @QueryParam("resolutionHeight") int resolutionHeight
			) {
		if (logger.isInfoEnabled()) {
			logger.info("Recording method is called for {} to make it {} and record Type: {} resolution:{}", streamId.replaceAll(REPLACE_CHARS, "_"), enableRecording, recordType != null ? recordType.replaceAll(REPLACE_CHARS, "_") : null, resolutionHeight);
		}
		recordType = (recordType==null) ? RecordType.MP4.toString() : recordType;  // It means, if recordType is null, function using Mp4 Record by default
		return enableRecordMuxing(streamId, enableRecording, recordType, resolutionHeight);
	}

	@ApiOperation(value = "Get IP Camera Error after connection failure. If returns true, it means there is an error. If returns false, there is no error", notes = "Notes here", response = Result.class)
	@GET
	@Consumes(MediaType.APPLICATION_JSON)
	@Path("/{streamId}/ip-camera-error")
	@Produces(MediaType.APPLICATION_JSON)
	public Result getCameraErrorV2(@ApiParam(value = "StreamId of the IP Camera Streaming.", required = true) @PathParam("streamId") String streamId) {
		return super.getCameraErrorById(streamId);
	}

	@ApiOperation(value = "Start streaming sources(IP Cameras, Stream Sources, PlayLists) ", response = Result.class)
	@POST
	@Consumes(MediaType.APPLICATION_JSON)
	@Path("/{id}/start")
	@Produces(MediaType.APPLICATION_JSON)
	public Result startStreamSourceV2(@ApiParam(value = "the id of the stream. The broadcast type should be IP Camera or Stream Source otherwise it does not work", required = true) @PathParam("id") String id) 
	{
		return super.startStreamSource(id);
	}

	@ApiOperation(value = "Specify the next playlist item to play according to the index. This method is only for playlists.", response = Result.class)
	@POST
	@Consumes(MediaType.APPLICATION_JSON)
	@Path("/playlists/{id}/next")
	@Produces(MediaType.APPLICATION_JSON)
	public Result playNextItem(@ApiParam(value = "The id of the playlist stream.", required = true) @PathParam("id") String id,			
			@ApiParam(value = "The next item to play. If it's not specified or it's -1, it plays next item. If it's number, it skips that item in the playlist to play. The first item index is 0. ", required = false) @QueryParam("index") Integer index			
			) 
	{ 
		return super.playNextItem(id, index);
	}

	@ApiOperation(value = "Stop streaming for the active stream. It both stops ingested(RTMP, WebRTC) or pulled stream sources (IP Cameras and Stream Sources)", response = Result.class)
	@POST
	@Consumes(MediaType.APPLICATION_JSON)
	@Path("/{id}/stop")
	@Produces(MediaType.APPLICATION_JSON)
	public Result stopStreamingV2(@ApiParam(value = "the id of the broadcast.", required = true) @PathParam("id") String id) 
	{
		return super.stopStreaming(id);
	}


	@ApiOperation(value = "Get Discovered ONVIF IP Cameras, this service perform a discovery inside of internal network and get automatically  ONVIF enabled camera information", notes = "Notes here", response = Result.class)
	@GET
	@Path("/onvif-devices")
	@Produces(MediaType.APPLICATION_JSON)
	public String[] searchOnvifDevicesV2() {
		return super.searchOnvifDevices();
	}

	@ApiOperation(value = "Get The Profile List for an ONVIF IP Cameras", notes = "Notes here", response = Result.class)
	@GET
	@Path("/{id}/ip-camera/device-profiles")
	@Produces(MediaType.APPLICATION_JSON)
	public String[] getOnvifDeviceProfiles(@ApiParam(value = "The id of the IP Camera", required = true) @PathParam("id") String id) {
		if (id != null && StreamIdValidator.isStreamIdValid(id)) {
			return super.getOnvifDeviceProfiles(id);
		}
		return null;
	}


	@ApiOperation(value = "Move IP Camera. It support continuous, relative and absolute move. By default it's relative move."
			+ "Movement parameters should be given according to movement type. "
			+ "Generally here are the values "
			+ "For Absolute move, value X and value Y is between -1.0f and 1.0f. Zooom value is between 0.0f and 1.0f"
			+ "For Relative move, value X, value Y and Zoom Value is between -1.0f and 1.0f"
			+ "For Continous move,value X, value Y and Zoom Value is between -1.0f and 1.0f ", response = Result.class)
	@POST
	@Path("/{id}/ip-camera/move")
	@Produces(MediaType.APPLICATION_JSON)
	public Result moveIPCamera(@ApiParam(value = "The id of the IP Camera", required = true) @PathParam("id") String id,
			@ApiParam(value = "Movement in X direction. If not specified, it's assumed to be zero. Valid ranges between -1.0f and 1.0f for all movements ", required = false) @QueryParam("valueX") Float valueX,
			@ApiParam(value = "Movement in Y direction. If not specified, it's assumed to be zero. Valid ranges between -1.0f and 1.0f for all movements ", required = false) @QueryParam("valueY") Float valueY,
			@ApiParam(value = "Movement in Zoom. If not specified, it's assumed to be zero. Valid ranges for relative and continous move is between -1.0f and 1.0f. For absolute move between 0.0f and 1.0f ", required = false) @QueryParam("valueZ") Float valueZ,
			@ApiParam(value = "Movement type. It can be absolute, relative or continuous. If not specified, it's relative", required = false) @QueryParam("movement") String movement
			) {
		boolean result = false;
		String message = STREAM_ID_NOT_VALID;
		if (id != null && StreamIdValidator.isStreamIdValid(id)) {
			message = "";
			if (valueX == null) {
				valueX = 0f;
			}

			if (valueY == null) {
				valueY = 0f;
			}

			if (valueZ == null) {
				valueZ = 0f;
			}

			if (movement == null) {
				movement = RELATIVE_MOVE;
			}

			if (movement.equals(RELATIVE_MOVE)) {
				result = super.moveRelative(id, valueX, valueY, valueZ);
			}
			else if (movement.equals(CONTINUOUS_MOVE)) {
				result = super.moveContinous(id, valueX, valueY, valueZ);
			}
			else if (movement.equals(ABSOLUTE_MOVE)) {
				result = super.moveAbsolute(id, valueX, valueY, valueZ);
			}
			else  {
				message = "Movement type is not supported. Supported types are continous, relative and absolute but was " + movement;
			}		
		}
		return new Result(result, message);
	}

	@ApiOperation(value="Stop move for IP Camera.", response = Result.class)
	@POST
	@Path("/{id}/ip-camera/stop-move")
	@Produces(MediaType.APPLICATION_JSON)
	public Result stopMove(@ApiParam(value = "the id of the IP Camera", required = true) @PathParam("id") String id) {
		boolean result = false;
		String message = STREAM_ID_NOT_VALID;
		if (id != null && StreamIdValidator.isStreamIdValid(id)) 
		{		
			OnvifCamera camera = getApplication().getOnvifCamera(id);
			if (camera != null) {
				result = camera.moveStop();
				message = "";
			}
			else {
				message = "Camera not found";
			}
		}
		return new Result(result, message);
	}


	@ApiOperation(value = "Creates a conference room with the parameters. The room name is key so if this is called with the same room name then new room is overwritten to old one", response = ConferenceRoom.class)
	@ApiResponses(value = { @ApiResponse(code = 400, message = "If operation is no completed for any reason", response=Result.class),
			@ApiResponse(code = 200, message = "Returns the created conference room", response = ConferenceRoom.class)})
	@POST
	@Consumes({ MediaType.APPLICATION_JSON })
	@Path("/conference-rooms")
	@Produces(MediaType.APPLICATION_JSON)
	public Response createConferenceRoomV2(@ApiParam(value = "Conference Room object with start and end date", required = true) ConferenceRoom room) {

		ConferenceRoom confRoom = super.createConferenceRoom(room);
		if (confRoom != null) {
			return Response.status(Status.OK).entity(room).build();
		}
		return Response.status(Status.BAD_REQUEST).entity(new Result(false, "Operation not completed")).build();

	}

	@ApiOperation(value = "Edits previously saved conference room", response = Response.class)
	@ApiResponses(value = { @ApiResponse(code = 400, message = "If operation is no completed for any reason", response=Result.class),
			@ApiResponse(code = 200, message = "Returns the updated Conference room", response = ConferenceRoom.class)})
	@PUT
	@Consumes({ MediaType.APPLICATION_JSON })
	@Path("/conference-rooms/{room_id}")
	@Produces(MediaType.APPLICATION_JSON)
	public Response editConferenceRoom(@ApiParam(value="Room id") @PathParam("room_id") String roomId,  @ApiParam(value = "Conference Room object with start and end date", required = true) ConferenceRoom room) {

		if(room != null && getDataStore().editConferenceRoom(roomId, room)) {
			return Response.status(Status.OK).entity(room).build();
		}
		return Response.status(Status.BAD_REQUEST).entity(new Result(false, "Operation not completed")).build();
	}

	@ApiOperation(value = "Deletes a conference room. The room id is key so if this is called with the same room id then new room is overwritten to old one", response = Result.class)
	@DELETE
	@Consumes({ MediaType.APPLICATION_JSON })
	@Path("/conference-rooms/{room_id}")
	@Produces(MediaType.APPLICATION_JSON)
	public Result deleteConferenceRoomV2(@ApiParam(value = "the id of the conference room", required = true) @PathParam("room_id") String roomId) {
		return new Result(super.deleteConferenceRoom(roomId, getDataStore()));
	}

<<<<<<< HEAD

	public void logWarning(String message, String... arguments) {
		if (logger.isWarnEnabled()) {
			logger.warn(message , arguments);
		}
	}

	@ApiOperation(value = "Add a play only user who requested to publish the stream into a main track (broadcast).", notes = "", response = Result.class)
	@POST
	@Consumes(MediaType.APPLICATION_JSON)
	@Path("/{id}/publisherRequestList")
	@Produces(MediaType.APPLICATION_JSON)
	public Result addPublisherRequestList(@ApiParam(value = "Broadcast id(main track)", required = true) @PathParam("id") String id,
							  @ApiParam(value = "Subtrack Stream Id", required = true) @QueryParam("id") String subTrackId)
	{

		Result result = new Result(false);
		Broadcast subTrack = getDataStore().get(subTrackId);
		String message = "";
		if (subTrack != null)
		{
			boolean success = getDataStore().addIntoPublisherRequestList(id, subTrackId);

			setResultSuccess(result, success, "Subtrack:" + subTrackId + " cannot be added to publisher request list: " + id,
					"Subtrack:{} cannot be added to publisher request list:{} ", subTrackId.replaceAll(REPLACE_CHARS, "_"), id.replaceAll(REPLACE_CHARS, "_"));
		}
		else
		{
			message = "There is not stream with id:" + subTrackId;
			logWarning("There is not stream with id:{}" , subTrackId.replaceAll(REPLACE_CHARS, "_"));
		}
		result.setMessage(message);
		return result;
	}

	@ApiOperation(value = "Delete a play only user who requested to publish the stream from a main track (broadcast).", notes = "", response = Result.class)
	@DELETE
	@Consumes(MediaType.APPLICATION_JSON)
	@Path("/{id}/publisherRequestList")
	@Produces(MediaType.APPLICATION_JSON)
	public Result removePublisherRequestList(@ApiParam(value = "Broadcast id(main track)", required = true) @PathParam("id") String id,
								 @ApiParam(value = "Subtrack Stream Id", required = true) @QueryParam("id") String subTrackId)
	{

		Result result = new Result(false);
		Broadcast subTrack = getDataStore().get(subTrackId);
		if (subTrack != null)
		{
			boolean success = getDataStore().removeFromPublisherRequestList(id, subTrackId);

			setResultSuccess(result, success, "Subtrack:" + subTrackId + " cannot be removed from publisher request list: " + id,
					"Subtrack:{} cannot be removed from publisher request list:{} ", subTrackId.replaceAll(REPLACE_CHARS, "_"), id != null ? id.replaceAll(REPLACE_CHARS, "_") : null);
		}
		else
		{
			setResultSuccess(result, false, "There is no stream with id:" + subTrackId, "There is no stream with id:{}" , subTrackId.replaceAll(REPLACE_CHARS, "_"));
		}

		return result;
	}

	@ApiOperation(value = "Add a play only user who are approved to publish the stream into a main track (broadcast).", notes = "", response = Result.class)
	@POST
	@Consumes(MediaType.APPLICATION_JSON)
	@Path("/{id}/publisherFromListenerList")
	@Produces(MediaType.APPLICATION_JSON)
	public Result addPublisherFromListenerList(@ApiParam(value = "Broadcast id(main track)", required = true) @PathParam("id") String id,
										  @ApiParam(value = "Subtrack Stream Id", required = true) @QueryParam("id") String subTrackId)
	{

		Result result = new Result(false);
		Broadcast subTrack = getDataStore().get(subTrackId);
		String message = "";
		if (subTrack != null)
		{
			boolean success = getDataStore().addIntoPublisherFromListenerList(id, subTrackId);

			setResultSuccess(result, success, "Subtrack:" + subTrackId + " cannot be added to approved publisher from listener: " + id,
					"Subtrack:{} cannot be added to approved publisher from listener:{} ", subTrackId.replaceAll(REPLACE_CHARS, "_"), id.replaceAll(REPLACE_CHARS, "_"));
		}
		else
		{
			message = "There is not stream with id:" + subTrackId;
			logWarning("There is not stream with id:{}" , subTrackId.replaceAll(REPLACE_CHARS, "_"));
		}
		result.setMessage(message);
		return result;
	}

	@ApiOperation(value = "Delete a play only user who are approved to publish the stream from a main track (broadcast).", notes = "", response = Result.class)
	@DELETE
	@Consumes(MediaType.APPLICATION_JSON)
	@Path("/{id}/publisherFromListenerList")
	@Produces(MediaType.APPLICATION_JSON)
	public Result removePublisherFromListenerList(@ApiParam(value = "Broadcast id(main track)", required = true) @PathParam("id") String id,
											 @ApiParam(value = "Subtrack Stream Id", required = true) @QueryParam("id") String subTrackId)
	{

		Result result = new Result(false);
		Broadcast subTrack = getDataStore().get(subTrackId);
		if (subTrack != null)
		{
			boolean success = getDataStore().removeFromPublisherFromListenerList(id, subTrackId);

			setResultSuccess(result, success, "Subtrack:" + subTrackId + " cannot be removed from approved publisher from listener: " + id,
					"Subtrack:{} cannot be removed from approved publisher from listener:{} ", subTrackId.replaceAll(REPLACE_CHARS, "_"), id != null ? id.replaceAll(REPLACE_CHARS, "_") : null);
		}
		else
		{
			setResultSuccess(result, false, "There is no stream with id:" + subTrackId, "There is no stream with id:{}" , subTrackId.replaceAll(REPLACE_CHARS, "_"));
		}

		return result;
	}

	@ApiOperation(value = "Add a presenter into a main track (broadcast).", notes = "", response = Result.class)
	@POST
	@Consumes(MediaType.APPLICATION_JSON)
	@Path("/{id}/presenterList")
	@Produces(MediaType.APPLICATION_JSON)
	public Result addPresenterList(@ApiParam(value = "Broadcast id(main track)", required = true) @PathParam("id") String id,
										  @ApiParam(value = "Subtrack Stream Id", required = true) @QueryParam("id") String subTrackId)
	{

		Result result = new Result(false);
		Broadcast subTrack = getDataStore().get(subTrackId);
		String message = "";
		if (subTrack != null)
		{
			boolean success = getDataStore().addIntoPresenterList(id, subTrackId);

			setResultSuccess(result, success, "Subtrack:" + subTrackId + " cannot be added to presenter list: " + id,
					"Subtrack:{} cannot be added to presenter list:{} ", subTrackId.replaceAll(REPLACE_CHARS, "_"), id.replaceAll(REPLACE_CHARS, "_"));
		}
		else
		{
			message = "There is not stream with id:" + subTrackId;
			logWarning("There is not stream with id:{}" , subTrackId.replaceAll(REPLACE_CHARS, "_"));
		}
		result.setMessage(message);
		return result;
	}

	@ApiOperation(value = "Delete a presenter from a main track (broadcast).", notes = "", response = Result.class)
	@DELETE
	@Consumes(MediaType.APPLICATION_JSON)
	@Path("/{id}/presenterList")
	@Produces(MediaType.APPLICATION_JSON)
	public Result removePresenterList(@ApiParam(value = "Broadcast id(main track)", required = true) @PathParam("id") String id,
											 @ApiParam(value = "Subtrack Stream Id", required = true) @QueryParam("id") String subTrackId)
	{

		Result result = new Result(false);
		Broadcast subTrack = getDataStore().get(subTrackId);
		if (subTrack != null)
		{
			boolean success = getDataStore().removeFromPresenterList(id, subTrackId);

			setResultSuccess(result, success, "Subtrack:" + subTrackId + " cannot be removed from presenter list: " + id,
					"Subtrack:{} cannot be removed from presenter list:{} ", subTrackId.replaceAll(REPLACE_CHARS, "_"), id != null ? id.replaceAll(REPLACE_CHARS, "_") : null);
		}
		else
		{
			setResultSuccess(result, false, "There is no stream with id:" + subTrackId, "There is no stream with id:{}" , subTrackId.replaceAll(REPLACE_CHARS, "_"));
		}

		return result;
	}

	@ApiOperation(value = "Add an admin into a main track (broadcast).", notes = "", response = Result.class)
	@POST
	@Consumes(MediaType.APPLICATION_JSON)
	@Path("/{id}/adminList")
	@Produces(MediaType.APPLICATION_JSON)
	public Result addAdminList(@ApiParam(value = "Broadcast id(main track)", required = true) @PathParam("id") String id,
										  @ApiParam(value = "Subtrack Stream Id", required = true) @QueryParam("id") String subTrackId)
	{

		Result result = new Result(false);
		Broadcast subTrack = getDataStore().get(subTrackId);
		String message = "";
		if (subTrack != null)
		{
			boolean success = getDataStore().addIntoAdminList(id, subTrackId);

			setResultSuccess(result, success, "Subtrack:" + subTrackId + " cannot be added to admin list: " + id,
					"Subtrack:{} cannot be added to admin list:{} ", subTrackId.replaceAll(REPLACE_CHARS, "_"), id.replaceAll(REPLACE_CHARS, "_"));
		}
		else
		{
			message = "There is not stream with id:" + subTrackId;
			logWarning("There is not stream with id:{}" , subTrackId.replaceAll(REPLACE_CHARS, "_"));
		}
		result.setMessage(message);
		return result;
	}

	@ApiOperation(value = "Delete an admin from a main track (broadcast).", notes = "", response = Result.class)
	@DELETE
	@Consumes(MediaType.APPLICATION_JSON)
	@Path("/{id}/adminList")
	@Produces(MediaType.APPLICATION_JSON)
	public Result removeAdminList(@ApiParam(value = "Broadcast id(main track)", required = true) @PathParam("id") String id,
											 @ApiParam(value = "Subtrack Stream Id", required = true) @QueryParam("id") String subTrackId)
	{

		Result result = new Result(false);
		Broadcast subTrack = getDataStore().get(subTrackId);
		if (subTrack != null)
		{
			boolean success = getDataStore().removeFromAdminList(id, subTrackId);

			setResultSuccess(result, success, "Subtrack:" + subTrackId + " cannot be removed from admin list: " + id,
					"Subtrack:{} cannot be removed from admin list:{} ", subTrackId.replaceAll(REPLACE_CHARS, "_"), id != null ? id.replaceAll(REPLACE_CHARS, "_") : null);
		}
		else
		{
			setResultSuccess(result, false, "There is no stream with id:" + subTrackId, "There is no stream with id:{}" , subTrackId.replaceAll(REPLACE_CHARS, "_"));
		}

		return result;
	}

=======
>>>>>>> 7e08b2e0
	@ApiOperation(value = "Add a subtrack to a main track (broadcast).", notes = "", response = Result.class)
	@POST
	@Consumes(MediaType.APPLICATION_JSON)
	@Path("/{id}/subtrack")
	@Produces(MediaType.APPLICATION_JSON)
	public Result addSubTrack(@ApiParam(value = "Broadcast id(main track)", required = true) @PathParam("id") String id,
			@ApiParam(value = "Subtrack Stream Id", required = true) @QueryParam("id") String subTrackId) 
	{
		return RestServiceBase.addSubTrack(id, subTrackId, getDataStore());
	}

	@ApiOperation(value = "Delete a subtrack from a main track (broadcast).", notes = "", response = Result.class)
	@DELETE
	@Consumes(MediaType.APPLICATION_JSON)
	@Path("/{id}/subtrack")
	@Produces(MediaType.APPLICATION_JSON)
	public Result removeSubTrack(@ApiParam(value = "Broadcast id(main track)", required = true) @PathParam("id") String id,
			@ApiParam(value = "Subtrack Stream Id", required = true) @QueryParam("id") String subTrackId)
	{
		return RestServiceBase.removeSubTrack(id, subTrackId, getDataStore());
	}

	@ApiOperation(value = "Returns the stream info(width, height, bitrates and video codec) of the stream", response= BasicStreamInfo[].class)
	@GET
	@Consumes(MediaType.APPLICATION_JSON)
	@Path("/{id}/stream-info")
	@Produces(MediaType.APPLICATION_JSON)
	public BasicStreamInfo[] getStreamInfo(@PathParam("id") String streamId) 
	{	
		boolean isCluster = getAppContext().containsBean(IClusterNotifier.BEAN_NAME);
		List<? extends IStreamInfo> streamInfoList;
		if (isCluster) {
			streamInfoList = getDataStore().getStreamInfoList(streamId);
		}
		else {
			IWebRTCAdaptor webRTCAdaptor = (IWebRTCAdaptor) getAppContext().getBean(IWebRTCAdaptor.BEAN_NAME);
			streamInfoList = webRTCAdaptor.getStreamInfo(streamId);
		}
		BasicStreamInfo[] basicStreamInfo = new BasicStreamInfo[0];
		if (streamInfoList != null) 
		{
			basicStreamInfo = new BasicStreamInfo[streamInfoList.size()];
			for (int i = 0; i < basicStreamInfo.length; i++) {
				IStreamInfo iStreamInfo = streamInfoList.get(i);
				basicStreamInfo[i] = new BasicStreamInfo(iStreamInfo.getVideoHeight(), iStreamInfo.getVideoWidth(), 
						iStreamInfo.getVideoBitrate(), iStreamInfo.getAudioBitrate(), iStreamInfo.getVideoCodec());
			}
		}

		return basicStreamInfo;
	}

	@ApiOperation(value = "Send stream participants a message through Data Channel in a WebRTC stream", notes = "", response = Result.class)
	@POST
	@Consumes(MediaType.APPLICATION_JSON)
	@Path("/{id}/data")
	@Produces(MediaType.APPLICATION_JSON)
	public Result sendMessage(@ApiParam(value = "Message through Data Channel which will be sent to all WebRTC stream participants", required = true) String message, 
			@ApiParam(value = "Broadcast id", required = true) @PathParam("id") String id) {

		AntMediaApplicationAdapter application = getApplication();

		return RestServiceBase.sendDataChannelMessage(id, message, application, getDataStore());
	}
	@ApiOperation(value = "Gets the conference room list from database", notes = "",responseContainer = "List", response = ConferenceRoom.class)
	@GET
	@Path("/conference-rooms/list/{offset}/{size}")
	@Produces(MediaType.APPLICATION_JSON)
	public List<ConferenceRoom> getConferenceRoomList(@ApiParam(value = "This is the offset of the list, it is useful for pagination. If you want to use sort mechanism, we recommend using Mongo DB.", required = true) @PathParam("offset") int offset,
			@ApiParam(value = "Number of items that will be fetched. If there is not enough item in the datastore, returned list size may less then this value", required = true) @PathParam("size") int size,
			@ApiParam(value = "field to sort", required = false) @QueryParam("sort_by") String sortBy,
			@ApiParam(value = "asc for Ascending, desc Descending order", required = false) @QueryParam("order_by") String orderBy,
			@ApiParam(value = "Search parameter, returns specific items that contains search string", required = false) @QueryParam("search") String search
			) {
		return getDataStore().getConferenceRoomList(offset, size ,sortBy, orderBy, search);
	}

	@ApiOperation(value = "Get conference room object")
	@ApiResponses(value = { @ApiResponse(code = 200, message = "Return the ConferenceRoom object"),
			@ApiResponse(code = 404, message = "ConferenceRoom object not found")})
	@GET
	@Path("/conference-rooms/{roomId}")
	@Produces(MediaType.APPLICATION_JSON)
	public Response getConferenceRoom(@ApiParam(value = "id of the room", required = true) @PathParam("roomId") String id) {
		ConferenceRoom room = null;
		if (id != null) {
			room = lookupConference(id);
		}
		if (room != null) {
			return Response.status(Status.OK).entity(room).build();
		}
		else {
			return Response.status(Status.NOT_FOUND).build();
		}
	}

	@ApiOperation(value="Returns the streams Ids in the room.",responseContainer ="List",response = String.class)
	@GET
	@Consumes({ MediaType.APPLICATION_JSON })
	@Path("/conference-rooms/{room_id}/room-info")
	@Produces(MediaType.APPLICATION_JSON)
	public RootRestService.RoomInfo getRoomInfo(@ApiParam(value="Room id", required=true) @PathParam("room_id") String roomId,
			@ApiParam(value="If Stream Id is entered, that stream id will be isolated from the result",required = false) @QueryParam("streamId") String streamId){
		ConferenceRoom room = getDataStore().getConferenceRoom(roomId);
		return new RootRestService.RoomInfo(roomId,RestServiceBase.getRoomInfoFromConference(roomId,streamId,getDataStore()), room);
	}

	@ApiOperation(value="Adds the specified stream with streamId to the room.  Use PUT conference-rooms/{room_id}/{streamId}",response = Result.class)
	@PUT
	@Consumes({ MediaType.APPLICATION_JSON })
	@Path("/conference-rooms/{room_id}/add")
	@Produces(MediaType.APPLICATION_JSON)
	@Deprecated(since="2.6.2", forRemoval=true)
	public Result addStreamToTheRoomDeprecated(@ApiParam(value="Room id", required=true) @PathParam("room_id") String roomId,
			@ApiParam(value="Stream id to add to the conference room",required = true) @QueryParam("streamId") String streamId){

		return addStreamToTheRoom(roomId, streamId);
	}

	@ApiOperation(value="Adds the specified stream with streamId to the room. ",response = Result.class)
	@PUT
	@Consumes({ MediaType.APPLICATION_JSON })
	@Path("/conference-rooms/{room_id}/{streamId}")
	@Produces(MediaType.APPLICATION_JSON)
	public Result addStreamToTheRoom(@ApiParam(value="Room id", required=true) @PathParam("room_id") String roomId,
			@ApiParam(value="Stream id to add to the conference room",required = true) @PathParam("streamId") String streamId){

		boolean result = BroadcastRestService.addStreamToConferenceRoom(roomId,streamId,getDataStore());
		if(result) {
			getApplication().joinedTheRoom(roomId, streamId);
		}
		return new Result(result);
	}

	@ApiOperation(value="Deletes the specified stream correlated with streamId in the room. Use DELETE /conference-rooms/{room_id}/{streamId}",response = Result.class)
	@PUT
	@Consumes({ MediaType.APPLICATION_JSON })
	@Path("/conference-rooms/{room_id}/delete")
	@Produces(MediaType.APPLICATION_JSON)
	@Deprecated(since="2.6.2", forRemoval=true)
	public Result deleteStreamFromTheRoomDeprecated(@ApiParam(value="Room id", required=true) @PathParam("room_id") String roomId,
			@ApiParam(value="Stream id to delete from the conference room",required = true) @QueryParam("streamId") String streamId){

		return deleteStreamFromTheRoom(roomId, streamId);
	}

	@ApiOperation(value="Deletes the specified stream correlated with streamId in the room. Use ",response = Result.class)
	@DELETE
	@Consumes({ MediaType.APPLICATION_JSON })
	@Path("/conference-rooms/{room_id}/{streamId}")
	@Produces(MediaType.APPLICATION_JSON)
	public Result deleteStreamFromTheRoom(@ApiParam(value="Room id", required=true) @PathParam("room_id") String roomId,
			@ApiParam(value="Stream id to delete from the conference room",required = true) @PathParam("streamId") String streamId){
		boolean result = RestServiceBase.removeStreamFromRoom(roomId,streamId,getDataStore());
		if(result) {
			getApplication().leftTheRoom(roomId, streamId);
		}
		return new Result(result);
	}

	/**
	 * @deprecated use subscriber rest methods, it will be deleted next versions
	 * @param offset
	 * @param size
	 * @param sortBy
	 * @param orderBy
	 * @param search
	 * @return
	 */
	@Deprecated(since = "2.7.0", forRemoval = true)
	@GET
	@Path("/webrtc-viewers/list/{offset}/{size}")
	@Produces(MediaType.APPLICATION_JSON)
	public List<WebRTCViewerInfo> getWebRTCViewerList(@ApiParam(value = "This is the offset of the list, it is useful for pagination. If you want to use sort mechanism, we recommend using Mongo DB.", required = true) @PathParam("offset") int offset,
			@ApiParam(value = "Number of items that will be fetched. If there is not enough item in the datastore, returned list size may less then this value", required = true) @PathParam("size") int size,
			@ApiParam(value = "field to sort", required = false) @QueryParam("sort_by") String sortBy,
			@ApiParam(value = "asc for Ascending, desc Descending order", required = false) @QueryParam("order_by") String orderBy,
			@ApiParam(value = "Search parameter, returns specific items that contains search string", required = false) @QueryParam("search") String search
			) {
		return getDataStore().getWebRTCViewerList(offset, size ,sortBy, orderBy, search);
	}

	/**
	 * @deprecated use subscriber rest methods, it will be deleted next versions
	 * @param viewerId
	 * @return
	 */
	@Deprecated(since = "2.7.0", forRemoval = true)
	@ApiOperation(value = "Stop player with a specified id", response = Result.class)
	@POST
	@Consumes(MediaType.APPLICATION_JSON)
	@Path("/webrtc-viewers/{webrtc-viewer-id}/stop")
	@Produces(MediaType.APPLICATION_JSON)
	public Result stopPlaying(@ApiParam(value = "the id of the webrtc viewer.", required = true) @PathParam("webrtc-viewer-id") String viewerId) 
	{
		boolean result = getApplication().stopPlaying(viewerId);
		return new Result(result);
	}

	@ApiOperation(value = "Add ID3 data to HLS stream at the moment", response = Result.class)
	@POST
	@Consumes(MediaType.APPLICATION_JSON)
	@Path("/{stream_id}/id3")
	@Produces(MediaType.APPLICATION_JSON)
	public Result addID3Data(@ApiParam(value = "the id of the stream", required = true) @PathParam("stream_id") String streamId,
			@ApiParam(value = "ID3 data.", required = false) String data) {
		if(!getAppSettings().isId3TagEnabled()) {
			return new Result(false, null, "ID3 tag is not enabled");
		}
		MuxAdaptor muxAdaptor = getMuxAdaptor(streamId);
		if(muxAdaptor != null) {
			return new Result(muxAdaptor.addID3Data(data));
		}
		else {
			return new Result(false, null, "Stream is not available");
		}
	}
}<|MERGE_RESOLUTION|>--- conflicted
+++ resolved
@@ -164,24 +164,24 @@
 			try {
 				broadcast.setStreamId(broadcast.getStreamId().trim());
 
-				if (!broadcast.getStreamId().isEmpty()) 
+				if (!broadcast.getStreamId().isEmpty())
 				{
 					// make sure stream id is not set on rest service
 					Broadcast broadcastTmp = getDataStore().get(broadcast.getStreamId());
-					if (broadcastTmp != null) 
+					if (broadcastTmp != null)
 					{
 						return Response.status(Status.BAD_REQUEST).entity(new Result(false, "Stream id is already being used. Please change stream id or keep it empty")).build();
 					}
-					else if (!StreamIdValidator.isStreamIdValid(broadcast.getStreamId())) 
+					else if (!StreamIdValidator.isStreamIdValid(broadcast.getStreamId()))
 					{
 						return Response.status(Status.BAD_REQUEST).entity(new Result(false, "Stream id is not valid.")).build();
 					}
 				}
 			}
-			catch (Exception e) 
+			catch (Exception e)
 			{
 				logger.error(ExceptionUtils.getStackTrace(e));
-				return Response.status(Status.BAD_REQUEST).entity(new Result(false, "Stream id set generated exception")).build(); 
+				return Response.status(Status.BAD_REQUEST).entity(new Result(false, "Stream id set generated exception")).build();
 			}
 
 
@@ -189,9 +189,9 @@
 
 		Object returnObject = new Result(false, "unexpected parameters received");
 
-		if (autoStart)  
-		{
-			//auto is only effective for IP Camera or Stream Source 
+		if (autoStart)
+		{
+			//auto is only effective for IP Camera or Stream Source
 			//so if it's true, it should be IP Camera or Stream Soruce
 			//otherwise wrong parameter
 			if (broadcast != null) {
@@ -200,9 +200,9 @@
 		}
 		else {
 			//TODO we need to refactor this method. Refactor validateStreamURL and checkStreamURL
-			if (broadcast != null && 
+			if (broadcast != null &&
 					((AntMediaApplicationAdapter.IP_CAMERA.equals(broadcast.getType()) && !validateStreamURL(broadcast.getIpAddr()))
-							|| 
+							||
 							(AntMediaApplicationAdapter.STREAM_SOURCE.equals(broadcast.getType()) && !checkStreamUrl(broadcast.getStreamUrl()))
 							)
 					) {
@@ -227,7 +227,7 @@
 	@Produces(MediaType.APPLICATION_JSON)
 	@Override
 	public Result deleteBroadcast(@ApiParam(value = " Id of the broadcast", required = true) @PathParam("id") String id) {
-		return super.deleteBroadcast(id);		
+		return super.deleteBroadcast(id);
 	}
 
 	@ApiOperation(value = "Delete multiple broadcasts from data store and stop if they are broadcasting", response = Result.class)
@@ -237,7 +237,7 @@
 	@Path("/bulk")
 	@Produces(MediaType.APPLICATION_JSON)
 	@Override
-	public Result deleteBroadcasts(@ApiParam(value = " Id of the broadcast", required = true) String[] streamIds) 
+	public Result deleteBroadcasts(@ApiParam(value = " Id of the broadcast", required = true) String[] streamIds)
 	{
 		return super.deleteBroadcasts(streamIds);
 	}
@@ -277,8 +277,8 @@
 	}
 
 
-	@ApiOperation(value = "Updates the Broadcast objects fields if it's not null." + 
-			" The updated fields are as follows: name, description, userName, password, IP address, streamUrl of the broadcast. " + 
+	@ApiOperation(value = "Updates the Broadcast objects fields if it's not null." +
+			" The updated fields are as follows: name, description, userName, password, IP address, streamUrl of the broadcast. " +
 			"It also updates the social endpoints", notes = "", response = Result.class)
 	@ApiResponses(value = { @ApiResponse(code = 200, message = "If it's updated, success field is true. If it's not updated, success  field if false.")})
 	@PUT
@@ -286,20 +286,20 @@
 	@Path("/{id}")
 	@Produces(MediaType.APPLICATION_JSON)
 	@Override
-	public Result updateBroadcast(@ApiParam(value="Broadcast id", required = true) @PathParam("id") String id, 
+	public Result updateBroadcast(@ApiParam(value="Broadcast id", required = true) @PathParam("id") String id,
 			@ApiParam(value="Broadcast object with the updates") Broadcast broadcast) {
 		Result result = new Result(false);
-		if (id != null && broadcast != null) 
-		{
-			if (broadcast.getType() != null && 
-					(broadcast.getType().equals(AntMediaApplicationAdapter.IP_CAMERA) || 
-							broadcast.getType().equals(AntMediaApplicationAdapter.STREAM_SOURCE) || 
-							broadcast.getType().equals(AntMediaApplicationAdapter.VOD) || 
-							broadcast.getType().equals(AntMediaApplicationAdapter.PLAY_LIST))) 
+		if (id != null && broadcast != null)
+		{
+			if (broadcast.getType() != null &&
+					(broadcast.getType().equals(AntMediaApplicationAdapter.IP_CAMERA) ||
+							broadcast.getType().equals(AntMediaApplicationAdapter.STREAM_SOURCE) ||
+							broadcast.getType().equals(AntMediaApplicationAdapter.VOD) ||
+							broadcast.getType().equals(AntMediaApplicationAdapter.PLAY_LIST)))
 			{
 				result = super.updateStreamSource(id, broadcast);
 			}
-			else 
+			else
 			{
 				result = super.updateBroadcast(id, broadcast);
 			}
@@ -307,20 +307,20 @@
 		}
 		return result;
 	}
-	
-
-	@ApiOperation(value = "Seeks the playing stream source, vod or playlist on the fly. It accepts seekTimeMs parameter in milliseconds"  
+
+
+	@ApiOperation(value = "Seeks the playing stream source, vod or playlist on the fly. It accepts seekTimeMs parameter in milliseconds"
 			, notes = "", response = Result.class)
 	@PUT
 	@Consumes(MediaType.APPLICATION_JSON)
 	@Path("/{id}/seek-time/{seekTimeMs}")
 	@Produces(MediaType.APPLICATION_JSON)
-	public Result updateSeekTime(@ApiParam(value="Broadcast id", required = true) @PathParam("id") String id, 
+	public Result updateSeekTime(@ApiParam(value="Broadcast id", required = true) @PathParam("id") String id,
 									@ApiParam(value="Seek time in milliseconds", required = true) @PathParam("seekTimeMs") long seekTimeMs) {
 		Result result = new Result(false);
-		if (StringUtils.isNotBlank(id)) 
-		{
-			
+		if (StringUtils.isNotBlank(id))
+		{
+
 			StreamFetcher streamFetcher = getApplication().getStreamFetcherManager().getStreamFetcher(id);
 			if (streamFetcher != null) {
 				streamFetcher.seekTime(seekTimeMs);
@@ -334,7 +334,7 @@
 			result.setMessage("Id field is blank.");
 		}
 		return result;
-		
+
 	}
 
 	@Deprecated
@@ -346,10 +346,10 @@
 			@ApiParam(value = "RTMP url of the endpoint that stream will be republished. If required, please encode the URL", required = true) @QueryParam("rtmpUrl") String rtmpUrl) {
 
 		Result result = super.addEndpoint(id, rtmpUrl);
-		if (result.isSuccess()) 
+		if (result.isSuccess())
 		{
 			String status = getDataStore().get(id).getStatus();
-			if (status.equals(IAntMediaStreamHandler.BROADCAST_STATUS_BROADCASTING)) 
+			if (status.equals(IAntMediaStreamHandler.BROADCAST_STATUS_BROADCASTING))
 			{
 				result = getMuxAdaptor(id).startRtmpStreaming(rtmpUrl, 0);
 			}
@@ -381,32 +381,32 @@
 			if (broadcast != null) {
 
 				List<Endpoint> endpoints = broadcast.getEndPointList();
-				if (endpoints == null || endpoints.stream().noneMatch(o -> o.getRtmpUrl().equals(endpoint.getRtmpUrl()))) 
+				if (endpoints == null || endpoints.stream().noneMatch(o -> o.getRtmpUrl().equals(endpoint.getRtmpUrl())))
 				{
 					rtmpUrl = endpoint.getRtmpUrl();
 
-					if (broadcast.getStatus().equals(IAntMediaStreamHandler.BROADCAST_STATUS_BROADCASTING)) 
+					if (broadcast.getStatus().equals(IAntMediaStreamHandler.BROADCAST_STATUS_BROADCASTING))
 					{
 						result = processRTMPEndpoint(broadcast.getStreamId(), broadcast.getOriginAdress(), rtmpUrl, true, resolutionHeight);
-						if (result.isSuccess()) 
+						if (result.isSuccess())
 						{
 							result = super.addEndpoint(id, endpoint);
 						}
 					}
-					else 
+					else
 					{
 						result = super.addEndpoint(id, endpoint);
 					}
 
 
-					if (!result.isSuccess()) 
+					if (!result.isSuccess())
 					{
 						result.setMessage("Rtmp endpoint is not added to stream: " + id);
 
 					}
 					logRtmpEndpointInfo(id, endpoint, result.isSuccess());
 				}
-				else 
+				else
 				{
 					result.setMessage("Rtmp endpoint is not added to datastore for stream " + id + ". It is already added ->" + endpoint.getRtmpUrl());
 				}
@@ -430,18 +430,18 @@
 	@Consumes(MediaType.APPLICATION_JSON)
 	@Path("/{id}/endpoint")
 	@Produces(MediaType.APPLICATION_JSON)
-	public Result removeEndpoint(@ApiParam(value = "Broadcast id", required = true) @PathParam("id") String id, 
+	public Result removeEndpoint(@ApiParam(value = "Broadcast id", required = true) @PathParam("id") String id,
 			@ApiParam(value = "RTMP url of the endpoint that will be stopped.", required = true) @QueryParam("rtmpUrl") String rtmpUrl ) {
 		Result result = super.removeEndpoint(id, rtmpUrl);
-		if (result.isSuccess()) 
+		if (result.isSuccess())
 		{
 			String status = getDataStore().get(id).getStatus();
-			if (status.equals(IAntMediaStreamHandler.BROADCAST_STATUS_BROADCASTING)) 
+			if (status.equals(IAntMediaStreamHandler.BROADCAST_STATUS_BROADCASTING))
 			{
 				result = getMuxAdaptor(id).stopRtmpStreaming(rtmpUrl, 0);
 			}
 		}
-		else {	
+		else {
 
 			if (logger.isErrorEnabled()) {
 				logger.error("Rtmp endpoint({}) was not removed from the stream: {}", rtmpUrl != null ? rtmpUrl.replaceAll(REPLACE_CHARS, "_") : null , id.replaceAll(REPLACE_CHARS, "_"));
@@ -456,9 +456,9 @@
 	@Consumes(MediaType.APPLICATION_JSON)
 	@Path("/{id}/rtmp-endpoint")
 	@Produces(MediaType.APPLICATION_JSON)
-	public Result removeEndpointV2(@ApiParam(value = "Broadcast id", required = true) @PathParam("id") String id, 
-			@ApiParam(value = "RTMP url of the endpoint that will be stopped.", required = true) @QueryParam("endpointServiceId") String endpointServiceId, 
-			@ApiParam(value = "Resolution specifier if endpoint has been added with resolution. Only applicable if user added RTMP endpoint with a resolution speficier. Otherwise won't work and won't remove the endpoint.", required = true) 
+	public Result removeEndpointV2(@ApiParam(value = "Broadcast id", required = true) @PathParam("id") String id,
+			@ApiParam(value = "RTMP url of the endpoint that will be stopped.", required = true) @QueryParam("endpointServiceId") String endpointServiceId,
+			@ApiParam(value = "Resolution specifier if endpoint has been added with resolution. Only applicable if user added RTMP endpoint with a resolution speficier. Otherwise won't work and won't remove the endpoint.", required = true)
 	@QueryParam("resolutionHeight") int resolutionHeight){
 
 		//Get rtmpURL with broadcast
@@ -466,17 +466,17 @@
 		Broadcast broadcast = getDataStore().get(id);
 		Result result = new Result(false);
 
-		if (broadcast != null && endpointServiceId != null && broadcast.getEndPointList() != null && !broadcast.getEndPointList().isEmpty()) 
+		if (broadcast != null && endpointServiceId != null && broadcast.getEndPointList() != null && !broadcast.getEndPointList().isEmpty())
 		{
 
 			Endpoint endpoint = getRtmpUrlFromList(endpointServiceId, broadcast);
 			if (endpoint != null && endpoint.getRtmpUrl() != null) {
 				rtmpUrl = endpoint.getRtmpUrl();
-				result = removeRTMPEndpointProcess(broadcast, endpoint, resolutionHeight, id);	
-			}
-		} 
-		if (logger.isInfoEnabled()) 
-		{ 
+				result = removeRTMPEndpointProcess(broadcast, endpoint, resolutionHeight, id);
+			}
+		}
+		if (logger.isInfoEnabled())
+		{
 			logger.info("Rtmp endpoint({}) removal operation is {} from the stream: {}", rtmpUrl != null ? rtmpUrl.replaceAll(REPLACE_CHARS, "_") : null , result.isSuccess(), id.replaceAll(REPLACE_CHARS, "_"));
 		}
 		return result;
@@ -485,15 +485,15 @@
 	private Result removeRTMPEndpointProcess(Broadcast broadcast, Endpoint endpoint, int resolutionHeight, String id) {
 		Result result;
 
-		if (IAntMediaStreamHandler.BROADCAST_STATUS_BROADCASTING.equals(broadcast.getStatus())) 
+		if (IAntMediaStreamHandler.BROADCAST_STATUS_BROADCASTING.equals(broadcast.getStatus()))
 		{
 			result = processRTMPEndpoint(broadcast.getStreamId(), broadcast.getOriginAdress(), endpoint.getRtmpUrl(), false, resolutionHeight);
-			if (result.isSuccess()) 
+			if (result.isSuccess())
 			{
 				result = super.removeRTMPEndpoint(id, endpoint);
 			}
 		}
-		else 
+		else
 		{
 			result = super.removeRTMPEndpoint(id, endpoint);
 		}
@@ -504,7 +504,7 @@
 
 	private Endpoint getRtmpUrlFromList(String endpointServiceId, Broadcast broadcast) {
 		Endpoint endpoint = null;
-		for(Endpoint selectedEndpoint: broadcast.getEndPointList()) 
+		for(Endpoint selectedEndpoint: broadcast.getEndPointList())
 		{
 			if(selectedEndpoint.getEndpointServiceId().equals(endpointServiceId)) {
 				endpoint = selectedEndpoint;
@@ -536,7 +536,7 @@
 	@POST
 	@Path("/import-to-stalker")
 	@Produces(MediaType.APPLICATION_JSON)
-	public Result importLiveStreams2StalkerV2() 
+	public Result importLiveStreams2StalkerV2()
 	{
 		return super.importLiveStreams2Stalker();
 	}
@@ -572,7 +572,7 @@
 
 
 	@ApiOperation(value = "Generates random one-time token for specified stream")
-	@ApiResponses(value = { @ApiResponse(code = 200, message = "Returns token", response=Token.class), 
+	@ApiResponses(value = { @ApiResponse(code = 200, message = "Returns token", response=Token.class),
 			@ApiResponse(code = 400, message = "When there is an error in creating token", response=Result.class)})
 	@GET
 	@Path("/{id}/token")
@@ -580,7 +580,7 @@
 	public Response getTokenV2 (@ApiParam(value = "The id of the stream", required = true) @PathParam("id")String streamId,
 			@ApiParam(value = "The expire time of the token. It's in unix timestamp seconds", required = true) @QueryParam("expireDate") long expireDate,
 			@ApiParam(value = "Type of the token. It may be play or publish ", required = true) @QueryParam("type") String type,
-			@ApiParam(value = "Room Id that token belongs to. It's not mandatory ", required = false) @QueryParam("roomId") String roomId) 
+			@ApiParam(value = "Room Id that token belongs to. It's not mandatory ", required = false) @QueryParam("roomId") String roomId)
 	{
 		Object result = super.getToken(streamId, expireDate, type, roomId);
 		if (result instanceof Token) {
@@ -593,7 +593,7 @@
 
 
 	@ApiOperation(value = "Generates JWT token for specified stream. It's not required to let the server generate JWT. Generally JWT tokens should be generated on the client side.")
-	@ApiResponses(value = { @ApiResponse(code = 200, message = "Returns token", response=Token.class), 
+	@ApiResponses(value = { @ApiResponse(code = 200, message = "Returns token", response=Token.class),
 			@ApiResponse(code = 400, message = "When there is an error in creating token", response=Result.class)})
 	@GET
 	@Path("/{id}/jwt-token")
@@ -601,7 +601,7 @@
 	public Response getJwtTokenV2 (@ApiParam(value = "The id of the stream", required = true) @PathParam("id")String streamId,
 			@ApiParam(value = "The expire time of the token. It's in unix timestamp seconds.", required = true) @QueryParam("expireDate") long expireDate,
 			@ApiParam(value = "Type of the JWT token. It may be play or publish ", required = true) @QueryParam("type") String type,
-			@ApiParam(value = "Room Id that token belongs to. It's not mandatory ", required = false) @QueryParam("roomId") String roomId) 
+			@ApiParam(value = "Room Id that token belongs to. It's not mandatory ", required = false) @QueryParam("roomId") String roomId)
 	{
 		Object result = super.getJwtToken(streamId, expireDate, type, roomId);
 		if (result instanceof Token) {
@@ -618,7 +618,7 @@
 	@Consumes(MediaType.APPLICATION_JSON)
 	@Path("/validate-token")
 	@Produces(MediaType.APPLICATION_JSON)
-	public Result validateTokenV2(@ApiParam(value = "Token to be validated", required = true) Token token) 
+	public Result validateTokenV2(@ApiParam(value = "Token to be validated", required = true) Token token)
 	{
 		boolean result =  false;
 		Token validateToken = super.validateToken(token);
@@ -666,7 +666,7 @@
 			subscribers = getDataStore().listAllSubscribers(streamId, offset, size);
 		}
 		return subscribers;
-	}	
+	}
 
 	@ApiOperation(value = "Get the all subscriber statistics of the requested stream", notes = "",responseContainer = "List", response = SubscriberStats.class)
 	@GET
@@ -693,8 +693,8 @@
 			@ApiParam(value = "Subscriber to be added to this stream", required = true) Subscriber subscriber) {
 		boolean result = false;
 		String message = "";
-		if (subscriber != null && !StringUtils.isBlank(subscriber.getSubscriberId()) 
-				&& subscriber.getSubscriberId().length() > 3 && StringUtils.isNotBlank(streamId)) 
+		if (subscriber != null && !StringUtils.isBlank(subscriber.getSubscriberId())
+				&& subscriber.getSubscriberId().length() > 3 && StringUtils.isNotBlank(streamId))
 		{
 			// add stream id inside the Subscriber
 			subscriber.setStreamId(streamId);
@@ -741,27 +741,27 @@
 	@Consumes({ MediaType.APPLICATION_JSON })
 	@Path("/{id}/subscribers/{sid}/totp")
 	@Produces(MediaType.APPLICATION_JSON)
-	public Result getTOTP(@ApiParam(value="The id of the stream that TOTP will be generated", required=true) @PathParam("id") String streamId, 
-			@ApiParam(value="The id of the subscriber that TOTP will be generated ", required=true) @PathParam("sid") String subscriberId, 
-			@ApiParam(value="The type of token. It's being used if subscriber is not in the database. It can be publish, play", 
-			required=false) @QueryParam("type") String type) 
+	public Result getTOTP(@ApiParam(value="The id of the stream that TOTP will be generated", required=true) @PathParam("id") String streamId,
+			@ApiParam(value="The id of the subscriber that TOTP will be generated ", required=true) @PathParam("sid") String subscriberId,
+			@ApiParam(value="The type of token. It's being used if subscriber is not in the database. It can be publish, play",
+			required=false) @QueryParam("type") String type)
 	{
 
 		boolean result = false;
 		String message = "";
 		String totp = "";
-		if (!StringUtils.isAnyBlank(streamId, subscriberId)) 
-		{	
+		if (!StringUtils.isAnyBlank(streamId, subscriberId))
+		{
 			Subscriber subscriber = getDataStore().getSubscriber(streamId, subscriberId);
-			if (subscriber != null && StringUtils.isNotBlank(subscriber.getB32Secret())) 
+			if (subscriber != null && StringUtils.isNotBlank(subscriber.getB32Secret()))
 			{
 				byte[] decodedSubscriberSecret = Base32.decode(subscriber.getB32Secret().getBytes());
 				totp = TOTPGenerator.generateTOTP(decodedSubscriberSecret, getAppSettings().getTimeTokenPeriod(),  6, ITokenService.HMAC_SHA1);
 			}
-			else 
-			{	
+			else
+			{
 				String secretFromSettings = getAppSettings().getTimeTokenSecretForPublish();
-				if (Subscriber.PLAY_TYPE.equals(type)) 
+				if (Subscriber.PLAY_TYPE.equals(type))
 				{
 					secretFromSettings = getAppSettings().getTimeTokenSecretForPlay();
 				}
@@ -802,7 +802,7 @@
 			result = getDataStore().deleteSubscriber(streamId, subscriberId);
 		}
 
-		return new Result(result);	
+		return new Result(result);
 	}
 
 	@ApiOperation(value = "Block specific subscriber. It's secure to use this with TOTP streaming. It blocks the subscriber for seconds from the moment this method is called", response = Result.class)
@@ -811,7 +811,7 @@
 	@Path("/{id}/subscribers/{sid}/block/{seconds}/{type}")
 	@Produces(MediaType.APPLICATION_JSON)
 	public Result blockSubscriber(@ApiParam(value = "the id of the stream", required = true) @PathParam("id") String streamId,
-			@ApiParam(value = "the id of the subscriber", required = true) @PathParam("sid") String subscriberId, 
+			@ApiParam(value = "the id of the subscriber", required = true) @PathParam("sid") String subscriberId,
 			@ApiParam(value = "seconds to block the user", required = true)  @PathParam("seconds") int seconds,
 			@ApiParam(value = "block type it can be 'publish', 'play' or 'publish_play'", required = true)  @PathParam("type") String blockType) {
 		boolean result = false;
@@ -819,17 +819,17 @@
 
 
 
-		if (!StringUtils.isAnyBlank(streamId, subscriberId)) 
-		{
-			//if the user is not in this node, it's in another node in the cluster.  
+		if (!StringUtils.isAnyBlank(streamId, subscriberId))
+		{
+			//if the user is not in this node, it's in another node in the cluster.
 			//The proxy filter will forward the request to the related node before {@link RestProxyFilter}
 
 			result = getDataStore().blockSubscriber(streamId, subscriberId, blockType, seconds);
 
-			if (Subscriber.PLAY_TYPE.equals(blockType) || Subscriber.PUBLISH_AND_PLAY_TYPE.equals(blockType) ) 
+			if (Subscriber.PLAY_TYPE.equals(blockType) || Subscriber.PUBLISH_AND_PLAY_TYPE.equals(blockType) )
 			{
 				getApplication().stopPlayingBySubscriberId(subscriberId);
-			} 
+			}
 
 			if (Subscriber.PUBLISH_TYPE.equals(blockType) || Subscriber.PUBLISH_AND_PLAY_TYPE.equals(blockType)) {
 				getApplication().stopPublishingBySubscriberId(subscriberId);
@@ -857,7 +857,7 @@
 		}
 
 		return new Result(result);
-	}	
+	}
 
 	@ApiOperation(value = "Get the broadcast live statistics total RTMP watcher count, total HLS watcher count, total WebRTC watcher count", notes = "", response = BroadcastStatistics.class)
 	@GET
@@ -881,7 +881,7 @@
 	@GET
 	@Path("/webrtc-send-low-level-stats")
 	@Produces(MediaType.APPLICATION_JSON)
-	public WebRTCSendStats getWebRTCLowLevelSendStats() 
+	public WebRTCSendStats getWebRTCLowLevelSendStats()
 	{
 		return new WebRTCSendStats(getApplication().getWebRTCAudioSendStats(), getApplication().getWebRTCVideoSendStats());
 	}
@@ -890,7 +890,7 @@
 	@GET
 	@Path("/webrtc-receive-low-level-stats")
 	@Produces(MediaType.APPLICATION_JSON)
-	public WebRTCReceiveStats getWebRTCLowLevelReceiveStats() 
+	public WebRTCReceiveStats getWebRTCLowLevelReceiveStats()
 	{
 		return new WebRTCReceiveStats(getApplication().getWebRTCAudioReceiveStats(), getApplication().getWebRTCVideoReceiveStats());
 	}
@@ -899,7 +899,7 @@
 	@GET
 	@Path("/{id}/rtmp-to-webrtc-stats")
 	@Produces(MediaType.APPLICATION_JSON)
-	public RTMPToWebRTCStats getRTMPToWebRTCStats(@ApiParam(value = "the id of the stream", required = true) @PathParam("id") String id) 
+	public RTMPToWebRTCStats getRTMPToWebRTCStats(@ApiParam(value = "the id of the stream", required = true) @PathParam("id") String id)
 	{
 		return getApplication().getRTMPToWebRTCStats(id);
 	}
@@ -962,7 +962,7 @@
 	@Consumes(MediaType.APPLICATION_JSON)
 	@Path("/{id}/start")
 	@Produces(MediaType.APPLICATION_JSON)
-	public Result startStreamSourceV2(@ApiParam(value = "the id of the stream. The broadcast type should be IP Camera or Stream Source otherwise it does not work", required = true) @PathParam("id") String id) 
+	public Result startStreamSourceV2(@ApiParam(value = "the id of the stream. The broadcast type should be IP Camera or Stream Source otherwise it does not work", required = true) @PathParam("id") String id)
 	{
 		return super.startStreamSource(id);
 	}
@@ -972,10 +972,10 @@
 	@Consumes(MediaType.APPLICATION_JSON)
 	@Path("/playlists/{id}/next")
 	@Produces(MediaType.APPLICATION_JSON)
-	public Result playNextItem(@ApiParam(value = "The id of the playlist stream.", required = true) @PathParam("id") String id,			
-			@ApiParam(value = "The next item to play. If it's not specified or it's -1, it plays next item. If it's number, it skips that item in the playlist to play. The first item index is 0. ", required = false) @QueryParam("index") Integer index			
-			) 
-	{ 
+	public Result playNextItem(@ApiParam(value = "The id of the playlist stream.", required = true) @PathParam("id") String id,
+			@ApiParam(value = "The next item to play. If it's not specified or it's -1, it plays next item. If it's number, it skips that item in the playlist to play. The first item index is 0. ", required = false) @QueryParam("index") Integer index
+			)
+	{
 		return super.playNextItem(id, index);
 	}
 
@@ -984,7 +984,7 @@
 	@Consumes(MediaType.APPLICATION_JSON)
 	@Path("/{id}/stop")
 	@Produces(MediaType.APPLICATION_JSON)
-	public Result stopStreamingV2(@ApiParam(value = "the id of the broadcast.", required = true) @PathParam("id") String id) 
+	public Result stopStreamingV2(@ApiParam(value = "the id of the broadcast.", required = true) @PathParam("id") String id)
 	{
 		return super.stopStreaming(id);
 	}
@@ -1056,7 +1056,7 @@
 			}
 			else  {
 				message = "Movement type is not supported. Supported types are continous, relative and absolute but was " + movement;
-			}		
+			}
 		}
 		return new Result(result, message);
 	}
@@ -1068,8 +1068,8 @@
 	public Result stopMove(@ApiParam(value = "the id of the IP Camera", required = true) @PathParam("id") String id) {
 		boolean result = false;
 		String message = STREAM_ID_NOT_VALID;
-		if (id != null && StreamIdValidator.isStreamIdValid(id)) 
-		{		
+		if (id != null && StreamIdValidator.isStreamIdValid(id))
+		{
 			OnvifCamera camera = getApplication().getOnvifCamera(id);
 			if (camera != null) {
 				result = camera.moveStop();
@@ -1124,8 +1124,6 @@
 		return new Result(super.deleteConferenceRoom(roomId, getDataStore()));
 	}
 
-<<<<<<< HEAD
-
 	public void logWarning(String message, String... arguments) {
 		if (logger.isWarnEnabled()) {
 			logger.warn(message , arguments);
@@ -1348,15 +1346,13 @@
 		return result;
 	}
 
-=======
->>>>>>> 7e08b2e0
 	@ApiOperation(value = "Add a subtrack to a main track (broadcast).", notes = "", response = Result.class)
 	@POST
 	@Consumes(MediaType.APPLICATION_JSON)
 	@Path("/{id}/subtrack")
 	@Produces(MediaType.APPLICATION_JSON)
 	public Result addSubTrack(@ApiParam(value = "Broadcast id(main track)", required = true) @PathParam("id") String id,
-			@ApiParam(value = "Subtrack Stream Id", required = true) @QueryParam("id") String subTrackId) 
+			@ApiParam(value = "Subtrack Stream Id", required = true) @QueryParam("id") String subTrackId)
 	{
 		return RestServiceBase.addSubTrack(id, subTrackId, getDataStore());
 	}
@@ -1377,8 +1373,8 @@
 	@Consumes(MediaType.APPLICATION_JSON)
 	@Path("/{id}/stream-info")
 	@Produces(MediaType.APPLICATION_JSON)
-	public BasicStreamInfo[] getStreamInfo(@PathParam("id") String streamId) 
-	{	
+	public BasicStreamInfo[] getStreamInfo(@PathParam("id") String streamId)
+	{
 		boolean isCluster = getAppContext().containsBean(IClusterNotifier.BEAN_NAME);
 		List<? extends IStreamInfo> streamInfoList;
 		if (isCluster) {
@@ -1389,12 +1385,12 @@
 			streamInfoList = webRTCAdaptor.getStreamInfo(streamId);
 		}
 		BasicStreamInfo[] basicStreamInfo = new BasicStreamInfo[0];
-		if (streamInfoList != null) 
+		if (streamInfoList != null)
 		{
 			basicStreamInfo = new BasicStreamInfo[streamInfoList.size()];
 			for (int i = 0; i < basicStreamInfo.length; i++) {
 				IStreamInfo iStreamInfo = streamInfoList.get(i);
-				basicStreamInfo[i] = new BasicStreamInfo(iStreamInfo.getVideoHeight(), iStreamInfo.getVideoWidth(), 
+				basicStreamInfo[i] = new BasicStreamInfo(iStreamInfo.getVideoHeight(), iStreamInfo.getVideoWidth(),
 						iStreamInfo.getVideoBitrate(), iStreamInfo.getAudioBitrate(), iStreamInfo.getVideoCodec());
 			}
 		}
@@ -1407,7 +1403,7 @@
 	@Consumes(MediaType.APPLICATION_JSON)
 	@Path("/{id}/data")
 	@Produces(MediaType.APPLICATION_JSON)
-	public Result sendMessage(@ApiParam(value = "Message through Data Channel which will be sent to all WebRTC stream participants", required = true) String message, 
+	public Result sendMessage(@ApiParam(value = "Message through Data Channel which will be sent to all WebRTC stream participants", required = true) String message,
 			@ApiParam(value = "Broadcast id", required = true) @PathParam("id") String id) {
 
 		AntMediaApplicationAdapter application = getApplication();
@@ -1543,7 +1539,7 @@
 	@Consumes(MediaType.APPLICATION_JSON)
 	@Path("/webrtc-viewers/{webrtc-viewer-id}/stop")
 	@Produces(MediaType.APPLICATION_JSON)
-	public Result stopPlaying(@ApiParam(value = "the id of the webrtc viewer.", required = true) @PathParam("webrtc-viewer-id") String viewerId) 
+	public Result stopPlaying(@ApiParam(value = "the id of the webrtc viewer.", required = true) @PathParam("webrtc-viewer-id") String viewerId)
 	{
 		boolean result = getApplication().stopPlaying(viewerId);
 		return new Result(result);
