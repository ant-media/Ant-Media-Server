package io.antmedia.rest;

import java.util.List;

import javax.ws.rs.Consumes;
import javax.ws.rs.DELETE;
import javax.ws.rs.GET;
import javax.ws.rs.POST;
import javax.ws.rs.PUT;
import javax.ws.rs.Path;
import javax.ws.rs.PathParam;
import javax.ws.rs.Produces;
import javax.ws.rs.QueryParam;
import javax.ws.rs.core.MediaType;
import javax.ws.rs.core.Response;
import javax.ws.rs.core.Response.Status;

import org.apache.commons.lang3.StringUtils;
import org.apache.commons.lang3.exception.ExceptionUtils;
import org.springframework.stereotype.Component;

import com.amazonaws.util.Base32;

import io.antmedia.AntMediaApplicationAdapter;
import io.antmedia.RecordType;
import io.antmedia.StreamIdValidator;
import io.antmedia.cluster.IClusterNotifier;
import io.antmedia.cluster.IStreamInfo;
import io.antmedia.datastore.db.types.Broadcast;
import io.antmedia.datastore.db.types.ConferenceRoom;
import io.antmedia.datastore.db.types.Endpoint;
import io.antmedia.datastore.db.types.Subscriber;
import io.antmedia.datastore.db.types.SubscriberStats;
import io.antmedia.datastore.db.types.TensorFlowObject;
import io.antmedia.datastore.db.types.Token;
import io.antmedia.datastore.db.types.WebRTCViewerInfo;
import io.antmedia.ipcamera.OnvifCamera;
import io.antmedia.muxer.IAntMediaStreamHandler;
import io.antmedia.muxer.MuxAdaptor;
import io.antmedia.rest.model.BasicStreamInfo;
import io.antmedia.rest.model.Result;
import io.antmedia.security.ITokenService;
import io.antmedia.security.TOTPGenerator;
import io.antmedia.statistic.type.RTMPToWebRTCStats;
import io.antmedia.statistic.type.WebRTCAudioReceiveStats;
import io.antmedia.statistic.type.WebRTCAudioSendStats;
import io.antmedia.statistic.type.WebRTCVideoReceiveStats;
import io.antmedia.statistic.type.WebRTCVideoSendStats;
import io.antmedia.webrtc.api.IWebRTCAdaptor;
import io.swagger.annotations.Api;
import io.swagger.annotations.ApiModel;
import io.swagger.annotations.ApiModelProperty;
import io.swagger.annotations.ApiOperation;
import io.swagger.annotations.ApiParam;
import io.swagger.annotations.ApiResponse;
import io.swagger.annotations.ApiResponses;
import io.swagger.annotations.Contact;
import io.swagger.annotations.ExternalDocs;
import io.swagger.annotations.Info;
import io.swagger.annotations.License;
import io.swagger.annotations.SwaggerDefinition;

@Api(value = "BroadcastRestService")
@SwaggerDefinition(
		info = @Info(
				description = "Ant Media Server REST API Reference",
				version = "v2.0",
				title = "Ant Media Server REST API Reference",
				contact = @Contact(name = "Ant Media Info", email = "contact@antmedia.io", url = "https://antmedia.io"),
				license = @License(name = "Apache 2.0", url = "http://www.apache.org")),
		consumes = {"application/json"},
		produces = {"application/json"},
		schemes = {SwaggerDefinition.Scheme.HTTP, SwaggerDefinition.Scheme.HTTPS},
		externalDocs = @ExternalDocs(value = "External Docs", url = "https://antmedia.io"),
		host = "test.antmedia.io:5443/Sandbox/rest/"
		)
@Component
@Path("/v2/broadcasts")
public class BroadcastRestService extends RestServiceBase{


	private static final String REPLACE_CHARS = "[\n|\r|\t]";
	private static final String STREAM_ID_NOT_VALID = "Stream id not valid";
	private static final String RELATIVE_MOVE = "relative";
	private static final String ABSOLUTE_MOVE = "absolute";
	private static final String CONTINUOUS_MOVE = "continuous";

	@ApiModel(value="SimpleStat", description="Simple generic statistics class to return single values")
	public static class SimpleStat {
		@ApiModelProperty(value = "the stat value")
		public long number;

		public SimpleStat(long number) {
			this.number = number;
		}

		public long getNumber() {
			return number;
		}
	}

	@ApiModel(value="WebRTCSendStats", description="Aggregation of WebRTC Low Level Send Stats")
	public static class WebRTCSendStats
	{
		@ApiModelProperty(value = "Audio send stats")
		private final WebRTCAudioSendStats audioSendStats;

		@ApiModelProperty(value = "Video send stats")
		private final WebRTCVideoSendStats videoSendStats;

		public WebRTCSendStats(WebRTCAudioSendStats audioSendStats, WebRTCVideoSendStats videoSendStats) {
			this.audioSendStats = audioSendStats;
			this.videoSendStats = videoSendStats;
		}

		public WebRTCVideoSendStats getVideoSendStats() {
			return videoSendStats;
		}

		public WebRTCAudioSendStats getAudioSendStats() {
			return audioSendStats;
		}
	}

	@ApiModel(value="WebRTCReceiveStats", description="Aggregation of WebRTC Low Level Receive Stats")
	public static class WebRTCReceiveStats
	{
		@ApiModelProperty(value = "Audio receive stats")
		private final WebRTCAudioReceiveStats audioReceiveStats;

		@ApiModelProperty(value = "Video receive stats")
		private final WebRTCVideoReceiveStats videoReceiveStats;

		public WebRTCReceiveStats(WebRTCAudioReceiveStats audioReceiveStats, WebRTCVideoReceiveStats videoReceiveStats) {
			this.audioReceiveStats = audioReceiveStats;
			this.videoReceiveStats = videoReceiveStats;
		}

		public WebRTCVideoReceiveStats getVideoReceiveStats() {
			return videoReceiveStats;
		}

		public WebRTCAudioReceiveStats getAudioReceiveStats() {
			return audioReceiveStats;
		}
	}


	@ApiOperation(value = "Creates a Broadcast, IP Camera or Stream Source and returns the full broadcast object with rtmp address and "
			+ "other information. The different between Broadcast and IP Camera or Stream Source is that Broadcast is ingested by Ant Media Server"
			+ "IP Camera or Stream Source is pulled by Ant Media Server")
	@ApiResponses(value = { @ApiResponse(code = 400, message = "If stream id is already used in the data store, it returns error", response=Result.class),
			@ApiResponse(code = 200, message = "Returns the created stream", response = Broadcast.class)})
	@POST
	@Consumes({ MediaType.APPLICATION_JSON })
	@Path("/create")
	@ApiModelProperty(readOnly = true)
	@Produces(MediaType.APPLICATION_JSON)
	public Response createBroadcast(@ApiParam(value = "Broadcast object. Set the required fields, it may be null as well.", required = false) Broadcast broadcast,
			@ApiParam(value = "Only effective if stream is IP Camera or Stream Source. If it's true, it starts automatically pulling stream. Its value is false by default", required = false, defaultValue="false") @QueryParam("autoStart") boolean autoStart) {

		if (broadcast != null && broadcast.getStreamId() != null) {

			try {
				broadcast.setStreamId(broadcast.getStreamId().trim());

				if (!broadcast.getStreamId().isEmpty()) 
				{
					// make sure stream id is not set on rest service
					Broadcast broadcastTmp = getDataStore().get(broadcast.getStreamId());
					if (broadcastTmp != null) 
					{
						return Response.status(Status.BAD_REQUEST).entity(new Result(false, "Stream id is already being used. Please change stream id or keep it empty")).build();
					}
					else if (!StreamIdValidator.isStreamIdValid(broadcast.getStreamId())) 
					{
						return Response.status(Status.BAD_REQUEST).entity(new Result(false, "Stream id is not valid.")).build();
					}
				}
			}
			catch (Exception e) 
			{
				logger.error(ExceptionUtils.getStackTrace(e));
				return Response.status(Status.BAD_REQUEST).entity(new Result(false, "Stream id set generated exception")).build(); 
			}


		}

		Object returnObject = new Result(false, "unexpected parameters received");

		if (autoStart)  
		{
			//auto is only effective for IP Camera or Stream Source 
			//so if it's true, it should be IP Camera or Stream Soruce
			//otherwise wrong parameter
			if (broadcast != null) {
				returnObject = addStreamSource(broadcast);
			}
		}
		else {
			//TODO we need to refactor this method. Refactor validateStreamURL and checkStreamURL
			if (broadcast != null && 
					((AntMediaApplicationAdapter.IP_CAMERA.equals(broadcast.getType()) && !validateStreamURL(broadcast.getIpAddr()))
							|| 
							(AntMediaApplicationAdapter.STREAM_SOURCE.equals(broadcast.getType()) && !checkStreamUrl(broadcast.getStreamUrl()))
							)
					) {
				return Response.status(Status.BAD_REQUEST).entity(new Result(false, "Stream url is not valid. ")).build();
			}
			if(broadcast != null && broadcast.getSubFolder() != null) {
				if(broadcast.getSubFolder().contains(".."))
					return Response.status(Status.BAD_REQUEST).entity(new Result(false, "Subfolder is not valid. ")).build();
			}
			returnObject = createBroadcastWithStreamID(broadcast);

		}

		return Response.status(Status.OK).entity(returnObject).build();
	}

	@ApiOperation(value = "Delete broadcast from data store and stop if it's broadcasting", response = Result.class)
	@ApiResponses(value = { @ApiResponse(code = 200, message = "If it's deleted, success is true. If it's not deleted, success if false.") })
	@DELETE
	@Consumes({ MediaType.APPLICATION_JSON })
	@Path("/{id}")
	@Produces(MediaType.APPLICATION_JSON)
	@Override
	public Result deleteBroadcast(@ApiParam(value = " Id of the broadcast", required = true) @PathParam("id") String id) {
		return super.deleteBroadcast(id);		
	}

	@ApiOperation(value = "Delete multiple broadcasts from data store and stop if they are broadcasting", response = Result.class)
	@ApiResponses(value = { @ApiResponse(code = 200, message = "If it's deleted, success is true. If it's not deleted, success if false.") })
	@DELETE
	@Consumes({ MediaType.APPLICATION_JSON })
	@Path("/bulk")
	@Produces(MediaType.APPLICATION_JSON)
	@Override
	public Result deleteBroadcasts(@ApiParam(value = " Id of the broadcast", required = true) String[] streamIds) 
	{
		return super.deleteBroadcasts(streamIds);
	}


	@ApiOperation(value = "Get broadcast object")
	@ApiResponses(value = { @ApiResponse(code = 200, message = "Return the broadcast object"),
			@ApiResponse(code = 404, message = "Broadcast object not found")})
	@GET
	@Path("/{id}")
	@Produces(MediaType.APPLICATION_JSON)
	public Response getBroadcast(@ApiParam(value = "id of the broadcast", required = true) @PathParam("id") String id) {
		Broadcast broadcast = null;
		if (id != null) {
			broadcast = lookupBroadcast(id);
		}
		if (broadcast != null) {
			return Response.status(Status.OK).entity(broadcast).build();
		}
		else {
			return Response.status(Status.NOT_FOUND).build();
		}
	}

	@ApiOperation(value = "Gets the broadcast list from database. It returns max 50 items at a time", notes = "",responseContainer = "List", response = Broadcast.class)
	@GET
	@Path("/list/{offset}/{size}")
	@Produces(MediaType.APPLICATION_JSON)
	public List<Broadcast> getBroadcastList(@ApiParam(value = "This is the offset of the list, it is useful for pagination. If you want to use sort mechanism, we recommend using Mongo DB.", required = true) @PathParam("offset") int offset,
			@ApiParam(value = "Number of items that will be fetched. If there is not enough item in the datastore, returned list size may less then this value", required = true) @PathParam("size") int size,
			@ApiParam(value = "Type of the stream. Possible values are \"liveStream\", \"ipCamera\", \"streamSource\", \"VoD\"", required = false) @QueryParam("type_by") String typeBy,
			@ApiParam(value = "Field to sort. Possible values are \"name\", \"date\", \"status\"", required = false) @QueryParam("sort_by") String sortBy,
			@ApiParam(value = "\"asc\" for Ascending, \"desc\" Descending order", required = false) @QueryParam("order_by") String orderBy,
			@ApiParam(value = "Search parameter, returns specific items that contains search string", required = false) @QueryParam("search") String search
			) {
		return getDataStore().getBroadcastList(offset, size, typeBy, sortBy, orderBy, search);
	}


	@ApiOperation(value = "Updates the Broadcast objects fields if it's not null." + 
			" The updated fields are as follows: name, description, userName, password, IP address, streamUrl of the broadcast. " + 
			"It also updates the social endpoints", notes = "", response = Result.class)
	@ApiResponses(value = { @ApiResponse(code = 200, message = "If it's updated, success field is true. If it's not updated, success  field if false.")})
	@PUT
	@Consumes(MediaType.APPLICATION_JSON)
	@Path("/{id}")
	@Produces(MediaType.APPLICATION_JSON)
	@Override
	public Result updateBroadcast(@ApiParam(value="Broadcast id", required = true) @PathParam("id") String id, 
			@ApiParam(value="Broadcast object with the updates") Broadcast broadcast) {
		Result result = new Result(false);
		if (id != null && broadcast != null) 
		{
			if (broadcast.getType() != null && 
					(broadcast.getType().equals(AntMediaApplicationAdapter.IP_CAMERA) || 
							broadcast.getType().equals(AntMediaApplicationAdapter.STREAM_SOURCE))) 
			{
				result = super.updateStreamSource(id, broadcast);
			}
			else 
			{
				result = super.updateBroadcast(id, broadcast);
			}

		}
		return result;
	}


	@Deprecated
	@POST
	@Consumes(MediaType.APPLICATION_JSON)
	@Path("/{id}/endpoint")
	@Produces(MediaType.APPLICATION_JSON)
	public Result addEndpointV2(@ApiParam(value = "Broadcast id", required = true) @PathParam("id") String id,
			@ApiParam(value = "RTMP url of the endpoint that stream will be republished. If required, please encode the URL", required = true) @QueryParam("rtmpUrl") String rtmpUrl) {

		Result result = super.addEndpoint(id, rtmpUrl);
		if (result.isSuccess()) 
		{
			String status = getDataStore().get(id).getStatus();
			if (status.equals(IAntMediaStreamHandler.BROADCAST_STATUS_BROADCASTING)) 
			{
				result = getMuxAdaptor(id).startRtmpStreaming(rtmpUrl, 0);
			}
		}
		else {
			if (logger.isErrorEnabled()) {
				logger.error("Rtmp endpoint({}) was not added to the stream: {}", rtmpUrl != null ? rtmpUrl.replaceAll(REPLACE_CHARS, "_") : null , id.replaceAll(REPLACE_CHARS, "_"));
			}
		}

		return result;
	}

	@ApiOperation(value = "Adds a third party rtmp end point to the stream. It supports adding after broadcast is started. Resolution can be specified to send a specific adaptive resolution. If an url is already added to a stream, trying to add the same rtmp url will return false.", notes = "", response = Result.class)
	@POST
	@Consumes(MediaType.APPLICATION_JSON)
	@Path("/{id}/rtmp-endpoint")
	@Produces(MediaType.APPLICATION_JSON)
	public Result addEndpointV3(@ApiParam(value = "Broadcast id", required = true) @PathParam("id") String id,
			@ApiParam(value = "RTMP url of the endpoint that stream will be republished. If required, please encode the URL", required = true) Endpoint endpoint,
			@ApiParam(value = "Resolution height of the broadcast that is wanted to send to the RTMP endpoint. ", required = false) @QueryParam("resolutionHeight") int resolutionHeight) {

		String rtmpUrl = null;
		Result result = new Result(false);

		if(endpoint != null && endpoint.getRtmpUrl() != null) {

			Broadcast broadcast = getDataStore().get(id);
			if (broadcast != null) {

				List<Endpoint> endpoints = broadcast.getEndPointList();
				if (endpoints == null || endpoints.stream().noneMatch(o -> o.getRtmpUrl().equals(endpoint.getRtmpUrl()))) 
				{
					rtmpUrl = endpoint.getRtmpUrl();

					if (broadcast.getStatus().equals(IAntMediaStreamHandler.BROADCAST_STATUS_BROADCASTING)) 
					{
						result = processRTMPEndpoint(broadcast.getStreamId(), broadcast.getOriginAdress(), rtmpUrl, true, resolutionHeight);
						if (result.isSuccess()) 
						{
							result = super.addEndpoint(id, endpoint);
						}
					}
					else 
					{
						result = super.addEndpoint(id, endpoint);
					}


					if (!result.isSuccess()) 
					{
						result.setMessage("Rtmp endpoint is not added to stream: " + id);

					}
					logRtmpEndpointInfo(id, endpoint, result.isSuccess());
				}
				else 
				{
					result.setMessage("Rtmp endpoint is not added to datastore for stream " + id + ". It is already added ->" + endpoint.getRtmpUrl());
				}
			}
		}
		else {
			result.setMessage("Missing rtmp url");
		}

		return result;
	}

	private void logRtmpEndpointInfo(String id, Endpoint endpoint, boolean result) {
		if (logger.isInfoEnabled()) {
			logger.info("Rtmp endpoint({}) adding to the stream: {} is {}", endpoint.getRtmpUrl().replaceAll(REPLACE_CHARS, "_") , id.replaceAll(REPLACE_CHARS, "_"), result);
		}
	}

	@Deprecated
	@DELETE
	@Consumes(MediaType.APPLICATION_JSON)
	@Path("/{id}/endpoint")
	@Produces(MediaType.APPLICATION_JSON)
	public Result removeEndpoint(@ApiParam(value = "Broadcast id", required = true) @PathParam("id") String id, 
			@ApiParam(value = "RTMP url of the endpoint that will be stopped.", required = true) @QueryParam("rtmpUrl") String rtmpUrl ) {
		Result result = super.removeEndpoint(id, rtmpUrl);
		if (result.isSuccess()) 
		{
			String status = getDataStore().get(id).getStatus();
			if (status.equals(IAntMediaStreamHandler.BROADCAST_STATUS_BROADCASTING)) 
			{
				result = getMuxAdaptor(id).stopRtmpStreaming(rtmpUrl, 0);
			}
		}
		else {	

			if (logger.isErrorEnabled()) {
				logger.error("Rtmp endpoint({}) was not removed from the stream: {}", rtmpUrl != null ? rtmpUrl.replaceAll(REPLACE_CHARS, "_") : null , id.replaceAll(REPLACE_CHARS, "_"));
			}
		}

		return result;
	}

	@ApiOperation(value = "Remove third pary rtmp end point from the stream. For the stream that is broadcasting, it will stop immediately", notes = "", response = Result.class)
	@DELETE
	@Consumes(MediaType.APPLICATION_JSON)
	@Path("/{id}/rtmp-endpoint")
	@Produces(MediaType.APPLICATION_JSON)
	public Result removeEndpointV2(@ApiParam(value = "Broadcast id", required = true) @PathParam("id") String id, 
			@ApiParam(value = "RTMP url of the endpoint that will be stopped.", required = true) @QueryParam("endpointServiceId") String endpointServiceId, 
			@ApiParam(value = "Resolution specifier if endpoint has been added with resolution. Only applicable if user added RTMP endpoint with a resolution speficier. Otherwise won't work and won't remove the endpoint.", required = true) 
	@QueryParam("resolutionHeight") int resolutionHeight){

		//Get rtmpURL with broadcast
		String rtmpUrl = null;
		Broadcast broadcast = getDataStore().get(id);
		Result result = new Result(false);

		if (broadcast != null && endpointServiceId != null && broadcast.getEndPointList() != null && !broadcast.getEndPointList().isEmpty()) 
		{

			Endpoint endpoint = getRtmpUrlFromList(endpointServiceId, broadcast);
			if (endpoint != null && endpoint.getRtmpUrl() != null) {
				rtmpUrl = endpoint.getRtmpUrl();
				result = removeRTMPEndpointProcess(broadcast, endpoint, resolutionHeight, id);	
			}
		} 
		if (logger.isInfoEnabled()) 
		{ 
			logger.info("Rtmp endpoint({}) removal operation is {} from the stream: {}", rtmpUrl != null ? rtmpUrl.replaceAll(REPLACE_CHARS, "_") : null , result.isSuccess(), id.replaceAll(REPLACE_CHARS, "_"));
		}
		return result;
	}

	private Result removeRTMPEndpointProcess(Broadcast broadcast, Endpoint endpoint, int resolutionHeight, String id) {
		Result result;

		if (IAntMediaStreamHandler.BROADCAST_STATUS_BROADCASTING.equals(broadcast.getStatus())) 
		{
			result = processRTMPEndpoint(broadcast.getStreamId(), broadcast.getOriginAdress(), endpoint.getRtmpUrl(), false, resolutionHeight);
			if (result.isSuccess()) 
			{
				result = super.removeRTMPEndpoint(id, endpoint);
			}
		}
		else 
		{
			result = super.removeRTMPEndpoint(id, endpoint);
		}


		return result;
	}

	private Endpoint getRtmpUrlFromList(String endpointServiceId, Broadcast broadcast) {
		Endpoint endpoint = null;
		for(Endpoint selectedEndpoint: broadcast.getEndPointList()) 
		{
			if(selectedEndpoint.getEndpointServiceId().equals(endpointServiceId)) {
				endpoint = selectedEndpoint;
			}
		}
		return endpoint;
	}


	@ApiOperation(value = "Get detected objects from the stream based on offset and size", notes = "",responseContainer = "List", response = TensorFlowObject.class)
	@GET
	@Path("/{id}/detections/{offset}/{size}")
	@Produces(MediaType.APPLICATION_JSON)
	public List<TensorFlowObject> getDetectionListV2(@ApiParam(value = "the id of the stream", required = true) @PathParam("id") String id,
			@ApiParam(value = "starting point of the list", required = true) @PathParam("offset") int offset,
			@ApiParam(value = "total size of the return list", required = true) @PathParam("size") int size) {
		return super.getDetectionList(id, offset, size);
	}

	@ApiOperation(value = "Get total number of detected objects", notes = "", response = Long.class)
	@GET
	@Path("/{id}/detections/count")
	@Produces(MediaType.APPLICATION_JSON)
	public SimpleStat getObjectDetectedTotal(@ApiParam(value = "id of the stream", required = true) @PathParam("id") String id){
		return new SimpleStat(getDataStore().getObjectDetectedTotal(id));
	}

	@ApiOperation(value = "Import Live Streams to Stalker Portal", notes = "", response = Result.class)
	@POST
	@Path("/import-to-stalker")
	@Produces(MediaType.APPLICATION_JSON)
	public Result importLiveStreams2StalkerV2() 
	{
		return super.importLiveStreams2Stalker();
	}


	@ApiOperation(value = "Get the total number of broadcasts", notes = "", response = SimpleStat.class)
	@GET
	@Path("/count")
	@Produces(MediaType.APPLICATION_JSON)
	public SimpleStat getTotalBroadcastNumberV2() {
		return new SimpleStat(getDataStore().getTotalBroadcastNumber());
	}

	@ApiOperation(value = "Get the number of broadcasts depending on the searched items ", notes = "", response = SimpleStat.class)
	@GET
	@Path("/count/{search}")
	@Produces(MediaType.APPLICATION_JSON)
	public SimpleStat getTotalBroadcastNumberV2(
			@ApiParam(value = "Search parameter to get the number of items including it ", required = true) @PathParam("search") String search)
	{
		return new SimpleStat(getDataStore().getPartialBroadcastNumber(search));
	}

	@ApiOperation(value = "Return the active live streams", notes = "", response = SimpleStat.class)
	@GET
	@Path("/active-live-stream-count")
	@Produces(MediaType.APPLICATION_JSON)
	public SimpleStat getAppLiveStatistics() {
		return new SimpleStat(getDataStore().getActiveBroadcastCount());
	}




	@ApiOperation(value = "Generates random one-time token for specified stream")
	@ApiResponses(value = { @ApiResponse(code = 200, message = "Returns token", response=Token.class), 
			@ApiResponse(code = 400, message = "When there is an error in creating token", response=Result.class)})
	@GET
	@Path("/{id}/token")
	@Produces(MediaType.APPLICATION_JSON)
	public Response getTokenV2 (@ApiParam(value = "The id of the stream", required = true) @PathParam("id")String streamId,
			@ApiParam(value = "The expire time of the token. It's in unix timestamp seconds", required = true) @QueryParam("expireDate") long expireDate,
			@ApiParam(value = "Type of the token. It may be play or publish ", required = true) @QueryParam("type") String type,
			@ApiParam(value = "Room Id that token belongs to. It's not mandatory ", required = false) @QueryParam("roomId") String roomId) 
	{
		Object result = super.getToken(streamId, expireDate, type, roomId);
		if (result instanceof Token) {
			return Response.status(Status.OK).entity(result).build();
		}
		else {
			return Response.status(Status.BAD_REQUEST).entity(result).build();
		}
	}
	

	@ApiOperation(value = "Generates JWT token for specified stream. It's not required to let the server generate JWT. Generally JWT tokens should be generated on the client side.")
	@ApiResponses(value = { @ApiResponse(code = 200, message = "Returns token", response=Token.class), 
			@ApiResponse(code = 400, message = "When there is an error in creating token", response=Result.class)})
	@GET
	@Path("/{id}/jwt-token")
	@Produces(MediaType.APPLICATION_JSON)
	public Response getJwtTokenV2 (@ApiParam(value = "The id of the stream", required = true) @PathParam("id")String streamId,
			@ApiParam(value = "The expire time of the token. It's in unix timestamp seconds.", required = true) @QueryParam("expireDate") long expireDate,
			@ApiParam(value = "Type of the JWT token. It may be play or publish ", required = true) @QueryParam("type") String type,
			@ApiParam(value = "Room Id that token belongs to. It's not mandatory ", required = false) @QueryParam("roomId") String roomId) 
	{
		Object result = super.getJwtToken(streamId, expireDate, type, roomId);
		if (result instanceof Token) {
			return Response.status(Status.OK).entity(result).build();
		}
		else {
			return Response.status(Status.BAD_REQUEST).entity(result).build();
		}
	}

	@ApiOperation(value = "Perform validation of token for requested stream. If validated, success field is true, "
			+ "not validated success field false", response = Result.class)
	@POST
	@Consumes(MediaType.APPLICATION_JSON)
	@Path("/validate-token")
	@Produces(MediaType.APPLICATION_JSON)
	public Result validateTokenV2(@ApiParam(value = "Token to be validated", required = true) Token token) 
	{
		boolean result =  false;
		Token validateToken = super.validateToken(token);
		if (validateToken != null) {
			result = true;
		}

		return new Result(result);
	}


	@ApiOperation(value = "Removes all tokens related with requested stream", notes = "", response = Result.class)
	@DELETE
	@Consumes(MediaType.APPLICATION_JSON)
	@Path("/{id}/tokens")
	@Produces(MediaType.APPLICATION_JSON)
	public Result revokeTokensV2(@ApiParam(value = "the id of the stream", required = true) @PathParam("id") String streamId) {
		return super.revokeTokens(streamId);
	}


	@ApiOperation(value = "Get the all tokens of requested stream", notes = "",responseContainer = "List", response = Token.class)
	@GET
	@Path("/{id}/tokens/list/{offset}/{size}")
	@Produces(MediaType.APPLICATION_JSON)
	public List<Token> listTokensV2(@ApiParam(value = "the id of the stream", required = true) @PathParam("id") String streamId,
			@ApiParam(value = "the starting point of the list", required = true) @PathParam("offset") int offset,
			@ApiParam(value = "size of the return list (max:50 )", required = true) @PathParam("size") int size) {
		List<Token> tokens = null;
		if(streamId != null) {
			tokens = getDataStore().listAllTokens(streamId, offset, size);
		}
		return tokens;
	}

	@ApiOperation(value = "Get the all subscribers of the requested stream. It does not return subscriber-stats. Please use subscriber-stats method", notes = "",responseContainer = "List", response = Subscriber.class)
	@GET
	@Path("/{id}/subscribers/list/{offset}/{size}")
	@Produces(MediaType.APPLICATION_JSON)
	public List<Subscriber> listSubscriberV2(@ApiParam(value = "the id of the stream", required = true) @PathParam("id") String streamId,
			@ApiParam(value = "the starting point of the list", required = true) @PathParam("offset") int offset,
			@ApiParam(value = "size of the return list (max:50 )", required = true) @PathParam("size") int size) {
		List<Subscriber> subscribers = null;
		if(streamId != null) {
			subscribers = getDataStore().listAllSubscribers(streamId, offset, size);
		}
		return subscribers;
	}	

	@ApiOperation(value = "Get the all subscriber statistics of the requested stream", notes = "",responseContainer = "List", response = SubscriberStats.class)
	@GET
	@Path("/{id}/subscriber-stats/list/{offset}/{size}")
	@Produces(MediaType.APPLICATION_JSON)
	public List<SubscriberStats> listSubscriberStatsV2(@ApiParam(value = "the id of the stream", required = true) @PathParam("id") String streamId,
			@ApiParam(value = "the starting point of the list", required = true) @PathParam("offset") int offset,
			@ApiParam(value = "size of the return list (max:50 )", required = true) @PathParam("size") int size) {
		List<SubscriberStats> subscriberStats = null;
		if(streamId != null) {
			subscriberStats = getDataStore().listAllSubscriberStats(streamId, offset, size);
		}
		return subscriberStats;
	}

	@ApiOperation(value = "Add Subscriber to the requested stream. If the subscriber's type is publish, it also can play the stream which is critical in conferencing"
			+ "If the subscriber's type is play, it only play the stream", response = Result.class)
	@POST
	@Consumes(MediaType.APPLICATION_JSON)
	@Path("/{id}/subscribers")
	@Produces(MediaType.APPLICATION_JSON)
	public Result addSubscriber(
			@ApiParam(value = "the id of the stream", required = true) @PathParam("id") String streamId,
			@ApiParam(value = "Subscriber to be added to this stream", required = true) Subscriber subscriber) {
		boolean result = false;
		String message = "";
		if (subscriber != null && !StringUtils.isBlank(subscriber.getSubscriberId()) 
				&& subscriber.getSubscriberId().length() > 3) 
		{
			// add stream id inside the Subscriber
			subscriber.setStreamId(streamId);
			// create a new stats object before adding to datastore
			subscriber.setStats(new SubscriberStats());
			// subscriber is not connected yet
			subscriber.setConnected(false);
			// subscriber is not viewing anyone
			subscriber.setCurrentConcurrentConnections(0);
			
			if (streamId != null) {
				result = getDataStore().addSubscriber(streamId, subscriber);
			}
			else {
				message = "StreamId is not specified in the request";
			}
		}
		else {
			message = "Subscriber object  must be set and subscriberId's length must be at least 3";
		}
		return new Result(result, message);
	}
	
	@ApiOperation(value="Return TOTP for the subscriberId, streamId, type. This is a helper method. You can generate TOTP on your end."
			+ "If subscriberId is not in the database, it generates TOTP from the secret in the AppSettings. Secret code is for the subscriberId not in the database"
			
			+ " secretCode = Base32.encodeAsString({secretFromSettings(publishsecret or playsecret according to the type)} + {subscriberId} + {streamId} + {type(publish or play)} + {Number of X to have the length multiple of 8}"
			+ "'+' means concatenating the strings. There is no explicit '+' in the secretCode ")
	@GET
	@Consumes({ MediaType.APPLICATION_JSON })
	@Path("/{id}/subscribers/{sid}/totp")
	@Produces(MediaType.APPLICATION_JSON)
	public Result getTOTP(@ApiParam(value="The id of the stream that TOTP will be generated", required=true) @PathParam("id") String streamId, 
			@ApiParam(value="The id of the subscriber that TOTP will be generated ", required=true) @PathParam("sid") String subscriberId, 
			@ApiParam(value="The type of token. It's being used if subscriber is not in the database. It can be publish, play", 
						required=false) @QueryParam("type") String type) 
	{
		
		boolean result = false;
		String message = "";
		String totp = "";
		if (!StringUtils.isAnyBlank(streamId, subscriberId)) 
		{	
			Subscriber subscriber = getDataStore().getSubscriber(streamId, subscriberId);
			if (subscriber != null && StringUtils.isNotBlank(subscriber.getB32Secret())) 
			{
				
				totp = TOTPGenerator.generateTOTP(Base32.decode(subscriber.getB32Secret().getBytes()), getAppSettings().getTimeTokenPeriod(),  6, ITokenService.HMAC_SHA1);
			}
			else 
			{	
				String secretFromSettings = getAppSettings().getTimeTokenSecretForPublish();
				if (Subscriber.PLAY_TYPE.equals(type)) 
				{
					secretFromSettings = getAppSettings().getTimeTokenSecretForPlay();
				}
				
				if (StringUtils.isNotBlank(secretFromSettings)) {
					//Secret code is generated by using this  secretFromSettings + subscriberId + streamId + type + "add number of X to have the length multiple of 8"
					totp = TOTPGenerator.generateTOTP(Base32.decode(TOTPGenerator.getSecretCodeForNotRecordedSubscriberId(subscriberId, streamId, type, secretFromSettings).getBytes()),
						getAppSettings().getTimeTokenPeriod(), 6, ITokenService.HMAC_SHA1);
				}
				else {
					message = "Secret is not set in AppSettings. Please set timtokensecret publish or play in Applicaiton settings";
				}
				
			}
			if (!StringUtils.isBlank(totp)) {
				result = true;
			}
			
		}
		else {
			message = "streamId or subscriberId is blank";
		}
		
		return new Result(result, totp, message);
		
	}

	@ApiOperation(value = "Delete specific subscriber from data store for selected stream", response = Result.class)
	@DELETE
	@Consumes({ MediaType.APPLICATION_JSON })
	@Path("/{id}/subscribers/{sid}")
	@Produces(MediaType.APPLICATION_JSON)
	public Result deleteSubscriber(@ApiParam(value = "the id of the stream", required = true) @PathParam("id") String streamId,
			@ApiParam(value = "the id of the subscriber", required = true) @PathParam("sid") String subscriberId) {
		boolean result =  false;

		if(streamId != null) {
			result = getDataStore().deleteSubscriber(streamId, subscriberId);
		}

		return new Result(result);	
	}

	@ApiOperation(value = "Block specific subscriber. It's secure to use this with TOTP streaming. It blocks the subscriber for seconds from the moment this method is called", response = Result.class)
	@PUT
	@Consumes({ MediaType.APPLICATION_JSON })
	@Path("/{id}/subscribers/{sid}/block/{seconds}/{type}")
	@Produces(MediaType.APPLICATION_JSON)
	public Result blockSubscriber(@ApiParam(value = "the id of the stream", required = true) @PathParam("id") String streamId,
			@ApiParam(value = "the id of the subscriber", required = true) @PathParam("sid") String subscriberId, 
			@ApiParam(value = "seconds to block the user", required = true)  @PathParam("seconds") int seconds,
			@ApiParam(value = "block type it can be 'publish', 'play' or 'publish_play'", required = true)  @PathParam("type") String blockType) {
		boolean result = false;
		String message = "";


		
		if (!StringUtils.isAnyBlank(streamId, subscriberId)) 
		{
			//if the user is not in this node, it's in another node in the cluster.  
			//The proxy filter will forward the request to the related node before {@link RestProxyFilter}
			
			result = getDataStore().blockSubscriber(streamId, subscriberId, blockType, seconds);
			
			if (Subscriber.PLAY_TYPE.equals(blockType) || Subscriber.PUBLISH_AND_PLAY_TYPE.equals(blockType) ) 
			{
				getApplication().stopPlayingBySubscriberId(subscriberId);
			} 
			
			if (Subscriber.PUBLISH_TYPE.equals(blockType) || Subscriber.PUBLISH_AND_PLAY_TYPE.equals(blockType)) {
				getApplication().stopPublishingBySubscriberId(subscriberId);
			}
			
			
		}
		else {
			message = "streamId or subscriberId is blank";
		}

		return new Result(result, message);
	}

	@ApiOperation(value = " Removes all subscriber related with the requested stream", notes = "", response = Result.class)
	@DELETE
	@Consumes(MediaType.APPLICATION_JSON)
	@Path("/{id}/subscribers")
	@Produces(MediaType.APPLICATION_JSON)
	public Result revokeSubscribers(@ApiParam(value = "the id of the stream", required = true) @PathParam("id") String streamId) {
		boolean result =  false;

		if(streamId != null) {
			result = getDataStore().revokeSubscribers(streamId);
		}

		return new Result(result);
	}	

	@ApiOperation(value = "Get the broadcast live statistics total RTMP watcher count, total HLS watcher count, total WebRTC watcher count", notes = "", response = BroadcastStatistics.class)
	@GET
	@Path("/{id}/broadcast-statistics")
	@Produces(MediaType.APPLICATION_JSON)
	@Override
	public BroadcastStatistics getBroadcastStatistics(@ApiParam(value = "the id of the stream", required = true) @PathParam("id") String id) {
		return super.getBroadcastStatistics(id);
	}

	@ApiOperation(value = "Get the total broadcast live statistics total HLS watcher count, total WebRTC watcher count", notes = "", response = BroadcastStatistics.class)
	@GET
	@Path("/total-broadcast-statistics")
	@Produces(MediaType.APPLICATION_JSON)
	@Override
	public AppBroadcastStatistics getBroadcastTotalStatistics() {
		return super.getBroadcastTotalStatistics();
	}

	@ApiOperation(value = "Get WebRTC Low Level Send stats in general", notes = "",response = WebRTCSendStats.class)
	@GET
	@Path("/webrtc-send-low-level-stats")
	@Produces(MediaType.APPLICATION_JSON)
	public WebRTCSendStats getWebRTCLowLevelSendStats() 
	{
		return new WebRTCSendStats(getApplication().getWebRTCAudioSendStats(), getApplication().getWebRTCVideoSendStats());
	}

	@ApiOperation(value = "Get WebRTC Low Level receive stats in general", notes = "",response = WebRTCSendStats.class)
	@GET
	@Path("/webrtc-receive-low-level-stats")
	@Produces(MediaType.APPLICATION_JSON)
	public WebRTCReceiveStats getWebRTCLowLevelReceiveStats() 
	{
		return new WebRTCReceiveStats(getApplication().getWebRTCAudioReceiveStats(), getApplication().getWebRTCVideoReceiveStats());
	}

	@ApiOperation(value = "Get RTMP to WebRTC path stats in general", notes = "",response = RTMPToWebRTCStats.class)
	@GET
	@Path("/{id}/rtmp-to-webrtc-stats")
	@Produces(MediaType.APPLICATION_JSON)
	public RTMPToWebRTCStats getRTMPToWebRTCStats(@ApiParam(value = "the id of the stream", required = true) @PathParam("id") String id) 
	{
		return getApplication().getRTMPToWebRTCStats(id);
	}


	@ApiOperation(value = "Get WebRTC Client Statistics such as : Audio bitrate, Video bitrate, Target bitrate, Video Sent Period etc.", notes = "", responseContainer = "List",response = WebRTCClientStats.class)
	@GET
	@Path("/{stream_id}/webrtc-client-stats/{offset}/{size}")
	@Produces(MediaType.APPLICATION_JSON)
	public List<WebRTCClientStats> getWebRTCClientStatsListV2(@ApiParam(value = "offset of the list", required = true) @PathParam("offset") int offset,
			@ApiParam(value = "Number of items that will be fetched", required = true) @PathParam("size") int size,
			@ApiParam(value = "the id of the stream", required = true) @PathParam("stream_id") String streamId) {

		return super.getWebRTCClientStatsList(offset, size, streamId);
	}

	@Deprecated
	@ApiOperation(value = "Returns filtered broadcast list according to type. It's useful for getting IP Camera and Stream Sources from the whole list. If you want to use sort mechanism, we recommend using Mongo DB.", notes = "",responseContainer = "List",response = Broadcast.class)
	@GET
	@Consumes(MediaType.APPLICATION_JSON)
	@Path("/filter-list/{offset}/{size}/{type}")
	@Produces(MediaType.APPLICATION_JSON)
	public List<Broadcast> filterBroadcastListV2(@ApiParam(value = "starting point of the list", required = true) @PathParam("offset") int offset,
			@ApiParam(value = "size of the return list (max:50 )", required = true) @PathParam("size") int size,
			@ApiParam(value = "type of the stream. Possible values are \"liveStream\", \"ipCamera\", \"streamSource\", \"VoD\"", required = true) @PathParam("type") String type,
			@ApiParam(value = "field to sort", required = false) @QueryParam("sort_by") String sortBy,
			@ApiParam(value = "asc for Ascending, desc Descending order", required = false) @QueryParam("order_by") String orderBy
			) {
		return getDataStore().getBroadcastList(offset, size, type, sortBy, orderBy, null);
	}

	@ApiOperation(value = "Set stream specific recording setting, this setting overrides general Mp4 and WebM Muxing Setting", notes = "", response = Result.class)
	@PUT
	@Consumes(MediaType.APPLICATION_JSON)
	@Path("/{id}/recording/{recording-status}")
	@Produces(MediaType.APPLICATION_JSON)
	public Result enableRecording(@ApiParam(value = "the id of the stream", required = true) @PathParam("id") String streamId,
			@ApiParam(value = "Change recording status. If true, starts recording. If false stop recording", required = true) @PathParam("recording-status") boolean enableRecording,
			@ApiParam(value = "Record type: 'mp4' or 'webm'. It's optional parameter.", required = false) @QueryParam("recordType") String recordType,
			@ApiParam(value = "Resolution height of the broadcast that is wanted to record. ", required = false) @QueryParam("resolutionHeight") int resolutionHeight
			) {
		if (logger.isInfoEnabled()) {
			logger.info("Recording method is called for {} to make it {} and record Type: {} resolution:{}", streamId.replaceAll(REPLACE_CHARS, "_"), enableRecording, recordType != null ? recordType.replaceAll(REPLACE_CHARS, "_") : null, resolutionHeight);
		}
		recordType = (recordType==null) ? RecordType.MP4.toString() : recordType;  // It means, if recordType is null, function using Mp4 Record by default
		return enableRecordMuxing(streamId, enableRecording, recordType, resolutionHeight);
	}


	@ApiOperation(value = "Get IP Camera Error after connection failure. If returns true, it means there is an error. If returns false, there is no error", notes = "Notes here", response = Result.class)
	@GET
	@Consumes(MediaType.APPLICATION_JSON)
	@Path("/{streamId}/ip-camera-error")
	@Produces(MediaType.APPLICATION_JSON)
	public Result getCameraErrorV2(@ApiParam(value = "StreamId of the IP Camera Streaming.", required = true) @PathParam("streamId") String streamId) {
		return super.getCameraErrorById(streamId);
	}

	@ApiOperation(value = "Start streaming sources(IP Cameras, Stream Sources, PlayLists) ", response = Result.class)
	@POST
	@Consumes(MediaType.APPLICATION_JSON)
	@Path("/{id}/start")
	@Produces(MediaType.APPLICATION_JSON)
	public Result startStreamSourceV2(@ApiParam(value = "the id of the stream. The broadcast type should be IP Camera or Stream Source otherwise it does not work", required = true) @PathParam("id") String id) 
	{
		return super.startStreamSource(id);
	}

	@ApiOperation(value = "Stop streaming for the active stream. It both stops ingested(RTMP, WebRTC) or pulled stream sources (IP Cameras and Stream Sources)", response = Result.class)
	@POST
	@Consumes(MediaType.APPLICATION_JSON)
	@Path("/{id}/stop")
	@Produces(MediaType.APPLICATION_JSON)
	public Result stopStreamingV2(@ApiParam(value = "the id of the broadcast.", required = true) @PathParam("id") String id) 
	{
		return super.stopStreaming(id);
	}


	@ApiOperation(value = "Get Discovered ONVIF IP Cameras, this service perform a discovery inside of internal network and get automatically  ONVIF enabled camera information", notes = "Notes here", response = Result.class)
	@GET
	@Path("/onvif-devices")
	@Produces(MediaType.APPLICATION_JSON)
	public String[] searchOnvifDevicesV2() {
		return super.searchOnvifDevices();
	}

	@ApiOperation(value = "Get The Profile List for an ONVIF IP Cameras", notes = "Notes here", response = Result.class)
	@GET
	@Path("/{id}/ip-camera/device-profiles")
	@Produces(MediaType.APPLICATION_JSON)
	public String[] getOnvifDeviceProfiles(@ApiParam(value = "The id of the IP Camera", required = true) @PathParam("id") String id) {
		if (id != null && StreamIdValidator.isStreamIdValid(id)) {
			return super.getOnvifDeviceProfiles(id);
		}
		return null;
	}


	@ApiOperation(value = "Move IP Camera. It support continuous, relative and absolute move. By default it's relative move."
			+ "Movement parameters should be given according to movement type. "
			+ "Generally here are the values "
			+ "For Absolute move, value X and value Y is between -1.0f and 1.0f. Zooom value is between 0.0f and 1.0f"
			+ "For Relative move, value X, value Y and Zoom Value is between -1.0f and 1.0f"
			+ "For Continous move,value X, value Y and Zoom Value is between -1.0f and 1.0f ", response = Result.class)
	@POST
	@Path("/{id}/ip-camera/move")
	@Produces(MediaType.APPLICATION_JSON)
	public Result moveIPCamera(@ApiParam(value = "The id of the IP Camera", required = true) @PathParam("id") String id,
			@ApiParam(value = "Movement in X direction. If not specified, it's assumed to be zero. Valid ranges between -1.0f and 1.0f for all movements ", required = false) @QueryParam("valueX") Float valueX,
			@ApiParam(value = "Movement in Y direction. If not specified, it's assumed to be zero. Valid ranges between -1.0f and 1.0f for all movements ", required = false) @QueryParam("valueY") Float valueY,
			@ApiParam(value = "Movement in Zoom. If not specified, it's assumed to be zero. Valid ranges for relative and continous move is between -1.0f and 1.0f. For absolute move between 0.0f and 1.0f ", required = false) @QueryParam("valueZ") Float valueZ,
			@ApiParam(value = "Movement type. It can be absolute, relative or continuous. If not specified, it's relative", required = false) @QueryParam("movement") String movement
			) {
		boolean result = false;
		String message = STREAM_ID_NOT_VALID;
		if (id != null && StreamIdValidator.isStreamIdValid(id)) {
			message = "";
			if (valueX == null) {
				valueX = 0f;
			}

			if (valueY == null) {
				valueY = 0f;
			}

			if (valueZ == null) {
				valueZ = 0f;
			}

			if (movement == null) {
				movement = RELATIVE_MOVE;
			}

			if (movement.equals(RELATIVE_MOVE)) {
				result = super.moveRelative(id, valueX, valueY, valueZ);
			}
			else if (movement.equals(CONTINUOUS_MOVE)) {
				result = super.moveContinous(id, valueX, valueY, valueZ);
			}
			else if (movement.equals(ABSOLUTE_MOVE)) {
				result = super.moveAbsolute(id, valueX, valueY, valueZ);
			}
			else  {
				message = "Movement type is not supported. Supported types are continous, relative and absolute but was " + movement;
			}		
		}
		return new Result(result, message);
	}

	@ApiOperation(value="Stop move for IP Camera.", response = Result.class)
	@POST
	@Path("/{id}/ip-camera/stop-move")
	@Produces(MediaType.APPLICATION_JSON)
	public Result stopMove(@ApiParam(value = "the id of the IP Camera", required = true) @PathParam("id") String id) {
		boolean result = false;
		String message = STREAM_ID_NOT_VALID;
		if (id != null && StreamIdValidator.isStreamIdValid(id)) 
		{		
			OnvifCamera camera = getApplication().getOnvifCamera(id);
			if (camera != null) {
				result = camera.moveStop();
				message = "";
			}
			else {
				message = "Camera not found";
			}
		}
		return new Result(result, message);
	}


	@ApiOperation(value = "Creates a conference room with the parameters. The room name is key so if this is called with the same room name then new room is overwritten to old one", response = ConferenceRoom.class)
	@ApiResponses(value = { @ApiResponse(code = 400, message = "If operation is no completed for any reason", response=Result.class),
			@ApiResponse(code = 200, message = "Returns the created conference room", response = ConferenceRoom.class)})
	@POST
	@Consumes({ MediaType.APPLICATION_JSON })
	@Path("/conference-rooms")
	@Produces(MediaType.APPLICATION_JSON)
	public Response createConferenceRoomV2(@ApiParam(value = "Conference Room object with start and end date", required = true) ConferenceRoom room) {

		ConferenceRoom confRoom = super.createConferenceRoom(room);
		if (confRoom != null) {
			return Response.status(Status.OK).entity(room).build();
		}
		return Response.status(Status.BAD_REQUEST).entity(new Result(false, "Operation not completed")).build();

	}

	@ApiOperation(value = "Edits previously saved conference room", response = Response.class)
	@ApiResponses(value = { @ApiResponse(code = 400, message = "If operation is no completed for any reason", response=Result.class),
			@ApiResponse(code = 200, message = "Returns the updated Conference room", response = ConferenceRoom.class)})
	@PUT
	@Consumes({ MediaType.APPLICATION_JSON })
	@Path("/conference-rooms/{room_id}")
	@Produces(MediaType.APPLICATION_JSON)
	public Response editConferenceRoom(@ApiParam(value="Room id") @PathParam("room_id") String roomId,  @ApiParam(value = "Conference Room object with start and end date", required = true) ConferenceRoom room) {

		if(room != null && getDataStore().editConferenceRoom(roomId, room)) {
			return Response.status(Status.OK).entity(room).build();
		}
		return Response.status(Status.BAD_REQUEST).entity(new Result(false, "Operation not completed")).build();
	}

	@ApiOperation(value = "Deletes a conference room. The room id is key so if this is called with the same room id then new room is overwritten to old one", response = Result.class)
	@DELETE
	@Consumes({ MediaType.APPLICATION_JSON })
	@Path("/conference-rooms/{room_id}")
	@Produces(MediaType.APPLICATION_JSON)
	public Result deleteConferenceRoomV2(@ApiParam(value = "the id of the conference room", required = true) @PathParam("room_id") String roomId) {
		return new Result(super.deleteConferenceRoom(roomId, getDataStore()));
	}


	public void logWarning(String message, String... arguments) {
		if (logger.isWarnEnabled()) {
			logger.warn(message , arguments);
		}
	}

	@ApiOperation(value = "Add a subtrack to a main track (broadcast).", notes = "", response = Result.class)
	@POST
	@Consumes(MediaType.APPLICATION_JSON)
	@Path("/{id}/subtrack")
	@Produces(MediaType.APPLICATION_JSON)
	public Result addSubTrack(@ApiParam(value = "Broadcast id(main track)", required = true) @PathParam("id") String id,
			@ApiParam(value = "Subtrack Stream Id", required = true) @QueryParam("id") String subTrackId) 
	{

		Result result = new Result(false);
		Broadcast subTrack = getDataStore().get(subTrackId);
		String message = "";
		if (subTrack != null) 
		{
			subTrack.setMainTrackStreamId(id);
			//Update subtrack's main Track Id

			boolean success = getDataStore().updateBroadcastFields(subTrackId, subTrack);
			if (success) {
				success = getDataStore().addSubTrack(id, subTrackId);

				setResultSuccess(result, success, "Subtrack:" + subTrackId + " cannot be added to main track: " + id,
						"Subtrack:{} cannot be added to main track:{} ", subTrackId.replaceAll(REPLACE_CHARS, "_"), id.replaceAll(REPLACE_CHARS, "_"));

				if (success) {
					//if it's a room, add it to the room as well
					//Ugly fix
					//REFACTOR: Migrate conference room to Broadcast object by keeping the interface backward compatible
					addStreamToConferenceRoom(id, subTrackId, getDataStore());
				}

			}
			else 
			{
				message = "Main track of the stream " + subTrackId + " cannot be updated";
				logWarning("Main track of the stream:{} cannot be updated to {}", subTrackId.replaceAll(REPLACE_CHARS, "_"), id.replaceAll(REPLACE_CHARS, "_"));
			}
		}
		else 
		{
			message = "There is not stream with id:" + subTrackId;
			logWarning("There is not stream with id:{}" , subTrackId.replaceAll(REPLACE_CHARS, "_"));
		}
		result.setMessage(message);
		return result;
	}

	public void setResultSuccess(Result result, boolean success, String failMessage, String failLog, String... arguments) 
	{
		if (success) {
			result.setSuccess(true);
		}
		else {
			result.setSuccess(false);
			result.setMessage(failMessage);
			logWarning(failLog, arguments);
		}
	}

	@ApiOperation(value = "Delete a subtrack from a main track (broadcast).", notes = "", response = Result.class)
	@DELETE
	@Consumes(MediaType.APPLICATION_JSON)
	@Path("/{id}/subtrack")
	@Produces(MediaType.APPLICATION_JSON)
	public Result removeSubTrack(@ApiParam(value = "Broadcast id(main track)", required = true) @PathParam("id") String id,
			@ApiParam(value = "Subtrack Stream Id", required = true) @QueryParam("id") String subTrackId)
	{

		Result result = new Result(false);
		Broadcast subTrack = getDataStore().get(subTrackId);
		if (subTrack != null)
		{
			if(id != null && id.equals(subTrack.getMainTrackStreamId())) {
				subTrack.setMainTrackStreamId("");
			}

			boolean success = getDataStore().updateBroadcastFields(subTrackId, subTrack);
			if (success) {
				success = getDataStore().removeSubTrack(id, subTrackId);

				setResultSuccess(result, success, "Subtrack:" + subTrackId + " cannot be removed from main track: " + id,
						"Subtrack:{} cannot be removed from main track:{} ", subTrackId.replaceAll(REPLACE_CHARS, "_"), id != null ? id.replaceAll(REPLACE_CHARS, "_") : null);

			}
			else 
			{
				setResultSuccess(result, false, "Main track of the stream " + subTrackId + " which is " + id +" cannot be updated",
						"Main track of the stream:{} cannot be updated to {}", subTrackId.replaceAll(REPLACE_CHARS, "_"), id != null ? id.replaceAll(REPLACE_CHARS, "_") : null);
			}
		}
		else 
		{
			setResultSuccess(result, false, "There is no stream with id:" + subTrackId, "There is no stream with id:{}" , subTrackId.replaceAll(REPLACE_CHARS, "_"));
		}

		return result;
	}

	@ApiOperation(value = "Returns the stream info(width, height, bitrates and video codec) of the stream", response= BasicStreamInfo[].class)
	@GET
	@Consumes(MediaType.APPLICATION_JSON)
	@Path("/{id}/stream-info")
	@Produces(MediaType.APPLICATION_JSON)
	public BasicStreamInfo[] getStreamInfo(@PathParam("id") String streamId) 
	{	
		boolean isCluster = getAppContext().containsBean(IClusterNotifier.BEAN_NAME);
		List<? extends IStreamInfo> streamInfoList;
		if (isCluster) {
			streamInfoList = getDataStore().getStreamInfoList(streamId);
		}
		else {
			IWebRTCAdaptor webRTCAdaptor = (IWebRTCAdaptor) getAppContext().getBean(IWebRTCAdaptor.BEAN_NAME);
			streamInfoList = webRTCAdaptor.getStreamInfo(streamId);
		}
		BasicStreamInfo[] basicStreamInfo = new BasicStreamInfo[0];
		if (streamInfoList != null) 
		{
			basicStreamInfo = new BasicStreamInfo[streamInfoList.size()];
			for (int i = 0; i < basicStreamInfo.length; i++) {
				IStreamInfo iStreamInfo = streamInfoList.get(i);
				basicStreamInfo[i] = new BasicStreamInfo(iStreamInfo.getVideoHeight(), iStreamInfo.getVideoWidth(), 
						iStreamInfo.getVideoBitrate(), iStreamInfo.getAudioBitrate(), iStreamInfo.getVideoCodec());
			}
		}

		return basicStreamInfo;
	}	

	@ApiOperation(value = "Send stream participants a message through Data Channel in a WebRTC stream", notes = "", response = Result.class)
	@POST
	@Consumes(MediaType.APPLICATION_JSON)
	@Path("/{id}/data")
	@Produces(MediaType.APPLICATION_JSON)
	public Result sendMessage(@ApiParam(value = "Message through Data Channel which will be sent to all WebRTC stream participants", required = true) String message, 
			@ApiParam(value = "Broadcast id", required = true) @PathParam("id") String id) {

		AntMediaApplicationAdapter application = getApplication();
		// check if WebRTC data channels are supported in this edition
		if(application != null && application.isDataChannelMessagingSupported()) {
			// check if data channel is enabled in the settings
			if(application.isDataChannelEnabled()) {
				// check if stream with given stream id exists
				if(application.doesWebRTCStreamExist(id)) {
					// send the message through the application
					boolean status = application.sendDataChannelMessage(id,message);
					if(status) {
						return new Result(true);
					} else {
						return new Result(false, "Operation not completed");
					}

				} else {
					return new Result(false, "Requested WebRTC stream does not exist");
				}

			} else {
				return new Result(false, "Data channels are not enabled");
			}

		} else {
			return new Result(false, "Operation not supported in the Community Edition. Check the Enterprise version for more features.");
		}
	}
	@ApiOperation(value = "Gets the conference room list from database", notes = "",responseContainer = "List", response = ConferenceRoom.class)
	@GET
	@Path("/conference-rooms/list/{offset}/{size}")
	@Produces(MediaType.APPLICATION_JSON)
	public List<ConferenceRoom> getConferenceRoomList(@ApiParam(value = "This is the offset of the list, it is useful for pagination. If you want to use sort mechanism, we recommend using Mongo DB.", required = true) @PathParam("offset") int offset,
			@ApiParam(value = "Number of items that will be fetched. If there is not enough item in the datastore, returned list size may less then this value", required = true) @PathParam("size") int size,
			@ApiParam(value = "field to sort", required = false) @QueryParam("sort_by") String sortBy,
			@ApiParam(value = "asc for Ascending, desc Descending order", required = false) @QueryParam("order_by") String orderBy,
			@ApiParam(value = "Search parameter, returns specific items that contains search string", required = false) @QueryParam("search") String search
			) {
		return getDataStore().getConferenceRoomList(offset, size ,sortBy, orderBy, search);
	}

	@ApiOperation(value = "Get conference room object")
	@ApiResponses(value = { @ApiResponse(code = 200, message = "Return the ConferenceRoom object"),
			@ApiResponse(code = 404, message = "ConferenceRoom object not found")})
	@GET
	@Path("/conference-rooms/{roomId}")
	@Produces(MediaType.APPLICATION_JSON)
	public Response getConferenceRoom(@ApiParam(value = "id of the room", required = true) @PathParam("roomId") String id) {
		ConferenceRoom room = null;
		if (id != null) {
			room = lookupConference(id);
		}
		if (room != null) {
			return Response.status(Status.OK).entity(room).build();
		}
		else {
			return Response.status(Status.NOT_FOUND).build();
		}
	}

	@ApiOperation(value="Returns the streams Ids in the room.",responseContainer ="List",response = String.class)
	@GET
	@Consumes({ MediaType.APPLICATION_JSON })
	@Path("/conference-rooms/{room_id}/room-info")
	@Produces(MediaType.APPLICATION_JSON)
	public RootRestService.RoomInfo getRoomInfo(@ApiParam(value="Room id", required=true) @PathParam("room_id") String roomId,
			@ApiParam(value="If Stream Id is entered, that stream id will be isolated from the result",required = false) @QueryParam("streamId") String streamId){
		ConferenceRoom room = getDataStore().getConferenceRoom(roomId);
		return new RootRestService.RoomInfo(roomId,RestServiceBase.getRoomInfoFromConference(roomId,streamId,getDataStore()), room);
	}

	@ApiOperation(value="Adds the specified stream with streamId to the room.  Use PUT conference-rooms/{room_id}/{streamId}",response = Result.class)
	@PUT
	@Consumes({ MediaType.APPLICATION_JSON })
	@Path("/conference-rooms/{room_id}/add")
	@Produces(MediaType.APPLICATION_JSON)
	@Deprecated(since="2.6.2", forRemoval=true)
	public Result addStreamToTheRoomDeprecated(@ApiParam(value="Room id", required=true) @PathParam("room_id") String roomId,
			@ApiParam(value="Stream id to add to the conference room",required = true) @QueryParam("streamId") String streamId){

		return addStreamToTheRoom(roomId, streamId);
	}

	@ApiOperation(value="Adds the specified stream with streamId to the room. ",response = Result.class)
	@PUT
	@Consumes({ MediaType.APPLICATION_JSON })
	@Path("/conference-rooms/{room_id}/{streamId}")
	@Produces(MediaType.APPLICATION_JSON)
	public Result addStreamToTheRoom(@ApiParam(value="Room id", required=true) @PathParam("room_id") String roomId,
			@ApiParam(value="Stream id to add to the conference room",required = true) @PathParam("streamId") String streamId){

		boolean result = BroadcastRestService.addStreamToConferenceRoom(roomId,streamId,getDataStore());
		if(result) {
			getApplication().joinedTheRoom(roomId, streamId);
		}
		return new Result(result);
	}

	@ApiOperation(value="Deletes the specified stream correlated with streamId in the room. Use DELETE /conference-rooms/{room_id}/{streamId}",response = Result.class)
	@PUT
	@Consumes({ MediaType.APPLICATION_JSON })
	@Path("/conference-rooms/{room_id}/delete")
	@Produces(MediaType.APPLICATION_JSON)
	@Deprecated(since="2.6.2", forRemoval=true)
	public Result deleteStreamFromTheRoomDeprecated(@ApiParam(value="Room id", required=true) @PathParam("room_id") String roomId,
			@ApiParam(value="Stream id to delete from the conference room",required = true) @QueryParam("streamId") String streamId){

		return deleteStreamFromTheRoom(roomId, streamId);
	}

	@ApiOperation(value="Deletes the specified stream correlated with streamId in the room. Use ",response = Result.class)
	@DELETE
	@Consumes({ MediaType.APPLICATION_JSON })
	@Path("/conference-rooms/{room_id}/{streamId}")
	@Produces(MediaType.APPLICATION_JSON)
	public Result deleteStreamFromTheRoom(@ApiParam(value="Room id", required=true) @PathParam("room_id") String roomId,
			@ApiParam(value="Stream id to delete from the conference room",required = true) @PathParam("streamId") String streamId){
		boolean result = RestServiceBase.removeStreamFromRoom(roomId,streamId,getDataStore());
		if(result) {
			getApplication().leftTheRoom(roomId, streamId);
		}
		return new Result(result);
	}

	@GET
	@Path("/webrtc-viewers/list/{offset}/{size}")
	@Produces(MediaType.APPLICATION_JSON)
	public List<WebRTCViewerInfo> getWebRTCViewerList(@ApiParam(value = "This is the offset of the list, it is useful for pagination. If you want to use sort mechanism, we recommend using Mongo DB.", required = true) @PathParam("offset") int offset,
			@ApiParam(value = "Number of items that will be fetched. If there is not enough item in the datastore, returned list size may less then this value", required = true) @PathParam("size") int size,
			@ApiParam(value = "field to sort", required = false) @QueryParam("sort_by") String sortBy,
			@ApiParam(value = "asc for Ascending, desc Descending order", required = false) @QueryParam("order_by") String orderBy,
			@ApiParam(value = "Search parameter, returns specific items that contains search string", required = false) @QueryParam("search") String search
			) {
		return getDataStore().getWebRTCViewerList(offset, size ,sortBy, orderBy, search);
	}

<<<<<<< HEAD
	@ApiOperation(value = "Stop player with a specified viewer id", response = Result.class)
=======
	@ApiOperation(value = "Stop player with a specified id", response = Result.class)
>>>>>>> 986622a8
	@POST
	@Consumes(MediaType.APPLICATION_JSON)
	@Path("/webrtc-viewers/{webrtc-viewer-id}/stop")
	@Produces(MediaType.APPLICATION_JSON)
	public Result stopPlayingByViewerId(@ApiParam(value="the viewer id of webrtc viewer", required = false) @PathParam("webrtc-viewer-id") String viewerId)
	{
		boolean result = false;
		if(viewerId != null){
			result = getApplication().stopPlayingByViewerId(viewerId);
		}
		return new Result(result);
	}

	@ApiOperation(value = "Stop player with a specified play token", response = Result.class)
	@POST
	@Consumes(MediaType.APPLICATION_JSON)
	@Path("/webrtc-viewers/stop")
	@Produces(MediaType.APPLICATION_JSON)
	public Result stopPlayingByPlayToken(
										@ApiParam(value="the play token of webrtc viewer", required = false) @QueryParam("playToken") String playToken)
	{
		boolean result = false;
		if(playToken != null){
			result = getApplication().stopPlayingByPlayToken(playToken);
		}
		return new Result(result);
	}

	@ApiOperation(value = "Add ID3 data to HLS stream at the moment", response = Result.class)
	@POST
	@Consumes(MediaType.APPLICATION_JSON)
	@Path("/{stream_id}/id3")
	@Produces(MediaType.APPLICATION_JSON)
	public Result addID3Data(@ApiParam(value = "the id of the stream", required = true) @PathParam("stream_id") String streamId,
			@ApiParam(value = "ID3 data.", required = false) String data) {
		if(!getAppSettings().isId3TagEnabled()) {
			return new Result(false, null, "ID3 tag is not enabled");
		}
		MuxAdaptor muxAdaptor = getMuxAdaptor(streamId);
		if(muxAdaptor != null) {
			return new Result(muxAdaptor.addID3Data(data));
		}
		else {
			return new Result(false, null, "Stream is not available");
		}
	}
}<|MERGE_RESOLUTION|>--- conflicted
+++ resolved
@@ -73,10 +73,10 @@
 		schemes = {SwaggerDefinition.Scheme.HTTP, SwaggerDefinition.Scheme.HTTPS},
 		externalDocs = @ExternalDocs(value = "External Docs", url = "https://antmedia.io"),
 		host = "test.antmedia.io:5443/Sandbox/rest/"
-		)
+)
 @Component
 @Path("/v2/broadcasts")
-public class BroadcastRestService extends RestServiceBase{
+public class BroadcastRestService extends RestServiceBase {
 
 
 	private static final String REPLACE_CHARS = "[\n|\r|\t]";
@@ -85,7 +85,7 @@
 	private static final String ABSOLUTE_MOVE = "absolute";
 	private static final String CONTINUOUS_MOVE = "continuous";
 
-	@ApiModel(value="SimpleStat", description="Simple generic statistics class to return single values")
+	@ApiModel(value = "SimpleStat", description = "Simple generic statistics class to return single values")
 	public static class SimpleStat {
 		@ApiModelProperty(value = "the stat value")
 		public long number;
@@ -99,9 +99,8 @@
 		}
 	}
 
-	@ApiModel(value="WebRTCSendStats", description="Aggregation of WebRTC Low Level Send Stats")
-	public static class WebRTCSendStats
-	{
+	@ApiModel(value = "WebRTCSendStats", description = "Aggregation of WebRTC Low Level Send Stats")
+	public static class WebRTCSendStats {
 		@ApiModelProperty(value = "Audio send stats")
 		private final WebRTCAudioSendStats audioSendStats;
 
@@ -122,9 +121,8 @@
 		}
 	}
 
-	@ApiModel(value="WebRTCReceiveStats", description="Aggregation of WebRTC Low Level Receive Stats")
-	public static class WebRTCReceiveStats
-	{
+	@ApiModel(value = "WebRTCReceiveStats", description = "Aggregation of WebRTC Low Level Receive Stats")
+	public static class WebRTCReceiveStats {
 		@ApiModelProperty(value = "Audio receive stats")
 		private final WebRTCAudioReceiveStats audioReceiveStats;
 
@@ -149,39 +147,33 @@
 	@ApiOperation(value = "Creates a Broadcast, IP Camera or Stream Source and returns the full broadcast object with rtmp address and "
 			+ "other information. The different between Broadcast and IP Camera or Stream Source is that Broadcast is ingested by Ant Media Server"
 			+ "IP Camera or Stream Source is pulled by Ant Media Server")
-	@ApiResponses(value = { @ApiResponse(code = 400, message = "If stream id is already used in the data store, it returns error", response=Result.class),
+	@ApiResponses(value = {@ApiResponse(code = 400, message = "If stream id is already used in the data store, it returns error", response = Result.class),
 			@ApiResponse(code = 200, message = "Returns the created stream", response = Broadcast.class)})
 	@POST
-	@Consumes({ MediaType.APPLICATION_JSON })
+	@Consumes({MediaType.APPLICATION_JSON})
 	@Path("/create")
 	@ApiModelProperty(readOnly = true)
 	@Produces(MediaType.APPLICATION_JSON)
 	public Response createBroadcast(@ApiParam(value = "Broadcast object. Set the required fields, it may be null as well.", required = false) Broadcast broadcast,
-			@ApiParam(value = "Only effective if stream is IP Camera or Stream Source. If it's true, it starts automatically pulling stream. Its value is false by default", required = false, defaultValue="false") @QueryParam("autoStart") boolean autoStart) {
+									@ApiParam(value = "Only effective if stream is IP Camera or Stream Source. If it's true, it starts automatically pulling stream. Its value is false by default", required = false, defaultValue = "false") @QueryParam("autoStart") boolean autoStart) {
 
 		if (broadcast != null && broadcast.getStreamId() != null) {
 
 			try {
 				broadcast.setStreamId(broadcast.getStreamId().trim());
 
-				if (!broadcast.getStreamId().isEmpty()) 
-				{
+				if (!broadcast.getStreamId().isEmpty()) {
 					// make sure stream id is not set on rest service
 					Broadcast broadcastTmp = getDataStore().get(broadcast.getStreamId());
-					if (broadcastTmp != null) 
-					{
+					if (broadcastTmp != null) {
 						return Response.status(Status.BAD_REQUEST).entity(new Result(false, "Stream id is already being used. Please change stream id or keep it empty")).build();
-					}
-					else if (!StreamIdValidator.isStreamIdValid(broadcast.getStreamId())) 
-					{
+					} else if (!StreamIdValidator.isStreamIdValid(broadcast.getStreamId())) {
 						return Response.status(Status.BAD_REQUEST).entity(new Result(false, "Stream id is not valid.")).build();
 					}
 				}
-			}
-			catch (Exception e) 
-			{
+			} catch (Exception e) {
 				logger.error(ExceptionUtils.getStackTrace(e));
-				return Response.status(Status.BAD_REQUEST).entity(new Result(false, "Stream id set generated exception")).build(); 
+				return Response.status(Status.BAD_REQUEST).entity(new Result(false, "Stream id set generated exception")).build();
 			}
 
 
@@ -189,27 +181,25 @@
 
 		Object returnObject = new Result(false, "unexpected parameters received");
 
-		if (autoStart)  
-		{
+		if (autoStart) {
 			//auto is only effective for IP Camera or Stream Source 
 			//so if it's true, it should be IP Camera or Stream Soruce
 			//otherwise wrong parameter
 			if (broadcast != null) {
 				returnObject = addStreamSource(broadcast);
 			}
-		}
-		else {
+		} else {
 			//TODO we need to refactor this method. Refactor validateStreamURL and checkStreamURL
-			if (broadcast != null && 
+			if (broadcast != null &&
 					((AntMediaApplicationAdapter.IP_CAMERA.equals(broadcast.getType()) && !validateStreamURL(broadcast.getIpAddr()))
-							|| 
+							||
 							(AntMediaApplicationAdapter.STREAM_SOURCE.equals(broadcast.getType()) && !checkStreamUrl(broadcast.getStreamUrl()))
-							)
-					) {
+					)
+			) {
 				return Response.status(Status.BAD_REQUEST).entity(new Result(false, "Stream url is not valid. ")).build();
 			}
-			if(broadcast != null && broadcast.getSubFolder() != null) {
-				if(broadcast.getSubFolder().contains(".."))
+			if (broadcast != null && broadcast.getSubFolder() != null) {
+				if (broadcast.getSubFolder().contains(".."))
 					return Response.status(Status.BAD_REQUEST).entity(new Result(false, "Subfolder is not valid. ")).build();
 			}
 			returnObject = createBroadcastWithStreamID(broadcast);
@@ -220,31 +210,30 @@
 	}
 
 	@ApiOperation(value = "Delete broadcast from data store and stop if it's broadcasting", response = Result.class)
-	@ApiResponses(value = { @ApiResponse(code = 200, message = "If it's deleted, success is true. If it's not deleted, success if false.") })
+	@ApiResponses(value = {@ApiResponse(code = 200, message = "If it's deleted, success is true. If it's not deleted, success if false.")})
 	@DELETE
-	@Consumes({ MediaType.APPLICATION_JSON })
+	@Consumes({MediaType.APPLICATION_JSON})
 	@Path("/{id}")
 	@Produces(MediaType.APPLICATION_JSON)
 	@Override
 	public Result deleteBroadcast(@ApiParam(value = " Id of the broadcast", required = true) @PathParam("id") String id) {
-		return super.deleteBroadcast(id);		
+		return super.deleteBroadcast(id);
 	}
 
 	@ApiOperation(value = "Delete multiple broadcasts from data store and stop if they are broadcasting", response = Result.class)
-	@ApiResponses(value = { @ApiResponse(code = 200, message = "If it's deleted, success is true. If it's not deleted, success if false.") })
+	@ApiResponses(value = {@ApiResponse(code = 200, message = "If it's deleted, success is true. If it's not deleted, success if false.")})
 	@DELETE
-	@Consumes({ MediaType.APPLICATION_JSON })
+	@Consumes({MediaType.APPLICATION_JSON})
 	@Path("/bulk")
 	@Produces(MediaType.APPLICATION_JSON)
 	@Override
-	public Result deleteBroadcasts(@ApiParam(value = " Id of the broadcast", required = true) String[] streamIds) 
-	{
+	public Result deleteBroadcasts(@ApiParam(value = " Id of the broadcast", required = true) String[] streamIds) {
 		return super.deleteBroadcasts(streamIds);
 	}
 
 
 	@ApiOperation(value = "Get broadcast object")
-	@ApiResponses(value = { @ApiResponse(code = 200, message = "Return the broadcast object"),
+	@ApiResponses(value = {@ApiResponse(code = 200, message = "Return the broadcast object"),
 			@ApiResponse(code = 404, message = "Broadcast object not found")})
 	@GET
 	@Path("/{id}")
@@ -256,49 +245,44 @@
 		}
 		if (broadcast != null) {
 			return Response.status(Status.OK).entity(broadcast).build();
-		}
-		else {
+		} else {
 			return Response.status(Status.NOT_FOUND).build();
 		}
 	}
 
-	@ApiOperation(value = "Gets the broadcast list from database. It returns max 50 items at a time", notes = "",responseContainer = "List", response = Broadcast.class)
+	@ApiOperation(value = "Gets the broadcast list from database. It returns max 50 items at a time", notes = "", responseContainer = "List", response = Broadcast.class)
 	@GET
 	@Path("/list/{offset}/{size}")
 	@Produces(MediaType.APPLICATION_JSON)
 	public List<Broadcast> getBroadcastList(@ApiParam(value = "This is the offset of the list, it is useful for pagination. If you want to use sort mechanism, we recommend using Mongo DB.", required = true) @PathParam("offset") int offset,
-			@ApiParam(value = "Number of items that will be fetched. If there is not enough item in the datastore, returned list size may less then this value", required = true) @PathParam("size") int size,
-			@ApiParam(value = "Type of the stream. Possible values are \"liveStream\", \"ipCamera\", \"streamSource\", \"VoD\"", required = false) @QueryParam("type_by") String typeBy,
-			@ApiParam(value = "Field to sort. Possible values are \"name\", \"date\", \"status\"", required = false) @QueryParam("sort_by") String sortBy,
-			@ApiParam(value = "\"asc\" for Ascending, \"desc\" Descending order", required = false) @QueryParam("order_by") String orderBy,
-			@ApiParam(value = "Search parameter, returns specific items that contains search string", required = false) @QueryParam("search") String search
-			) {
+											@ApiParam(value = "Number of items that will be fetched. If there is not enough item in the datastore, returned list size may less then this value", required = true) @PathParam("size") int size,
+											@ApiParam(value = "Type of the stream. Possible values are \"liveStream\", \"ipCamera\", \"streamSource\", \"VoD\"", required = false) @QueryParam("type_by") String typeBy,
+											@ApiParam(value = "Field to sort. Possible values are \"name\", \"date\", \"status\"", required = false) @QueryParam("sort_by") String sortBy,
+											@ApiParam(value = "\"asc\" for Ascending, \"desc\" Descending order", required = false) @QueryParam("order_by") String orderBy,
+											@ApiParam(value = "Search parameter, returns specific items that contains search string", required = false) @QueryParam("search") String search
+	) {
 		return getDataStore().getBroadcastList(offset, size, typeBy, sortBy, orderBy, search);
 	}
 
 
-	@ApiOperation(value = "Updates the Broadcast objects fields if it's not null." + 
-			" The updated fields are as follows: name, description, userName, password, IP address, streamUrl of the broadcast. " + 
+	@ApiOperation(value = "Updates the Broadcast objects fields if it's not null." +
+			" The updated fields are as follows: name, description, userName, password, IP address, streamUrl of the broadcast. " +
 			"It also updates the social endpoints", notes = "", response = Result.class)
-	@ApiResponses(value = { @ApiResponse(code = 200, message = "If it's updated, success field is true. If it's not updated, success  field if false.")})
+	@ApiResponses(value = {@ApiResponse(code = 200, message = "If it's updated, success field is true. If it's not updated, success  field if false.")})
 	@PUT
 	@Consumes(MediaType.APPLICATION_JSON)
 	@Path("/{id}")
 	@Produces(MediaType.APPLICATION_JSON)
 	@Override
-	public Result updateBroadcast(@ApiParam(value="Broadcast id", required = true) @PathParam("id") String id, 
-			@ApiParam(value="Broadcast object with the updates") Broadcast broadcast) {
+	public Result updateBroadcast(@ApiParam(value = "Broadcast id", required = true) @PathParam("id") String id,
+								  @ApiParam(value = "Broadcast object with the updates") Broadcast broadcast) {
 		Result result = new Result(false);
-		if (id != null && broadcast != null) 
-		{
-			if (broadcast.getType() != null && 
-					(broadcast.getType().equals(AntMediaApplicationAdapter.IP_CAMERA) || 
-							broadcast.getType().equals(AntMediaApplicationAdapter.STREAM_SOURCE))) 
-			{
+		if (id != null && broadcast != null) {
+			if (broadcast.getType() != null &&
+					(broadcast.getType().equals(AntMediaApplicationAdapter.IP_CAMERA) ||
+							broadcast.getType().equals(AntMediaApplicationAdapter.STREAM_SOURCE))) {
 				result = super.updateStreamSource(id, broadcast);
-			}
-			else 
-			{
+			} else {
 				result = super.updateBroadcast(id, broadcast);
 			}
 
@@ -313,20 +297,17 @@
 	@Path("/{id}/endpoint")
 	@Produces(MediaType.APPLICATION_JSON)
 	public Result addEndpointV2(@ApiParam(value = "Broadcast id", required = true) @PathParam("id") String id,
-			@ApiParam(value = "RTMP url of the endpoint that stream will be republished. If required, please encode the URL", required = true) @QueryParam("rtmpUrl") String rtmpUrl) {
+								@ApiParam(value = "RTMP url of the endpoint that stream will be republished. If required, please encode the URL", required = true) @QueryParam("rtmpUrl") String rtmpUrl) {
 
 		Result result = super.addEndpoint(id, rtmpUrl);
-		if (result.isSuccess()) 
-		{
+		if (result.isSuccess()) {
 			String status = getDataStore().get(id).getStatus();
-			if (status.equals(IAntMediaStreamHandler.BROADCAST_STATUS_BROADCASTING)) 
-			{
+			if (status.equals(IAntMediaStreamHandler.BROADCAST_STATUS_BROADCASTING)) {
 				result = getMuxAdaptor(id).startRtmpStreaming(rtmpUrl, 0);
 			}
-		}
-		else {
+		} else {
 			if (logger.isErrorEnabled()) {
-				logger.error("Rtmp endpoint({}) was not added to the stream: {}", rtmpUrl != null ? rtmpUrl.replaceAll(REPLACE_CHARS, "_") : null , id.replaceAll(REPLACE_CHARS, "_"));
+				logger.error("Rtmp endpoint({}) was not added to the stream: {}", rtmpUrl != null ? rtmpUrl.replaceAll(REPLACE_CHARS, "_") : null, id.replaceAll(REPLACE_CHARS, "_"));
 			}
 		}
 
@@ -339,50 +320,41 @@
 	@Path("/{id}/rtmp-endpoint")
 	@Produces(MediaType.APPLICATION_JSON)
 	public Result addEndpointV3(@ApiParam(value = "Broadcast id", required = true) @PathParam("id") String id,
-			@ApiParam(value = "RTMP url of the endpoint that stream will be republished. If required, please encode the URL", required = true) Endpoint endpoint,
-			@ApiParam(value = "Resolution height of the broadcast that is wanted to send to the RTMP endpoint. ", required = false) @QueryParam("resolutionHeight") int resolutionHeight) {
+								@ApiParam(value = "RTMP url of the endpoint that stream will be republished. If required, please encode the URL", required = true) Endpoint endpoint,
+								@ApiParam(value = "Resolution height of the broadcast that is wanted to send to the RTMP endpoint. ", required = false) @QueryParam("resolutionHeight") int resolutionHeight) {
 
 		String rtmpUrl = null;
 		Result result = new Result(false);
 
-		if(endpoint != null && endpoint.getRtmpUrl() != null) {
+		if (endpoint != null && endpoint.getRtmpUrl() != null) {
 
 			Broadcast broadcast = getDataStore().get(id);
 			if (broadcast != null) {
 
 				List<Endpoint> endpoints = broadcast.getEndPointList();
-				if (endpoints == null || endpoints.stream().noneMatch(o -> o.getRtmpUrl().equals(endpoint.getRtmpUrl()))) 
-				{
+				if (endpoints == null || endpoints.stream().noneMatch(o -> o.getRtmpUrl().equals(endpoint.getRtmpUrl()))) {
 					rtmpUrl = endpoint.getRtmpUrl();
 
-					if (broadcast.getStatus().equals(IAntMediaStreamHandler.BROADCAST_STATUS_BROADCASTING)) 
-					{
+					if (broadcast.getStatus().equals(IAntMediaStreamHandler.BROADCAST_STATUS_BROADCASTING)) {
 						result = processRTMPEndpoint(broadcast.getStreamId(), broadcast.getOriginAdress(), rtmpUrl, true, resolutionHeight);
-						if (result.isSuccess()) 
-						{
+						if (result.isSuccess()) {
 							result = super.addEndpoint(id, endpoint);
 						}
-					}
-					else 
-					{
+					} else {
 						result = super.addEndpoint(id, endpoint);
 					}
 
 
-					if (!result.isSuccess()) 
-					{
+					if (!result.isSuccess()) {
 						result.setMessage("Rtmp endpoint is not added to stream: " + id);
 
 					}
 					logRtmpEndpointInfo(id, endpoint, result.isSuccess());
-				}
-				else 
-				{
+				} else {
 					result.setMessage("Rtmp endpoint is not added to datastore for stream " + id + ". It is already added ->" + endpoint.getRtmpUrl());
 				}
 			}
-		}
-		else {
+		} else {
 			result.setMessage("Missing rtmp url");
 		}
 
@@ -391,7 +363,7 @@
 
 	private void logRtmpEndpointInfo(String id, Endpoint endpoint, boolean result) {
 		if (logger.isInfoEnabled()) {
-			logger.info("Rtmp endpoint({}) adding to the stream: {} is {}", endpoint.getRtmpUrl().replaceAll(REPLACE_CHARS, "_") , id.replaceAll(REPLACE_CHARS, "_"), result);
+			logger.info("Rtmp endpoint({}) adding to the stream: {} is {}", endpoint.getRtmpUrl().replaceAll(REPLACE_CHARS, "_"), id.replaceAll(REPLACE_CHARS, "_"), result);
 		}
 	}
 
@@ -400,21 +372,18 @@
 	@Consumes(MediaType.APPLICATION_JSON)
 	@Path("/{id}/endpoint")
 	@Produces(MediaType.APPLICATION_JSON)
-	public Result removeEndpoint(@ApiParam(value = "Broadcast id", required = true) @PathParam("id") String id, 
-			@ApiParam(value = "RTMP url of the endpoint that will be stopped.", required = true) @QueryParam("rtmpUrl") String rtmpUrl ) {
+	public Result removeEndpoint(@ApiParam(value = "Broadcast id", required = true) @PathParam("id") String id,
+								 @ApiParam(value = "RTMP url of the endpoint that will be stopped.", required = true) @QueryParam("rtmpUrl") String rtmpUrl) {
 		Result result = super.removeEndpoint(id, rtmpUrl);
-		if (result.isSuccess()) 
-		{
+		if (result.isSuccess()) {
 			String status = getDataStore().get(id).getStatus();
-			if (status.equals(IAntMediaStreamHandler.BROADCAST_STATUS_BROADCASTING)) 
-			{
+			if (status.equals(IAntMediaStreamHandler.BROADCAST_STATUS_BROADCASTING)) {
 				result = getMuxAdaptor(id).stopRtmpStreaming(rtmpUrl, 0);
 			}
-		}
-		else {	
+		} else {
 
 			if (logger.isErrorEnabled()) {
-				logger.error("Rtmp endpoint({}) was not removed from the stream: {}", rtmpUrl != null ? rtmpUrl.replaceAll(REPLACE_CHARS, "_") : null , id.replaceAll(REPLACE_CHARS, "_"));
+				logger.error("Rtmp endpoint({}) was not removed from the stream: {}", rtmpUrl != null ? rtmpUrl.replaceAll(REPLACE_CHARS, "_") : null, id.replaceAll(REPLACE_CHARS, "_"));
 			}
 		}
 
@@ -426,28 +395,26 @@
 	@Consumes(MediaType.APPLICATION_JSON)
 	@Path("/{id}/rtmp-endpoint")
 	@Produces(MediaType.APPLICATION_JSON)
-	public Result removeEndpointV2(@ApiParam(value = "Broadcast id", required = true) @PathParam("id") String id, 
-			@ApiParam(value = "RTMP url of the endpoint that will be stopped.", required = true) @QueryParam("endpointServiceId") String endpointServiceId, 
-			@ApiParam(value = "Resolution specifier if endpoint has been added with resolution. Only applicable if user added RTMP endpoint with a resolution speficier. Otherwise won't work and won't remove the endpoint.", required = true) 
-	@QueryParam("resolutionHeight") int resolutionHeight){
+	public Result removeEndpointV2(@ApiParam(value = "Broadcast id", required = true) @PathParam("id") String id,
+								   @ApiParam(value = "RTMP url of the endpoint that will be stopped.", required = true) @QueryParam("endpointServiceId") String endpointServiceId,
+								   @ApiParam(value = "Resolution specifier if endpoint has been added with resolution. Only applicable if user added RTMP endpoint with a resolution speficier. Otherwise won't work and won't remove the endpoint.", required = true)
+								   @QueryParam("resolutionHeight") int resolutionHeight) {
 
 		//Get rtmpURL with broadcast
 		String rtmpUrl = null;
 		Broadcast broadcast = getDataStore().get(id);
 		Result result = new Result(false);
 
-		if (broadcast != null && endpointServiceId != null && broadcast.getEndPointList() != null && !broadcast.getEndPointList().isEmpty()) 
-		{
+		if (broadcast != null && endpointServiceId != null && broadcast.getEndPointList() != null && !broadcast.getEndPointList().isEmpty()) {
 
 			Endpoint endpoint = getRtmpUrlFromList(endpointServiceId, broadcast);
 			if (endpoint != null && endpoint.getRtmpUrl() != null) {
 				rtmpUrl = endpoint.getRtmpUrl();
-				result = removeRTMPEndpointProcess(broadcast, endpoint, resolutionHeight, id);	
-			}
-		} 
-		if (logger.isInfoEnabled()) 
-		{ 
-			logger.info("Rtmp endpoint({}) removal operation is {} from the stream: {}", rtmpUrl != null ? rtmpUrl.replaceAll(REPLACE_CHARS, "_") : null , result.isSuccess(), id.replaceAll(REPLACE_CHARS, "_"));
+				result = removeRTMPEndpointProcess(broadcast, endpoint, resolutionHeight, id);
+			}
+		}
+		if (logger.isInfoEnabled()) {
+			logger.info("Rtmp endpoint({}) removal operation is {} from the stream: {}", rtmpUrl != null ? rtmpUrl.replaceAll(REPLACE_CHARS, "_") : null, result.isSuccess(), id.replaceAll(REPLACE_CHARS, "_"));
 		}
 		return result;
 	}
@@ -455,16 +422,12 @@
 	private Result removeRTMPEndpointProcess(Broadcast broadcast, Endpoint endpoint, int resolutionHeight, String id) {
 		Result result;
 
-		if (IAntMediaStreamHandler.BROADCAST_STATUS_BROADCASTING.equals(broadcast.getStatus())) 
-		{
+		if (IAntMediaStreamHandler.BROADCAST_STATUS_BROADCASTING.equals(broadcast.getStatus())) {
 			result = processRTMPEndpoint(broadcast.getStreamId(), broadcast.getOriginAdress(), endpoint.getRtmpUrl(), false, resolutionHeight);
-			if (result.isSuccess()) 
-			{
+			if (result.isSuccess()) {
 				result = super.removeRTMPEndpoint(id, endpoint);
 			}
-		}
-		else 
-		{
+		} else {
 			result = super.removeRTMPEndpoint(id, endpoint);
 		}
 
@@ -474,9 +437,8 @@
 
 	private Endpoint getRtmpUrlFromList(String endpointServiceId, Broadcast broadcast) {
 		Endpoint endpoint = null;
-		for(Endpoint selectedEndpoint: broadcast.getEndPointList()) 
-		{
-			if(selectedEndpoint.getEndpointServiceId().equals(endpointServiceId)) {
+		for (Endpoint selectedEndpoint : broadcast.getEndPointList()) {
+			if (selectedEndpoint.getEndpointServiceId().equals(endpointServiceId)) {
 				endpoint = selectedEndpoint;
 			}
 		}
@@ -484,13 +446,13 @@
 	}
 
 
-	@ApiOperation(value = "Get detected objects from the stream based on offset and size", notes = "",responseContainer = "List", response = TensorFlowObject.class)
+	@ApiOperation(value = "Get detected objects from the stream based on offset and size", notes = "", responseContainer = "List", response = TensorFlowObject.class)
 	@GET
 	@Path("/{id}/detections/{offset}/{size}")
 	@Produces(MediaType.APPLICATION_JSON)
 	public List<TensorFlowObject> getDetectionListV2(@ApiParam(value = "the id of the stream", required = true) @PathParam("id") String id,
-			@ApiParam(value = "starting point of the list", required = true) @PathParam("offset") int offset,
-			@ApiParam(value = "total size of the return list", required = true) @PathParam("size") int size) {
+													 @ApiParam(value = "starting point of the list", required = true) @PathParam("offset") int offset,
+													 @ApiParam(value = "total size of the return list", required = true) @PathParam("size") int size) {
 		return super.getDetectionList(id, offset, size);
 	}
 
@@ -498,7 +460,7 @@
 	@GET
 	@Path("/{id}/detections/count")
 	@Produces(MediaType.APPLICATION_JSON)
-	public SimpleStat getObjectDetectedTotal(@ApiParam(value = "id of the stream", required = true) @PathParam("id") String id){
+	public SimpleStat getObjectDetectedTotal(@ApiParam(value = "id of the stream", required = true) @PathParam("id") String id) {
 		return new SimpleStat(getDataStore().getObjectDetectedTotal(id));
 	}
 
@@ -506,8 +468,7 @@
 	@POST
 	@Path("/import-to-stalker")
 	@Produces(MediaType.APPLICATION_JSON)
-	public Result importLiveStreams2StalkerV2() 
-	{
+	public Result importLiveStreams2StalkerV2() {
 		return super.importLiveStreams2Stalker();
 	}
 
@@ -525,8 +486,7 @@
 	@Path("/count/{search}")
 	@Produces(MediaType.APPLICATION_JSON)
 	public SimpleStat getTotalBroadcastNumberV2(
-			@ApiParam(value = "Search parameter to get the number of items including it ", required = true) @PathParam("search") String search)
-	{
+			@ApiParam(value = "Search parameter to get the number of items including it ", required = true) @PathParam("search") String search) {
 		return new SimpleStat(getDataStore().getPartialBroadcastNumber(search));
 	}
 
@@ -539,45 +499,39 @@
 	}
 
 
-
-
 	@ApiOperation(value = "Generates random one-time token for specified stream")
-	@ApiResponses(value = { @ApiResponse(code = 200, message = "Returns token", response=Token.class), 
-			@ApiResponse(code = 400, message = "When there is an error in creating token", response=Result.class)})
+	@ApiResponses(value = {@ApiResponse(code = 200, message = "Returns token", response = Token.class),
+			@ApiResponse(code = 400, message = "When there is an error in creating token", response = Result.class)})
 	@GET
 	@Path("/{id}/token")
 	@Produces(MediaType.APPLICATION_JSON)
-	public Response getTokenV2 (@ApiParam(value = "The id of the stream", required = true) @PathParam("id")String streamId,
-			@ApiParam(value = "The expire time of the token. It's in unix timestamp seconds", required = true) @QueryParam("expireDate") long expireDate,
-			@ApiParam(value = "Type of the token. It may be play or publish ", required = true) @QueryParam("type") String type,
-			@ApiParam(value = "Room Id that token belongs to. It's not mandatory ", required = false) @QueryParam("roomId") String roomId) 
-	{
+	public Response getTokenV2(@ApiParam(value = "The id of the stream", required = true) @PathParam("id") String streamId,
+							   @ApiParam(value = "The expire time of the token. It's in unix timestamp seconds", required = true) @QueryParam("expireDate") long expireDate,
+							   @ApiParam(value = "Type of the token. It may be play or publish ", required = true) @QueryParam("type") String type,
+							   @ApiParam(value = "Room Id that token belongs to. It's not mandatory ", required = false) @QueryParam("roomId") String roomId) {
 		Object result = super.getToken(streamId, expireDate, type, roomId);
 		if (result instanceof Token) {
 			return Response.status(Status.OK).entity(result).build();
-		}
-		else {
+		} else {
 			return Response.status(Status.BAD_REQUEST).entity(result).build();
 		}
 	}
-	
+
 
 	@ApiOperation(value = "Generates JWT token for specified stream. It's not required to let the server generate JWT. Generally JWT tokens should be generated on the client side.")
-	@ApiResponses(value = { @ApiResponse(code = 200, message = "Returns token", response=Token.class), 
-			@ApiResponse(code = 400, message = "When there is an error in creating token", response=Result.class)})
+	@ApiResponses(value = {@ApiResponse(code = 200, message = "Returns token", response = Token.class),
+			@ApiResponse(code = 400, message = "When there is an error in creating token", response = Result.class)})
 	@GET
 	@Path("/{id}/jwt-token")
 	@Produces(MediaType.APPLICATION_JSON)
-	public Response getJwtTokenV2 (@ApiParam(value = "The id of the stream", required = true) @PathParam("id")String streamId,
-			@ApiParam(value = "The expire time of the token. It's in unix timestamp seconds.", required = true) @QueryParam("expireDate") long expireDate,
-			@ApiParam(value = "Type of the JWT token. It may be play or publish ", required = true) @QueryParam("type") String type,
-			@ApiParam(value = "Room Id that token belongs to. It's not mandatory ", required = false) @QueryParam("roomId") String roomId) 
-	{
+	public Response getJwtTokenV2(@ApiParam(value = "The id of the stream", required = true) @PathParam("id") String streamId,
+								  @ApiParam(value = "The expire time of the token. It's in unix timestamp seconds.", required = true) @QueryParam("expireDate") long expireDate,
+								  @ApiParam(value = "Type of the JWT token. It may be play or publish ", required = true) @QueryParam("type") String type,
+								  @ApiParam(value = "Room Id that token belongs to. It's not mandatory ", required = false) @QueryParam("roomId") String roomId) {
 		Object result = super.getJwtToken(streamId, expireDate, type, roomId);
 		if (result instanceof Token) {
 			return Response.status(Status.OK).entity(result).build();
-		}
-		else {
+		} else {
 			return Response.status(Status.BAD_REQUEST).entity(result).build();
 		}
 	}
@@ -588,9 +542,8 @@
 	@Consumes(MediaType.APPLICATION_JSON)
 	@Path("/validate-token")
 	@Produces(MediaType.APPLICATION_JSON)
-	public Result validateTokenV2(@ApiParam(value = "Token to be validated", required = true) Token token) 
-	{
-		boolean result =  false;
+	public Result validateTokenV2(@ApiParam(value = "Token to be validated", required = true) Token token) {
+		boolean result = false;
 		Token validateToken = super.validateToken(token);
 		if (validateToken != null) {
 			result = true;
@@ -610,43 +563,43 @@
 	}
 
 
-	@ApiOperation(value = "Get the all tokens of requested stream", notes = "",responseContainer = "List", response = Token.class)
+	@ApiOperation(value = "Get the all tokens of requested stream", notes = "", responseContainer = "List", response = Token.class)
 	@GET
 	@Path("/{id}/tokens/list/{offset}/{size}")
 	@Produces(MediaType.APPLICATION_JSON)
 	public List<Token> listTokensV2(@ApiParam(value = "the id of the stream", required = true) @PathParam("id") String streamId,
-			@ApiParam(value = "the starting point of the list", required = true) @PathParam("offset") int offset,
-			@ApiParam(value = "size of the return list (max:50 )", required = true) @PathParam("size") int size) {
+									@ApiParam(value = "the starting point of the list", required = true) @PathParam("offset") int offset,
+									@ApiParam(value = "size of the return list (max:50 )", required = true) @PathParam("size") int size) {
 		List<Token> tokens = null;
-		if(streamId != null) {
+		if (streamId != null) {
 			tokens = getDataStore().listAllTokens(streamId, offset, size);
 		}
 		return tokens;
 	}
 
-	@ApiOperation(value = "Get the all subscribers of the requested stream. It does not return subscriber-stats. Please use subscriber-stats method", notes = "",responseContainer = "List", response = Subscriber.class)
+	@ApiOperation(value = "Get the all subscribers of the requested stream. It does not return subscriber-stats. Please use subscriber-stats method", notes = "", responseContainer = "List", response = Subscriber.class)
 	@GET
 	@Path("/{id}/subscribers/list/{offset}/{size}")
 	@Produces(MediaType.APPLICATION_JSON)
 	public List<Subscriber> listSubscriberV2(@ApiParam(value = "the id of the stream", required = true) @PathParam("id") String streamId,
-			@ApiParam(value = "the starting point of the list", required = true) @PathParam("offset") int offset,
-			@ApiParam(value = "size of the return list (max:50 )", required = true) @PathParam("size") int size) {
+											 @ApiParam(value = "the starting point of the list", required = true) @PathParam("offset") int offset,
+											 @ApiParam(value = "size of the return list (max:50 )", required = true) @PathParam("size") int size) {
 		List<Subscriber> subscribers = null;
-		if(streamId != null) {
+		if (streamId != null) {
 			subscribers = getDataStore().listAllSubscribers(streamId, offset, size);
 		}
 		return subscribers;
-	}	
-
-	@ApiOperation(value = "Get the all subscriber statistics of the requested stream", notes = "",responseContainer = "List", response = SubscriberStats.class)
+	}
+
+	@ApiOperation(value = "Get the all subscriber statistics of the requested stream", notes = "", responseContainer = "List", response = SubscriberStats.class)
 	@GET
 	@Path("/{id}/subscriber-stats/list/{offset}/{size}")
 	@Produces(MediaType.APPLICATION_JSON)
 	public List<SubscriberStats> listSubscriberStatsV2(@ApiParam(value = "the id of the stream", required = true) @PathParam("id") String streamId,
-			@ApiParam(value = "the starting point of the list", required = true) @PathParam("offset") int offset,
-			@ApiParam(value = "size of the return list (max:50 )", required = true) @PathParam("size") int size) {
+													   @ApiParam(value = "the starting point of the list", required = true) @PathParam("offset") int offset,
+													   @ApiParam(value = "size of the return list (max:50 )", required = true) @PathParam("size") int size) {
 		List<SubscriberStats> subscriberStats = null;
-		if(streamId != null) {
+		if (streamId != null) {
 			subscriberStats = getDataStore().listAllSubscriberStats(streamId, offset, size);
 		}
 		return subscriberStats;
@@ -663,9 +616,8 @@
 			@ApiParam(value = "Subscriber to be added to this stream", required = true) Subscriber subscriber) {
 		boolean result = false;
 		String message = "";
-		if (subscriber != null && !StringUtils.isBlank(subscriber.getSubscriberId()) 
-				&& subscriber.getSubscriberId().length() > 3) 
-		{
+		if (subscriber != null && !StringUtils.isBlank(subscriber.getSubscriberId())
+				&& subscriber.getSubscriberId().length() > 3) {
 			// add stream id inside the Subscriber
 			subscriber.setStreamId(streamId);
 			// create a new stats object before adding to datastore
@@ -674,126 +626,112 @@
 			subscriber.setConnected(false);
 			// subscriber is not viewing anyone
 			subscriber.setCurrentConcurrentConnections(0);
-			
+
 			if (streamId != null) {
 				result = getDataStore().addSubscriber(streamId, subscriber);
-			}
-			else {
+			} else {
 				message = "StreamId is not specified in the request";
 			}
-		}
-		else {
+		} else {
 			message = "Subscriber object  must be set and subscriberId's length must be at least 3";
 		}
 		return new Result(result, message);
 	}
-	
-	@ApiOperation(value="Return TOTP for the subscriberId, streamId, type. This is a helper method. You can generate TOTP on your end."
+
+	@ApiOperation(value = "Return TOTP for the subscriberId, streamId, type. This is a helper method. You can generate TOTP on your end."
 			+ "If subscriberId is not in the database, it generates TOTP from the secret in the AppSettings. Secret code is for the subscriberId not in the database"
-			
+
 			+ " secretCode = Base32.encodeAsString({secretFromSettings(publishsecret or playsecret according to the type)} + {subscriberId} + {streamId} + {type(publish or play)} + {Number of X to have the length multiple of 8}"
 			+ "'+' means concatenating the strings. There is no explicit '+' in the secretCode ")
 	@GET
-	@Consumes({ MediaType.APPLICATION_JSON })
+	@Consumes({MediaType.APPLICATION_JSON})
 	@Path("/{id}/subscribers/{sid}/totp")
 	@Produces(MediaType.APPLICATION_JSON)
-	public Result getTOTP(@ApiParam(value="The id of the stream that TOTP will be generated", required=true) @PathParam("id") String streamId, 
-			@ApiParam(value="The id of the subscriber that TOTP will be generated ", required=true) @PathParam("sid") String subscriberId, 
-			@ApiParam(value="The type of token. It's being used if subscriber is not in the database. It can be publish, play", 
-						required=false) @QueryParam("type") String type) 
-	{
-		
+	public Result getTOTP(@ApiParam(value = "The id of the stream that TOTP will be generated", required = true) @PathParam("id") String streamId,
+						  @ApiParam(value = "The id of the subscriber that TOTP will be generated ", required = true) @PathParam("sid") String subscriberId,
+						  @ApiParam(value = "The type of token. It's being used if subscriber is not in the database. It can be publish, play",
+								  required = false) @QueryParam("type") String type) {
+
 		boolean result = false;
 		String message = "";
 		String totp = "";
-		if (!StringUtils.isAnyBlank(streamId, subscriberId)) 
-		{	
+		if (!StringUtils.isAnyBlank(streamId, subscriberId)) {
 			Subscriber subscriber = getDataStore().getSubscriber(streamId, subscriberId);
-			if (subscriber != null && StringUtils.isNotBlank(subscriber.getB32Secret())) 
-			{
-				
-				totp = TOTPGenerator.generateTOTP(Base32.decode(subscriber.getB32Secret().getBytes()), getAppSettings().getTimeTokenPeriod(),  6, ITokenService.HMAC_SHA1);
-			}
-			else 
-			{	
+			if (subscriber != null && StringUtils.isNotBlank(subscriber.getB32Secret())) {
+
+				totp = TOTPGenerator.generateTOTP(Base32.decode(subscriber.getB32Secret().getBytes()), getAppSettings().getTimeTokenPeriod(), 6, ITokenService.HMAC_SHA1);
+			} else {
 				String secretFromSettings = getAppSettings().getTimeTokenSecretForPublish();
-				if (Subscriber.PLAY_TYPE.equals(type)) 
-				{
+				if (Subscriber.PLAY_TYPE.equals(type)) {
 					secretFromSettings = getAppSettings().getTimeTokenSecretForPlay();
 				}
-				
+
 				if (StringUtils.isNotBlank(secretFromSettings)) {
 					//Secret code is generated by using this  secretFromSettings + subscriberId + streamId + type + "add number of X to have the length multiple of 8"
 					totp = TOTPGenerator.generateTOTP(Base32.decode(TOTPGenerator.getSecretCodeForNotRecordedSubscriberId(subscriberId, streamId, type, secretFromSettings).getBytes()),
-						getAppSettings().getTimeTokenPeriod(), 6, ITokenService.HMAC_SHA1);
-				}
-				else {
+							getAppSettings().getTimeTokenPeriod(), 6, ITokenService.HMAC_SHA1);
+				} else {
 					message = "Secret is not set in AppSettings. Please set timtokensecret publish or play in Applicaiton settings";
 				}
-				
+
 			}
 			if (!StringUtils.isBlank(totp)) {
 				result = true;
 			}
-			
-		}
-		else {
+
+		} else {
 			message = "streamId or subscriberId is blank";
 		}
-		
+
 		return new Result(result, totp, message);
-		
+
 	}
 
 	@ApiOperation(value = "Delete specific subscriber from data store for selected stream", response = Result.class)
 	@DELETE
-	@Consumes({ MediaType.APPLICATION_JSON })
+	@Consumes({MediaType.APPLICATION_JSON})
 	@Path("/{id}/subscribers/{sid}")
 	@Produces(MediaType.APPLICATION_JSON)
 	public Result deleteSubscriber(@ApiParam(value = "the id of the stream", required = true) @PathParam("id") String streamId,
-			@ApiParam(value = "the id of the subscriber", required = true) @PathParam("sid") String subscriberId) {
-		boolean result =  false;
-
-		if(streamId != null) {
+								   @ApiParam(value = "the id of the subscriber", required = true) @PathParam("sid") String subscriberId) {
+		boolean result = false;
+
+		if (streamId != null) {
 			result = getDataStore().deleteSubscriber(streamId, subscriberId);
 		}
 
-		return new Result(result);	
+		return new Result(result);
 	}
 
 	@ApiOperation(value = "Block specific subscriber. It's secure to use this with TOTP streaming. It blocks the subscriber for seconds from the moment this method is called", response = Result.class)
 	@PUT
-	@Consumes({ MediaType.APPLICATION_JSON })
+	@Consumes({MediaType.APPLICATION_JSON})
 	@Path("/{id}/subscribers/{sid}/block/{seconds}/{type}")
 	@Produces(MediaType.APPLICATION_JSON)
 	public Result blockSubscriber(@ApiParam(value = "the id of the stream", required = true) @PathParam("id") String streamId,
-			@ApiParam(value = "the id of the subscriber", required = true) @PathParam("sid") String subscriberId, 
-			@ApiParam(value = "seconds to block the user", required = true)  @PathParam("seconds") int seconds,
-			@ApiParam(value = "block type it can be 'publish', 'play' or 'publish_play'", required = true)  @PathParam("type") String blockType) {
+								  @ApiParam(value = "the id of the subscriber", required = true) @PathParam("sid") String subscriberId,
+								  @ApiParam(value = "seconds to block the user", required = true) @PathParam("seconds") int seconds,
+								  @ApiParam(value = "block type it can be 'publish', 'play' or 'publish_play'", required = true) @PathParam("type") String blockType) {
 		boolean result = false;
 		String message = "";
 
 
-		
-		if (!StringUtils.isAnyBlank(streamId, subscriberId)) 
-		{
+		if (!StringUtils.isAnyBlank(streamId, subscriberId)) {
 			//if the user is not in this node, it's in another node in the cluster.  
 			//The proxy filter will forward the request to the related node before {@link RestProxyFilter}
-			
+
 			result = getDataStore().blockSubscriber(streamId, subscriberId, blockType, seconds);
-			
-			if (Subscriber.PLAY_TYPE.equals(blockType) || Subscriber.PUBLISH_AND_PLAY_TYPE.equals(blockType) ) 
-			{
+
+			if (Subscriber.PLAY_TYPE.equals(blockType) || Subscriber.PUBLISH_AND_PLAY_TYPE.equals(blockType)) {
 				getApplication().stopPlayingBySubscriberId(subscriberId);
-			} 
-			
+			}
+
 			if (Subscriber.PUBLISH_TYPE.equals(blockType) || Subscriber.PUBLISH_AND_PLAY_TYPE.equals(blockType)) {
 				getApplication().stopPublishingBySubscriberId(subscriberId);
 			}
-			
-			
-		}
-		else {
+
+
+		} else {
 			message = "streamId or subscriberId is blank";
 		}
 
@@ -806,14 +744,14 @@
 	@Path("/{id}/subscribers")
 	@Produces(MediaType.APPLICATION_JSON)
 	public Result revokeSubscribers(@ApiParam(value = "the id of the stream", required = true) @PathParam("id") String streamId) {
-		boolean result =  false;
-
-		if(streamId != null) {
+		boolean result = false;
+
+		if (streamId != null) {
 			result = getDataStore().revokeSubscribers(streamId);
 		}
 
 		return new Result(result);
-	}	
+	}
 
 	@ApiOperation(value = "Get the broadcast live statistics total RTMP watcher count, total HLS watcher count, total WebRTC watcher count", notes = "", response = BroadcastStatistics.class)
 	@GET
@@ -833,57 +771,54 @@
 		return super.getBroadcastTotalStatistics();
 	}
 
-	@ApiOperation(value = "Get WebRTC Low Level Send stats in general", notes = "",response = WebRTCSendStats.class)
+	@ApiOperation(value = "Get WebRTC Low Level Send stats in general", notes = "", response = WebRTCSendStats.class)
 	@GET
 	@Path("/webrtc-send-low-level-stats")
 	@Produces(MediaType.APPLICATION_JSON)
-	public WebRTCSendStats getWebRTCLowLevelSendStats() 
-	{
+	public WebRTCSendStats getWebRTCLowLevelSendStats() {
 		return new WebRTCSendStats(getApplication().getWebRTCAudioSendStats(), getApplication().getWebRTCVideoSendStats());
 	}
 
-	@ApiOperation(value = "Get WebRTC Low Level receive stats in general", notes = "",response = WebRTCSendStats.class)
+	@ApiOperation(value = "Get WebRTC Low Level receive stats in general", notes = "", response = WebRTCSendStats.class)
 	@GET
 	@Path("/webrtc-receive-low-level-stats")
 	@Produces(MediaType.APPLICATION_JSON)
-	public WebRTCReceiveStats getWebRTCLowLevelReceiveStats() 
-	{
+	public WebRTCReceiveStats getWebRTCLowLevelReceiveStats() {
 		return new WebRTCReceiveStats(getApplication().getWebRTCAudioReceiveStats(), getApplication().getWebRTCVideoReceiveStats());
 	}
 
-	@ApiOperation(value = "Get RTMP to WebRTC path stats in general", notes = "",response = RTMPToWebRTCStats.class)
+	@ApiOperation(value = "Get RTMP to WebRTC path stats in general", notes = "", response = RTMPToWebRTCStats.class)
 	@GET
 	@Path("/{id}/rtmp-to-webrtc-stats")
 	@Produces(MediaType.APPLICATION_JSON)
-	public RTMPToWebRTCStats getRTMPToWebRTCStats(@ApiParam(value = "the id of the stream", required = true) @PathParam("id") String id) 
-	{
+	public RTMPToWebRTCStats getRTMPToWebRTCStats(@ApiParam(value = "the id of the stream", required = true) @PathParam("id") String id) {
 		return getApplication().getRTMPToWebRTCStats(id);
 	}
 
 
-	@ApiOperation(value = "Get WebRTC Client Statistics such as : Audio bitrate, Video bitrate, Target bitrate, Video Sent Period etc.", notes = "", responseContainer = "List",response = WebRTCClientStats.class)
+	@ApiOperation(value = "Get WebRTC Client Statistics such as : Audio bitrate, Video bitrate, Target bitrate, Video Sent Period etc.", notes = "", responseContainer = "List", response = WebRTCClientStats.class)
 	@GET
 	@Path("/{stream_id}/webrtc-client-stats/{offset}/{size}")
 	@Produces(MediaType.APPLICATION_JSON)
 	public List<WebRTCClientStats> getWebRTCClientStatsListV2(@ApiParam(value = "offset of the list", required = true) @PathParam("offset") int offset,
-			@ApiParam(value = "Number of items that will be fetched", required = true) @PathParam("size") int size,
-			@ApiParam(value = "the id of the stream", required = true) @PathParam("stream_id") String streamId) {
+															  @ApiParam(value = "Number of items that will be fetched", required = true) @PathParam("size") int size,
+															  @ApiParam(value = "the id of the stream", required = true) @PathParam("stream_id") String streamId) {
 
 		return super.getWebRTCClientStatsList(offset, size, streamId);
 	}
 
 	@Deprecated
-	@ApiOperation(value = "Returns filtered broadcast list according to type. It's useful for getting IP Camera and Stream Sources from the whole list. If you want to use sort mechanism, we recommend using Mongo DB.", notes = "",responseContainer = "List",response = Broadcast.class)
+	@ApiOperation(value = "Returns filtered broadcast list according to type. It's useful for getting IP Camera and Stream Sources from the whole list. If you want to use sort mechanism, we recommend using Mongo DB.", notes = "", responseContainer = "List", response = Broadcast.class)
 	@GET
 	@Consumes(MediaType.APPLICATION_JSON)
 	@Path("/filter-list/{offset}/{size}/{type}")
 	@Produces(MediaType.APPLICATION_JSON)
 	public List<Broadcast> filterBroadcastListV2(@ApiParam(value = "starting point of the list", required = true) @PathParam("offset") int offset,
-			@ApiParam(value = "size of the return list (max:50 )", required = true) @PathParam("size") int size,
-			@ApiParam(value = "type of the stream. Possible values are \"liveStream\", \"ipCamera\", \"streamSource\", \"VoD\"", required = true) @PathParam("type") String type,
-			@ApiParam(value = "field to sort", required = false) @QueryParam("sort_by") String sortBy,
-			@ApiParam(value = "asc for Ascending, desc Descending order", required = false) @QueryParam("order_by") String orderBy
-			) {
+												 @ApiParam(value = "size of the return list (max:50 )", required = true) @PathParam("size") int size,
+												 @ApiParam(value = "type of the stream. Possible values are \"liveStream\", \"ipCamera\", \"streamSource\", \"VoD\"", required = true) @PathParam("type") String type,
+												 @ApiParam(value = "field to sort", required = false) @QueryParam("sort_by") String sortBy,
+												 @ApiParam(value = "asc for Ascending, desc Descending order", required = false) @QueryParam("order_by") String orderBy
+	) {
 		return getDataStore().getBroadcastList(offset, size, type, sortBy, orderBy, null);
 	}
 
@@ -893,14 +828,14 @@
 	@Path("/{id}/recording/{recording-status}")
 	@Produces(MediaType.APPLICATION_JSON)
 	public Result enableRecording(@ApiParam(value = "the id of the stream", required = true) @PathParam("id") String streamId,
-			@ApiParam(value = "Change recording status. If true, starts recording. If false stop recording", required = true) @PathParam("recording-status") boolean enableRecording,
-			@ApiParam(value = "Record type: 'mp4' or 'webm'. It's optional parameter.", required = false) @QueryParam("recordType") String recordType,
-			@ApiParam(value = "Resolution height of the broadcast that is wanted to record. ", required = false) @QueryParam("resolutionHeight") int resolutionHeight
-			) {
+								  @ApiParam(value = "Change recording status. If true, starts recording. If false stop recording", required = true) @PathParam("recording-status") boolean enableRecording,
+								  @ApiParam(value = "Record type: 'mp4' or 'webm'. It's optional parameter.", required = false) @QueryParam("recordType") String recordType,
+								  @ApiParam(value = "Resolution height of the broadcast that is wanted to record. ", required = false) @QueryParam("resolutionHeight") int resolutionHeight
+	) {
 		if (logger.isInfoEnabled()) {
 			logger.info("Recording method is called for {} to make it {} and record Type: {} resolution:{}", streamId.replaceAll(REPLACE_CHARS, "_"), enableRecording, recordType != null ? recordType.replaceAll(REPLACE_CHARS, "_") : null, resolutionHeight);
 		}
-		recordType = (recordType==null) ? RecordType.MP4.toString() : recordType;  // It means, if recordType is null, function using Mp4 Record by default
+		recordType = (recordType == null) ? RecordType.MP4.toString() : recordType;  // It means, if recordType is null, function using Mp4 Record by default
 		return enableRecordMuxing(streamId, enableRecording, recordType, resolutionHeight);
 	}
 
@@ -919,8 +854,7 @@
 	@Consumes(MediaType.APPLICATION_JSON)
 	@Path("/{id}/start")
 	@Produces(MediaType.APPLICATION_JSON)
-	public Result startStreamSourceV2(@ApiParam(value = "the id of the stream. The broadcast type should be IP Camera or Stream Source otherwise it does not work", required = true) @PathParam("id") String id) 
-	{
+	public Result startStreamSourceV2(@ApiParam(value = "the id of the stream. The broadcast type should be IP Camera or Stream Source otherwise it does not work", required = true) @PathParam("id") String id) {
 		return super.startStreamSource(id);
 	}
 
@@ -929,8 +863,7 @@
 	@Consumes(MediaType.APPLICATION_JSON)
 	@Path("/{id}/stop")
 	@Produces(MediaType.APPLICATION_JSON)
-	public Result stopStreamingV2(@ApiParam(value = "the id of the broadcast.", required = true) @PathParam("id") String id) 
-	{
+	public Result stopStreamingV2(@ApiParam(value = "the id of the broadcast.", required = true) @PathParam("id") String id) {
 		return super.stopStreaming(id);
 	}
 
@@ -965,11 +898,11 @@
 	@Path("/{id}/ip-camera/move")
 	@Produces(MediaType.APPLICATION_JSON)
 	public Result moveIPCamera(@ApiParam(value = "The id of the IP Camera", required = true) @PathParam("id") String id,
-			@ApiParam(value = "Movement in X direction. If not specified, it's assumed to be zero. Valid ranges between -1.0f and 1.0f for all movements ", required = false) @QueryParam("valueX") Float valueX,
-			@ApiParam(value = "Movement in Y direction. If not specified, it's assumed to be zero. Valid ranges between -1.0f and 1.0f for all movements ", required = false) @QueryParam("valueY") Float valueY,
-			@ApiParam(value = "Movement in Zoom. If not specified, it's assumed to be zero. Valid ranges for relative and continous move is between -1.0f and 1.0f. For absolute move between 0.0f and 1.0f ", required = false) @QueryParam("valueZ") Float valueZ,
-			@ApiParam(value = "Movement type. It can be absolute, relative or continuous. If not specified, it's relative", required = false) @QueryParam("movement") String movement
-			) {
+							   @ApiParam(value = "Movement in X direction. If not specified, it's assumed to be zero. Valid ranges between -1.0f and 1.0f for all movements ", required = false) @QueryParam("valueX") Float valueX,
+							   @ApiParam(value = "Movement in Y direction. If not specified, it's assumed to be zero. Valid ranges between -1.0f and 1.0f for all movements ", required = false) @QueryParam("valueY") Float valueY,
+							   @ApiParam(value = "Movement in Zoom. If not specified, it's assumed to be zero. Valid ranges for relative and continous move is between -1.0f and 1.0f. For absolute move between 0.0f and 1.0f ", required = false) @QueryParam("valueZ") Float valueZ,
+							   @ApiParam(value = "Movement type. It can be absolute, relative or continuous. If not specified, it's relative", required = false) @QueryParam("movement") String movement
+	) {
 		boolean result = false;
 		String message = STREAM_ID_NOT_VALID;
 		if (id != null && StreamIdValidator.isStreamIdValid(id)) {
@@ -992,35 +925,30 @@
 
 			if (movement.equals(RELATIVE_MOVE)) {
 				result = super.moveRelative(id, valueX, valueY, valueZ);
-			}
-			else if (movement.equals(CONTINUOUS_MOVE)) {
+			} else if (movement.equals(CONTINUOUS_MOVE)) {
 				result = super.moveContinous(id, valueX, valueY, valueZ);
-			}
-			else if (movement.equals(ABSOLUTE_MOVE)) {
+			} else if (movement.equals(ABSOLUTE_MOVE)) {
 				result = super.moveAbsolute(id, valueX, valueY, valueZ);
-			}
-			else  {
+			} else {
 				message = "Movement type is not supported. Supported types are continous, relative and absolute but was " + movement;
-			}		
+			}
 		}
 		return new Result(result, message);
 	}
 
-	@ApiOperation(value="Stop move for IP Camera.", response = Result.class)
+	@ApiOperation(value = "Stop move for IP Camera.", response = Result.class)
 	@POST
 	@Path("/{id}/ip-camera/stop-move")
 	@Produces(MediaType.APPLICATION_JSON)
 	public Result stopMove(@ApiParam(value = "the id of the IP Camera", required = true) @PathParam("id") String id) {
 		boolean result = false;
 		String message = STREAM_ID_NOT_VALID;
-		if (id != null && StreamIdValidator.isStreamIdValid(id)) 
-		{		
+		if (id != null && StreamIdValidator.isStreamIdValid(id)) {
 			OnvifCamera camera = getApplication().getOnvifCamera(id);
 			if (camera != null) {
 				result = camera.moveStop();
 				message = "";
-			}
-			else {
+			} else {
 				message = "Camera not found";
 			}
 		}
@@ -1029,10 +957,10 @@
 
 
 	@ApiOperation(value = "Creates a conference room with the parameters. The room name is key so if this is called with the same room name then new room is overwritten to old one", response = ConferenceRoom.class)
-	@ApiResponses(value = { @ApiResponse(code = 400, message = "If operation is no completed for any reason", response=Result.class),
+	@ApiResponses(value = {@ApiResponse(code = 400, message = "If operation is no completed for any reason", response = Result.class),
 			@ApiResponse(code = 200, message = "Returns the created conference room", response = ConferenceRoom.class)})
 	@POST
-	@Consumes({ MediaType.APPLICATION_JSON })
+	@Consumes({MediaType.APPLICATION_JSON})
 	@Path("/conference-rooms")
 	@Produces(MediaType.APPLICATION_JSON)
 	public Response createConferenceRoomV2(@ApiParam(value = "Conference Room object with start and end date", required = true) ConferenceRoom room) {
@@ -1046,15 +974,15 @@
 	}
 
 	@ApiOperation(value = "Edits previously saved conference room", response = Response.class)
-	@ApiResponses(value = { @ApiResponse(code = 400, message = "If operation is no completed for any reason", response=Result.class),
+	@ApiResponses(value = {@ApiResponse(code = 400, message = "If operation is no completed for any reason", response = Result.class),
 			@ApiResponse(code = 200, message = "Returns the updated Conference room", response = ConferenceRoom.class)})
 	@PUT
-	@Consumes({ MediaType.APPLICATION_JSON })
+	@Consumes({MediaType.APPLICATION_JSON})
 	@Path("/conference-rooms/{room_id}")
 	@Produces(MediaType.APPLICATION_JSON)
-	public Response editConferenceRoom(@ApiParam(value="Room id") @PathParam("room_id") String roomId,  @ApiParam(value = "Conference Room object with start and end date", required = true) ConferenceRoom room) {
-
-		if(room != null && getDataStore().editConferenceRoom(roomId, room)) {
+	public Response editConferenceRoom(@ApiParam(value = "Room id") @PathParam("room_id") String roomId, @ApiParam(value = "Conference Room object with start and end date", required = true) ConferenceRoom room) {
+
+		if (room != null && getDataStore().editConferenceRoom(roomId, room)) {
 			return Response.status(Status.OK).entity(room).build();
 		}
 		return Response.status(Status.BAD_REQUEST).entity(new Result(false, "Operation not completed")).build();
@@ -1062,7 +990,7 @@
 
 	@ApiOperation(value = "Deletes a conference room. The room id is key so if this is called with the same room id then new room is overwritten to old one", response = Result.class)
 	@DELETE
-	@Consumes({ MediaType.APPLICATION_JSON })
+	@Consumes({MediaType.APPLICATION_JSON})
 	@Path("/conference-rooms/{room_id}")
 	@Produces(MediaType.APPLICATION_JSON)
 	public Result deleteConferenceRoomV2(@ApiParam(value = "the id of the conference room", required = true) @PathParam("room_id") String roomId) {
@@ -1072,7 +1000,7 @@
 
 	public void logWarning(String message, String... arguments) {
 		if (logger.isWarnEnabled()) {
-			logger.warn(message , arguments);
+			logger.warn(message, arguments);
 		}
 	}
 
@@ -1082,14 +1010,12 @@
 	@Path("/{id}/subtrack")
 	@Produces(MediaType.APPLICATION_JSON)
 	public Result addSubTrack(@ApiParam(value = "Broadcast id(main track)", required = true) @PathParam("id") String id,
-			@ApiParam(value = "Subtrack Stream Id", required = true) @QueryParam("id") String subTrackId) 
-	{
+							  @ApiParam(value = "Subtrack Stream Id", required = true) @QueryParam("id") String subTrackId) {
 
 		Result result = new Result(false);
 		Broadcast subTrack = getDataStore().get(subTrackId);
 		String message = "";
-		if (subTrack != null) 
-		{
+		if (subTrack != null) {
 			subTrack.setMainTrackStreamId(id);
 			//Update subtrack's main Track Id
 
@@ -1107,28 +1033,22 @@
 					addStreamToConferenceRoom(id, subTrackId, getDataStore());
 				}
 
-			}
-			else 
-			{
+			} else {
 				message = "Main track of the stream " + subTrackId + " cannot be updated";
 				logWarning("Main track of the stream:{} cannot be updated to {}", subTrackId.replaceAll(REPLACE_CHARS, "_"), id.replaceAll(REPLACE_CHARS, "_"));
 			}
-		}
-		else 
-		{
+		} else {
 			message = "There is not stream with id:" + subTrackId;
-			logWarning("There is not stream with id:{}" , subTrackId.replaceAll(REPLACE_CHARS, "_"));
+			logWarning("There is not stream with id:{}", subTrackId.replaceAll(REPLACE_CHARS, "_"));
 		}
 		result.setMessage(message);
 		return result;
 	}
 
-	public void setResultSuccess(Result result, boolean success, String failMessage, String failLog, String... arguments) 
-	{
+	public void setResultSuccess(Result result, boolean success, String failMessage, String failLog, String... arguments) {
 		if (success) {
 			result.setSuccess(true);
-		}
-		else {
+		} else {
 			result.setSuccess(false);
 			result.setMessage(failMessage);
 			logWarning(failLog, arguments);
@@ -1141,14 +1061,12 @@
 	@Path("/{id}/subtrack")
 	@Produces(MediaType.APPLICATION_JSON)
 	public Result removeSubTrack(@ApiParam(value = "Broadcast id(main track)", required = true) @PathParam("id") String id,
-			@ApiParam(value = "Subtrack Stream Id", required = true) @QueryParam("id") String subTrackId)
-	{
+								 @ApiParam(value = "Subtrack Stream Id", required = true) @QueryParam("id") String subTrackId) {
 
 		Result result = new Result(false);
 		Broadcast subTrack = getDataStore().get(subTrackId);
-		if (subTrack != null)
-		{
-			if(id != null && id.equals(subTrack.getMainTrackStreamId())) {
+		if (subTrack != null) {
+			if (id != null && id.equals(subTrack.getMainTrackStreamId())) {
 				subTrack.setMainTrackStreamId("");
 			}
 
@@ -1159,69 +1077,62 @@
 				setResultSuccess(result, success, "Subtrack:" + subTrackId + " cannot be removed from main track: " + id,
 						"Subtrack:{} cannot be removed from main track:{} ", subTrackId.replaceAll(REPLACE_CHARS, "_"), id != null ? id.replaceAll(REPLACE_CHARS, "_") : null);
 
-			}
-			else 
-			{
-				setResultSuccess(result, false, "Main track of the stream " + subTrackId + " which is " + id +" cannot be updated",
+			} else {
+				setResultSuccess(result, false, "Main track of the stream " + subTrackId + " which is " + id + " cannot be updated",
 						"Main track of the stream:{} cannot be updated to {}", subTrackId.replaceAll(REPLACE_CHARS, "_"), id != null ? id.replaceAll(REPLACE_CHARS, "_") : null);
 			}
-		}
-		else 
-		{
-			setResultSuccess(result, false, "There is no stream with id:" + subTrackId, "There is no stream with id:{}" , subTrackId.replaceAll(REPLACE_CHARS, "_"));
+		} else {
+			setResultSuccess(result, false, "There is no stream with id:" + subTrackId, "There is no stream with id:{}", subTrackId.replaceAll(REPLACE_CHARS, "_"));
 		}
 
 		return result;
 	}
 
-	@ApiOperation(value = "Returns the stream info(width, height, bitrates and video codec) of the stream", response= BasicStreamInfo[].class)
+	@ApiOperation(value = "Returns the stream info(width, height, bitrates and video codec) of the stream", response = BasicStreamInfo[].class)
 	@GET
 	@Consumes(MediaType.APPLICATION_JSON)
 	@Path("/{id}/stream-info")
 	@Produces(MediaType.APPLICATION_JSON)
-	public BasicStreamInfo[] getStreamInfo(@PathParam("id") String streamId) 
-	{	
+	public BasicStreamInfo[] getStreamInfo(@PathParam("id") String streamId) {
 		boolean isCluster = getAppContext().containsBean(IClusterNotifier.BEAN_NAME);
 		List<? extends IStreamInfo> streamInfoList;
 		if (isCluster) {
 			streamInfoList = getDataStore().getStreamInfoList(streamId);
-		}
-		else {
+		} else {
 			IWebRTCAdaptor webRTCAdaptor = (IWebRTCAdaptor) getAppContext().getBean(IWebRTCAdaptor.BEAN_NAME);
 			streamInfoList = webRTCAdaptor.getStreamInfo(streamId);
 		}
 		BasicStreamInfo[] basicStreamInfo = new BasicStreamInfo[0];
-		if (streamInfoList != null) 
-		{
+		if (streamInfoList != null) {
 			basicStreamInfo = new BasicStreamInfo[streamInfoList.size()];
 			for (int i = 0; i < basicStreamInfo.length; i++) {
 				IStreamInfo iStreamInfo = streamInfoList.get(i);
-				basicStreamInfo[i] = new BasicStreamInfo(iStreamInfo.getVideoHeight(), iStreamInfo.getVideoWidth(), 
+				basicStreamInfo[i] = new BasicStreamInfo(iStreamInfo.getVideoHeight(), iStreamInfo.getVideoWidth(),
 						iStreamInfo.getVideoBitrate(), iStreamInfo.getAudioBitrate(), iStreamInfo.getVideoCodec());
 			}
 		}
 
 		return basicStreamInfo;
-	}	
+	}
 
 	@ApiOperation(value = "Send stream participants a message through Data Channel in a WebRTC stream", notes = "", response = Result.class)
 	@POST
 	@Consumes(MediaType.APPLICATION_JSON)
 	@Path("/{id}/data")
 	@Produces(MediaType.APPLICATION_JSON)
-	public Result sendMessage(@ApiParam(value = "Message through Data Channel which will be sent to all WebRTC stream participants", required = true) String message, 
-			@ApiParam(value = "Broadcast id", required = true) @PathParam("id") String id) {
+	public Result sendMessage(@ApiParam(value = "Message through Data Channel which will be sent to all WebRTC stream participants", required = true) String message,
+							  @ApiParam(value = "Broadcast id", required = true) @PathParam("id") String id) {
 
 		AntMediaApplicationAdapter application = getApplication();
 		// check if WebRTC data channels are supported in this edition
-		if(application != null && application.isDataChannelMessagingSupported()) {
+		if (application != null && application.isDataChannelMessagingSupported()) {
 			// check if data channel is enabled in the settings
-			if(application.isDataChannelEnabled()) {
+			if (application.isDataChannelEnabled()) {
 				// check if stream with given stream id exists
-				if(application.doesWebRTCStreamExist(id)) {
+				if (application.doesWebRTCStreamExist(id)) {
 					// send the message through the application
-					boolean status = application.sendDataChannelMessage(id,message);
-					if(status) {
+					boolean status = application.sendDataChannelMessage(id, message);
+					if (status) {
 						return new Result(true);
 					} else {
 						return new Result(false, "Operation not completed");
@@ -1239,21 +1150,22 @@
 			return new Result(false, "Operation not supported in the Community Edition. Check the Enterprise version for more features.");
 		}
 	}
-	@ApiOperation(value = "Gets the conference room list from database", notes = "",responseContainer = "List", response = ConferenceRoom.class)
+
+	@ApiOperation(value = "Gets the conference room list from database", notes = "", responseContainer = "List", response = ConferenceRoom.class)
 	@GET
 	@Path("/conference-rooms/list/{offset}/{size}")
 	@Produces(MediaType.APPLICATION_JSON)
 	public List<ConferenceRoom> getConferenceRoomList(@ApiParam(value = "This is the offset of the list, it is useful for pagination. If you want to use sort mechanism, we recommend using Mongo DB.", required = true) @PathParam("offset") int offset,
-			@ApiParam(value = "Number of items that will be fetched. If there is not enough item in the datastore, returned list size may less then this value", required = true) @PathParam("size") int size,
-			@ApiParam(value = "field to sort", required = false) @QueryParam("sort_by") String sortBy,
-			@ApiParam(value = "asc for Ascending, desc Descending order", required = false) @QueryParam("order_by") String orderBy,
-			@ApiParam(value = "Search parameter, returns specific items that contains search string", required = false) @QueryParam("search") String search
-			) {
-		return getDataStore().getConferenceRoomList(offset, size ,sortBy, orderBy, search);
+													  @ApiParam(value = "Number of items that will be fetched. If there is not enough item in the datastore, returned list size may less then this value", required = true) @PathParam("size") int size,
+													  @ApiParam(value = "field to sort", required = false) @QueryParam("sort_by") String sortBy,
+													  @ApiParam(value = "asc for Ascending, desc Descending order", required = false) @QueryParam("order_by") String orderBy,
+													  @ApiParam(value = "Search parameter, returns specific items that contains search string", required = false) @QueryParam("search") String search
+	) {
+		return getDataStore().getConferenceRoomList(offset, size, sortBy, orderBy, search);
 	}
 
 	@ApiOperation(value = "Get conference room object")
-	@ApiResponses(value = { @ApiResponse(code = 200, message = "Return the ConferenceRoom object"),
+	@ApiResponses(value = {@ApiResponse(code = 200, message = "Return the ConferenceRoom object"),
 			@ApiResponse(code = 404, message = "ConferenceRoom object not found")})
 	@GET
 	@Path("/conference-rooms/{roomId}")
@@ -1265,71 +1177,70 @@
 		}
 		if (room != null) {
 			return Response.status(Status.OK).entity(room).build();
-		}
-		else {
+		} else {
 			return Response.status(Status.NOT_FOUND).build();
 		}
 	}
 
-	@ApiOperation(value="Returns the streams Ids in the room.",responseContainer ="List",response = String.class)
-	@GET
-	@Consumes({ MediaType.APPLICATION_JSON })
+	@ApiOperation(value = "Returns the streams Ids in the room.", responseContainer = "List", response = String.class)
+	@GET
+	@Consumes({MediaType.APPLICATION_JSON})
 	@Path("/conference-rooms/{room_id}/room-info")
 	@Produces(MediaType.APPLICATION_JSON)
-	public RootRestService.RoomInfo getRoomInfo(@ApiParam(value="Room id", required=true) @PathParam("room_id") String roomId,
-			@ApiParam(value="If Stream Id is entered, that stream id will be isolated from the result",required = false) @QueryParam("streamId") String streamId){
+	public RootRestService.RoomInfo getRoomInfo(@ApiParam(value = "Room id", required = true) @PathParam("room_id") String roomId,
+												@ApiParam(value = "If Stream Id is entered, that stream id will be isolated from the result", required = false) @QueryParam("streamId") String streamId) {
 		ConferenceRoom room = getDataStore().getConferenceRoom(roomId);
-		return new RootRestService.RoomInfo(roomId,RestServiceBase.getRoomInfoFromConference(roomId,streamId,getDataStore()), room);
-	}
-
-	@ApiOperation(value="Adds the specified stream with streamId to the room.  Use PUT conference-rooms/{room_id}/{streamId}",response = Result.class)
+		return new RootRestService.RoomInfo(roomId, RestServiceBase.getRoomInfoFromConference(roomId, streamId, getDataStore()), room);
+	}
+
+	@ApiOperation(value = "Adds the specified stream with streamId to the room.  Use PUT conference-rooms/{room_id}/{streamId}", response = Result.class)
 	@PUT
-	@Consumes({ MediaType.APPLICATION_JSON })
+	@Consumes({MediaType.APPLICATION_JSON})
 	@Path("/conference-rooms/{room_id}/add")
 	@Produces(MediaType.APPLICATION_JSON)
-	@Deprecated(since="2.6.2", forRemoval=true)
-	public Result addStreamToTheRoomDeprecated(@ApiParam(value="Room id", required=true) @PathParam("room_id") String roomId,
-			@ApiParam(value="Stream id to add to the conference room",required = true) @QueryParam("streamId") String streamId){
+	@Deprecated(since = "2.6.2", forRemoval = true)
+	public Result addStreamToTheRoomDeprecated(@ApiParam(value = "Room id", required = true) @PathParam("room_id") String roomId,
+											   @ApiParam(value = "Stream id to add to the conference room", required = true) @QueryParam("streamId") String streamId) {
 
 		return addStreamToTheRoom(roomId, streamId);
 	}
 
-	@ApiOperation(value="Adds the specified stream with streamId to the room. ",response = Result.class)
+	@ApiOperation(value = "Adds the specified stream with streamId to the room. ", response = Result.class)
 	@PUT
-	@Consumes({ MediaType.APPLICATION_JSON })
+	@Consumes({MediaType.APPLICATION_JSON})
 	@Path("/conference-rooms/{room_id}/{streamId}")
 	@Produces(MediaType.APPLICATION_JSON)
-	public Result addStreamToTheRoom(@ApiParam(value="Room id", required=true) @PathParam("room_id") String roomId,
-			@ApiParam(value="Stream id to add to the conference room",required = true) @PathParam("streamId") String streamId){
-
-		boolean result = BroadcastRestService.addStreamToConferenceRoom(roomId,streamId,getDataStore());
-		if(result) {
+	public Result addStreamToTheRoom(@ApiParam(value = "Room id", required = true) @PathParam("room_id") String roomId,
+									 @ApiParam(value = "Stream id to add to the conference room", required = true) @PathParam("streamId") String streamId) {
+
+		boolean result = BroadcastRestService.addStreamToConferenceRoom(roomId, streamId, getDataStore());
+		if (result) {
 			getApplication().joinedTheRoom(roomId, streamId);
 		}
 		return new Result(result);
 	}
 
-	@ApiOperation(value="Deletes the specified stream correlated with streamId in the room. Use DELETE /conference-rooms/{room_id}/{streamId}",response = Result.class)
+	@ApiOperation(value = "Deletes the specified stream correlated with streamId in the room. Use DELETE /conference-rooms/{room_id}/{streamId}", response = Result.class)
 	@PUT
-	@Consumes({ MediaType.APPLICATION_JSON })
+	@Consumes({MediaType.APPLICATION_JSON})
 	@Path("/conference-rooms/{room_id}/delete")
 	@Produces(MediaType.APPLICATION_JSON)
-	@Deprecated(since="2.6.2", forRemoval=true)
-	public Result deleteStreamFromTheRoomDeprecated(@ApiParam(value="Room id", required=true) @PathParam("room_id") String roomId,
-			@ApiParam(value="Stream id to delete from the conference room",required = true) @QueryParam("streamId") String streamId){
+	@Deprecated(since = "2.6.2", forRemoval = true)
+	public Result deleteStreamFromTheRoomDeprecated(@ApiParam(value = "Room id", required = true) @PathParam("room_id") String roomId,
+													@ApiParam(value = "Stream id to delete from the conference room", required = true) @QueryParam("streamId") String streamId) {
 
 		return deleteStreamFromTheRoom(roomId, streamId);
 	}
 
-	@ApiOperation(value="Deletes the specified stream correlated with streamId in the room. Use ",response = Result.class)
+	@ApiOperation(value = "Deletes the specified stream correlated with streamId in the room. Use ", response = Result.class)
 	@DELETE
-	@Consumes({ MediaType.APPLICATION_JSON })
+	@Consumes({MediaType.APPLICATION_JSON})
 	@Path("/conference-rooms/{room_id}/{streamId}")
 	@Produces(MediaType.APPLICATION_JSON)
-	public Result deleteStreamFromTheRoom(@ApiParam(value="Room id", required=true) @PathParam("room_id") String roomId,
-			@ApiParam(value="Stream id to delete from the conference room",required = true) @PathParam("streamId") String streamId){
-		boolean result = RestServiceBase.removeStreamFromRoom(roomId,streamId,getDataStore());
-		if(result) {
+	public Result deleteStreamFromTheRoom(@ApiParam(value = "Room id", required = true) @PathParam("room_id") String roomId,
+										  @ApiParam(value = "Stream id to delete from the conference room", required = true) @PathParam("streamId") String streamId) {
+		boolean result = RestServiceBase.removeStreamFromRoom(roomId, streamId, getDataStore());
+		if (result) {
 			getApplication().leftTheRoom(roomId, streamId);
 		}
 		return new Result(result);
@@ -1339,62 +1250,38 @@
 	@Path("/webrtc-viewers/list/{offset}/{size}")
 	@Produces(MediaType.APPLICATION_JSON)
 	public List<WebRTCViewerInfo> getWebRTCViewerList(@ApiParam(value = "This is the offset of the list, it is useful for pagination. If you want to use sort mechanism, we recommend using Mongo DB.", required = true) @PathParam("offset") int offset,
-			@ApiParam(value = "Number of items that will be fetched. If there is not enough item in the datastore, returned list size may less then this value", required = true) @PathParam("size") int size,
-			@ApiParam(value = "field to sort", required = false) @QueryParam("sort_by") String sortBy,
-			@ApiParam(value = "asc for Ascending, desc Descending order", required = false) @QueryParam("order_by") String orderBy,
-			@ApiParam(value = "Search parameter, returns specific items that contains search string", required = false) @QueryParam("search") String search
-			) {
-		return getDataStore().getWebRTCViewerList(offset, size ,sortBy, orderBy, search);
-	}
-
-<<<<<<< HEAD
-	@ApiOperation(value = "Stop player with a specified viewer id", response = Result.class)
-=======
+													  @ApiParam(value = "Number of items that will be fetched. If there is not enough item in the datastore, returned list size may less then this value", required = true) @PathParam("size") int size,
+													  @ApiParam(value = "field to sort", required = false) @QueryParam("sort_by") String sortBy,
+													  @ApiParam(value = "asc for Ascending, desc Descending order", required = false) @QueryParam("order_by") String orderBy,
+													  @ApiParam(value = "Search parameter, returns specific items that contains search string", required = false) @QueryParam("search") String search
+	) {
+		return getDataStore().getWebRTCViewerList(offset, size, sortBy, orderBy, search);
+	}
+
 	@ApiOperation(value = "Stop player with a specified id", response = Result.class)
->>>>>>> 986622a8
 	@POST
 	@Consumes(MediaType.APPLICATION_JSON)
 	@Path("/webrtc-viewers/{webrtc-viewer-id}/stop")
 	@Produces(MediaType.APPLICATION_JSON)
-	public Result stopPlayingByViewerId(@ApiParam(value="the viewer id of webrtc viewer", required = false) @PathParam("webrtc-viewer-id") String viewerId)
-	{
-		boolean result = false;
-		if(viewerId != null){
-			result = getApplication().stopPlayingByViewerId(viewerId);
-		}
+	public Result stopPlaying(@ApiParam(value = "the id of the webrtc viewer.", required = true) @PathParam("webrtc-viewer-id") String viewerId) {
+		boolean result = getApplication().stopPlaying(viewerId);
 		return new Result(result);
 	}
 
-	@ApiOperation(value = "Stop player with a specified play token", response = Result.class)
-	@POST
-	@Consumes(MediaType.APPLICATION_JSON)
-	@Path("/webrtc-viewers/stop")
-	@Produces(MediaType.APPLICATION_JSON)
-	public Result stopPlayingByPlayToken(
-										@ApiParam(value="the play token of webrtc viewer", required = false) @QueryParam("playToken") String playToken)
-	{
-		boolean result = false;
-		if(playToken != null){
-			result = getApplication().stopPlayingByPlayToken(playToken);
-		}
-		return new Result(result);
-	}
-
 	@ApiOperation(value = "Add ID3 data to HLS stream at the moment", response = Result.class)
 	@POST
 	@Consumes(MediaType.APPLICATION_JSON)
 	@Path("/{stream_id}/id3")
 	@Produces(MediaType.APPLICATION_JSON)
 	public Result addID3Data(@ApiParam(value = "the id of the stream", required = true) @PathParam("stream_id") String streamId,
-			@ApiParam(value = "ID3 data.", required = false) String data) {
-		if(!getAppSettings().isId3TagEnabled()) {
+							 @ApiParam(value = "ID3 data.", required = false) String data) {
+		if (!getAppSettings().isId3TagEnabled()) {
 			return new Result(false, null, "ID3 tag is not enabled");
 		}
 		MuxAdaptor muxAdaptor = getMuxAdaptor(streamId);
-		if(muxAdaptor != null) {
+		if (muxAdaptor != null) {
 			return new Result(muxAdaptor.addID3Data(data));
-		}
-		else {
+		} else {
 			return new Result(false, null, "Stream is not available");
 		}
 	}
