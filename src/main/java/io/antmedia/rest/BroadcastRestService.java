package io.antmedia.rest;

import java.util.List;

<<<<<<< HEAD
import com.fasterxml.jackson.core.JsonProcessingException;
import com.fasterxml.jackson.databind.ObjectMapper;
=======
import io.antmedia.muxer.MuxAdaptor;
>>>>>>> 9ccf2430
import org.apache.commons.lang3.exception.ExceptionUtils;
import org.springframework.stereotype.Component;

import io.antmedia.AntMediaApplicationAdapter;
import io.antmedia.RecordType;
import io.antmedia.StreamIdValidator;
import io.antmedia.cluster.IClusterNotifier;
import io.antmedia.cluster.IStreamInfo;
import io.antmedia.datastore.db.types.Broadcast;
import io.antmedia.datastore.db.types.ConferenceRoom;
import io.antmedia.datastore.db.types.Endpoint;
import io.antmedia.datastore.db.types.Subscriber;
import io.antmedia.datastore.db.types.SubscriberStats;
import io.antmedia.datastore.db.types.TensorFlowObject;
import io.antmedia.datastore.db.types.Token;
import io.antmedia.datastore.db.types.WebRTCViewerInfo;
import io.antmedia.ipcamera.OnvifCamera;
import io.antmedia.muxer.IAntMediaStreamHandler;
import io.antmedia.rest.model.BasicStreamInfo;
import io.antmedia.rest.model.Result;
import io.antmedia.statistic.type.RTMPToWebRTCStats;
import io.antmedia.statistic.type.WebRTCAudioReceiveStats;
import io.antmedia.statistic.type.WebRTCAudioSendStats;
import io.antmedia.statistic.type.WebRTCVideoReceiveStats;
import io.antmedia.statistic.type.WebRTCVideoSendStats;
import io.antmedia.webrtc.api.IWebRTCAdaptor;
import io.swagger.annotations.Api;
import io.swagger.annotations.ApiModel;
import io.swagger.annotations.ApiModelProperty;
import io.swagger.annotations.ApiOperation;
import io.swagger.annotations.ApiParam;
import io.swagger.annotations.ApiResponse;
import io.swagger.annotations.ApiResponses;
import io.swagger.annotations.Contact;
import io.swagger.annotations.ExternalDocs;
import io.swagger.annotations.Info;
import io.swagger.annotations.License;
import io.swagger.annotations.SwaggerDefinition;
import org.springframework.web.bind.annotation.RequestBody;

import javax.servlet.ServletException;
import javax.servlet.ServletRequest;
import javax.servlet.ServletResponse;
import javax.ws.rs.Consumes;
import javax.ws.rs.DELETE;
import javax.ws.rs.GET;
import javax.ws.rs.POST;
import javax.ws.rs.PUT;
import javax.ws.rs.Path;
import javax.ws.rs.PathParam;
import javax.ws.rs.Produces;
import javax.ws.rs.QueryParam;
import javax.ws.rs.core.Context;
import javax.ws.rs.core.MediaType;
import javax.ws.rs.core.Response;
import javax.ws.rs.core.Response.Status;

import static io.antmedia.filter.RestProxyFilter.generateJwtToken;

@Api(value = "BroadcastRestService")
@SwaggerDefinition(
		info = @Info(
				description = "Ant Media Server REST API Reference",
				version = "v2.0",
				title = "Ant Media Server REST API Reference",
				contact = @Contact(name = "Ant Media Info", email = "contact@antmedia.io", url = "https://antmedia.io"),
				license = @License(name = "Apache 2.0", url = "http://www.apache.org")),
		consumes = {"application/json"},
		produces = {"application/json"},
		schemes = {SwaggerDefinition.Scheme.HTTP, SwaggerDefinition.Scheme.HTTPS},
		externalDocs = @ExternalDocs(value = "External Docs", url = "https://antmedia.io"),
		host = "test.antmedia.io:5443/Sandbox/rest/"
		)
@Component
@Path("/v2/broadcasts")
public class BroadcastRestService extends RestServiceBase{


	private static final String REPLACE_CHARS = "[\n|\r|\t]";
	private static final String STREAM_ID_NOT_VALID = "Stream id not valid";
	private static final String RELATIVE_MOVE = "relative";
	private static final String ABSOLUTE_MOVE = "absolute";
	private static final String CONTINUOUS_MOVE = "continuous";

	private final ObjectMapper objectMapper = new ObjectMapper();


	@ApiModel(value="SimpleStat", description="Simple generic statistics class to return single values")
	public static class SimpleStat {
		@ApiModelProperty(value = "the stat value")
		public long number;

		public SimpleStat(long number) {
			this.number = number;
		}

		public long getNumber() {
			return number;
		}
	}

	@ApiModel(value="WebRTCSendStats", description="Aggregation of WebRTC Low Level Send Stats")
	public static class WebRTCSendStats
	{
		@ApiModelProperty(value = "Audio send stats")
		private final WebRTCAudioSendStats audioSendStats;

		@ApiModelProperty(value = "Video send stats")
		private final WebRTCVideoSendStats videoSendStats;

		public WebRTCSendStats(WebRTCAudioSendStats audioSendStats, WebRTCVideoSendStats videoSendStats) {
			this.audioSendStats = audioSendStats;
			this.videoSendStats = videoSendStats;
		}

		public WebRTCVideoSendStats getVideoSendStats() {
			return videoSendStats;
		}

		public WebRTCAudioSendStats getAudioSendStats() {
			return audioSendStats;
		}
	}

	@ApiModel(value="WebRTCReceiveStats", description="Aggregation of WebRTC Low Level Receive Stats")
	public static class WebRTCReceiveStats
	{
		@ApiModelProperty(value = "Audio receive stats")
		private final WebRTCAudioReceiveStats audioReceiveStats;

		@ApiModelProperty(value = "Video receive stats")
		private final WebRTCVideoReceiveStats videoReceiveStats;

		public WebRTCReceiveStats(WebRTCAudioReceiveStats audioReceiveStats, WebRTCVideoReceiveStats videoReceiveStats) {
			this.audioReceiveStats = audioReceiveStats;
			this.videoReceiveStats = videoReceiveStats;
		}

		public WebRTCVideoReceiveStats getVideoReceiveStats() {
			return videoReceiveStats;
		}

		public WebRTCAudioReceiveStats getAudioReceiveStats() {
			return audioReceiveStats;
		}
	}


	@ApiOperation(value = "Creates a Broadcast, IP Camera or Stream Source and returns the full broadcast object with rtmp address and "
			+ "other information. The different between Broadcast and IP Camera or Stream Source is that Broadcast is ingested by Ant Media Server"
			+ "IP Camera or Stream Source is pulled by Ant Media Server")
	@ApiResponses(value = { @ApiResponse(code = 400, message = "If stream id is already used in the data store, it returns error", response=Result.class),
			@ApiResponse(code = 200, message = "Returns the created stream", response = Broadcast.class)})
	@POST
	@Consumes({ MediaType.APPLICATION_JSON })
	@Path("/create")
	@ApiModelProperty(readOnly = true)
	@Produces(MediaType.APPLICATION_JSON)
	public Response createBroadcast(@ApiParam(value = "Broadcast object. Set the required fields, it may be null as well.", required = false) Broadcast broadcast,
			@ApiParam(value = "Only effective if stream is IP Camera or Stream Source. If it's true, it starts automatically pulling stream. Its value is false by default", required = false, defaultValue="false") @QueryParam("autoStart") boolean autoStart) {

		if (broadcast != null && broadcast.getStreamId() != null) {

			try {
				broadcast.setStreamId(broadcast.getStreamId().trim());

				if (!broadcast.getStreamId().isEmpty()) 
				{
					// make sure stream id is not set on rest service
					Broadcast broadcastTmp = getDataStore().get(broadcast.getStreamId());
					if (broadcastTmp != null) 
					{
						return Response.status(Status.BAD_REQUEST).entity(new Result(false, "Stream id is already being used. Please change stream id or keep it empty")).build();
					}
					else if (!StreamIdValidator.isStreamIdValid(broadcast.getStreamId())) 
					{
						return Response.status(Status.BAD_REQUEST).entity(new Result(false, "Stream id is not valid.")).build();
					}
				}
			}
			catch (Exception e) 
			{
				logger.error(ExceptionUtils.getStackTrace(e));
				return Response.status(Status.BAD_REQUEST).entity(new Result(false, "Stream id set generated exception")).build(); 
			}


		}

		Object returnObject = new Result(false, "unexpected parameters received");

		if (autoStart)  
		{
			//auto is only effective for IP Camera or Stream Source 
			//so if it's true, it should be IP Camera or Stream Soruce
			//otherwise wrong parameter
			if (broadcast != null) {
				returnObject = addStreamSource(broadcast);
			}
		}
		else {
			//TODO we need to refactor this method. Refactor validateStreamURL and checkStreamURL
			if (broadcast != null && 
					((AntMediaApplicationAdapter.IP_CAMERA.equals(broadcast.getType()) && !validateStreamURL(broadcast.getIpAddr()))
							|| 
							(AntMediaApplicationAdapter.STREAM_SOURCE.equals(broadcast.getType()) && !checkStreamUrl(broadcast.getStreamUrl()))
							)
					) {
				return Response.status(Status.BAD_REQUEST).entity(new Result(false, "Stream url is not valid. ")).build();
			}
			if(broadcast != null && broadcast.getSubFolder() != null) {
				if(broadcast.getSubFolder().contains(".."))
					return Response.status(Status.BAD_REQUEST).entity(new Result(false, "Subfolder is not valid. ")).build();
			}
			returnObject = createBroadcastWithStreamID(broadcast);
			
		}

		return Response.status(Status.OK).entity(returnObject).build();
	}

	@ApiOperation(value = "Delete broadcast from data store and stop if it's broadcasting", response = Result.class)
	@ApiResponses(value = { @ApiResponse(code = 200, message = "If it's deleted, success is true. If it's not deleted, success if false.") })
	@DELETE
	@Consumes({ MediaType.APPLICATION_JSON })
	@Path("/{id}")
	@Produces(MediaType.APPLICATION_JSON)
	@Override
	public Result deleteBroadcast(@ApiParam(value = " Id of the broadcast", required = true) @PathParam("id") String id) {
		return super.deleteBroadcast(id);		
	}

	@ApiOperation(value = "Delete multiple broadcasts from data store and stop if they are broadcasting", response = Result.class)
	@ApiResponses(value = { @ApiResponse(code = 200, message = "If it's deleted, success is true. If it's not deleted, success if false.") })
	@DELETE
	@Consumes({ MediaType.APPLICATION_JSON })
	@Path("/bulk")
	@Produces(MediaType.APPLICATION_JSON)
	@Override
	public Result deleteBroadcasts(@ApiParam(value = " Id of the broadcast", required = true) String[] streamIds) 
	{
		return super.deleteBroadcasts(streamIds);
	}


	@ApiOperation(value = "Get broadcast object")
	@ApiResponses(value = { @ApiResponse(code = 200, message = "Return the broadcast object"),
			@ApiResponse(code = 404, message = "Broadcast object not found")})
	@GET
	@Path("/{id}")
	@Produces(MediaType.APPLICATION_JSON)
	public Response getBroadcast(@ApiParam(value = "id of the broadcast", required = true) @PathParam("id") String id) {
		Broadcast broadcast = null;
		if (id != null) {
			broadcast = lookupBroadcast(id);
		}
		if (broadcast != null) {
			return Response.status(Status.OK).entity(broadcast).build();
		}
		else {
			return Response.status(Status.NOT_FOUND).build();
		}
	}

	@ApiOperation(value = "Gets the broadcast list from database. It returns max 50 items at a time", notes = "",responseContainer = "List", response = Broadcast.class)
	@GET
	@Path("/list/{offset}/{size}")
	@Produces(MediaType.APPLICATION_JSON)
	public List<Broadcast> getBroadcastList(@ApiParam(value = "This is the offset of the list, it is useful for pagination. If you want to use sort mechanism, we recommend using Mongo DB.", required = true) @PathParam("offset") int offset,
			@ApiParam(value = "Number of items that will be fetched. If there is not enough item in the datastore, returned list size may less then this value", required = true) @PathParam("size") int size,
			@ApiParam(value = "Type of the stream. Possible values are \"liveStream\", \"ipCamera\", \"streamSource\", \"VoD\"", required = false) @QueryParam("type_by") String typeBy,
			@ApiParam(value = "Field to sort. Possible values are \"name\", \"date\", \"status\"", required = false) @QueryParam("sort_by") String sortBy,
			@ApiParam(value = "\"asc\" for Ascending, \"desc\" Descending order", required = false) @QueryParam("order_by") String orderBy,
			@ApiParam(value = "Search parameter, returns specific items that contains search string", required = false) @QueryParam("search") String search
			) {
		return getDataStore().getBroadcastList(offset, size, typeBy, sortBy, orderBy, search);
	}


	@ApiOperation(value = "Updates the Broadcast objects fields if it's not null." + 
			" The updated fields are as follows: name, description, userName, password, IP address, streamUrl of the broadcast. " + 
			"It also updates the social endpoints", notes = "", response = Result.class)
	@ApiResponses(value = { @ApiResponse(code = 200, message = "If it's updated, success field is true. If it's not updated, success  field if false.")})
	@PUT
	@Consumes(MediaType.APPLICATION_JSON)
	@Path("/{id}")
	@Produces(MediaType.APPLICATION_JSON)
	@Override
	public Result updateBroadcast(@ApiParam(value="Broadcast id", required = true) @PathParam("id") String id, 
			@ApiParam(value="Broadcast object with the updates") Broadcast broadcast) {
		Result result = new Result(false);
		if (id != null && broadcast != null) 
		{
			if (broadcast.getType() != null && 
					(broadcast.getType().equals(AntMediaApplicationAdapter.IP_CAMERA) || 
							broadcast.getType().equals(AntMediaApplicationAdapter.STREAM_SOURCE))) 
			{
				result = super.updateStreamSource(id, broadcast);
			}
			else 
			{
				result = super.updateBroadcast(id, broadcast);
			}

		}
		return result;
	}

	
	@Deprecated
	@POST
	@Consumes(MediaType.APPLICATION_JSON)
	@Path("/{id}/endpoint")
	@Produces(MediaType.APPLICATION_JSON)
	public Result addEndpointV2(@ApiParam(value = "Broadcast id", required = true) @PathParam("id") String id,
			@ApiParam(value = "RTMP url of the endpoint that stream will be republished. If required, please encode the URL", required = true) @QueryParam("rtmpUrl") String rtmpUrl) {

		Result result = super.addEndpoint(id, rtmpUrl);
		if (result.isSuccess()) 
		{
			String status = getDataStore().get(id).getStatus();
			if (status.equals(IAntMediaStreamHandler.BROADCAST_STATUS_BROADCASTING)) 
			{
				result = getMuxAdaptor(id).startRtmpStreaming(rtmpUrl, 0);
			}
		}
		else {
			if (logger.isErrorEnabled()) {
				logger.error("Rtmp endpoint({}) was not added to the stream: {}", rtmpUrl != null ? rtmpUrl.replaceAll(REPLACE_CHARS, "_") : null , id.replaceAll(REPLACE_CHARS, "_"));
			}
		}

		return result;
	}

	@ApiOperation(value = "Adds a third party rtmp end point to the stream. It supports adding after broadcast is started. Resolution can be specified to send a specific adaptive resolution. If an url is already added to a stream, trying to add the same rtmp url will return false.", notes = "", response = Result.class)
	@POST
	@Consumes(MediaType.APPLICATION_JSON)
	@Path("/{id}/rtmp-endpoint")
	@Produces(MediaType.APPLICATION_JSON)
	public Result addEndpointV3(@ApiParam(value = "Broadcast id", required = true) @PathParam("id") String id,
			@ApiParam(value = "RTMP url of the endpoint that stream will be republished. If required, please encode the URL", required = true) Endpoint endpoint,
			@ApiParam(value = "Resolution height of the broadcast that is wanted to send to the RTMP endpoint. ", required = false) @QueryParam("resolutionHeight") int resolutionHeight) {

		String rtmpUrl = null;
		Result result = new Result(false);

		if(endpoint != null && endpoint.getRtmpUrl() != null) {

			Broadcast broadcast = getDataStore().get(id);
			if (broadcast != null) {

				List<Endpoint> endpoints = broadcast.getEndPointList();
				if (endpoints == null || endpoints.stream().noneMatch(o -> o.getRtmpUrl().equals(endpoint.getRtmpUrl()))) 
				{
					rtmpUrl = endpoint.getRtmpUrl();

					if (broadcast.getStatus().equals(IAntMediaStreamHandler.BROADCAST_STATUS_BROADCASTING)) 
					{
						result = processRTMPEndpoint(broadcast.getStreamId(), broadcast.getOriginAdress(), rtmpUrl, true, resolutionHeight);
						if (result.isSuccess()) 
						{
							result = super.addEndpoint(id, endpoint);
						}
					}
					else 
					{
						result = super.addEndpoint(id, endpoint);
					}


					if (!result.isSuccess()) 
					{
						result.setMessage("Rtmp endpoint is not added to stream: " + id);

					}
					logRtmpEndpointInfo(id, endpoint, result.isSuccess());
				}
				else 
				{
					result.setMessage("Rtmp endpoint is not added to datastore for stream " + id + ". It is already added ->" + endpoint.getRtmpUrl());
				}
			}
		}
		else {
			result.setMessage("Missing rtmp url");
		}

		return result;
	}

	private void logRtmpEndpointInfo(String id, Endpoint endpoint, boolean result) {
		if (logger.isInfoEnabled()) {
			logger.info("Rtmp endpoint({}) adding to the stream: {} is {}", endpoint.getRtmpUrl().replaceAll(REPLACE_CHARS, "_") , id.replaceAll(REPLACE_CHARS, "_"), result);
		}
	}

	@Deprecated
	@DELETE
	@Consumes(MediaType.APPLICATION_JSON)
	@Path("/{id}/endpoint")
	@Produces(MediaType.APPLICATION_JSON)
	public Result removeEndpoint(@ApiParam(value = "Broadcast id", required = true) @PathParam("id") String id, 
			@ApiParam(value = "RTMP url of the endpoint that will be stopped.", required = true) @QueryParam("rtmpUrl") String rtmpUrl ) {
		Result result = super.removeEndpoint(id, rtmpUrl);
		if (result.isSuccess()) 
		{
			String status = getDataStore().get(id).getStatus();
			if (status.equals(IAntMediaStreamHandler.BROADCAST_STATUS_BROADCASTING)) 
			{
				result = getMuxAdaptor(id).stopRtmpStreaming(rtmpUrl, 0);
			}
		}
		else {	

			if (logger.isErrorEnabled()) {
				logger.error("Rtmp endpoint({}) was not removed from the stream: {}", rtmpUrl != null ? rtmpUrl.replaceAll(REPLACE_CHARS, "_") : null , id.replaceAll(REPLACE_CHARS, "_"));
			}
		}

		return result;
	}

	@ApiOperation(value = "Remove third pary rtmp end point from the stream. For the stream that is broadcasting, it will stop immediately", notes = "", response = Result.class)
	@DELETE
	@Consumes(MediaType.APPLICATION_JSON)
	@Path("/{id}/rtmp-endpoint")
	@Produces(MediaType.APPLICATION_JSON)
	public Result removeEndpointV2(@ApiParam(value = "Broadcast id", required = true) @PathParam("id") String id, 
			@ApiParam(value = "RTMP url of the endpoint that will be stopped.", required = true) @QueryParam("endpointServiceId") String endpointServiceId, 
			@ApiParam(value = "Resolution specifier if endpoint has been added with resolution. Only applicable if user added RTMP endpoint with a resolution speficier. Otherwise won't work and won't remove the endpoint.", required = true) 
	@QueryParam("resolutionHeight") int resolutionHeight){

		//Get rtmpURL with broadcast
		String rtmpUrl = null;
		Broadcast broadcast = getDataStore().get(id);
		Result result = new Result(false);

		if (broadcast != null && endpointServiceId != null && broadcast.getEndPointList() != null && !broadcast.getEndPointList().isEmpty()) 
		{

			Endpoint endpoint = getRtmpUrlFromList(endpointServiceId, broadcast);
			if (endpoint != null && endpoint.getRtmpUrl() != null) {
				rtmpUrl = endpoint.getRtmpUrl();
				result = removeRTMPEndpointProcess(broadcast, endpoint, resolutionHeight, id);	
			}
		} 
		if (logger.isInfoEnabled()) 
		{ 
			logger.info("Rtmp endpoint({}) removal operation is {} from the stream: {}", rtmpUrl != null ? rtmpUrl.replaceAll(REPLACE_CHARS, "_") : null , result.isSuccess(), id.replaceAll(REPLACE_CHARS, "_"));
		}
		return result;
	}
	
	private Result removeRTMPEndpointProcess(Broadcast broadcast, Endpoint endpoint, int resolutionHeight, String id) {
		Result result;
		
		if (IAntMediaStreamHandler.BROADCAST_STATUS_BROADCASTING.equals(broadcast.getStatus())) 
		{
			result = processRTMPEndpoint(broadcast.getStreamId(), broadcast.getOriginAdress(), endpoint.getRtmpUrl(), false, resolutionHeight);
			if (result.isSuccess()) 
			{
				result = super.removeRTMPEndpoint(id, endpoint);
			}
		}
		else 
		{
			result = super.removeRTMPEndpoint(id, endpoint);
		}
		
		
		return result;
	}

	private Endpoint getRtmpUrlFromList(String endpointServiceId, Broadcast broadcast) {
		Endpoint endpoint = null;
		for(Endpoint selectedEndpoint: broadcast.getEndPointList()) 
		{
			if(selectedEndpoint.getEndpointServiceId().equals(endpointServiceId)) {
				endpoint = selectedEndpoint;
			}
		}
		return endpoint;
	}


	@ApiOperation(value = "Get detected objects from the stream based on offset and size", notes = "",responseContainer = "List", response = TensorFlowObject.class)
	@GET
	@Path("/{id}/detections/{offset}/{size}")
	@Produces(MediaType.APPLICATION_JSON)
	public List<TensorFlowObject> getDetectionListV2(@ApiParam(value = "the id of the stream", required = true) @PathParam("id") String id,
			@ApiParam(value = "starting point of the list", required = true) @PathParam("offset") int offset,
			@ApiParam(value = "total size of the return list", required = true) @PathParam("size") int size) {
		return super.getDetectionList(id, offset, size);
	}

	@ApiOperation(value = "Get total number of detected objects", notes = "", response = Long.class)
	@GET
	@Path("/{id}/detections/count")
	@Produces(MediaType.APPLICATION_JSON)
	public SimpleStat getObjectDetectedTotal(@ApiParam(value = "id of the stream", required = true) @PathParam("id") String id){
		return new SimpleStat(getDataStore().getObjectDetectedTotal(id));
	}

	@ApiOperation(value = "Import Live Streams to Stalker Portal", notes = "", response = Result.class)
	@POST
	@Path("/import-to-stalker")
	@Produces(MediaType.APPLICATION_JSON)
	public Result importLiveStreams2StalkerV2() 
	{
		return super.importLiveStreams2Stalker();
	}


	@ApiOperation(value = "Get the total number of broadcasts", notes = "", response = SimpleStat.class)
	@GET
	@Path("/count")
	@Produces(MediaType.APPLICATION_JSON)
	public SimpleStat getTotalBroadcastNumberV2() {
		return new SimpleStat(getDataStore().getTotalBroadcastNumber());
	}

	@ApiOperation(value = "Get the number of broadcasts depending on the searched items ", notes = "", response = SimpleStat.class)
	@GET
	@Path("/count/{search}")
	@Produces(MediaType.APPLICATION_JSON)
	public SimpleStat getTotalBroadcastNumberV2(
			@ApiParam(value = "Search parameter to get the number of items including it ", required = true) @PathParam("search") String search)
	{
		return new SimpleStat(getDataStore().getPartialBroadcastNumber(search));
	}

	@ApiOperation(value = "Return the active live streams", notes = "", response = SimpleStat.class)
	@GET
	@Path("/active-live-stream-count")
	@Produces(MediaType.APPLICATION_JSON)
	public SimpleStat getAppLiveStatistics() {
		return new SimpleStat(getDataStore().getActiveBroadcastCount());
	}




	@ApiOperation(value = "Generates random one-time token for specified stream")
	@ApiResponses(value = { @ApiResponse(code = 200, message = "Returns token", response=Token.class), 
			@ApiResponse(code = 400, message = "When there is an error in creating token", response=Result.class)})
	@GET
	@Path("/{id}/token")
	@Produces(MediaType.APPLICATION_JSON)
	public Response getTokenV2 (@ApiParam(value = "The id of the stream", required = true) @PathParam("id")String streamId,
			@ApiParam(value = "The expire time of the token. It's in unix timestamp seconds", required = true) @QueryParam("expireDate") long expireDate,
			@ApiParam(value = "Type of the token. It may be play or publish ", required = true) @QueryParam("type") String type,
			@ApiParam(value = "Room Id that token belongs to. It's not mandatory ", required = false) @QueryParam("roomId") String roomId) 
	{
		Object result = super.getToken(streamId, expireDate, type, roomId);
		if (result instanceof Token) {
			return Response.status(Status.OK).entity(result).build();
		}
		else {
			return Response.status(Status.BAD_REQUEST).entity(result).build();
		}
	}

	@ApiOperation(value = "Generates JWT token for specified stream. It's not required to let the server generate JWT. Generally JWT tokens should be generated on the client side.")
	@ApiResponses(value = { @ApiResponse(code = 200, message = "Returns token", response=Token.class), 
			@ApiResponse(code = 400, message = "When there is an error in creating token", response=Result.class)})
	@GET
	@Path("/{id}/jwt-token")
	@Produces(MediaType.APPLICATION_JSON)
	public Response getJwtTokenV2 (@ApiParam(value = "The id of the stream", required = true) @PathParam("id")String streamId,
			@ApiParam(value = "The expire time of the token. It's in unix timestamp seconds.", required = true) @QueryParam("expireDate") long expireDate,
			@ApiParam(value = "Type of the JWT token. It may be play or publish ", required = true) @QueryParam("type") String type,
			@ApiParam(value = "Room Id that token belongs to. It's not mandatory ", required = false) @QueryParam("roomId") String roomId) 
	{
		Object result = super.getJwtToken(streamId, expireDate, type, roomId);
		if (result instanceof Token) {
			return Response.status(Status.OK).entity(result).build();
		}
		else {
			return Response.status(Status.BAD_REQUEST).entity(result).build();
		}
	}

	@ApiOperation(value = "Perform validation of token for requested stream. If validated, success field is true, "
			+ "not validated success field false", response = Result.class)
	@POST
	@Consumes(MediaType.APPLICATION_JSON)
	@Path("/validate-token")
	@Produces(MediaType.APPLICATION_JSON)
	public Result validateTokenV2(@ApiParam(value = "Token to be validated", required = true) Token token) 
	{
		boolean result =  false;
		Token validateToken = super.validateToken(token);
		if (validateToken != null) {
			result = true;
		}

		return new Result(result);
	}


	@ApiOperation(value = "Removes all tokens related with requested stream", notes = "", response = Result.class)
	@DELETE
	@Consumes(MediaType.APPLICATION_JSON)
	@Path("/{id}/tokens")
	@Produces(MediaType.APPLICATION_JSON)
	public Result revokeTokensV2(@ApiParam(value = "the id of the stream", required = true) @PathParam("id") String streamId) {
		return super.revokeTokens(streamId);
	}


	@ApiOperation(value = "Get the all tokens of requested stream", notes = "",responseContainer = "List", response = Token.class)
	@GET
	@Path("/{id}/tokens/list/{offset}/{size}")
	@Produces(MediaType.APPLICATION_JSON)
	public List<Token> listTokensV2(@ApiParam(value = "the id of the stream", required = true) @PathParam("id") String streamId,
			@ApiParam(value = "the starting point of the list", required = true) @PathParam("offset") int offset,
			@ApiParam(value = "size of the return list (max:50 )", required = true) @PathParam("size") int size) {
		List<Token> tokens = null;
		if(streamId != null) {
			tokens = getDataStore().listAllTokens(streamId, offset, size);
		}
		return tokens;
	}

	@ApiOperation(value = "Get the all subscribers of the requested stream", notes = "",responseContainer = "List", response = Subscriber.class)
	@GET
	@Path("/{id}/subscribers/list/{offset}/{size}")
	@Produces(MediaType.APPLICATION_JSON)
	public List<Subscriber> listSubscriberV2(@ApiParam(value = "the id of the stream", required = true) @PathParam("id") String streamId,
			@ApiParam(value = "the starting point of the list", required = true) @PathParam("offset") int offset,
			@ApiParam(value = "size of the return list (max:50 )", required = true) @PathParam("size") int size) {
		List<Subscriber> subscribers = null;
		if(streamId != null) {
			subscribers = getDataStore().listAllSubscribers(streamId, offset, size);
		}
		return subscribers;
	}	

	@ApiOperation(value = "Get the all subscriber statistics of the requested stream", notes = "",responseContainer = "List", response = SubscriberStats.class)
	@GET
	@Path("/{id}/subscriber-stats/list/{offset}/{size}")
	@Produces(MediaType.APPLICATION_JSON)
	public List<SubscriberStats> listSubscriberStatsV2(@ApiParam(value = "the id of the stream", required = true) @PathParam("id") String streamId,
			@ApiParam(value = "the starting point of the list", required = true) @PathParam("offset") int offset,
			@ApiParam(value = "size of the return list (max:50 )", required = true) @PathParam("size") int size) {
		List<SubscriberStats> subscriberStats = null;
		if(streamId != null) {
			subscriberStats = getDataStore().listAllSubscriberStats(streamId, offset, size);
		}
		return subscriberStats;
	}

	@ApiOperation(value = "Add Subscriber to the requested stream ", response = Result.class)
	@POST
	@Consumes(MediaType.APPLICATION_JSON)
	@Path("/{id}/subscribers")
	@Produces(MediaType.APPLICATION_JSON)
	public Result addSubscriber(
			@ApiParam(value = "the id of the stream", required = true) @PathParam("id") String streamId,
			@ApiParam(value = "Subscriber to be added to this stream", required = true) Subscriber subscriber) {
		boolean result = false;
		if (subscriber != null) {
			// add stream id inside the Subscriber
			subscriber.setStreamId(streamId);
			// create a new stats object before adding to datastore
			subscriber.setStats(new SubscriberStats());
			// subscriber is not connected yet
			subscriber.setConnected(false);
			// subscriber is not viewing anyone
			subscriber.setCurrentConcurrentConnections(0);

			if (streamId != null) {
				result = getDataStore().addSubscriber(streamId, subscriber);
			}
		}
		return new Result(result);
	}

	@ApiOperation(value = "Delete specific subscriber from data store for selected stream", response = Result.class)
	@DELETE
	@Consumes({ MediaType.APPLICATION_JSON })
	@Path("/{id}/subscribers/{sid}")
	@Produces(MediaType.APPLICATION_JSON)
	public Result deleteSubscriber(@ApiParam(value = "the id of the stream", required = true) @PathParam("id") String streamId,
			@ApiParam(value = "the id of the subscriber", required = true) @PathParam("sid") String subscriberId) {
		boolean result =  false;

		if(streamId != null) {
			result = getDataStore().deleteSubscriber(streamId, subscriberId);
		}

		return new Result(result);	
	}

	@ApiOperation(value = "Block specific subscriber from playing or publishing.", response = Result.class)
	@POST
	@Consumes({ MediaType.APPLICATION_JSON })
	@Path("/{id}/subscribers/block")
	@Produces(MediaType.APPLICATION_JSON)
	public Result blockSubscriber(@ApiParam(value = "the id of the stream", required = true) @PathParam("id") String streamId,
								  @RequestBody String subscriberBlockDetails) {
		boolean result = false;
		try {
			Subscriber subscriber = objectMapper.readValue(subscriberBlockDetails, Subscriber.class);
			String subscriberId = subscriber.getSubscriberId();

			boolean playBlocked = subscriber.isPlayBlocked();
			boolean publishBlocked = subscriber.isPublishBlocked();

			long playBlockTime = subscriber.getPlayBlockTime();
			long playBlockedUntilTime = subscriber.getPlayBlockedUntilTime();

			long publishBlockTime = subscriber.getPublishBlockTime();
			long publishBlockedUntilTime = subscriber.getPublishBlockedUntilTime();

			if (streamId != null) {
				result = getDataStore().blockSubscriber(streamId, subscriberId, playBlocked, publishBlocked, playBlockTime,
						playBlockedUntilTime, publishBlockTime, publishBlockedUntilTime);
				if (playBlocked) {
					getApplication().stopPlayingBySubscriberId(subscriberId);
				} else if (publishBlocked) {
					getApplication().stopPublishingBySubscriberId(subscriberId);
				}
			}
		} catch (JsonProcessingException e) {
			logger.error("Error while parsing Json " + e.getMessage());

		}
		return new Result(result);
	}

	@ApiOperation(value = " Removes all subscriber related with the requested stream", notes = "", response = Result.class)
	@DELETE
	@Consumes(MediaType.APPLICATION_JSON)
	@Path("/{id}/subscribers")
	@Produces(MediaType.APPLICATION_JSON)
	public Result revokeSubscribers(@ApiParam(value = "the id of the stream", required = true) @PathParam("id") String streamId) {
		boolean result =  false;

		if(streamId != null) {
			result = getDataStore().revokeSubscribers(streamId);
		}

		return new Result(result);
	}	

	@ApiOperation(value = "Get the broadcast live statistics total RTMP watcher count, total HLS watcher count, total WebRTC watcher count", notes = "", response = BroadcastStatistics.class)
	@GET
	@Path("/{id}/broadcast-statistics")
	@Produces(MediaType.APPLICATION_JSON)
	@Override
	public BroadcastStatistics getBroadcastStatistics(@ApiParam(value = "the id of the stream", required = true) @PathParam("id") String id) {
		return super.getBroadcastStatistics(id);
	}

	@ApiOperation(value = "Get the total broadcast live statistics total HLS watcher count, total WebRTC watcher count", notes = "", response = BroadcastStatistics.class)
	@GET
	@Path("/total-broadcast-statistics")
	@Produces(MediaType.APPLICATION_JSON)
	@Override
	public AppBroadcastStatistics getBroadcastTotalStatistics() {
		return super.getBroadcastTotalStatistics();
	}

	@ApiOperation(value = "Get WebRTC Low Level Send stats in general", notes = "",response = WebRTCSendStats.class)
	@GET
	@Path("/webrtc-send-low-level-stats")
	@Produces(MediaType.APPLICATION_JSON)
	public WebRTCSendStats getWebRTCLowLevelSendStats() 
	{
		return new WebRTCSendStats(getApplication().getWebRTCAudioSendStats(), getApplication().getWebRTCVideoSendStats());
	}

	@ApiOperation(value = "Get WebRTC Low Level receive stats in general", notes = "",response = WebRTCSendStats.class)
	@GET
	@Path("/webrtc-receive-low-level-stats")
	@Produces(MediaType.APPLICATION_JSON)
	public WebRTCReceiveStats getWebRTCLowLevelReceiveStats() 
	{
		return new WebRTCReceiveStats(getApplication().getWebRTCAudioReceiveStats(), getApplication().getWebRTCVideoReceiveStats());
	}

	@ApiOperation(value = "Get RTMP to WebRTC path stats in general", notes = "",response = RTMPToWebRTCStats.class)
	@GET
	@Path("/{id}/rtmp-to-webrtc-stats")
	@Produces(MediaType.APPLICATION_JSON)
	public RTMPToWebRTCStats getRTMPToWebRTCStats(@ApiParam(value = "the id of the stream", required = true) @PathParam("id") String id) 
	{
		return getApplication().getRTMPToWebRTCStats(id);
	}


	@ApiOperation(value = "Get WebRTC Client Statistics such as : Audio bitrate, Video bitrate, Target bitrate, Video Sent Period etc.", notes = "", responseContainer = "List",response = WebRTCClientStats.class)
	@GET
	@Path("/{stream_id}/webrtc-client-stats/{offset}/{size}")
	@Produces(MediaType.APPLICATION_JSON)
	public List<WebRTCClientStats> getWebRTCClientStatsListV2(@ApiParam(value = "offset of the list", required = true) @PathParam("offset") int offset,
			@ApiParam(value = "Number of items that will be fetched", required = true) @PathParam("size") int size,
			@ApiParam(value = "the id of the stream", required = true) @PathParam("stream_id") String streamId) {

		return super.getWebRTCClientStatsList(offset, size, streamId);
	}

	@Deprecated
	@ApiOperation(value = "Returns filtered broadcast list according to type. It's useful for getting IP Camera and Stream Sources from the whole list. If you want to use sort mechanism, we recommend using Mongo DB.", notes = "",responseContainer = "List",response = Broadcast.class)
	@GET
	@Consumes(MediaType.APPLICATION_JSON)
	@Path("/filter-list/{offset}/{size}/{type}")
	@Produces(MediaType.APPLICATION_JSON)
	public List<Broadcast> filterBroadcastListV2(@ApiParam(value = "starting point of the list", required = true) @PathParam("offset") int offset,
			@ApiParam(value = "size of the return list (max:50 )", required = true) @PathParam("size") int size,
			@ApiParam(value = "type of the stream. Possible values are \"liveStream\", \"ipCamera\", \"streamSource\", \"VoD\"", required = true) @PathParam("type") String type,
			@ApiParam(value = "field to sort", required = false) @QueryParam("sort_by") String sortBy,
			@ApiParam(value = "asc for Ascending, desc Descending order", required = false) @QueryParam("order_by") String orderBy
			) {
		return getDataStore().getBroadcastList(offset, size, type, sortBy, orderBy, null);
	}

	@ApiOperation(value = "Set stream specific recording setting, this setting overrides general Mp4 and WebM Muxing Setting", notes = "", response = Result.class)
	@PUT
	@Consumes(MediaType.APPLICATION_JSON)
	@Path("/{id}/recording/{recording-status}")
	@Produces(MediaType.APPLICATION_JSON)
	public Result enableRecording(@ApiParam(value = "the id of the stream", required = true) @PathParam("id") String streamId,
			@ApiParam(value = "Change recording status. If true, starts recording. If false stop recording", required = true) @PathParam("recording-status") boolean enableRecording,
			@ApiParam(value = "Record type: 'mp4' or 'webm'. It's optional parameter.", required = false) @QueryParam("recordType") String recordType,
			@ApiParam(value = "Resolution height of the broadcast that is wanted to record. ", required = false) @QueryParam("resolutionHeight") int resolutionHeight
			) {
		if (logger.isInfoEnabled()) {
			logger.info("Recording method is called for {} to make it {} and record Type: {} resolution:{}", streamId.replaceAll(REPLACE_CHARS, "_"), enableRecording, recordType != null ? recordType.replaceAll(REPLACE_CHARS, "_") : null, resolutionHeight);
		}
		recordType = (recordType==null) ? RecordType.MP4.toString() : recordType;  // It means, if recordType is null, function using Mp4 Record by default
		return enableRecordMuxing(streamId, enableRecording, recordType, resolutionHeight);
	}


	@ApiOperation(value = "Get IP Camera Error after connection failure. If returns true, it means there is an error. If returns false, there is no error", notes = "Notes here", response = Result.class)
	@GET
	@Consumes(MediaType.APPLICATION_JSON)
	@Path("/{streamId}/ip-camera-error")
	@Produces(MediaType.APPLICATION_JSON)
	public Result getCameraErrorV2(@ApiParam(value = "StreamId of the IP Camera Streaming.", required = true) @PathParam("streamId") String streamId) {
		return super.getCameraErrorById(streamId);
	}

	@ApiOperation(value = "Start streaming sources(IP Cameras, Stream Sources, PlayLists) ", response = Result.class)
	@POST
	@Consumes(MediaType.APPLICATION_JSON)
	@Path("/{id}/start")
	@Produces(MediaType.APPLICATION_JSON)
	public Result startStreamSourceV2(@ApiParam(value = "the id of the stream. The broadcast type should be IP Camera or Stream Source otherwise it does not work", required = true) @PathParam("id") String id) 
	{
		return super.startStreamSource(id);
	}

	@ApiOperation(value = "Stop streaming for the active stream. It both stops ingested(RTMP, WebRTC) or pulled stream sources (IP Cameras and Stream Sources)", response = Result.class)
	@POST
	@Consumes(MediaType.APPLICATION_JSON)
	@Path("/{id}/stop")
	@Produces(MediaType.APPLICATION_JSON)
	public Result stopStreamingV2(@ApiParam(value = "the id of the broadcast.", required = true) @PathParam("id") String id) 
	{
		return super.stopStreaming(id);
	}


	@ApiOperation(value = "Get Discovered ONVIF IP Cameras, this service perform a discovery inside of internal network and get automatically  ONVIF enabled camera information", notes = "Notes here", response = Result.class)
	@GET
	@Path("/onvif-devices")
	@Produces(MediaType.APPLICATION_JSON)
	public String[] searchOnvifDevicesV2() {
		return super.searchOnvifDevices();
	}
	
	@ApiOperation(value = "Get The Profile List for an ONVIF IP Cameras", notes = "Notes here", response = Result.class)
	@GET
	@Path("/{id}/ip-camera/device-profiles")
	@Produces(MediaType.APPLICATION_JSON)
	public String[] getOnvifDeviceProfiles(@ApiParam(value = "The id of the IP Camera", required = true) @PathParam("id") String id) {
		if (id != null && StreamIdValidator.isStreamIdValid(id)) {
			return super.getOnvifDeviceProfiles(id);
		}
		return null;
	}


	@ApiOperation(value = "Move IP Camera. It support continuous, relative and absolute move. By default it's relative move."
			+ "Movement parameters should be given according to movement type. "
			+ "Generally here are the values "
			+ "For Absolute move, value X and value Y is between -1.0f and 1.0f. Zooom value is between 0.0f and 1.0f"
			+ "For Relative move, value X, value Y and Zoom Value is between -1.0f and 1.0f"
			+ "For Continous move,value X, value Y and Zoom Value is between -1.0f and 1.0f ", response = Result.class)
	@POST
	@Path("/{id}/ip-camera/move")
	@Produces(MediaType.APPLICATION_JSON)
	public Result moveIPCamera(@ApiParam(value = "The id of the IP Camera", required = true) @PathParam("id") String id,
			@ApiParam(value = "Movement in X direction. If not specified, it's assumed to be zero. Valid ranges between -1.0f and 1.0f for all movements ", required = false) @QueryParam("valueX") Float valueX,
			@ApiParam(value = "Movement in Y direction. If not specified, it's assumed to be zero. Valid ranges between -1.0f and 1.0f for all movements ", required = false) @QueryParam("valueY") Float valueY,
			@ApiParam(value = "Movement in Zoom. If not specified, it's assumed to be zero. Valid ranges for relative and continous move is between -1.0f and 1.0f. For absolute move between 0.0f and 1.0f ", required = false) @QueryParam("valueZ") Float valueZ,
			@ApiParam(value = "Movement type. It can be absolute, relative or continuous. If not specified, it's relative", required = false) @QueryParam("movement") String movement
			) {
		boolean result = false;
		String message = STREAM_ID_NOT_VALID;
		if (id != null && StreamIdValidator.isStreamIdValid(id)) {
			message = "";
			if (valueX == null) {
				valueX = 0f;
			}

			if (valueY == null) {
				valueY = 0f;
			}

			if (valueZ == null) {
				valueZ = 0f;
			}

			if (movement == null) {
				movement = RELATIVE_MOVE;
			}

			if (movement.equals(RELATIVE_MOVE)) {
				result = super.moveRelative(id, valueX, valueY, valueZ);
			}
			else if (movement.equals(CONTINUOUS_MOVE)) {
				result = super.moveContinous(id, valueX, valueY, valueZ);
			}
			else if (movement.equals(ABSOLUTE_MOVE)) {
				result = super.moveAbsolute(id, valueX, valueY, valueZ);
			}
			else  {
				message = "Movement type is not supported. Supported types are continous, relative and absolute but was " + movement;
			}		
		}
		return new Result(result, message);
	}

	@ApiOperation(value="Stop move for IP Camera.", response = Result.class)
	@POST
	@Path("/{id}/ip-camera/stop-move")
	@Produces(MediaType.APPLICATION_JSON)
	public Result stopMove(@ApiParam(value = "the id of the IP Camera", required = true) @PathParam("id") String id) {
		boolean result = false;
		String message = STREAM_ID_NOT_VALID;
		if (id != null && StreamIdValidator.isStreamIdValid(id)) 
		{		
			OnvifCamera camera = getApplication().getOnvifCamera(id);
			if (camera != null) {
				result = camera.moveStop();
				message = "";
			}
			else {
				message = "Camera not found";
			}
		}
		return new Result(result, message);
	}


	@ApiOperation(value = "Creates a conference room with the parameters. The room name is key so if this is called with the same room name then new room is overwritten to old one", response = ConferenceRoom.class)
	@ApiResponses(value = { @ApiResponse(code = 400, message = "If operation is no completed for any reason", response=Result.class),
			@ApiResponse(code = 200, message = "Returns the created conference room", response = ConferenceRoom.class)})
	@POST
	@Consumes({ MediaType.APPLICATION_JSON })
	@Path("/conference-rooms")
	@Produces(MediaType.APPLICATION_JSON)
	public Response createConferenceRoomV2(@ApiParam(value = "Conference Room object with start and end date", required = true) ConferenceRoom room) {

		ConferenceRoom confRoom = super.createConferenceRoom(room);
		if (confRoom != null) {
			return Response.status(Status.OK).entity(room).build();
		}
		return Response.status(Status.BAD_REQUEST).entity(new Result(false, "Operation not completed")).build();

	}

	@ApiOperation(value = "Edits previously saved conference room", response = Response.class)
	@ApiResponses(value = { @ApiResponse(code = 400, message = "If operation is no completed for any reason", response=Result.class),
			@ApiResponse(code = 200, message = "Returns the updated Conference room", response = ConferenceRoom.class)})
	@PUT
	@Consumes({ MediaType.APPLICATION_JSON })
	@Path("/conference-rooms/{room_id}")
	@Produces(MediaType.APPLICATION_JSON)
	public Response editConferenceRoom(@ApiParam(value="Room id") @PathParam("room_id") String roomId,  @ApiParam(value = "Conference Room object with start and end date", required = true) ConferenceRoom room) {

		if(room != null && getDataStore().editConferenceRoom(roomId, room)) {
			return Response.status(Status.OK).entity(room).build();
		}
		return Response.status(Status.BAD_REQUEST).entity(new Result(false, "Operation not completed")).build();
	}

	@ApiOperation(value = "Deletes a conference room. The room id is key so if this is called with the same room id then new room is overwritten to old one", response = Result.class)
	@DELETE
	@Consumes({ MediaType.APPLICATION_JSON })
	@Path("/conference-rooms/{room_id}")
	@Produces(MediaType.APPLICATION_JSON)
	public Result deleteConferenceRoomV2(@ApiParam(value = "the id of the conference room", required = true) @PathParam("room_id") String roomId) {
		return new Result(super.deleteConferenceRoom(roomId, getDataStore()));
	}
	
	
	public void logWarning(String message, String... arguments) {
		if (logger.isWarnEnabled()) {
			logger.warn(message , arguments);
		}
	}

	@ApiOperation(value = "Add a subtrack to a main track (broadcast).", notes = "", response = Result.class)
	@POST
	@Consumes(MediaType.APPLICATION_JSON)
	@Path("/{id}/subtrack")
	@Produces(MediaType.APPLICATION_JSON)
	public Result addSubTrack(@ApiParam(value = "Broadcast id(main track)", required = true) @PathParam("id") String id,
			@ApiParam(value = "Subtrack Stream Id", required = true) @QueryParam("id") String subTrackId) 
	{

		Result result = new Result(false);
		Broadcast subTrack = getDataStore().get(subTrackId);
		String message = "";
		if (subTrack != null) 
		{
			subTrack.setMainTrackStreamId(id);
			//Update subtrack's main Track Id
			
			boolean success = getDataStore().updateBroadcastFields(subTrackId, subTrack);
			if (success) {
				success = getDataStore().addSubTrack(id, subTrackId);
				
				setResultSuccess(result, success, "Subtrack:" + subTrackId + " cannot be added to main track: " + id,
						"Subtrack:{} cannot be added to main track:{} ", subTrackId.replaceAll(REPLACE_CHARS, "_"), id.replaceAll(REPLACE_CHARS, "_"));
			
				if (success) {
					//if it's a room, add it to the room as well
					//Ugly fix
					//REFACTOR: Migrate conference room to Broadcast object by keeping the interface backward compatible
					addStreamToConferenceRoom(id, subTrackId, getDataStore());
				}
				
			}
			else 
			{
				message = "Main track of the stream " + subTrackId + " cannot be updated";
				logWarning("Main track of the stream:{} cannot be updated to {}", subTrackId.replaceAll(REPLACE_CHARS, "_"), id.replaceAll(REPLACE_CHARS, "_"));
			}
		}
		else 
		{
			message = "There is not stream with id:" + subTrackId;
			logWarning("There is not stream with id:{}" , subTrackId.replaceAll(REPLACE_CHARS, "_"));
		}
		result.setMessage(message);
		return result;
	}
	
	public void setResultSuccess(Result result, boolean success, String failMessage, String failLog, String... arguments) 
	{
		if (success) {
			result.setSuccess(true);
		}
		else {
			result.setSuccess(false);
			result.setMessage(failMessage);
			logWarning(failLog, arguments);
		}
	}

	@ApiOperation(value = "Delete a subtrack from a main track (broadcast).", notes = "", response = Result.class)
	@DELETE
	@Consumes(MediaType.APPLICATION_JSON)
	@Path("/{id}/subtrack")
	@Produces(MediaType.APPLICATION_JSON)
	public Result removeSubTrack(@ApiParam(value = "Broadcast id(main track)", required = true) @PathParam("id") String id,
							  @ApiParam(value = "Subtrack Stream Id", required = true) @QueryParam("id") String subTrackId)
	{

		Result result = new Result(false);
		Broadcast subTrack = getDataStore().get(subTrackId);
		if (subTrack != null)
		{
			if(id != null && id.equals(subTrack.getMainTrackStreamId())) {
				subTrack.setMainTrackStreamId("");
			}

			boolean success = getDataStore().updateBroadcastFields(subTrackId, subTrack);
			if (success) {
				success = getDataStore().removeSubTrack(id, subTrackId);
				
				setResultSuccess(result, success, "Subtrack:" + subTrackId + " cannot be removed from main track: " + id,
						"Subtrack:{} cannot be removed from main track:{} ", subTrackId.replaceAll(REPLACE_CHARS, "_"), id != null ? id.replaceAll(REPLACE_CHARS, "_") : null);
				
			}
			else 
			{
				setResultSuccess(result, false, "Main track of the stream " + subTrackId + " which is " + id +" cannot be updated",
						"Main track of the stream:{} cannot be updated to {}", subTrackId.replaceAll(REPLACE_CHARS, "_"), id != null ? id.replaceAll(REPLACE_CHARS, "_") : null);
			}
		}
		else 
		{
			setResultSuccess(result, false, "There is no stream with id:" + subTrackId, "There is no stream with id:{}" , subTrackId.replaceAll(REPLACE_CHARS, "_"));
		}
		
		return result;
	}

	@ApiOperation(value = "Returns the stream info(width, height, bitrates and video codec) of the stream", response= BasicStreamInfo[].class)
	@GET
	@Consumes(MediaType.APPLICATION_JSON)
	@Path("/{id}/stream-info")
	@Produces(MediaType.APPLICATION_JSON)
	public BasicStreamInfo[] getStreamInfo(@PathParam("id") String streamId) 
	{	
		boolean isCluster = getAppContext().containsBean(IClusterNotifier.BEAN_NAME);
		List<? extends IStreamInfo> streamInfoList;
		if (isCluster) {
			streamInfoList = getDataStore().getStreamInfoList(streamId);
		}
		else {
			IWebRTCAdaptor webRTCAdaptor = (IWebRTCAdaptor) getAppContext().getBean(IWebRTCAdaptor.BEAN_NAME);
			streamInfoList = webRTCAdaptor.getStreamInfo(streamId);
		}
		BasicStreamInfo[] basicStreamInfo = new BasicStreamInfo[0];
		if (streamInfoList != null) 
		{
			basicStreamInfo = new BasicStreamInfo[streamInfoList.size()];
			for (int i = 0; i < basicStreamInfo.length; i++) {
				IStreamInfo iStreamInfo = streamInfoList.get(i);
				basicStreamInfo[i] = new BasicStreamInfo(iStreamInfo.getVideoHeight(), iStreamInfo.getVideoWidth(), 
						iStreamInfo.getVideoBitrate(), iStreamInfo.getAudioBitrate(), iStreamInfo.getVideoCodec());
			}
		}

		return basicStreamInfo;
	}	

	@ApiOperation(value = "Send stream participants a message through Data Channel in a WebRTC stream", notes = "", response = Result.class)
	@POST
	@Consumes(MediaType.APPLICATION_JSON)
	@Path("/{id}/data")
	@Produces(MediaType.APPLICATION_JSON)
	public Result sendMessage(@ApiParam(value = "Message through Data Channel which will be sent to all WebRTC stream participants", required = true) String message, 
			@ApiParam(value = "Broadcast id", required = true) @PathParam("id") String id) {

		AntMediaApplicationAdapter application = getApplication();
		// check if WebRTC data channels are supported in this edition
		if(application != null && application.isDataChannelMessagingSupported()) {
			// check if data channel is enabled in the settings
			if(application.isDataChannelEnabled()) {
				// check if stream with given stream id exists
				if(application.doesWebRTCStreamExist(id)) {
					// send the message through the application
					boolean status = application.sendDataChannelMessage(id,message);
					if(status) {
						return new Result(true);
					} else {
						return new Result(false, "Operation not completed");
					}

				} else {
					return new Result(false, "Requested WebRTC stream does not exist");
				}

			} else {
				return new Result(false, "Data channels are not enabled");
			}

		} else {
			return new Result(false, "Operation not supported in the Community Edition. Check the Enterprise version for more features.");
		}
	}
	@ApiOperation(value = "Gets the conference room list from database", notes = "",responseContainer = "List", response = ConferenceRoom.class)
	@GET
	@Path("/conference-rooms/list/{offset}/{size}")
	@Produces(MediaType.APPLICATION_JSON)
	public List<ConferenceRoom> getConferenceRoomList(@ApiParam(value = "This is the offset of the list, it is useful for pagination. If you want to use sort mechanism, we recommend using Mongo DB.", required = true) @PathParam("offset") int offset,
			@ApiParam(value = "Number of items that will be fetched. If there is not enough item in the datastore, returned list size may less then this value", required = true) @PathParam("size") int size,
			@ApiParam(value = "field to sort", required = false) @QueryParam("sort_by") String sortBy,
			@ApiParam(value = "asc for Ascending, desc Descending order", required = false) @QueryParam("order_by") String orderBy,
			@ApiParam(value = "Search parameter, returns specific items that contains search string", required = false) @QueryParam("search") String search
			) {
		return getDataStore().getConferenceRoomList(offset, size ,sortBy, orderBy, search);
	}

	@ApiOperation(value = "Get conference room object")
	@ApiResponses(value = { @ApiResponse(code = 200, message = "Return the ConferenceRoom object"),
			@ApiResponse(code = 404, message = "ConferenceRoom object not found")})
	@GET
	@Path("/conference-rooms/{roomId}")
	@Produces(MediaType.APPLICATION_JSON)
	public Response getConferenceRoom(@ApiParam(value = "id of the room", required = true) @PathParam("roomId") String id) {
		ConferenceRoom room = null;
		if (id != null) {
			room = lookupConference(id);
		}
		if (room != null) {
			return Response.status(Status.OK).entity(room).build();
		}
		else {
			return Response.status(Status.NOT_FOUND).build();
		}
	}

	@ApiOperation(value="Returns the streams Ids in the room.",responseContainer ="List",response = String.class)
	@GET
	@Consumes({ MediaType.APPLICATION_JSON })
	@Path("/conference-rooms/{room_id}/room-info")
	@Produces(MediaType.APPLICATION_JSON)
	public RootRestService.RoomInfo getRoomInfo(@ApiParam(value="Room id", required=true) @PathParam("room_id") String roomId,
			@ApiParam(value="If Stream Id is entered, that stream id will be isolated from the result",required = false) @QueryParam("streamId") String streamId){
		ConferenceRoom room = getDataStore().getConferenceRoom(roomId);
		return new RootRestService.RoomInfo(roomId,RestServiceBase.getRoomInfoFromConference(roomId,streamId,getDataStore()), room);
	}

	@ApiOperation(value="Adds the specified stream with streamId to the room.  Use PUT conference-rooms/{room_id}/{streamId}",response = Result.class)
	@PUT
	@Consumes({ MediaType.APPLICATION_JSON })
	@Path("/conference-rooms/{room_id}/add")
	@Produces(MediaType.APPLICATION_JSON)
	@Deprecated(since="2.6.2", forRemoval=true)
	public Result addStreamToTheRoomDeprecated(@ApiParam(value="Room id", required=true) @PathParam("room_id") String roomId,
			@ApiParam(value="Stream id to add to the conference room",required = true) @QueryParam("streamId") String streamId){
		
		return addStreamToTheRoom(roomId, streamId);
	}
	
	@ApiOperation(value="Adds the specified stream with streamId to the room. ",response = Result.class)
	@PUT
	@Consumes({ MediaType.APPLICATION_JSON })
	@Path("/conference-rooms/{room_id}/{streamId}")
	@Produces(MediaType.APPLICATION_JSON)
	public Result addStreamToTheRoom(@ApiParam(value="Room id", required=true) @PathParam("room_id") String roomId,
			@ApiParam(value="Stream id to add to the conference room",required = true) @PathParam("streamId") String streamId){
		
		boolean result = BroadcastRestService.addStreamToConferenceRoom(roomId,streamId,getDataStore());
		if(result) {
			getApplication().joinedTheRoom(roomId, streamId);
		}
		return new Result(result);
	}

	@ApiOperation(value="Deletes the specified stream correlated with streamId in the room. Use DELETE /conference-rooms/{room_id}/{streamId}",response = Result.class)
	@PUT
	@Consumes({ MediaType.APPLICATION_JSON })
	@Path("/conference-rooms/{room_id}/delete")
	@Produces(MediaType.APPLICATION_JSON)
	@Deprecated(since="2.6.2", forRemoval=true)
	public Result deleteStreamFromTheRoomDeprecated(@ApiParam(value="Room id", required=true) @PathParam("room_id") String roomId,
			@ApiParam(value="Stream id to delete from the conference room",required = true) @QueryParam("streamId") String streamId){
		
		return deleteStreamFromTheRoom(roomId, streamId);
	}
	
	@ApiOperation(value="Deletes the specified stream correlated with streamId in the room. Use ",response = Result.class)
	@DELETE
	@Consumes({ MediaType.APPLICATION_JSON })
	@Path("/conference-rooms/{room_id}/{streamId}")
	@Produces(MediaType.APPLICATION_JSON)
	public Result deleteStreamFromTheRoom(@ApiParam(value="Room id", required=true) @PathParam("room_id") String roomId,
			@ApiParam(value="Stream id to delete from the conference room",required = true) @PathParam("streamId") String streamId){
		boolean result = RestServiceBase.removeStreamFromRoom(roomId,streamId,getDataStore());
		if(result) {
			getApplication().leftTheRoom(roomId, streamId);
		}
		return new Result(result);
	}
	
	@GET
	@Path("/webrtc-viewers/list/{offset}/{size}")
	@Produces(MediaType.APPLICATION_JSON)
	public List<WebRTCViewerInfo> getWebRTCViewerList(@ApiParam(value = "This is the offset of the list, it is useful for pagination. If you want to use sort mechanism, we recommend using Mongo DB.", required = true) @PathParam("offset") int offset,
			@ApiParam(value = "Number of items that will be fetched. If there is not enough item in the datastore, returned list size may less then this value", required = true) @PathParam("size") int size,
			@ApiParam(value = "field to sort", required = false) @QueryParam("sort_by") String sortBy,
			@ApiParam(value = "asc for Ascending, desc Descending order", required = false) @QueryParam("order_by") String orderBy,
			@ApiParam(value = "Search parameter, returns specific items that contains search string", required = false) @QueryParam("search") String search
			) {
		return getDataStore().getWebRTCViewerList(offset, size ,sortBy, orderBy, search);
	}
	
	@ApiOperation(value = "Stop player with a specified id", response = Result.class)
	@POST
	@Consumes(MediaType.APPLICATION_JSON)
	@Path("/webrtc-viewers/{webrtc-viewer-id}/stop")
	@Produces(MediaType.APPLICATION_JSON)
	public Result stopPlaying(@ApiParam(value = "the id of the webrtc viewer.", required = true) @PathParam("webrtc-viewer-id") String viewerId) 
	{
		boolean result = getApplication().stopPlaying(viewerId);
		return new Result(result);
	}
<<<<<<< HEAD

=======
>>>>>>> 9ccf2430


	@ApiOperation(value = "Add ID3 data to HLS stream at the moment", response = Result.class)
	@POST
	@Consumes(MediaType.APPLICATION_JSON)
	@Path("/{stream_id}/id3")
	@Produces(MediaType.APPLICATION_JSON)
	public Result addID3Data(@ApiParam(value = "the id of the stream", required = true) @PathParam("stream_id") String streamId,
							 @ApiParam(value = "ID3 data.", required = false) String data) {
		if(!getAppSettings().isId3TagEnabled()) {
			return new Result(false, null, "ID3 tag is not enabled");
		}
		MuxAdaptor muxAdaptor = getMuxAdaptor(streamId);
		if(muxAdaptor != null) {
			return new Result(muxAdaptor.addID3Data(data));
		}
		else {
			return new Result(false, null, "Stream is not available");
		}
	}
}<|MERGE_RESOLUTION|>--- conflicted
+++ resolved
@@ -2,12 +2,9 @@
 
 import java.util.List;
 
-<<<<<<< HEAD
 import com.fasterxml.jackson.core.JsonProcessingException;
 import com.fasterxml.jackson.databind.ObjectMapper;
-=======
 import io.antmedia.muxer.MuxAdaptor;
->>>>>>> 9ccf2430
 import org.apache.commons.lang3.exception.ExceptionUtils;
 import org.springframework.stereotype.Component;
 
@@ -1297,11 +1294,6 @@
 		boolean result = getApplication().stopPlaying(viewerId);
 		return new Result(result);
 	}
-<<<<<<< HEAD
-
-=======
->>>>>>> 9ccf2430
-
 
 	@ApiOperation(value = "Add ID3 data to HLS stream at the moment", response = Result.class)
 	@POST
