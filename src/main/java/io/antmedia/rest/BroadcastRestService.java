--- conflicted
+++ resolved
@@ -1115,19 +1115,11 @@
 				result.setSuccess(getDataStore().delete(id));
 				boolean stopResult = stopBroadcast(id).isSuccess();
 				
-<<<<<<< HEAD
-				if (result.isSuccess() && stopBroadcast(id).isSuccess()) {
-					result.setMessage("brodcast is deleted and stopped successfully");
-					logger.info("brodcast {} is deleted and stopped successfully", id);
-					
-				} else if(result.isSuccess() && !stopBroadcast(id).isSuccess()) {
-=======
 				if(result.isSuccess() && stopResult) {
 					result.setMessage("brodcast is deleted and stopped successfully");
 					logger.info("brodcast {} is deleted and stopped successfully", id);
-					
-				}else if(result.isSuccess() && !stopResult) {
->>>>>>> 62d80598
+				}
+				else if(result.isSuccess() && !stopResult) {
 					result.setMessage("brodcast is deleted but could not stopped ");
 					logger.info("brodcast {} is deleted but could not stopped", id);
 				}
