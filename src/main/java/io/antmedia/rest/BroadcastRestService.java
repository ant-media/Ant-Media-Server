--- conflicted
+++ resolved
@@ -1007,18 +1007,9 @@
 				String path=savedFile.getPath();
 
 				String[] subDirs = path.split(Pattern.quote(File.separator));
-
-<<<<<<< HEAD
-				
 				Integer pathLength=Integer.valueOf(subDirs.length);
+
 				String relativePath=subDirs[pathLength-3]+'/'+subDirs[pathLength-2]+'/'+subDirs[pathLength-1];
-=======
-				Integer pathLength=Integer.valueOf(subDirs.length);
-
-				String relativePath=subDirs[pathLength-3]+'/'+subDirs[pathLength-2]+'/'+subDirs[pathLength-1];
-
-
->>>>>>> 9c5a7da2
 
 				Vod newVod = new Vod(fileName, "vodFile", relativePath, fileName, unixTime, 0, fileSize,
 						Vod.UPLOADED_VOD);
