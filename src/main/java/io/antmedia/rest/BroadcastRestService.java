--- conflicted
+++ resolved
@@ -602,11 +602,6 @@
 	public long getObjectDetectedTotal(@QueryParam("id") String id){
 		return getDataStore().getObjectDetectedTotal(id);
 	}
-<<<<<<< HEAD
-=======
-
-
->>>>>>> 39b1ce70
 
 	@POST
 	@Path("/importLiveStreamsToStalker")
