package io.antmedia.rest;

import java.util.List;

import org.apache.commons.lang3.StringUtils;
import org.apache.commons.lang3.exception.ExceptionUtils;
import org.springframework.stereotype.Component;

import com.amazonaws.util.Base32;

import io.antmedia.AntMediaApplicationAdapter;
import io.antmedia.RecordType;
import io.antmedia.StreamIdValidator;
import io.antmedia.cluster.IClusterNotifier;
import io.antmedia.cluster.IStreamInfo;
import io.antmedia.datastore.db.types.Broadcast;
import io.antmedia.datastore.db.types.ConferenceRoom;
import io.antmedia.datastore.db.types.Endpoint;
import io.antmedia.datastore.db.types.Subscriber;
import io.antmedia.datastore.db.types.SubscriberStats;
import io.antmedia.datastore.db.types.TensorFlowObject;
import io.antmedia.datastore.db.types.Token;
import io.antmedia.datastore.db.types.WebRTCViewerInfo;
import io.antmedia.ipcamera.OnvifCamera;
import io.antmedia.muxer.IAntMediaStreamHandler;
import io.antmedia.muxer.MuxAdaptor;
import io.antmedia.rest.model.BasicStreamInfo;
import io.antmedia.rest.model.Result;
import io.antmedia.security.ITokenService;
import io.antmedia.security.TOTPGenerator;
import io.antmedia.statistic.type.RTMPToWebRTCStats;
import io.antmedia.statistic.type.WebRTCAudioReceiveStats;
import io.antmedia.statistic.type.WebRTCAudioSendStats;
import io.antmedia.statistic.type.WebRTCVideoReceiveStats;
import io.antmedia.statistic.type.WebRTCVideoSendStats;
import io.antmedia.streamsource.StreamFetcher;
import io.antmedia.webrtc.api.IWebRTCAdaptor;
import io.swagger.v3.oas.annotations.OpenAPIDefinition;
import io.swagger.v3.oas.annotations.Operation;
import io.swagger.v3.oas.annotations.Parameter;
import jakarta.ws.rs.Consumes;
import jakarta.ws.rs.DELETE;
import jakarta.ws.rs.GET;
import jakarta.ws.rs.POST;
import jakarta.ws.rs.PUT;
import jakarta.ws.rs.Path;
import jakarta.ws.rs.PathParam;
import jakarta.ws.rs.Produces;
import jakarta.ws.rs.QueryParam;
import jakarta.ws.rs.core.MediaType;
import jakarta.ws.rs.core.Response;
import jakarta.ws.rs.core.Response.Status;
import io.swagger.v3.oas.annotations.info.Info;
import io.swagger.v3.oas.annotations.info.Contact;
import io.swagger.v3.oas.annotations.info.License;
import io.swagger.v3.oas.annotations.media.Content;
import io.swagger.v3.oas.annotations.media.Schema;
import io.swagger.v3.oas.annotations.responses.ApiResponse;
import io.swagger.v3.oas.annotations.responses.ApiResponses;
import io.swagger.v3.oas.annotations.ExternalDocumentation;
import io.swagger.v3.oas.annotations.Hidden;
import io.swagger.v3.oas.annotations.servers.Server;

@OpenAPIDefinition(
		info = @Info(
				description = "Ant Media Server REST API for Broadcasts",
				version = "v2.0",
				title = "Ant Media Server REST API Reference",
				contact = @Contact(name = "Ant Media Info", email = "contact@antmedia.io", url = "https://antmedia.io"),
				license = @License(name = "Apache 2.0", url = "https://www.apache.org/licenses/LICENSE-2.0")),
		externalDocs = @ExternalDocumentation(description = "Rest Guide", url="https://antmedia.io/docs"),
		servers = {
				@Server(
						description = "test server",
						url = "https://test.antmedia.io:5443/Sandbox/rest/"

					)}
						
		)
@Component
@Path("/v2/broadcasts")
public class BroadcastRestService extends RestServiceBase{


	private static final String REPLACE_CHARS = "[\n|\r|\t]";
	private static final String STREAM_ID_NOT_VALID = "Stream id not valid";
	private static final String RELATIVE_MOVE = "relative";
	private static final String ABSOLUTE_MOVE = "absolute";
	private static final String CONTINUOUS_MOVE = "continuous";

	@Schema(description="Simple generic statistics class to return single values")
	public static class SimpleStat {
		@Schema(description = "the stat value")
		public long number;

		public SimpleStat(long number) {
			this.number = number;
		}

		public long getNumber() {
			return number;
		}
	}

	@Schema(description="Aggregation of WebRTC Low Level Send Stats")
	public static class WebRTCSendStats
	{
		@Schema(description = "Audio send stats")
		private final WebRTCAudioSendStats audioSendStats;

		@Schema(description = "Video send stats")
		private final WebRTCVideoSendStats videoSendStats;

		public WebRTCSendStats(WebRTCAudioSendStats audioSendStats, WebRTCVideoSendStats videoSendStats) {
			this.audioSendStats = audioSendStats;
			this.videoSendStats = videoSendStats;
		}

		public WebRTCVideoSendStats getVideoSendStats() {
			return videoSendStats;
		}

		public WebRTCAudioSendStats getAudioSendStats() {
			return audioSendStats;
		}
	}

	@Schema(description="Aggregation of WebRTC Low Level Receive Stats")
	public static class WebRTCReceiveStats
	{
		@Schema(description = "Audio receive stats")
		private final WebRTCAudioReceiveStats audioReceiveStats;

		@Schema(description = "Video receive stats")
		private final WebRTCVideoReceiveStats videoReceiveStats;

		public WebRTCReceiveStats(WebRTCAudioReceiveStats audioReceiveStats, WebRTCVideoReceiveStats videoReceiveStats) {
			this.audioReceiveStats = audioReceiveStats;
			this.videoReceiveStats = videoReceiveStats;
		}

		public WebRTCVideoReceiveStats getVideoReceiveStats() {
			return videoReceiveStats;
		}

		public WebRTCAudioReceiveStats getAudioReceiveStats() {
			return audioReceiveStats;
		}
	}


	@Operation(description = "Creates a Broadcast, IP Camera or Stream Source and returns the full broadcast object with rtmp address and "
			+ "other information. The different between Broadcast and IP Camera or Stream Source is that Broadcast is ingested by Ant Media Server"
			+ "IP Camera or Stream Source is pulled by Ant Media Server")
	@ApiResponse(responseCode = "400", description = "If stream id is already used in the data store, it returns error", 
					content = @Content(
							mediaType = "application/json",
							schema = @Schema(implementation = Result.class)
							)
				)
	@ApiResponse(responseCode = "200", description = "Returns the created stream", 
					content = @Content(
						mediaType = "application/json",
						schema = @Schema(implementation = Broadcast.class)
						)
				)
	@POST
	@Consumes({ MediaType.APPLICATION_JSON })
	@Path("/create")
	@Produces(MediaType.APPLICATION_JSON)
	public Response createBroadcast(@Parameter(description = "Broadcast object. Set the required fields, it may be null as well.", required = false) Broadcast broadcast,
			@Parameter(description = "Only effective if stream is IP Camera or Stream Source. If it's true, it starts automatically pulling stream. Its value is false by default", required = false) @QueryParam("autoStart") boolean autoStart) {

		if (broadcast != null && broadcast.getStreamId() != null) {

			try {
				broadcast.setStreamId(broadcast.getStreamId().trim());

				if (!broadcast.getStreamId().isEmpty())
				{
					// make sure stream id is not set on rest service
					Broadcast broadcastTmp = getDataStore().get(broadcast.getStreamId());
					if (broadcastTmp != null)
					{
						return Response.status(Status.BAD_REQUEST).entity(new Result(false, "Stream id is already being used. Please change stream id or keep it empty")).build();
					}
					else if (!StreamIdValidator.isStreamIdValid(broadcast.getStreamId()))
					{
						return Response.status(Status.BAD_REQUEST).entity(new Result(false, "Stream id is not valid.")).build();
					}
				}
			}
			catch (Exception e)
			{
				logger.error(ExceptionUtils.getStackTrace(e));
				return Response.status(Status.BAD_REQUEST).entity(new Result(false, "Stream id set generated exception")).build();
			}


		}

		Object returnObject = new Result(false, "unexpected parameters received");

		if (autoStart)
		{
			//auto is only effective for IP Camera or Stream Source
			//so if it's true, it should be IP Camera or Stream Soruce
			//otherwise wrong parameter
			if (broadcast != null) {
				returnObject = addStreamSource(broadcast);
			}
		}
		else {
			//TODO we need to refactor this method. Refactor validateStreamURL and checkStreamURL
			if (broadcast != null &&
					((AntMediaApplicationAdapter.IP_CAMERA.equals(broadcast.getType()) && !validateStreamURL(broadcast.getIpAddr()))
							||
							(AntMediaApplicationAdapter.STREAM_SOURCE.equals(broadcast.getType()) && !checkStreamUrl(broadcast.getStreamUrl()))
							)
					) {
				return Response.status(Status.BAD_REQUEST).entity(new Result(false, "Stream url is not valid. ")).build();
			}
			if(broadcast != null && broadcast.getSubFolder() != null) {
				if(broadcast.getSubFolder().contains(".."))
					return Response.status(Status.BAD_REQUEST).entity(new Result(false, "Subfolder is not valid. ")).build();
			}
			returnObject = createBroadcastWithStreamID(broadcast);

		}

		return Response.status(Status.OK).entity(returnObject).build();
	}

	@Operation(summary = "Delete broadcast from data store and stop if it's broadcasting")
	@ApiResponse(responseCode = "200", description = "If it's deleted, success is true. If it's not deleted, success if false.",
					content = @Content(
							mediaType = "application/json",
							schema = @Schema(implementation = Broadcast.class)
							)
				)
	@DELETE
	@Consumes({ MediaType.APPLICATION_JSON })
	@Path("/{id}")
	@Produces(MediaType.APPLICATION_JSON)
	@Override
<<<<<<< HEAD
	public Result deleteBroadcast(@ApiParam(value = " Id of the broadcast", required = true) @PathParam("id") String id) {
		return super.deleteBroadcast(id);
=======
	public Result deleteBroadcast(@Parameter(description = " Id of the broadcast", required = true) @PathParam("id") String id) {
		return super.deleteBroadcast(id);		
>>>>>>> 2ee61e7c
	}

	
	/**
	 * Use {@link #deleteBroadcastsBulk(String[])} for compliance
	 */
	@Hidden
	@Deprecated
	@DELETE
	@Consumes({ MediaType.APPLICATION_JSON })
	@Path("/bulk")
	@Produces(MediaType.APPLICATION_JSON)
	@Override
<<<<<<< HEAD
	public Result deleteBroadcasts(@ApiParam(value = " Id of the broadcast", required = true) String[] streamIds)
=======
	public Result deleteBroadcasts(@Parameter(description = "Id of the broadcast", required = true) String[] streamIds) 
>>>>>>> 2ee61e7c
	{
		return super.deleteBroadcasts(streamIds);
	}
	
	@Operation(description = "Delete multiple broadcasts from data store and stop if they are broadcasting")
	@ApiResponse(responseCode = "200", description = "If it's deleted, success is true. If it's not deleted, success if false.",
					content = @Content(
							mediaType = "application/json",
							schema = @Schema(implementation = Broadcast.class)
							)
				)
	@DELETE
	@Consumes({ MediaType.APPLICATION_JSON })
	@Path("/")
	@Produces(MediaType.APPLICATION_JSON)
	public Result deleteBroadcastsBulk(@Parameter(description = "Comma-separated stream Ids", required = true) @QueryParam("ids") String streamIds) 
	{
		if (StringUtils.isNotBlank(streamIds)) {
			return super.deleteBroadcasts(streamIds.split(","));
		}
		else {
			return new Result(false, "ids parameter is blank");
		}
	}


	@Operation(description = "Get broadcast object")
	@ApiResponse(responseCode = "200", description = "Return the broadcast object",
					content = @Content(
							mediaType = "application/json",
							schema = @Schema(implementation = Broadcast.class)
							)
				)
	@ApiResponse(responseCode = "404", description = "Broadcast object not found")
	@GET
	@Path("/{id}")
	@Produces(MediaType.APPLICATION_JSON)
	public Response getBroadcast(@Parameter(description = "id of the broadcast", required = true) @PathParam("id") String id) {
		Broadcast broadcast = null;
		if (id != null) {
			broadcast = lookupBroadcast(id);
		}
		if (broadcast != null) {
			return Response.status(Status.OK).entity(broadcast).build();
		}
		else {
			return Response.status(Status.NOT_FOUND).build();
		}
	}

	@Operation(description = "Gets the broadcast list from database. It returns max 50 items at a time")
	@GET
	@Path("/list/{offset}/{size}")
	@Produces(MediaType.APPLICATION_JSON)
	public List<Broadcast> getBroadcastList(@Parameter(description = "This is the offset of the list, it is useful for pagination. If you want to use sort mechanism, we recommend using Mongo DB.", required = true) @PathParam("offset") int offset,
			@Parameter(description = "Number of items that will be fetched. If there is not enough item in the datastore, returned list size may less then this value", required = true) @PathParam("size") int size,
			@Parameter(description = "Type of the stream. Possible values are \"liveStream\", \"ipCamera\", \"streamSource\", \"VoD\"", required = false) @QueryParam("type_by") String typeBy,
			@Parameter(description = "Field to sort. Possible values are \"name\", \"date\", \"status\"", required = false) @QueryParam("sort_by") String sortBy,
			@Parameter(description = "\"asc\" for Ascending, \"desc\" Descending order", required = false) @QueryParam("order_by") String orderBy,
			@Parameter(description = "Search parameter, returns specific items that contains search string", required = false) @QueryParam("search") String search
			) {
		return getDataStore().getBroadcastList(offset, size, typeBy, sortBy, orderBy, search);
	}


<<<<<<< HEAD
	@ApiOperation(value = "Updates the Broadcast objects fields if it's not null." +
			" The updated fields are as follows: name, description, userName, password, IP address, streamUrl of the broadcast. " +
			"It also updates the social endpoints", notes = "", response = Result.class)
	@ApiResponses(value = { @ApiResponse(code = 200, message = "If it's updated, success field is true. If it's not updated, success  field if false.")})
=======
	@Operation(description = "Updates the Broadcast objects fields if it's not null." + 
			" The updated fields are as follows: name, description, userName, password, IP address, streamUrl of the broadcast. " + 
			"It also updates the social endpoints")
	@ApiResponses(value = {
		    @ApiResponse(responseCode = "200", description = "If it's updated, success field is true. If it's not updated, success field is false.")
		})
>>>>>>> 2ee61e7c
	@PUT
	@Consumes(MediaType.APPLICATION_JSON)
	@Path("/{id}")
	@Produces(MediaType.APPLICATION_JSON)
<<<<<<< HEAD
	@Override
	public Result updateBroadcast(@ApiParam(value="Broadcast id", required = true) @PathParam("id") String id,
			@ApiParam(value="Broadcast object with the updates") Broadcast broadcast) {
=======
	public Result updateBroadcast(@Parameter(description="Broadcast id", required = true) @PathParam("id") String id, 
			@Parameter(description="Broadcast object with the updates") Broadcast broadcast) {
>>>>>>> 2ee61e7c
		Result result = new Result(false);
		if (id != null && broadcast != null)
		{
<<<<<<< HEAD
			if (broadcast.getType() != null &&
					(broadcast.getType().equals(AntMediaApplicationAdapter.IP_CAMERA) ||
							broadcast.getType().equals(AntMediaApplicationAdapter.STREAM_SOURCE) ||
							broadcast.getType().equals(AntMediaApplicationAdapter.VOD) ||
							broadcast.getType().equals(AntMediaApplicationAdapter.PLAY_LIST)))
=======
			Broadcast broadcastInDB = getDataStore().get(id);
			if (broadcastInDB == null) {
				String streamId = id.replaceAll("[\n|\r|\t]", "_");
				logger.info("Broadcast with stream id: {} is null", streamId);
				return new Result(false, "Broadcast with streamId: " + streamId + " does not exist");
			}
			
			if (broadcastInDB.getType() != null && 
					(broadcastInDB.getType().equals(AntMediaApplicationAdapter.IP_CAMERA) || 
							broadcastInDB.getType().equals(AntMediaApplicationAdapter.STREAM_SOURCE) || 
							broadcastInDB.getType().equals(AntMediaApplicationAdapter.VOD) || 
							broadcastInDB.getType().equals(AntMediaApplicationAdapter.PLAY_LIST))) 
>>>>>>> 2ee61e7c
			{
				result = super.updateStreamSource(id, broadcast, broadcastInDB);
			}
			else
			{
				result = super.updateBroadcast(id, broadcast, broadcastInDB);
			}

		}
		return result;
	}


<<<<<<< HEAD
	@ApiOperation(value = "Seeks the playing stream source, vod or playlist on the fly. It accepts seekTimeMs parameter in milliseconds"
			, notes = "", response = Result.class)
=======
	@Operation(description = "Seeks the playing stream source, vod or playlist on the fly. It accepts seekTimeMs parameter in milliseconds")
>>>>>>> 2ee61e7c
	@PUT
	@Consumes(MediaType.APPLICATION_JSON)
	@Path("/{id}/seek-time/{seekTimeMs}")
	@Produces(MediaType.APPLICATION_JSON)
<<<<<<< HEAD
	public Result updateSeekTime(@ApiParam(value="Broadcast id", required = true) @PathParam("id") String id,
									@ApiParam(value="Seek time in milliseconds", required = true) @PathParam("seekTimeMs") long seekTimeMs) {
=======
	public Result updateSeekTime(@Parameter(description="Broadcast id", required = true) @PathParam("id") String id, 
			@Parameter(description="Seek time in milliseconds", required = true) @PathParam("seekTimeMs") long seekTimeMs) {
>>>>>>> 2ee61e7c
		Result result = new Result(false);
		if (StringUtils.isNotBlank(id))
		{

			StreamFetcher streamFetcher = getApplication().getStreamFetcherManager().getStreamFetcher(id);
			if (streamFetcher != null) {
				streamFetcher.seekTime(seekTimeMs);
				result.setSuccess(true);
			}
			else {
				result.setMessage("Not active stream source found with this id: " + id + " make sure you give the id of a running stream source");
			}
		}
		else {
			result.setMessage("Id field is blank.");
		}
		return result;

	}

	@Hidden
	@Deprecated
	@POST
	@Consumes(MediaType.APPLICATION_JSON)
	@Path("/{id}/endpoint")
	@Produces(MediaType.APPLICATION_JSON)
	public Result addEndpointV2(@Parameter(description = "Broadcast id", required = true) @PathParam("id") String id,
			@Parameter(description = "RTMP url of the endpoint that stream will be republished. If required, please encode the URL", required = true) @QueryParam("rtmpUrl") String rtmpUrl) {

		Result result = super.addEndpoint(id, rtmpUrl);
		if (result.isSuccess())
		{
			String status = getDataStore().get(id).getStatus();
			if (status.equals(IAntMediaStreamHandler.BROADCAST_STATUS_BROADCASTING))
			{
				result = getMuxAdaptor(id).startRtmpStreaming(rtmpUrl, 0);
			}
		}
		else {
			if (logger.isErrorEnabled()) {
				logger.error("Rtmp endpoint({}) was not added to the stream: {}", rtmpUrl != null ? rtmpUrl.replaceAll(REPLACE_CHARS, "_") : null , id.replaceAll(REPLACE_CHARS, "_"));
			}
		}

		return result;
	}

	@Operation(summary = "Adds a third party RTMP end point to the stream",
		    description = "It supports adding after broadcast is started. Resolution can be specified to send a specific adaptive resolution. If an URL is already added to a stream, trying to add the same RTMP URL will return false.",
		    responses = {
		        @ApiResponse(responseCode = "200", description = "Add RTMP endpoint response",
		                     content = @Content(
		                         mediaType = "application/json",
		                         schema = @Schema(implementation = Result.class)
		                     ))
		    }
		)
	@POST
	@Consumes(MediaType.APPLICATION_JSON)
	@Path("/{id}/rtmp-endpoint")
	@Produces(MediaType.APPLICATION_JSON)
	public Result addEndpointV3(@Parameter(description = "Broadcast id", required = true) @PathParam("id") String id,
			@Parameter(description = "RTMP url of the endpoint that stream will be republished. If required, please encode the URL", required = true) Endpoint endpoint,
			@Parameter(description = "Resolution height of the broadcast that is wanted to send to the RTMP endpoint. ", required = false) @QueryParam("resolutionHeight") int resolutionHeight) {

		String rtmpUrl = null;
		Result result = new Result(false);

		if(endpoint != null && endpoint.getRtmpUrl() != null) {

			Broadcast broadcast = getDataStore().get(id);
			if (broadcast != null) {

				List<Endpoint> endpoints = broadcast.getEndPointList();
				if (endpoints == null || endpoints.stream().noneMatch(o -> o.getRtmpUrl().equals(endpoint.getRtmpUrl())))
				{
					rtmpUrl = endpoint.getRtmpUrl();

					if (broadcast.getStatus().equals(IAntMediaStreamHandler.BROADCAST_STATUS_BROADCASTING))
					{
						result = processRTMPEndpoint(broadcast.getStreamId(), broadcast.getOriginAdress(), rtmpUrl, true, resolutionHeight);
						if (result.isSuccess())
						{
							result = super.addEndpoint(id, endpoint);
						}
					}
					else
					{
						result = super.addEndpoint(id, endpoint);
					}


					if (!result.isSuccess())
					{
						result.setMessage("Rtmp endpoint is not added to stream: " + id);

					}
					logRtmpEndpointInfo(id, endpoint, result.isSuccess());
				}
				else
				{
					result.setMessage("Rtmp endpoint is not added to datastore for stream " + id + ". It is already added ->" + endpoint.getRtmpUrl());
				}
			}
		}
		else {
			result.setMessage("Missing rtmp url");
		}

		return result;
	}

	private void logRtmpEndpointInfo(String id, Endpoint endpoint, boolean result) {
		if (logger.isInfoEnabled()) {
			logger.info("Rtmp endpoint({}) adding to the stream: {} is {}", endpoint.getRtmpUrl().replaceAll(REPLACE_CHARS, "_") , id.replaceAll(REPLACE_CHARS, "_"), result);
		}
	}

	@Hidden
	@Deprecated
	@DELETE
	@Consumes(MediaType.APPLICATION_JSON)
	@Path("/{id}/endpoint")
	@Produces(MediaType.APPLICATION_JSON)
<<<<<<< HEAD
	public Result removeEndpoint(@ApiParam(value = "Broadcast id", required = true) @PathParam("id") String id,
			@ApiParam(value = "RTMP url of the endpoint that will be stopped.", required = true) @QueryParam("rtmpUrl") String rtmpUrl ) {
=======
	public Result removeEndpoint(@Parameter(description = "Broadcast id", required = true) @PathParam("id") String id, 
			@Parameter(description = "RTMP url of the endpoint that will be stopped.", required = true) @QueryParam("rtmpUrl") String rtmpUrl ) {
>>>>>>> 2ee61e7c
		Result result = super.removeEndpoint(id, rtmpUrl);
		if (result.isSuccess())
		{
			String status = getDataStore().get(id).getStatus();
			if (status.equals(IAntMediaStreamHandler.BROADCAST_STATUS_BROADCASTING))
			{
				result = getMuxAdaptor(id).stopRtmpStreaming(rtmpUrl, 0);
			}
		}
		else {

			if (logger.isErrorEnabled()) {
				logger.error("Rtmp endpoint({}) was not removed from the stream: {}", rtmpUrl != null ? rtmpUrl.replaceAll(REPLACE_CHARS, "_") : null , id.replaceAll(REPLACE_CHARS, "_"));
			}
		}

		return result;
	}

	@Operation(summary = "Remove third-party RTMP end point from the stream",
		    description = "For the stream that is broadcasting, it will stop immediately.",
		    responses = {
		        @ApiResponse(responseCode = "200", description = "Remove RTMP endpoint response",
		                     content = @Content(
		                         mediaType = "application/json",
		                         schema = @Schema(implementation = Result.class)
		                     ))
		    }
		)
	@DELETE
	@Consumes(MediaType.APPLICATION_JSON)
	@Path("/{id}/rtmp-endpoint")
	@Produces(MediaType.APPLICATION_JSON)
<<<<<<< HEAD
	public Result removeEndpointV2(@ApiParam(value = "Broadcast id", required = true) @PathParam("id") String id,
			@ApiParam(value = "RTMP url of the endpoint that will be stopped.", required = true) @QueryParam("endpointServiceId") String endpointServiceId,
			@ApiParam(value = "Resolution specifier if endpoint has been added with resolution. Only applicable if user added RTMP endpoint with a resolution speficier. Otherwise won't work and won't remove the endpoint.", required = true)
=======
	public Result removeEndpointV2(@Parameter(description = "Broadcast id", required = true) @PathParam("id") String id, 
			@Parameter(description = "RTMP url of the endpoint that will be stopped.", required = true) @QueryParam("endpointServiceId") String endpointServiceId, 
			@Parameter(description = "Resolution specifier if endpoint has been added with resolution. Only applicable if user added RTMP endpoint with a resolution speficier. Otherwise won't work and won't remove the endpoint.") 
>>>>>>> 2ee61e7c
	@QueryParam("resolutionHeight") int resolutionHeight){

		//Get rtmpURL with broadcast
		String rtmpUrl = null;
		Broadcast broadcast = getDataStore().get(id);
		Result result = new Result(false);

		if (broadcast != null && endpointServiceId != null && broadcast.getEndPointList() != null && !broadcast.getEndPointList().isEmpty())
		{

			Endpoint endpoint = getRtmpUrlFromList(endpointServiceId, broadcast);
			if (endpoint != null && endpoint.getRtmpUrl() != null) {
				rtmpUrl = endpoint.getRtmpUrl();
				result = removeRTMPEndpointProcess(broadcast, endpoint, resolutionHeight, id);
			}
		}
		if (logger.isInfoEnabled())
		{
			logger.info("Rtmp endpoint({}) removal operation is {} from the stream: {}", rtmpUrl != null ? rtmpUrl.replaceAll(REPLACE_CHARS, "_") : null , result.isSuccess(), id.replaceAll(REPLACE_CHARS, "_"));
		}
		return result;
	}

	private Result removeRTMPEndpointProcess(Broadcast broadcast, Endpoint endpoint, int resolutionHeight, String id) {
		Result result;

		if (IAntMediaStreamHandler.BROADCAST_STATUS_BROADCASTING.equals(broadcast.getStatus()))
		{
			result = processRTMPEndpoint(broadcast.getStreamId(), broadcast.getOriginAdress(), endpoint.getRtmpUrl(), false, resolutionHeight);
			if (result.isSuccess())
			{
				result = super.removeRTMPEndpoint(id, endpoint);
			}
		}
		else
		{
			result = super.removeRTMPEndpoint(id, endpoint);
		}


		return result;
	}

	private Endpoint getRtmpUrlFromList(String endpointServiceId, Broadcast broadcast) {
		Endpoint endpoint = null;
		for(Endpoint selectedEndpoint: broadcast.getEndPointList())
		{
			if(selectedEndpoint.getEndpointServiceId().equals(endpointServiceId)) {
				endpoint = selectedEndpoint;
			}
		}
		return endpoint;
	}


	@Operation(summary = "Retrieve detected objects from the stream",
		    description = "Fetches detected objects from the stream, using specified offset and size parameters.",
		    responses = {
		        @ApiResponse(responseCode = "200", description = "List of detected TensorFlow objects",
		                     content = @Content(
		                         mediaType = "application/json",
		                         schema = @Schema(implementation = TensorFlowObject.class, type = "array")
		                     ))
		    }
		)
	@GET
	@Path("/{id}/detections/{offset}/{size}")
	@Produces(MediaType.APPLICATION_JSON)
	public List<TensorFlowObject> getDetectionListV2(@Parameter(description = "the id of the stream", required = true) @PathParam("id") String id,
			@Parameter(description = "starting point of the list", required = true) @PathParam("offset") int offset,
			@Parameter(description = "total size of the return list", required = true) @PathParam("size") int size) {
		return super.getDetectionList(id, offset, size);
	}

	@Operation(summary = "Get total number of detected objects",
		    description = "Retrieves the total count of objects detected.",
		    responses = {
		        @ApiResponse(responseCode = "200", description = "Total number of detected objects",
		                     content = @Content(
		                         mediaType = "application/json",
		                         schema = @Schema(implementation = Long.class)
		                     ))
		    }
		)
	@GET
	@Path("/{id}/detections/count")
	@Produces(MediaType.APPLICATION_JSON)
	public SimpleStat getObjectDetectedTotal(@Parameter(description = "id of the stream", required = true) @PathParam("id") String id){
		return new SimpleStat(getDataStore().getObjectDetectedTotal(id));
	}

	@Operation(summary = "Import Live Streams to Stalker Portal",
		    description = "Imports live streams into the Stalker Portal.",
		    responses = {
		        @ApiResponse(responseCode = "200", description = "Import operation result",
		                     content = @Content(
		                         mediaType = "application/json",
		                         schema = @Schema(implementation = Result.class)
		                     ))
		    }
		)
	@POST
	@Path("/import-to-stalker")
	@Produces(MediaType.APPLICATION_JSON)
	public Result importLiveStreams2StalkerV2()
	{
		return super.importLiveStreams2Stalker();
	}


	@Operation(summary = "Get the total number of broadcasts",
		    description = "Retrieves the total number of broadcasts.",
		    responses = {
		        @ApiResponse(responseCode = "200", description = "Total number of broadcasts",
		                     content = @Content(
		                         mediaType = "application/json",
		                         schema = @Schema(implementation = SimpleStat.class)
		                     ))
		    }
		)
	@GET
	@Path("/count")
	@Produces(MediaType.APPLICATION_JSON)
	public SimpleStat getTotalBroadcastNumberV2() {
		return new SimpleStat(getDataStore().getTotalBroadcastNumber());
	}

	@Operation(summary = "Get the number of broadcasts based on search criteria",
		    description = "Retrieves the number of broadcasts matching the specified search criteria.",
		    responses = {
		        @ApiResponse(responseCode = "200", description = "Number of broadcasts for searched items",
		                     content = @Content(
		                         mediaType = "application/json",
		                         schema = @Schema(implementation = SimpleStat.class)
		                     ))
		    }
		)
	@GET
	@Path("/count/{search}")
	@Produces(MediaType.APPLICATION_JSON)
	public SimpleStat getTotalBroadcastNumberV2(
			@Parameter(description = "Search parameter to get the number of items including it ", required = true) @PathParam("search") String search)
	{
		return new SimpleStat(getDataStore().getPartialBroadcastNumber(search));
	}

	@Operation(summary = "Return the active live streams",
		    description = "Retrieves the currently active live streams.",
		    responses = {
		        @ApiResponse(responseCode = "200", description = "Active live streams",
		                     content = @Content(
		                         mediaType = "application/json",
		                         schema = @Schema(implementation = SimpleStat.class)
		                     ))
		    }
		)
	@GET
	@Path("/active-live-stream-count")
	@Produces(MediaType.APPLICATION_JSON)
	public SimpleStat getAppLiveStatistics() {
		return new SimpleStat(getDataStore().getActiveBroadcastCount());
	}




<<<<<<< HEAD
	@ApiOperation(value = "Generates random one-time token for specified stream")
	@ApiResponses(value = { @ApiResponse(code = 200, message = "Returns token", response=Token.class),
			@ApiResponse(code = 400, message = "When there is an error in creating token", response=Result.class)})
	@GET
	@Path("/{id}/token")
	@Produces(MediaType.APPLICATION_JSON)
	public Response getTokenV2 (@ApiParam(value = "The id of the stream", required = true) @PathParam("id")String streamId,
			@ApiParam(value = "The expire time of the token. It's in unix timestamp seconds", required = true) @QueryParam("expireDate") long expireDate,
			@ApiParam(value = "Type of the token. It may be play or publish ", required = true) @QueryParam("type") String type,
			@ApiParam(value = "Room Id that token belongs to. It's not mandatory ", required = false) @QueryParam("roomId") String roomId)
=======
	@Operation(description = "Generates random one-time token for specified stream")
	@ApiResponses(value = {
		    @ApiResponse(responseCode = "200", description = "Returns token",
		                 content = @Content(mediaType = "application/json", 
		                                    schema = @Schema(implementation = Token.class))),
		    @ApiResponse(responseCode = "400", description = "When there is an error in creating token",
		                 content = @Content(mediaType = "application/json", 
		                                    schema = @Schema(implementation = Result.class)))
		})
	@GET
	@Path("/{id}/token")
	@Produces(MediaType.APPLICATION_JSON)
	public Response getTokenV2 (@Parameter(description = "The id of the stream", required = true) @PathParam("id")String streamId,
			@Parameter(description = "The expire time of the token. It's in unix timestamp seconds", required = true) @QueryParam("expireDate") long expireDate,
			@Parameter(description = "Type of the token. It may be play or publish ", required = true) @QueryParam("type") String type,
			@Parameter(description = "Room Id that token belongs to. It's not mandatory ", required = false) @QueryParam("roomId") String roomId) 
>>>>>>> 2ee61e7c
	{
		Object result = super.getToken(streamId, expireDate, type, roomId);
		if (result instanceof Token) {
			return Response.status(Status.OK).entity(result).build();
		}
		else {
			return Response.status(Status.BAD_REQUEST).entity(result).build();
		}
	}


<<<<<<< HEAD
	@ApiOperation(value = "Generates JWT token for specified stream. It's not required to let the server generate JWT. Generally JWT tokens should be generated on the client side.")
	@ApiResponses(value = { @ApiResponse(code = 200, message = "Returns token", response=Token.class),
			@ApiResponse(code = 400, message = "When there is an error in creating token", response=Result.class)})
	@GET
	@Path("/{id}/jwt-token")
	@Produces(MediaType.APPLICATION_JSON)
	public Response getJwtTokenV2 (@ApiParam(value = "The id of the stream", required = true) @PathParam("id")String streamId,
			@ApiParam(value = "The expire time of the token. It's in unix timestamp seconds.", required = true) @QueryParam("expireDate") long expireDate,
			@ApiParam(value = "Type of the JWT token. It may be play or publish ", required = true) @QueryParam("type") String type,
			@ApiParam(value = "Room Id that token belongs to. It's not mandatory ", required = false) @QueryParam("roomId") String roomId)
=======
	@Operation(description = "Generates JWT token for specified stream. It's not required to let the server generate JWT. Generally JWT tokens should be generated on the client side.")
	@ApiResponses(value = {
		    @ApiResponse(responseCode = "200", description = "Returns token",
		                 content = @Content(
		                     mediaType = "application/json", 
		                     schema = @Schema(implementation = Token.class)
		                 )),
		    @ApiResponse(responseCode = "400", description = "When there is an error in creating token",
		                 content = @Content(
		                     mediaType = "application/json", 
		                     schema = @Schema(implementation = Result.class)
		                 ))
		})
	@GET
	@Path("/{id}/jwt-token")
	@Produces(MediaType.APPLICATION_JSON)
	public Response getJwtTokenV2 (@Parameter(description = "The id of the stream", required = true) @PathParam("id")String streamId,
			@Parameter(description = "The expire time of the token. It's in unix timestamp seconds.", required = true) @QueryParam("expireDate") long expireDate,
			@Parameter(description = "Type of the JWT token. It may be play or publish ", required = true) @QueryParam("type") String type,
			@Parameter(description = "Room Id that token belongs to. It's not mandatory ", required = false) @QueryParam("roomId") String roomId) 
>>>>>>> 2ee61e7c
	{
		Object result = super.getJwtToken(streamId, expireDate, type, roomId);
		if (result instanceof Token) {
			return Response.status(Status.OK).entity(result).build();
		}
		else {
			return Response.status(Status.BAD_REQUEST).entity(result).build();
		}
	}

	@Operation(summary = "Perform validation of token for requested stream",
		    description = "If validated, success field is true, not validated success field is false",
		    responses = {
		        @ApiResponse(responseCode = "200", description = "Token validation response",
		                     content = @Content(
		                         mediaType = "application/json",
		                         schema = @Schema(implementation = Result.class)
		                     ))
		    }
		)
	@POST
	@Consumes(MediaType.APPLICATION_JSON)
	@Path("/validate-token")
	@Produces(MediaType.APPLICATION_JSON)
<<<<<<< HEAD
	public Result validateTokenV2(@ApiParam(value = "Token to be validated", required = true) Token token)
=======
	public Result validateTokenV2(@Parameter(description = "Token to be validated", required = true) Token token) 
>>>>>>> 2ee61e7c
	{
		boolean result =  false;
		Token validateToken = super.validateToken(token);
		if (validateToken != null) {
			result = true;
		}

		return new Result(result);
	}


	@Operation(summary = "Removes all tokens related with requested stream",
		    description = "",
		    responses = {
		        @ApiResponse(responseCode = "200", description = "Removal of tokens response",
		                     content = @Content(
		                         mediaType = "application/json",
		                         schema = @Schema(implementation = Result.class)
		                     ))
		    }
		)
	@DELETE
	@Consumes(MediaType.APPLICATION_JSON)
	@Path("/{id}/tokens")
	@Produces(MediaType.APPLICATION_JSON)
	public Result revokeTokensV2(@Parameter(description = "the id of the stream", required = true) @PathParam("id") String streamId) {
		return super.revokeTokens(streamId);
	}


	@Operation(summary = "Get all tokens of requested stream",
		    description = "",
		    responses = {
		        @ApiResponse(responseCode = "200", description = "List of tokens",
		                     content = @Content(
		                         mediaType = "application/json",
		                         schema = @Schema(implementation = Token.class, type = "array")
		                     ))
		    }
		)
	@GET
	@Path("/{id}/tokens/list/{offset}/{size}")
	@Produces(MediaType.APPLICATION_JSON)
	public List<Token> listTokensV2(@Parameter(description = "the id of the stream", required = true) @PathParam("id") String streamId,
			@Parameter(description = "the starting point of the list", required = true) @PathParam("offset") int offset,
			@Parameter(description = "size of the return list (max:50 )", required = true) @PathParam("size") int size) {
		List<Token> tokens = null;
		if(streamId != null) {
			tokens = getDataStore().listAllTokens(streamId, offset, size);
		}
		return tokens;
	}

	@Operation(summary = "Get all subscribers of the requested stream",
		    description = "It does not return subscriber-stats. Please use subscriber-stats method",
		    responses = {
		        @ApiResponse(responseCode = "200", description = "List of subscribers",
		                     content = @Content(
		                         mediaType = "application/json",
		                         schema = @Schema(implementation = Subscriber.class, type = "array")
		                     ))
		    }
		)
	@GET
	@Path("/{id}/subscribers/list/{offset}/{size}")
	@Produces(MediaType.APPLICATION_JSON)
	public List<Subscriber> listSubscriberV2(@Parameter(description = "the id of the stream", required = true) @PathParam("id") String streamId,
			@Parameter(description = "the starting point of the list", required = true) @PathParam("offset") int offset,
			@Parameter(description = "size of the return list (max:50 )", required = true) @PathParam("size") int size) {
		List<Subscriber> subscribers = null;
		if(streamId != null) {
			subscribers = getDataStore().listAllSubscribers(streamId, offset, size);
		}
		return subscribers;
	}

	@Operation(summary = "Retrieve all subscriber statistics of the requested stream",
		    description = "Fetches comprehensive statistics for all subscribers of the specified stream.",
		    responses = {
		        @ApiResponse(responseCode = "200", description = "List of subscriber statistics",
		                     content = @Content(
		                         mediaType = "application/json",
		                         schema = @Schema(implementation = SubscriberStats.class, type = "array")
		                     ))
		    }
		)
	@GET
	@Path("/{id}/subscriber-stats/list/{offset}/{size}")
	@Produces(MediaType.APPLICATION_JSON)
	public List<SubscriberStats> listSubscriberStatsV2(@Parameter(description = "the id of the stream", required = true) @PathParam("id") String streamId,
			@Parameter(description = "the starting point of the list", required = true) @PathParam("offset") int offset,
			@Parameter(description = "size of the return list (max:50 )", required = true) @PathParam("size") int size) {
		List<SubscriberStats> subscriberStats = null;
		if(streamId != null) {
			subscriberStats = getDataStore().listAllSubscriberStats(streamId, offset, size);
		}
		return subscriberStats;
	}

	@Operation(summary = "Add Subscriber to the requested stream",
		    description = "Adds a subscriber to the requested stream. If the subscriber's type is 'publish', they can also play the stream, which is critical in conferencing. If the subscriber's type is 'play', they can only play the stream. If 'b32Secret' is not set, it will default to the AppSettings. The length of 'b32Secret' should be a multiple of 8 and use base32 characters A–Z, 2–7.",
		    responses = {
		        @ApiResponse(responseCode = "200", description = "Result of adding a subscriber",
		                     content = @Content(
		                         mediaType = "application/json",
		                         schema = @Schema(implementation = Result.class)
		                     ))
		    }
		)
	@POST
	@Consumes(MediaType.APPLICATION_JSON)
	@Path("/{id}/subscribers")
	@Produces(MediaType.APPLICATION_JSON)
	public Result addSubscriber(
			@Parameter(description = "The id of the stream", required = true) @PathParam("id") String streamId,
			@Parameter(description = "Subscriber to be added to this stream", required = true) Subscriber subscriber) {
		boolean result = false;
		String message = "";
		if (subscriber != null && !StringUtils.isBlank(subscriber.getSubscriberId())
				&& subscriber.getSubscriberId().length() > 3 && StringUtils.isNotBlank(streamId))
		{
			// add stream id inside the Subscriber
			subscriber.setStreamId(streamId);
			// create a new stats object before adding to datastore
			subscriber.setStats(new SubscriberStats());
			// subscriber is not connected yet
			subscriber.setConnected(false);
			// subscriber is not viewing anyone
			subscriber.setCurrentConcurrentConnections(0);

			boolean secretCodeLengthCorrect = true;
			if (StringUtils.isNotBlank(subscriber.getB32Secret())) {

				try {
					//Check secret code is correct format
					Base32.decode(subscriber.getB32Secret().getBytes());
				}
				catch (Exception e) {
					logger.warn("Secret code is not b32 compatible. It will not add subscriber ");
					secretCodeLengthCorrect = false;
				}
			}

			if (secretCodeLengthCorrect) {
				result = getDataStore().addSubscriber(streamId, subscriber);
			}
			else {
				message = "Secret code is not multiple of 8 bytes length. Use b32Secret which is a string and its lenght is multiple of 8 bytes and allowed characters A-Z, 2-7";
			}

		}
		else {
			message = "Missing parameter: Make sure you set subscriber object correctly and make subscriberId's length at least 3";
		}
		return new Result(result, message);
	}

	@Operation(description="Return TOTP for the subscriberId, streamId, type. This is a helper method. You can generate TOTP on your end."
			+ "If subscriberId is not in the database, it generates TOTP from the secret in the AppSettings. Secret code is for the subscriberId not in the database"

			+ " secretCode = Base32.encodeAsString({secretFromSettings(publishsecret or playsecret according to the type)} + {subscriberId} + {streamId} + {type(publish or play)} + {Number of X to have the length multiple of 8}"
			+ "'+' means concatenating the strings. There is no explicit '+' in the secretCode ")
	@GET
	@Consumes({ MediaType.APPLICATION_JSON })
	@Path("/{id}/subscribers/{sid}/totp")
	@Produces(MediaType.APPLICATION_JSON)
<<<<<<< HEAD
	public Result getTOTP(@ApiParam(value="The id of the stream that TOTP will be generated", required=true) @PathParam("id") String streamId,
			@ApiParam(value="The id of the subscriber that TOTP will be generated ", required=true) @PathParam("sid") String subscriberId,
			@ApiParam(value="The type of token. It's being used if subscriber is not in the database. It can be publish, play",
			required=false) @QueryParam("type") String type)
=======
	public Result getTOTP(@Parameter(description="The id of the stream that TOTP will be generated", required=true) @PathParam("id") String streamId, 
			@Parameter(description="The id of the subscriber that TOTP will be generated ", required=true) @PathParam("sid") String subscriberId, 
			@Parameter(description="The type of token. It's being used if subscriber is not in the database. It can be publish, play", 
			required=false) @QueryParam("type") String type) 
>>>>>>> 2ee61e7c
	{

		boolean result = false;
		String message = "";
		String totp = "";
		if (!StringUtils.isAnyBlank(streamId, subscriberId))
		{
			Subscriber subscriber = getDataStore().getSubscriber(streamId, subscriberId);
			if (subscriber != null && StringUtils.isNotBlank(subscriber.getB32Secret()))
			{
				byte[] decodedSubscriberSecret = Base32.decode(subscriber.getB32Secret().getBytes());
				totp = TOTPGenerator.generateTOTP(decodedSubscriberSecret, getAppSettings().getTimeTokenPeriod(),  6, ITokenService.HMAC_SHA1);
			}
			else
			{
				String secretFromSettings = getAppSettings().getTimeTokenSecretForPublish();
				if (Subscriber.PLAY_TYPE.equals(type))
				{
					secretFromSettings = getAppSettings().getTimeTokenSecretForPlay();
				}

				if (StringUtils.isNotBlank(secretFromSettings)) {
					//Secret code is generated by using this  secretFromSettings + subscriberId + streamId + type + "add number of X to have the length multiple of 8"
					totp = TOTPGenerator.generateTOTP(Base32.decode(TOTPGenerator.getSecretCodeForNotRecordedSubscriberId(subscriberId, streamId, type, secretFromSettings).getBytes()),
							getAppSettings().getTimeTokenPeriod(), 6, ITokenService.HMAC_SHA1);
				}
				else {
					message = "Secret is not set in AppSettings. Please set timtokensecret publish or play in Applicaiton settings";
				}

			}
			if (!StringUtils.isBlank(totp)) {
				result = true;
			}

		}
		else {
			message = "streamId or subscriberId is blank";
		}

		return new Result(result, totp, message);

	}

	@Operation(summary = "Delete specific subscriber from data store",
		    description = "Deletes a specific subscriber from the data store for the selected stream.",
		    responses = {
		        @ApiResponse(responseCode = "200", description = "Result of deleting the subscriber",
		                     content = @Content(
		                         mediaType = "application/json",
		                         schema = @Schema(implementation = Result.class)
		                     ))
		    }
		)
	@DELETE
	@Consumes({ MediaType.APPLICATION_JSON })
	@Path("/{id}/subscribers/{sid}")
	@Produces(MediaType.APPLICATION_JSON)
	public Result deleteSubscriber(@Parameter(description = "the id of the stream", required = true) @PathParam("id") String streamId,
			@Parameter(description = "the id of the subscriber", required = true) @PathParam("sid") String subscriberId) {
		boolean result =  false;

		if(streamId != null) {
			result = getDataStore().deleteSubscriber(streamId, subscriberId);
		}

		return new Result(result);
	}

	@Operation(summary = "Block specific subscriber",
		    description = "Blocks a specific subscriber, enhancing security especially when used with TOTP streaming. The subscriber is blocked for a specified number of seconds from the moment this method is called.",
		    responses = {
		        @ApiResponse(responseCode = "200", description = "Result of blocking the subscriber",
		                     content = @Content(
		                         mediaType = "application/json",
		                         schema = @Schema(implementation = Result.class)
		                     ))
		    }
		)
	@PUT
	@Consumes({ MediaType.APPLICATION_JSON })
	@Path("/{id}/subscribers/{sid}/block/{seconds}/{type}")
	@Produces(MediaType.APPLICATION_JSON)
<<<<<<< HEAD
	public Result blockSubscriber(@ApiParam(value = "the id of the stream", required = true) @PathParam("id") String streamId,
			@ApiParam(value = "the id of the subscriber", required = true) @PathParam("sid") String subscriberId,
			@ApiParam(value = "seconds to block the user", required = true)  @PathParam("seconds") int seconds,
			@ApiParam(value = "block type it can be 'publish', 'play' or 'publish_play'", required = true)  @PathParam("type") String blockType) {
=======
	public Result blockSubscriber(@Parameter(description = "the id of the stream", required = true) @PathParam("id") String streamId,
			@Parameter(description = "the id of the subscriber", required = true) @PathParam("sid") String subscriberId, 
			@Parameter(description = "seconds to block the user", required = true)  @PathParam("seconds") int seconds,
			@Parameter(description = "block type it can be 'publish', 'play' or 'publish_play'", required = true)  @PathParam("type") String blockType) {
>>>>>>> 2ee61e7c
		boolean result = false;
		String message = "";



		if (!StringUtils.isAnyBlank(streamId, subscriberId))
		{
			//if the user is not in this node, it's in another node in the cluster.
			//The proxy filter will forward the request to the related node before {@link RestProxyFilter}

			result = getDataStore().blockSubscriber(streamId, subscriberId, blockType, seconds);

			if (Subscriber.PLAY_TYPE.equals(blockType) || Subscriber.PUBLISH_AND_PLAY_TYPE.equals(blockType) )
			{
				getApplication().stopPlayingBySubscriberId(subscriberId);
			}

			if (Subscriber.PUBLISH_TYPE.equals(blockType) || Subscriber.PUBLISH_AND_PLAY_TYPE.equals(blockType)) {
				getApplication().stopPublishingBySubscriberId(subscriberId);
			}


		}
		else {
			message = "streamId or subscriberId is blank";
		}

		return new Result(result, message);
	}

	@Operation(summary = "Removes all subscribers related to the requested stream",
		    description = "Deletes all subscriber data associated with the specified stream.",
		    responses = {
		        @ApiResponse(responseCode = "200", description = "Result of removing all subscribers",
		                     content = @Content(
		                         mediaType = "application/json",
		                         schema = @Schema(implementation = Result.class)
		                     ))
		    }
		)
	@DELETE
	@Consumes(MediaType.APPLICATION_JSON)
	@Path("/{id}/subscribers")
	@Produces(MediaType.APPLICATION_JSON)
	public Result revokeSubscribers(@Parameter(description = "the id of the stream", required = true) @PathParam("id") String streamId) {
		boolean result =  false;

		if(streamId != null) {
			result = getDataStore().revokeSubscribers(streamId);
		}

		return new Result(result);
	}

	@Operation(summary = "Get the broadcast live statistics",
		    description = "Retrieves live statistics of the broadcast, including total RTMP watcher count, total HLS watcher count, and total WebRTC watcher count.",
		    responses = {
		        @ApiResponse(responseCode = "200", description = "Broadcast live statistics",
		                     content = @Content(
		                         mediaType = "application/json",
		                         schema = @Schema(implementation = BroadcastStatistics.class)
		                     ))
		    }
		)
	@GET
	@Path("/{id}/broadcast-statistics")
	@Produces(MediaType.APPLICATION_JSON)
	@Override
	public BroadcastStatistics getBroadcastStatistics(@Parameter(description = "the id of the stream", required = true) @PathParam("id") String id) {
		return super.getBroadcastStatistics(id);
	}

	@Operation(summary = "Get total broadcast live statistics",
		    description = "Retrieves total live statistics of the broadcast, including total HLS watcher count and total WebRTC watcher count.",
		    responses = {
		        @ApiResponse(responseCode = "200", description = "Total broadcast live statistics",
		                     content = @Content(
		                         mediaType = "application/json",
		                         schema = @Schema(implementation = BroadcastStatistics.class)
		                     ))
		    }
		)
	@GET
	@Path("/total-broadcast-statistics")
	@Produces(MediaType.APPLICATION_JSON)
	@Override
	public AppBroadcastStatistics getBroadcastTotalStatistics() {
		return super.getBroadcastTotalStatistics();
	}

	@Operation(summary = "Get WebRTC Low Level Send Stats",
		    description = "Retrieves general statistics for WebRTC low level send operations.",
		    responses = {
		        @ApiResponse(responseCode = "200", description = "WebRTC low level send statistics",
		                     content = @Content(
		                         mediaType = "application/json",
		                         schema = @Schema(implementation = WebRTCSendStats.class)
		                     ))
		    }
		)
	@GET
	@Path("/webrtc-send-low-level-stats")
	@Produces(MediaType.APPLICATION_JSON)
	public WebRTCSendStats getWebRTCLowLevelSendStats()
	{
		return new WebRTCSendStats(getApplication().getWebRTCAudioSendStats(), getApplication().getWebRTCVideoSendStats());
	}

	@Operation(summary = "Get WebRTC Low Level Receive Stats",
		    description = "Retrieves general statistics for WebRTC low level receive operations.",
		    responses = {
		        @ApiResponse(responseCode = "200", description = "WebRTC low level receive statistics",
		                     content = @Content(
		                         mediaType = "application/json",
		                         schema = @Schema(implementation = WebRTCReceiveStats.class)
		                     ))
		    }
		)
	@GET
	@Path("/webrtc-receive-low-level-stats")
	@Produces(MediaType.APPLICATION_JSON)
	public WebRTCReceiveStats getWebRTCLowLevelReceiveStats()
	{
		return new WebRTCReceiveStats(getApplication().getWebRTCAudioReceiveStats(), getApplication().getWebRTCVideoReceiveStats());
	}

	@Operation(summary = "Get RTMP to WebRTC Path Stats",
		    description = "Retrieves general statistics for the RTMP to WebRTC path.",
		    responses = {
		        @ApiResponse(responseCode = "200", description = "RTMP to WebRTC path statistics",
		                     content = @Content(
		                         mediaType = "application/json",
		                         schema = @Schema(implementation = RTMPToWebRTCStats.class)
		                     ))
		    }
		)
	@GET
	@Path("/{id}/rtmp-to-webrtc-stats")
	@Produces(MediaType.APPLICATION_JSON)
<<<<<<< HEAD
	public RTMPToWebRTCStats getRTMPToWebRTCStats(@ApiParam(value = "the id of the stream", required = true) @PathParam("id") String id)
=======
	public RTMPToWebRTCStats getRTMPToWebRTCStats(@Parameter(description = "the id of the stream", required = true) @PathParam("id") String id) 
>>>>>>> 2ee61e7c
	{
		return getApplication().getRTMPToWebRTCStats(id);
	}


	@Operation(summary = "Get WebRTC Client Statistics",
		    description = "Retrieves WebRTC client statistics, including audio bitrate, video bitrate, target bitrate, video sent period, etc.",
		    responses = {
		        @ApiResponse(responseCode = "200", description = "WebRTC client statistics",
		                     content = @Content(
		                         mediaType = "application/json",
		                         schema = @Schema(implementation = WebRTCClientStats.class, type = "array")
		                     ))
		    }
		)
	@GET
	@Path("/{stream_id}/webrtc-client-stats/{offset}/{size}")
	@Produces(MediaType.APPLICATION_JSON)
	public List<WebRTCClientStats> getWebRTCClientStatsListV2(@Parameter(description = "offset of the list", required = true) @PathParam("offset") int offset,
			@Parameter(description = "Number of items that will be fetched", required = true) @PathParam("size") int size,
			@Parameter(description = "the id of the stream", required = true) @PathParam("stream_id") String streamId) {

		return super.getWebRTCClientStatsList(offset, size, streamId);
	}

	@Hidden
	@Deprecated
	@Operation(summary = "Returns filtered broadcast list according to type",
    description = "Useful for retrieving IP Camera and Stream Sources from the entire broadcast list. For sorting mechanisms, using Mongo DB is recommended.",
    responses = {
        @ApiResponse(responseCode = "200", description = "Filtered broadcast list",
                     content = @Content(
                         mediaType = "application/json",
                         schema = @Schema(implementation = Broadcast.class, type = "array")
                     ))
	    }
	)
	@GET
	@Consumes(MediaType.APPLICATION_JSON)
	@Path("/filter-list/{offset}/{size}/{type}")
	@Produces(MediaType.APPLICATION_JSON)
	public List<Broadcast> filterBroadcastListV2(@Parameter(description = "starting point of the list", required = true) @PathParam("offset") int offset,
			@Parameter(description = "size of the return list (max:50 )", required = true) @PathParam("size") int size,
			@Parameter(description = "type of the stream. Possible values are \"liveStream\", \"ipCamera\", \"streamSource\", \"VoD\"", required = true) @PathParam("type") String type,
			@Parameter(description = "field to sort", required = false) @QueryParam("sort_by") String sortBy,
			@Parameter(description = "asc for Ascending, desc Descending order", required = false) @QueryParam("order_by") String orderBy
			) {
		return getDataStore().getBroadcastList(offset, size, type, sortBy, orderBy, null);
	}


	@Operation(summary = "Set stream specific recording setting",
		    description = "This setting overrides the general Mp4 and WebM Muxing Setting for a specific stream.",
		    responses = {
		        @ApiResponse(responseCode = "200", description = "Result of setting stream specific recording",
		                     content = @Content(
		                         mediaType = "application/json",
		                         schema = @Schema(implementation = Result.class)
		                     ))
		    }
		)
	@PUT
	@Consumes(MediaType.APPLICATION_JSON)
	@Path("/{id}/recording/{recording-status}")
	@Produces(MediaType.APPLICATION_JSON)
	public Result enableRecording(@Parameter(description = "the id of the stream", required = true) @PathParam("id") String streamId,
			@Parameter(description = "Change recording status. If true, starts recording. If false stop recording", required = true) @PathParam("recording-status") boolean enableRecording,
			@Parameter(description = "Record type: 'mp4' or 'webm'. It's optional parameter.", required = false) @QueryParam("recordType") String recordType,
			@Parameter(description = "Resolution height of the broadcast that is wanted to record. ", required = false) @QueryParam("resolutionHeight") int resolutionHeight
			) {
		if (logger.isInfoEnabled()) {
			logger.info("Recording method is called for {} to make it {} and record Type: {} resolution:{}", streamId.replaceAll(REPLACE_CHARS, "_"), enableRecording, recordType != null ? recordType.replaceAll(REPLACE_CHARS, "_") : null, resolutionHeight);
		}
		recordType = (recordType==null) ? RecordType.MP4.toString() : recordType;  // It means, if recordType is null, function using Mp4 Record by default
		return enableRecordMuxing(streamId, enableRecording, recordType, resolutionHeight);
	}

	@Operation(summary = "Get IP Camera Error after connection failure",
		    description = "Checks for an error after a connection failure with an IP camera. Returning true indicates an error; false indicates no error.",
		    responses = {
		        @ApiResponse(responseCode = "200", description = "IP Camera error status",
		                     content = @Content(
		                         mediaType = "application/json",
		                         schema = @Schema(implementation = Result.class)
		                     ))
		    }
		)
	@GET
	@Consumes(MediaType.APPLICATION_JSON)
	@Path("/{streamId}/ip-camera-error")
	@Produces(MediaType.APPLICATION_JSON)
	public Result getCameraErrorV2(@Parameter(description = "StreamId of the IP Camera Streaming.", required = true) @PathParam("streamId") String streamId) {
		return super.getCameraErrorById(streamId);
	}

	@Operation(summary = "Start streaming sources",
		    description = "Initiates streaming for sources such as IP Cameras, Stream Sources, and PlayLists.",
		    responses = {
		        @ApiResponse(responseCode = "200", description = "Result of starting streaming sources",
		                     content = @Content(
		                         mediaType = "application/json",
		                         schema = @Schema(implementation = Result.class)
		                     ))
		    }
		)
	@POST
	@Consumes(MediaType.APPLICATION_JSON)
	@Path("/{id}/start")
	@Produces(MediaType.APPLICATION_JSON)
<<<<<<< HEAD
	public Result startStreamSourceV2(@ApiParam(value = "the id of the stream. The broadcast type should be IP Camera or Stream Source otherwise it does not work", required = true) @PathParam("id") String id)
=======
	public Result startStreamSourceV2(@Parameter(description = "the id of the stream. The broadcast type should be IP Camera or Stream Source otherwise it does not work", required = true) @PathParam("id") String id) 
>>>>>>> 2ee61e7c
	{
		return super.startStreamSource(id);
	}

	@Operation(summary = "Specify the next playlist item to play by index",
		    description = "Sets the next playlist item to be played, based on its index. This method is applicable only to playlists.",
		    responses = {
		        @ApiResponse(responseCode = "200", description = "Result of specifying the next playlist item",
		                     content = @Content(
		                         mediaType = "application/json",
		                         schema = @Schema(implementation = Result.class)
		                     ))
		    }
		)
	@POST
	@Consumes(MediaType.APPLICATION_JSON)
	@Path("/playlists/{id}/next")
	@Produces(MediaType.APPLICATION_JSON)
<<<<<<< HEAD
	public Result playNextItem(@ApiParam(value = "The id of the playlist stream.", required = true) @PathParam("id") String id,
			@ApiParam(value = "The next item to play. If it's not specified or it's -1, it plays next item. If it's number, it skips that item in the playlist to play. The first item index is 0. ", required = false) @QueryParam("index") Integer index
			)
	{
=======
	public Result playNextItem(@Parameter(description = "The id of the playlist stream.", required = true) @PathParam("id") String id,			
			@Parameter(description = "The next item to play. If it's not specified or it's -1, it plays next item. If it's number, it skips that item in the playlist to play. The first item index is 0. ", required = false) @QueryParam("index") Integer index			
			) 
	{ 
>>>>>>> 2ee61e7c
		return super.playNextItem(id, index);
	}

	@Operation(summary = "Stop streaming for the active stream",
		    description = "Terminates streaming for the active stream, including both ingested (RTMP, WebRTC) and pulled stream sources (IP Cameras and Stream Sources).",
		    responses = {
		        @ApiResponse(responseCode = "200", description = "Result of stopping the active stream",
		                     content = @Content(
		                         mediaType = "application/json",
		                         schema = @Schema(implementation = Result.class)
		                     ))
		    }
		)
	@POST
	@Consumes(MediaType.APPLICATION_JSON)
	@Path("/{id}/stop")
	@Produces(MediaType.APPLICATION_JSON)
<<<<<<< HEAD
	public Result stopStreamingV2(@ApiParam(value = "the id of the broadcast.", required = true) @PathParam("id") String id)
=======
	public Result stopStreamingV2(@Parameter(description = "the id of the broadcast.", required = true) @PathParam("id") String id) 
>>>>>>> 2ee61e7c
	{
		return super.stopStreaming(id);
	}


	@Operation(summary = "Get Discovered ONVIF IP Cameras",
		    description = "Performs a discovery within the internal network to automatically retrieve information about ONVIF-enabled cameras.",
		    responses = {
		        @ApiResponse(responseCode = "200", description = "Result of discovering ONVIF IP cameras",
		                     content = @Content(
		                         mediaType = "application/json",
		                         schema = @Schema(implementation = Result.class)
		                     ))
		    }
		)
	@GET
	@Path("/onvif-devices")
	@Produces(MediaType.APPLICATION_JSON)
	public String[] searchOnvifDevicesV2() {
		return super.searchOnvifDevices();
	}

	@Operation(summary = "Get the Profile List for an ONVIF IP Camera",
		    description = "Retrieves the profile list for an ONVIF IP camera.",
		    responses = {
		        @ApiResponse(responseCode = "200", description = "Profile list for the ONVIF IP camera",
		                     content = @Content(
		                         mediaType = "application/json",
		                         schema = @Schema(implementation = String[].class)
		                     ))
		    }
		)
	@GET
	@Path("/{id}/ip-camera/device-profiles")
	@Produces(MediaType.APPLICATION_JSON)
	public String[] getOnvifDeviceProfiles(@Parameter(description = "The id of the IP Camera", required = true) @PathParam("id") String id) {
		if (id != null && StreamIdValidator.isStreamIdValid(id)) {
			return super.getOnvifDeviceProfiles(id);
		}
		return null;
	}


	@Operation(summary = "Move IP Camera",
		    description = "Supports continuous, relative, and absolute movement. By default, it's a relative move. Movement parameters should be provided according to the movement type. Generally, the following values are used: "
		                  + "For Absolute move, value X and value Y are between -1.0f and 1.0f. Zoom value is between 0.0f and 1.0f. "
		                  + "For Relative move, value X, value Y, and Zoom Value are between -1.0f and 1.0f. "
		                  + "For Continuous move, value X, value Y, and Zoom Value are between -1.0f and 1.0f.",
		    responses = {
		        @ApiResponse(responseCode = "200", description = "Result of moving the IP camera",
		                     content = @Content(
		                         mediaType = "application/json",
		                         schema = @Schema(implementation = Result.class)
		                     ))
		    }
		)
	@POST
	@Path("/{id}/ip-camera/move")
	@Produces(MediaType.APPLICATION_JSON)
	public Result moveIPCamera(@Parameter(description = "The id of the IP Camera", required = true) @PathParam("id") String id,
			@Parameter(description = "Movement in X direction. If not specified, it's assumed to be zero. Valid ranges between -1.0f and 1.0f for all movements ", required = false) @QueryParam("valueX") Float valueX,
			@Parameter(description = "Movement in Y direction. If not specified, it's assumed to be zero. Valid ranges between -1.0f and 1.0f for all movements ", required = false) @QueryParam("valueY") Float valueY,
			@Parameter(description = "Movement in Zoom. If not specified, it's assumed to be zero. Valid ranges for relative and continous move is between -1.0f and 1.0f. For absolute move between 0.0f and 1.0f ", required = false) @QueryParam("valueZ") Float valueZ,
			@Parameter(description = "Movement type. It can be absolute, relative or continuous. If not specified, it's relative", required = false) @QueryParam("movement") String movement
			) {
		boolean result = false;
		String message = STREAM_ID_NOT_VALID;
		if (id != null && StreamIdValidator.isStreamIdValid(id)) {
			message = "";
			if (valueX == null) {
				valueX = 0f;
			}

			if (valueY == null) {
				valueY = 0f;
			}

			if (valueZ == null) {
				valueZ = 0f;
			}

			if (movement == null) {
				movement = RELATIVE_MOVE;
			}

			if (movement.equals(RELATIVE_MOVE)) {
				result = super.moveRelative(id, valueX, valueY, valueZ);
			}
			else if (movement.equals(CONTINUOUS_MOVE)) {
				result = super.moveContinous(id, valueX, valueY, valueZ);
			}
			else if (movement.equals(ABSOLUTE_MOVE)) {
				result = super.moveAbsolute(id, valueX, valueY, valueZ);
			}
			else  {
				message = "Movement type is not supported. Supported types are continous, relative and absolute but was " + movement;
			}
		}
		return new Result(result, message);
	}

	@Operation(description = "Stop move for IP Camera")
	@POST
	@Path("/{id}/ip-camera/stop-move")
	@Produces(MediaType.APPLICATION_JSON)
	public Result stopMove(@Parameter(description = "the id of the IP Camera", required = true) @PathParam("id") String id) {
		boolean result = false;
		String message = STREAM_ID_NOT_VALID;
		if (id != null && StreamIdValidator.isStreamIdValid(id))
		{
			OnvifCamera camera = getApplication().getOnvifCamera(id);
			if (camera != null) {
				result = camera.moveStop();
				message = "";
			}
			else {
				message = "Camera not found";
			}
		}
		return new Result(result, message);
	}


	@Operation(description = "Creates a conference room with the parameters. The room name is key so if this is called with the same room name then new room is overwritten to old one")
	@ApiResponses(value = {
		    @ApiResponse(responseCode = "400", description = "If the operation is not completed for any reason",
		                 content = @Content(
		                     mediaType = "application/json",
		                     schema = @Schema(implementation = Result.class)
		                 )),
		    @ApiResponse(responseCode = "200", description = "Returns the created conference room",
		                 content = @Content(
		                     mediaType = "application/json",
		                     schema = @Schema(implementation = ConferenceRoom.class)
		                 ))
		})

	@POST
	@Consumes({ MediaType.APPLICATION_JSON })
	@Path("/conference-rooms")
	@Produces(MediaType.APPLICATION_JSON)
	public Response createConferenceRoomV2(@Parameter(description = "Conference Room object with start and end date", required = true) ConferenceRoom room) {

		ConferenceRoom confRoom = super.createConferenceRoom(room);
		if (confRoom != null) {
			return Response.status(Status.OK).entity(room).build();
		}
		return Response.status(Status.BAD_REQUEST).entity(new Result(false, "Operation not completed")).build();

	}

	@Operation(description = "Edits previously saved conference room")
	@ApiResponses(value = {
		    @ApiResponse(responseCode = "400", description = "If the operation is not completed for any reason",
		                 content = @Content(
		                     mediaType = "application/json",
		                     schema = @Schema(implementation = Result.class)
		                 )),
		    @ApiResponse(responseCode = "200", description = "Returns the updated Conference room",
		                 content = @Content(
		                     mediaType = "application/json",
		                     schema = @Schema(implementation = ConferenceRoom.class)
		                 ))
		})
	@PUT
	@Consumes({ MediaType.APPLICATION_JSON })
	@Path("/conference-rooms/{room_id}")
	@Produces(MediaType.APPLICATION_JSON)
	public Response editConferenceRoom(@Parameter(description="Room id") @PathParam("room_id") String roomId,  @Parameter(description = "Conference Room object with start and end date", required = true) ConferenceRoom room) {

		if(room != null && getDataStore().editConferenceRoom(roomId, room)) {
			return Response.status(Status.OK).entity(room).build();
		}
		return Response.status(Status.BAD_REQUEST).entity(new Result(false, "Operation not completed")).build();
	}

	@Operation(summary = "Delete a conference room",
		    description = "Deletes a conference room. The room ID is the key, so if this is called with the same room ID, then the new room overwrites the old one.",
		    responses = {
		        @ApiResponse(responseCode = "200", description = "Result of deleting the conference room",
		                     content = @Content(
		                         mediaType = "application/json",
		                         schema = @Schema(implementation = Result.class)
		                     ))
		    }
		)
	@DELETE
	@Consumes({ MediaType.APPLICATION_JSON })
	@Path("/conference-rooms/{room_id}")
	@Produces(MediaType.APPLICATION_JSON)
	public Result deleteConferenceRoomV2(@Parameter(description = "the id of the conference room", required = true) @PathParam("room_id") String roomId) {
		return new Result(super.deleteConferenceRoom(roomId, getDataStore()));
	}

<<<<<<< HEAD
	@ApiOperation(value = "Add a play only user who requested to publish the stream into a main track (broadcast).", notes = "", response = Result.class)
	@POST
	@Consumes(MediaType.APPLICATION_JSON)
	@Path("/{id}/publisherRequestList")
	@Produces(MediaType.APPLICATION_JSON)
	public Result addPublisherRequestList(@ApiParam(value = "Broadcast id(main track)", required = true) @PathParam("id") String id,
							  @ApiParam(value = "Subtrack Stream Id", required = true) @QueryParam("id") String subTrackId)
	{

		Result result = new Result(false);
		Broadcast subTrack = getDataStore().get(subTrackId);
		String message = "";
		if (subTrack != null)
		{
			boolean success = getDataStore().addIntoPublisherRequestList(id, subTrackId);

			setResultSuccess(result, success, "Subtrack:" + subTrackId + " cannot be added to publisher request list: " + id,
					"Subtrack:{} cannot be added to publisher request list:{} ", subTrackId.replaceAll(REPLACE_CHARS, "_"), id.replaceAll(REPLACE_CHARS, "_"));
		}
		else
		{
			message = "There is not stream with id:" + subTrackId;
			logWarning("There is not stream with id:{}" , subTrackId.replaceAll(REPLACE_CHARS, "_"));
		}
		result.setMessage(message);
		return result;
	}

	@ApiOperation(value = "Delete a play only user who requested to publish the stream from a main track (broadcast).", notes = "", response = Result.class)
	@DELETE
	@Consumes(MediaType.APPLICATION_JSON)
	@Path("/{id}/publisherRequestList")
	@Produces(MediaType.APPLICATION_JSON)
	public Result removePublisherRequestList(@ApiParam(value = "Broadcast id(main track)", required = true) @PathParam("id") String id,
								 @ApiParam(value = "Subtrack Stream Id", required = true) @QueryParam("id") String subTrackId)
	{

		Result result = new Result(false);
		Broadcast subTrack = getDataStore().get(subTrackId);
		if (subTrack != null)
		{
			boolean success = getDataStore().removeFromPublisherRequestList(id, subTrackId);

			setResultSuccess(result, success, "Subtrack:" + subTrackId + " cannot be removed from publisher request list: " + id,
					"Subtrack:{} cannot be removed from publisher request list:{} ", subTrackId.replaceAll(REPLACE_CHARS, "_"), id != null ? id.replaceAll(REPLACE_CHARS, "_") : null);
		}
		else
		{
			setResultSuccess(result, false, "There is no stream with id:" + subTrackId, "There is no stream with id:{}" , subTrackId.replaceAll(REPLACE_CHARS, "_"));
		}

		return result;
	}

	@ApiOperation(value = "Add a play only user who are approved to publish the stream into a main track (broadcast).", notes = "", response = Result.class)
	@POST
	@Consumes(MediaType.APPLICATION_JSON)
	@Path("/{id}/publisherFromListenerList")
	@Produces(MediaType.APPLICATION_JSON)
	public Result addPublisherFromListenerList(@ApiParam(value = "Broadcast id(main track)", required = true) @PathParam("id") String id,
										  @ApiParam(value = "Subtrack Stream Id", required = true) @QueryParam("id") String subTrackId)
	{

		Result result = new Result(false);
		Broadcast subTrack = getDataStore().get(subTrackId);
		String message = "";
		if (subTrack != null)
		{
			boolean success = getDataStore().addIntoPublisherFromListenerList(id, subTrackId);

			setResultSuccess(result, success, "Subtrack:" + subTrackId + " cannot be added to approved publisher from listener: " + id,
					"Subtrack:{} cannot be added to approved publisher from listener:{} ", subTrackId.replaceAll(REPLACE_CHARS, "_"), id.replaceAll(REPLACE_CHARS, "_"));
		}
		else
		{
			message = "There is not stream with id:" + subTrackId;
			logWarning("There is not stream with id:{}" , subTrackId.replaceAll(REPLACE_CHARS, "_"));
		}
		result.setMessage(message);
		return result;
	}

	@ApiOperation(value = "Delete a play only user who are approved to publish the stream from a main track (broadcast).", notes = "", response = Result.class)
	@DELETE
	@Consumes(MediaType.APPLICATION_JSON)
	@Path("/{id}/publisherFromListenerList")
	@Produces(MediaType.APPLICATION_JSON)
	public Result removePublisherFromListenerList(@ApiParam(value = "Broadcast id(main track)", required = true) @PathParam("id") String id,
											 @ApiParam(value = "Subtrack Stream Id", required = true) @QueryParam("id") String subTrackId)
	{

		Result result = new Result(false);
		Broadcast subTrack = getDataStore().get(subTrackId);
		if (subTrack != null)
		{
			boolean success = getDataStore().removeFromPublisherFromListenerList(id, subTrackId);

			setResultSuccess(result, success, "Subtrack:" + subTrackId + " cannot be removed from approved publisher from listener: " + id,
					"Subtrack:{} cannot be removed from approved publisher from listener:{} ", subTrackId.replaceAll(REPLACE_CHARS, "_"), id != null ? id.replaceAll(REPLACE_CHARS, "_") : null);
		}
		else
		{
			setResultSuccess(result, false, "There is no stream with id:" + subTrackId, "There is no stream with id:{}" , subTrackId.replaceAll(REPLACE_CHARS, "_"));
		}

		return result;
	}

	@ApiOperation(value = "Add a presenter into a main track (broadcast).", notes = "", response = Result.class)
	@POST
	@Consumes(MediaType.APPLICATION_JSON)
	@Path("/{id}/presenterList")
	@Produces(MediaType.APPLICATION_JSON)
	public Result addPresenterList(@ApiParam(value = "Broadcast id(main track)", required = true) @PathParam("id") String id,
										  @ApiParam(value = "Subtrack Stream Id", required = true) @QueryParam("id") String subTrackId)
	{

		Result result = new Result(false);
		Broadcast subTrack = getDataStore().get(subTrackId);
		String message = "";
		if (subTrack != null)
		{
			boolean success = getDataStore().addIntoPresenterList(id, subTrackId);

			setResultSuccess(result, success, "Subtrack:" + subTrackId + " cannot be added to presenter list: " + id,
					"Subtrack:{} cannot be added to presenter list:{} ", subTrackId.replaceAll(REPLACE_CHARS, "_"), id.replaceAll(REPLACE_CHARS, "_"));
		}
		else
		{
			message = "There is not stream with id:" + subTrackId;
			logWarning("There is not stream with id:{}" , subTrackId.replaceAll(REPLACE_CHARS, "_"));
		}
		result.setMessage(message);
		return result;
	}

	@ApiOperation(value = "Delete a presenter from a main track (broadcast).", notes = "", response = Result.class)
	@DELETE
	@Consumes(MediaType.APPLICATION_JSON)
	@Path("/{id}/presenterList")
	@Produces(MediaType.APPLICATION_JSON)
	public Result removePresenterList(@ApiParam(value = "Broadcast id(main track)", required = true) @PathParam("id") String id,
											 @ApiParam(value = "Subtrack Stream Id", required = true) @QueryParam("id") String subTrackId)
	{

		Result result = new Result(false);
		Broadcast subTrack = getDataStore().get(subTrackId);
		if (subTrack != null)
		{
			boolean success = getDataStore().removeFromPresenterList(id, subTrackId);

			setResultSuccess(result, success, "Subtrack:" + subTrackId + " cannot be removed from presenter list: " + id,
					"Subtrack:{} cannot be removed from presenter list:{} ", subTrackId.replaceAll(REPLACE_CHARS, "_"), id != null ? id.replaceAll(REPLACE_CHARS, "_") : null);
		}
		else
		{
			setResultSuccess(result, false, "There is no stream with id:" + subTrackId, "There is no stream with id:{}" , subTrackId.replaceAll(REPLACE_CHARS, "_"));
		}

		return result;
	}

	@ApiOperation(value = "Add an admin into a main track (broadcast).", notes = "", response = Result.class)
	@POST
	@Consumes(MediaType.APPLICATION_JSON)
	@Path("/{id}/adminList")
	@Produces(MediaType.APPLICATION_JSON)
	public Result addAdminList(@ApiParam(value = "Broadcast id(main track)", required = true) @PathParam("id") String id,
										  @ApiParam(value = "Subtrack Stream Id", required = true) @QueryParam("id") String subTrackId)
	{

		Result result = new Result(false);
		Broadcast subTrack = getDataStore().get(subTrackId);
		String message = "";
		if (subTrack != null)
		{
			boolean success = getDataStore().addIntoAdminList(id, subTrackId);

			setResultSuccess(result, success, "Subtrack:" + subTrackId + " cannot be added to admin list: " + id,
					"Subtrack:{} cannot be added to admin list:{} ", subTrackId.replaceAll(REPLACE_CHARS, "_"), id.replaceAll(REPLACE_CHARS, "_"));
		}
		else
		{
			message = "There is not stream with id:" + subTrackId;
			logWarning("There is not stream with id:{}" , subTrackId.replaceAll(REPLACE_CHARS, "_"));
		}
		result.setMessage(message);
		return result;
	}

	@ApiOperation(value = "Delete an admin from a main track (broadcast).", notes = "", response = Result.class)
	@DELETE
	@Consumes(MediaType.APPLICATION_JSON)
	@Path("/{id}/adminList")
	@Produces(MediaType.APPLICATION_JSON)
	public Result removeAdminList(@ApiParam(value = "Broadcast id(main track)", required = true) @PathParam("id") String id,
											 @ApiParam(value = "Subtrack Stream Id", required = true) @QueryParam("id") String subTrackId)
	{

		Result result = new Result(false);
		Broadcast subTrack = getDataStore().get(subTrackId);
		if (subTrack != null)
		{
			boolean success = getDataStore().removeFromAdminList(id, subTrackId);

			setResultSuccess(result, success, "Subtrack:" + subTrackId + " cannot be removed from admin list: " + id,
					"Subtrack:{} cannot be removed from admin list:{} ", subTrackId.replaceAll(REPLACE_CHARS, "_"), id != null ? id.replaceAll(REPLACE_CHARS, "_") : null);
		}
		else
		{
			setResultSuccess(result, false, "There is no stream with id:" + subTrackId, "There is no stream with id:{}" , subTrackId.replaceAll(REPLACE_CHARS, "_"));
		}

		return result;
	}

	@ApiOperation(value = "Add a subtrack to a main track (broadcast).", notes = "", response = Result.class)
=======
	@Operation(summary = "Add a subtrack to a main track (broadcast)",
		    description = "Adds a subtrack to a main track (broadcast).",
		    responses = {
		        @ApiResponse(responseCode = "200", description = "Result of adding a subtrack",
		                     content = @Content(
		                         mediaType = "application/json",
		                         schema = @Schema(implementation = Result.class)
		                     ))
		    }
		)
>>>>>>> 2ee61e7c
	@POST
	@Consumes(MediaType.APPLICATION_JSON)
	@Path("/{id}/subtrack")
	@Produces(MediaType.APPLICATION_JSON)
<<<<<<< HEAD
	public Result addSubTrack(@ApiParam(value = "Broadcast id(main track)", required = true) @PathParam("id") String id,
			@ApiParam(value = "Subtrack Stream Id", required = true) @QueryParam("id") String subTrackId)
=======
	public Result addSubTrack(@Parameter(description = "Broadcast id(main track)", required = true) @PathParam("id") String id,
			@Parameter(description = "Subtrack Stream Id", required = true) @QueryParam("id") String subTrackId) 
>>>>>>> 2ee61e7c
	{
		return RestServiceBase.addSubTrack(id, subTrackId, getDataStore());
	}

	@Operation(summary = "Delete a subtrack from a main track (broadcast)",
		    description = "Deletes a subtrack from a main track (broadcast).",
		    responses = {
		        @ApiResponse(responseCode = "200", description = "Result of deleting a subtrack",
		                     content = @Content(
		                         mediaType = "application/json",
		                         schema = @Schema(implementation = Result.class)
		                     ))
		    }
		)
	@DELETE
	@Consumes(MediaType.APPLICATION_JSON)
	@Path("/{id}/subtrack")
	@Produces(MediaType.APPLICATION_JSON)
	public Result removeSubTrack(@Parameter(description = "Broadcast id(main track)", required = true) @PathParam("id") String id,
			@Parameter(description = "Subtrack Stream Id", required = true) @QueryParam("id") String subTrackId)
	{
		return RestServiceBase.removeSubTrack(id, subTrackId, getDataStore());
	}

	@Operation(summary = "Get stream information",
		    description = "Returns the stream information including width, height, bitrates, and video codec.",
		    responses = {
		        @ApiResponse(responseCode = "200", description = "Stream information",
		                     content = @Content(
		                         mediaType = "application/json",
		                         schema = @Schema(implementation = BasicStreamInfo[].class)
		                     ))
		    }
		)
	@GET
	@Consumes(MediaType.APPLICATION_JSON)
	@Path("/{id}/stream-info")
	@Produces(MediaType.APPLICATION_JSON)
	public BasicStreamInfo[] getStreamInfo(@PathParam("id") String streamId)
	{
		boolean isCluster = getAppContext().containsBean(IClusterNotifier.BEAN_NAME);
		List<? extends IStreamInfo> streamInfoList;
		if (isCluster) {
			streamInfoList = getDataStore().getStreamInfoList(streamId);
		}
		else {
			IWebRTCAdaptor webRTCAdaptor = (IWebRTCAdaptor) getAppContext().getBean(IWebRTCAdaptor.BEAN_NAME);
			streamInfoList = webRTCAdaptor.getStreamInfo(streamId);
		}
		BasicStreamInfo[] basicStreamInfo = new BasicStreamInfo[0];
		if (streamInfoList != null)
		{
			basicStreamInfo = new BasicStreamInfo[streamInfoList.size()];
			for (int i = 0; i < basicStreamInfo.length; i++) {
				IStreamInfo iStreamInfo = streamInfoList.get(i);
				basicStreamInfo[i] = new BasicStreamInfo(iStreamInfo.getVideoHeight(), iStreamInfo.getVideoWidth(),
						iStreamInfo.getVideoBitrate(), iStreamInfo.getAudioBitrate(), iStreamInfo.getVideoCodec());
			}
		}

		return basicStreamInfo;
	}

	@Operation(summary = "Send message to stream participants via Data Channel",
		    description = "Sends a message to stream participants through the Data Channel in a WebRTC stream.",
		    responses = {
		        @ApiResponse(responseCode = "200", description = "Result of sending the message",
		                     content = @Content(
		                         mediaType = "application/json",
		                         schema = @Schema(implementation = Result.class)
		                     ))
		    }
		)
	@POST
	@Consumes(MediaType.APPLICATION_JSON)
	@Path("/{id}/data")
	@Produces(MediaType.APPLICATION_JSON)
<<<<<<< HEAD
	public Result sendMessage(@ApiParam(value = "Message through Data Channel which will be sent to all WebRTC stream participants", required = true) String message,
			@ApiParam(value = "Broadcast id", required = true) @PathParam("id") String id) {
=======
	public Result sendMessage(@Parameter(description = "Message through Data Channel which will be sent to all WebRTC stream participants", required = true) String message, 
			@Parameter(description = "Broadcast id", required = true) @PathParam("id") String id) {
>>>>>>> 2ee61e7c


		return RestServiceBase.sendDataChannelMessage(id, message, getApplication(), getDataStore());
	}
	@Operation(description = "Gets the conference room list from database")
	@GET
	@Path("/conference-rooms/list/{offset}/{size}")
	@Produces(MediaType.APPLICATION_JSON)
	public List<ConferenceRoom> getConferenceRoomList(@Parameter(description = "This is the offset of the list, it is useful for pagination. If you want to use sort mechanism, we recommend using Mongo DB.", required = true) @PathParam("offset") int offset,
			@Parameter(description = "Number of items that will be fetched. If there is not enough item in the datastore, returned list size may less then this value", required = true) @PathParam("size") int size,
			@Parameter(description = "field to sort", required = false) @QueryParam("sort_by") String sortBy,
			@Parameter(description = "asc for Ascending, desc Descending order", required = false) @QueryParam("order_by") String orderBy,
			@Parameter(description = "Search parameter, returns specific items that contains search string", required = false) @QueryParam("search") String search
			) {
		return getDataStore().getConferenceRoomList(offset, size ,sortBy, orderBy, search);
	}

	@Operation(description = "Get conference room object")
	@ApiResponses(value = {
		    @ApiResponse(responseCode = "200", description = "Return the ConferenceRoom object",
		                 content = @Content(
		                     mediaType = "application/json",
		                     schema = @Schema(implementation = ConferenceRoom.class)
		                 )),
		    @ApiResponse(responseCode = "404", description = "ConferenceRoom object not found")
		})

	@GET
	@Path("/conference-rooms/{roomId}")
	@Produces(MediaType.APPLICATION_JSON)
	public Response getConferenceRoom(@Parameter(description = "id of the room", required = true) @PathParam("roomId") String id) {
		ConferenceRoom room = null;
		if (id != null) {
			room = lookupConference(id);
		}
		if (room != null) {
			return Response.status(Status.OK).entity(room).build();
		}
		else {
			return Response.status(Status.NOT_FOUND).build();
		}
	}

	@Operation(summary = "Get stream IDs in the room",
		    description = "Returns the stream IDs in the room.",
		    responses = {
		        @ApiResponse(responseCode = "200", description = "List of stream IDs",
		                     content = @Content(
		                         mediaType = "application/json",
		                         schema = @Schema(implementation = String.class, type = "array")
		                     ))
		    }
		)
	@GET
	@Consumes({ MediaType.APPLICATION_JSON })
	@Path("/conference-rooms/{room_id}/room-info")
	@Produces(MediaType.APPLICATION_JSON)
	public RootRestService.RoomInfo getRoomInfo(@Parameter(description = "Room id", required=true) @PathParam("room_id") String roomId,
			@Parameter(description="If Stream Id is entered, that stream id will be isolated from the result",required = false) @QueryParam("streamId") String streamId){
		ConferenceRoom room = getDataStore().getConferenceRoom(roomId);
		return new RootRestService.RoomInfo(roomId,RestServiceBase.getRoomInfoFromConference(roomId,streamId,getDataStore()), room);
	}

	@Operation(summary = "Add stream to the room",
		    description = "Adds the specified stream with stream ID to the room. Use PUT conference-rooms/{room_id}/{streamId}.",
		    responses = {
		        @ApiResponse(responseCode = "200", description = "Result of adding the stream",
		                     content = @Content(
		                         mediaType = "application/json",
		                         schema = @Schema(implementation = Result.class)
		                     ))
		    }
		)
	@PUT
	@Consumes({ MediaType.APPLICATION_JSON })
	@Path("/conference-rooms/{room_id}/add")
	@Produces(MediaType.APPLICATION_JSON)
	@Hidden
	@Deprecated(since="2.6.2", forRemoval=true)
	public Result addStreamToTheRoomDeprecated(@Parameter(description="Room id", required=true) @PathParam("room_id") String roomId,
			@Parameter(description="Stream id to add to the conference room",required = true) @QueryParam("streamId") String streamId){

		return addStreamToTheRoom(roomId, streamId);
	}

	@Operation(summary = "Add stream to the room",
		    description = "Adds the specified stream with stream ID to the room.",
		    responses = {
		        @ApiResponse(responseCode = "200", description = "Result of adding the stream",
		                     content = @Content(
		                         mediaType = "application/json",
		                         schema = @Schema(implementation = Result.class)
		                     ))
		    }
		)
	@PUT
	@Consumes({ MediaType.APPLICATION_JSON })
	@Path("/conference-rooms/{room_id}/{streamId}")
	@Produces(MediaType.APPLICATION_JSON)
	public Result addStreamToTheRoom(@Parameter(description="Room id", required=true) @PathParam("room_id") String roomId,
			@Parameter(description="Stream id to add to the conference room",required = true) @PathParam("streamId") String streamId){

		boolean result = BroadcastRestService.addStreamToConferenceRoom(roomId,streamId,getDataStore());
		if(result) {
			getApplication().joinedTheRoom(roomId, streamId);
		}
		return new Result(result);
	}

	@Operation(summary = "Delete stream from the room",
		    description = "Deletes the specified stream correlated with stream ID in the room. Use DELETE /conference-rooms/{room_id}/{streamId}.",
		    responses = {
		        @ApiResponse(responseCode = "200", description = "Result of deleting the stream")
		    }
		)
	@PUT
	@Consumes({ MediaType.APPLICATION_JSON })
	@Path("/conference-rooms/{room_id}/delete")
	@Produces(MediaType.APPLICATION_JSON)
	@Hidden
	@Deprecated(since="2.6.2", forRemoval=true)
	public Result deleteStreamFromTheRoomDeprecated(@Parameter(description ="Room id", required=true) @PathParam("room_id") String roomId,
			@Parameter(description="Stream id to delete from the conference room",required = true) @QueryParam("streamId") String streamId){

		return deleteStreamFromTheRoom(roomId, streamId);
	}

	@Operation(description ="Deletes the specified stream correlated with streamId in the room.")
	@DELETE
	@Consumes({ MediaType.APPLICATION_JSON })
	@Path("/conference-rooms/{room_id}/{streamId}")
	@Produces(MediaType.APPLICATION_JSON)
	public Result deleteStreamFromTheRoom(@Parameter(description="Room id", required=true) @PathParam("room_id") String roomId,
			@Parameter(description="Stream id to delete from the conference room",required = true) @PathParam("streamId") String streamId){
		boolean result = RestServiceBase.removeStreamFromRoom(roomId,streamId,getDataStore());
		if(result) {
			getApplication().leftTheRoom(roomId, streamId);
		}
		return new Result(result);
	}

	/**
	 * @deprecated use subscriber rest methods, it will be deleted next versions
	 * @param offset
	 * @param size
	 * @param sortBy
	 * @param orderBy
	 * @param search
	 * @return
	 */
	@Hidden
	@Deprecated(since = "2.7.0", forRemoval = true)
	@GET
	@Path("/webrtc-viewers/list/{offset}/{size}")
	@Produces(MediaType.APPLICATION_JSON)
	public List<WebRTCViewerInfo> getWebRTCViewerList(@Parameter(description = "This is the offset of the list, it is useful for pagination. If you want to use sort mechanism, we recommend using Mongo DB.", required = true) @PathParam("offset") int offset,
			@Parameter(description = "Number of items that will be fetched. If there is not enough item in the datastore, returned list size may less then this value", required = true) @PathParam("size") int size,
			@Parameter(description = "field to sort", required = false) @QueryParam("sort_by") String sortBy,
			@Parameter(description = "asc for Ascending, desc Descending order", required = false) @QueryParam("order_by") String orderBy,
			@Parameter(description = "Search parameter, returns specific items that contains search string", required = false) @QueryParam("search") String search
			) {
		return getDataStore().getWebRTCViewerList(offset, size ,sortBy, orderBy, search);
	}

	/**
	 * @deprecated use subscriber rest methods, it will be deleted next versions
	 * @param viewerId
	 * @return
	 */
	@Hidden
	@Deprecated(since = "2.7.0", forRemoval = true)
	@Operation(description = "Stop player with a specified id")
	@POST
	@Consumes(MediaType.APPLICATION_JSON)
	@Path("/webrtc-viewers/{webrtc-viewer-id}/stop")
	@Produces(MediaType.APPLICATION_JSON)
<<<<<<< HEAD
	public Result stopPlaying(@ApiParam(value = "the id of the webrtc viewer.", required = true) @PathParam("webrtc-viewer-id") String viewerId)
=======
	public Result stopPlaying(@Parameter(description = "the id of the webrtc viewer.", required = true) @PathParam("webrtc-viewer-id") String viewerId) 
>>>>>>> 2ee61e7c
	{
		boolean result = getApplication().stopPlaying(viewerId);
		return new Result(result);
	}

	@Operation(description = "Add ID3 data to HLS stream at the moment")
	@POST
	@Consumes(MediaType.APPLICATION_JSON)
	@Path("/{stream_id}/id3")
	@Produces(MediaType.APPLICATION_JSON)
	public Result addID3Data(@Parameter(description = "the id of the stream", required = true) @PathParam("stream_id") String streamId,
			@Parameter(description = "ID3 data.", required = false) String data) {
		if(!getAppSettings().isId3TagEnabled()) {
			return new Result(false, null, "ID3 tag is not enabled");
		}
		MuxAdaptor muxAdaptor = getMuxAdaptor(streamId);
		if(muxAdaptor != null) {
			return new Result(muxAdaptor.addID3Data(data));
		}
		else {
			return new Result(false, null, "Stream is not available");
		}
	}
}<|MERGE_RESOLUTION|>--- conflicted
+++ resolved
@@ -243,13 +243,8 @@
 	@Path("/{id}")
 	@Produces(MediaType.APPLICATION_JSON)
 	@Override
-<<<<<<< HEAD
-	public Result deleteBroadcast(@ApiParam(value = " Id of the broadcast", required = true) @PathParam("id") String id) {
-		return super.deleteBroadcast(id);
-=======
 	public Result deleteBroadcast(@Parameter(description = " Id of the broadcast", required = true) @PathParam("id") String id) {
 		return super.deleteBroadcast(id);		
->>>>>>> 2ee61e7c
 	}
 
 	
@@ -263,11 +258,7 @@
 	@Path("/bulk")
 	@Produces(MediaType.APPLICATION_JSON)
 	@Override
-<<<<<<< HEAD
-	public Result deleteBroadcasts(@ApiParam(value = " Id of the broadcast", required = true) String[] streamIds)
-=======
 	public Result deleteBroadcasts(@Parameter(description = "Id of the broadcast", required = true) String[] streamIds) 
->>>>>>> 2ee61e7c
 	{
 		return super.deleteBroadcasts(streamIds);
 	}
@@ -333,41 +324,21 @@
 	}
 
 
-<<<<<<< HEAD
-	@ApiOperation(value = "Updates the Broadcast objects fields if it's not null." +
-			" The updated fields are as follows: name, description, userName, password, IP address, streamUrl of the broadcast. " +
-			"It also updates the social endpoints", notes = "", response = Result.class)
-	@ApiResponses(value = { @ApiResponse(code = 200, message = "If it's updated, success field is true. If it's not updated, success  field if false.")})
-=======
 	@Operation(description = "Updates the Broadcast objects fields if it's not null." + 
 			" The updated fields are as follows: name, description, userName, password, IP address, streamUrl of the broadcast. " + 
 			"It also updates the social endpoints")
 	@ApiResponses(value = {
 		    @ApiResponse(responseCode = "200", description = "If it's updated, success field is true. If it's not updated, success field is false.")
 		})
->>>>>>> 2ee61e7c
 	@PUT
 	@Consumes(MediaType.APPLICATION_JSON)
 	@Path("/{id}")
 	@Produces(MediaType.APPLICATION_JSON)
-<<<<<<< HEAD
-	@Override
-	public Result updateBroadcast(@ApiParam(value="Broadcast id", required = true) @PathParam("id") String id,
-			@ApiParam(value="Broadcast object with the updates") Broadcast broadcast) {
-=======
 	public Result updateBroadcast(@Parameter(description="Broadcast id", required = true) @PathParam("id") String id, 
 			@Parameter(description="Broadcast object with the updates") Broadcast broadcast) {
->>>>>>> 2ee61e7c
 		Result result = new Result(false);
 		if (id != null && broadcast != null)
 		{
-<<<<<<< HEAD
-			if (broadcast.getType() != null &&
-					(broadcast.getType().equals(AntMediaApplicationAdapter.IP_CAMERA) ||
-							broadcast.getType().equals(AntMediaApplicationAdapter.STREAM_SOURCE) ||
-							broadcast.getType().equals(AntMediaApplicationAdapter.VOD) ||
-							broadcast.getType().equals(AntMediaApplicationAdapter.PLAY_LIST)))
-=======
 			Broadcast broadcastInDB = getDataStore().get(id);
 			if (broadcastInDB == null) {
 				String streamId = id.replaceAll("[\n|\r|\t]", "_");
@@ -380,7 +351,6 @@
 							broadcastInDB.getType().equals(AntMediaApplicationAdapter.STREAM_SOURCE) || 
 							broadcastInDB.getType().equals(AntMediaApplicationAdapter.VOD) || 
 							broadcastInDB.getType().equals(AntMediaApplicationAdapter.PLAY_LIST))) 
->>>>>>> 2ee61e7c
 			{
 				result = super.updateStreamSource(id, broadcast, broadcastInDB);
 			}
@@ -394,23 +364,13 @@
 	}
 
 
-<<<<<<< HEAD
-	@ApiOperation(value = "Seeks the playing stream source, vod or playlist on the fly. It accepts seekTimeMs parameter in milliseconds"
-			, notes = "", response = Result.class)
-=======
 	@Operation(description = "Seeks the playing stream source, vod or playlist on the fly. It accepts seekTimeMs parameter in milliseconds")
->>>>>>> 2ee61e7c
 	@PUT
 	@Consumes(MediaType.APPLICATION_JSON)
 	@Path("/{id}/seek-time/{seekTimeMs}")
 	@Produces(MediaType.APPLICATION_JSON)
-<<<<<<< HEAD
-	public Result updateSeekTime(@ApiParam(value="Broadcast id", required = true) @PathParam("id") String id,
-									@ApiParam(value="Seek time in milliseconds", required = true) @PathParam("seekTimeMs") long seekTimeMs) {
-=======
 	public Result updateSeekTime(@Parameter(description="Broadcast id", required = true) @PathParam("id") String id, 
 			@Parameter(description="Seek time in milliseconds", required = true) @PathParam("seekTimeMs") long seekTimeMs) {
->>>>>>> 2ee61e7c
 		Result result = new Result(false);
 		if (StringUtils.isNotBlank(id))
 		{
@@ -535,13 +495,8 @@
 	@Consumes(MediaType.APPLICATION_JSON)
 	@Path("/{id}/endpoint")
 	@Produces(MediaType.APPLICATION_JSON)
-<<<<<<< HEAD
-	public Result removeEndpoint(@ApiParam(value = "Broadcast id", required = true) @PathParam("id") String id,
-			@ApiParam(value = "RTMP url of the endpoint that will be stopped.", required = true) @QueryParam("rtmpUrl") String rtmpUrl ) {
-=======
 	public Result removeEndpoint(@Parameter(description = "Broadcast id", required = true) @PathParam("id") String id, 
 			@Parameter(description = "RTMP url of the endpoint that will be stopped.", required = true) @QueryParam("rtmpUrl") String rtmpUrl ) {
->>>>>>> 2ee61e7c
 		Result result = super.removeEndpoint(id, rtmpUrl);
 		if (result.isSuccess())
 		{
@@ -575,15 +530,9 @@
 	@Consumes(MediaType.APPLICATION_JSON)
 	@Path("/{id}/rtmp-endpoint")
 	@Produces(MediaType.APPLICATION_JSON)
-<<<<<<< HEAD
-	public Result removeEndpointV2(@ApiParam(value = "Broadcast id", required = true) @PathParam("id") String id,
-			@ApiParam(value = "RTMP url of the endpoint that will be stopped.", required = true) @QueryParam("endpointServiceId") String endpointServiceId,
-			@ApiParam(value = "Resolution specifier if endpoint has been added with resolution. Only applicable if user added RTMP endpoint with a resolution speficier. Otherwise won't work and won't remove the endpoint.", required = true)
-=======
 	public Result removeEndpointV2(@Parameter(description = "Broadcast id", required = true) @PathParam("id") String id, 
 			@Parameter(description = "RTMP url of the endpoint that will be stopped.", required = true) @QueryParam("endpointServiceId") String endpointServiceId, 
 			@Parameter(description = "Resolution specifier if endpoint has been added with resolution. Only applicable if user added RTMP endpoint with a resolution speficier. Otherwise won't work and won't remove the endpoint.") 
->>>>>>> 2ee61e7c
 	@QueryParam("resolutionHeight") int resolutionHeight){
 
 		//Get rtmpURL with broadcast
@@ -750,18 +699,6 @@
 
 
 
-<<<<<<< HEAD
-	@ApiOperation(value = "Generates random one-time token for specified stream")
-	@ApiResponses(value = { @ApiResponse(code = 200, message = "Returns token", response=Token.class),
-			@ApiResponse(code = 400, message = "When there is an error in creating token", response=Result.class)})
-	@GET
-	@Path("/{id}/token")
-	@Produces(MediaType.APPLICATION_JSON)
-	public Response getTokenV2 (@ApiParam(value = "The id of the stream", required = true) @PathParam("id")String streamId,
-			@ApiParam(value = "The expire time of the token. It's in unix timestamp seconds", required = true) @QueryParam("expireDate") long expireDate,
-			@ApiParam(value = "Type of the token. It may be play or publish ", required = true) @QueryParam("type") String type,
-			@ApiParam(value = "Room Id that token belongs to. It's not mandatory ", required = false) @QueryParam("roomId") String roomId)
-=======
 	@Operation(description = "Generates random one-time token for specified stream")
 	@ApiResponses(value = {
 		    @ApiResponse(responseCode = "200", description = "Returns token",
@@ -778,7 +715,6 @@
 			@Parameter(description = "The expire time of the token. It's in unix timestamp seconds", required = true) @QueryParam("expireDate") long expireDate,
 			@Parameter(description = "Type of the token. It may be play or publish ", required = true) @QueryParam("type") String type,
 			@Parameter(description = "Room Id that token belongs to. It's not mandatory ", required = false) @QueryParam("roomId") String roomId) 
->>>>>>> 2ee61e7c
 	{
 		Object result = super.getToken(streamId, expireDate, type, roomId);
 		if (result instanceof Token) {
@@ -790,18 +726,7 @@
 	}
 
 
-<<<<<<< HEAD
-	@ApiOperation(value = "Generates JWT token for specified stream. It's not required to let the server generate JWT. Generally JWT tokens should be generated on the client side.")
-	@ApiResponses(value = { @ApiResponse(code = 200, message = "Returns token", response=Token.class),
-			@ApiResponse(code = 400, message = "When there is an error in creating token", response=Result.class)})
-	@GET
-	@Path("/{id}/jwt-token")
-	@Produces(MediaType.APPLICATION_JSON)
-	public Response getJwtTokenV2 (@ApiParam(value = "The id of the stream", required = true) @PathParam("id")String streamId,
-			@ApiParam(value = "The expire time of the token. It's in unix timestamp seconds.", required = true) @QueryParam("expireDate") long expireDate,
-			@ApiParam(value = "Type of the JWT token. It may be play or publish ", required = true) @QueryParam("type") String type,
-			@ApiParam(value = "Room Id that token belongs to. It's not mandatory ", required = false) @QueryParam("roomId") String roomId)
-=======
+
 	@Operation(description = "Generates JWT token for specified stream. It's not required to let the server generate JWT. Generally JWT tokens should be generated on the client side.")
 	@ApiResponses(value = {
 		    @ApiResponse(responseCode = "200", description = "Returns token",
@@ -822,7 +747,6 @@
 			@Parameter(description = "The expire time of the token. It's in unix timestamp seconds.", required = true) @QueryParam("expireDate") long expireDate,
 			@Parameter(description = "Type of the JWT token. It may be play or publish ", required = true) @QueryParam("type") String type,
 			@Parameter(description = "Room Id that token belongs to. It's not mandatory ", required = false) @QueryParam("roomId") String roomId) 
->>>>>>> 2ee61e7c
 	{
 		Object result = super.getJwtToken(streamId, expireDate, type, roomId);
 		if (result instanceof Token) {
@@ -847,11 +771,7 @@
 	@Consumes(MediaType.APPLICATION_JSON)
 	@Path("/validate-token")
 	@Produces(MediaType.APPLICATION_JSON)
-<<<<<<< HEAD
-	public Result validateTokenV2(@ApiParam(value = "Token to be validated", required = true) Token token)
-=======
 	public Result validateTokenV2(@Parameter(description = "Token to be validated", required = true) Token token) 
->>>>>>> 2ee61e7c
 	{
 		boolean result =  false;
 		Token validateToken = super.validateToken(token);
@@ -1018,17 +938,10 @@
 	@Consumes({ MediaType.APPLICATION_JSON })
 	@Path("/{id}/subscribers/{sid}/totp")
 	@Produces(MediaType.APPLICATION_JSON)
-<<<<<<< HEAD
-	public Result getTOTP(@ApiParam(value="The id of the stream that TOTP will be generated", required=true) @PathParam("id") String streamId,
-			@ApiParam(value="The id of the subscriber that TOTP will be generated ", required=true) @PathParam("sid") String subscriberId,
-			@ApiParam(value="The type of token. It's being used if subscriber is not in the database. It can be publish, play",
-			required=false) @QueryParam("type") String type)
-=======
 	public Result getTOTP(@Parameter(description="The id of the stream that TOTP will be generated", required=true) @PathParam("id") String streamId, 
 			@Parameter(description="The id of the subscriber that TOTP will be generated ", required=true) @PathParam("sid") String subscriberId, 
 			@Parameter(description="The type of token. It's being used if subscriber is not in the database. It can be publish, play", 
 			required=false) @QueryParam("type") String type) 
->>>>>>> 2ee61e7c
 	{
 
 		boolean result = false;
@@ -1112,17 +1025,10 @@
 	@Consumes({ MediaType.APPLICATION_JSON })
 	@Path("/{id}/subscribers/{sid}/block/{seconds}/{type}")
 	@Produces(MediaType.APPLICATION_JSON)
-<<<<<<< HEAD
-	public Result blockSubscriber(@ApiParam(value = "the id of the stream", required = true) @PathParam("id") String streamId,
-			@ApiParam(value = "the id of the subscriber", required = true) @PathParam("sid") String subscriberId,
-			@ApiParam(value = "seconds to block the user", required = true)  @PathParam("seconds") int seconds,
-			@ApiParam(value = "block type it can be 'publish', 'play' or 'publish_play'", required = true)  @PathParam("type") String blockType) {
-=======
 	public Result blockSubscriber(@Parameter(description = "the id of the stream", required = true) @PathParam("id") String streamId,
 			@Parameter(description = "the id of the subscriber", required = true) @PathParam("sid") String subscriberId, 
 			@Parameter(description = "seconds to block the user", required = true)  @PathParam("seconds") int seconds,
 			@Parameter(description = "block type it can be 'publish', 'play' or 'publish_play'", required = true)  @PathParam("type") String blockType) {
->>>>>>> 2ee61e7c
 		boolean result = false;
 		String message = "";
 
@@ -1262,11 +1168,7 @@
 	@GET
 	@Path("/{id}/rtmp-to-webrtc-stats")
 	@Produces(MediaType.APPLICATION_JSON)
-<<<<<<< HEAD
-	public RTMPToWebRTCStats getRTMPToWebRTCStats(@ApiParam(value = "the id of the stream", required = true) @PathParam("id") String id)
-=======
 	public RTMPToWebRTCStats getRTMPToWebRTCStats(@Parameter(description = "the id of the stream", required = true) @PathParam("id") String id) 
->>>>>>> 2ee61e7c
 	{
 		return getApplication().getRTMPToWebRTCStats(id);
 	}
@@ -1376,11 +1278,7 @@
 	@Consumes(MediaType.APPLICATION_JSON)
 	@Path("/{id}/start")
 	@Produces(MediaType.APPLICATION_JSON)
-<<<<<<< HEAD
-	public Result startStreamSourceV2(@ApiParam(value = "the id of the stream. The broadcast type should be IP Camera or Stream Source otherwise it does not work", required = true) @PathParam("id") String id)
-=======
 	public Result startStreamSourceV2(@Parameter(description = "the id of the stream. The broadcast type should be IP Camera or Stream Source otherwise it does not work", required = true) @PathParam("id") String id) 
->>>>>>> 2ee61e7c
 	{
 		return super.startStreamSource(id);
 	}
@@ -1399,17 +1297,10 @@
 	@Consumes(MediaType.APPLICATION_JSON)
 	@Path("/playlists/{id}/next")
 	@Produces(MediaType.APPLICATION_JSON)
-<<<<<<< HEAD
-	public Result playNextItem(@ApiParam(value = "The id of the playlist stream.", required = true) @PathParam("id") String id,
-			@ApiParam(value = "The next item to play. If it's not specified or it's -1, it plays next item. If it's number, it skips that item in the playlist to play. The first item index is 0. ", required = false) @QueryParam("index") Integer index
-			)
-	{
-=======
 	public Result playNextItem(@Parameter(description = "The id of the playlist stream.", required = true) @PathParam("id") String id,			
 			@Parameter(description = "The next item to play. If it's not specified or it's -1, it plays next item. If it's number, it skips that item in the playlist to play. The first item index is 0. ", required = false) @QueryParam("index") Integer index			
 			) 
 	{ 
->>>>>>> 2ee61e7c
 		return super.playNextItem(id, index);
 	}
 
@@ -1427,11 +1318,7 @@
 	@Consumes(MediaType.APPLICATION_JSON)
 	@Path("/{id}/stop")
 	@Produces(MediaType.APPLICATION_JSON)
-<<<<<<< HEAD
-	public Result stopStreamingV2(@ApiParam(value = "the id of the broadcast.", required = true) @PathParam("id") String id)
-=======
 	public Result stopStreamingV2(@Parameter(description = "the id of the broadcast.", required = true) @PathParam("id") String id) 
->>>>>>> 2ee61e7c
 	{
 		return super.stopStreaming(id);
 	}
@@ -1626,7 +1513,6 @@
 		return new Result(super.deleteConferenceRoom(roomId, getDataStore()));
 	}
 
-<<<<<<< HEAD
 	@ApiOperation(value = "Add a play only user who requested to publish the stream into a main track (broadcast).", notes = "", response = Result.class)
 	@POST
 	@Consumes(MediaType.APPLICATION_JSON)
@@ -1843,8 +1729,6 @@
 		return result;
 	}
 
-	@ApiOperation(value = "Add a subtrack to a main track (broadcast).", notes = "", response = Result.class)
-=======
 	@Operation(summary = "Add a subtrack to a main track (broadcast)",
 		    description = "Adds a subtrack to a main track (broadcast).",
 		    responses = {
@@ -1855,18 +1739,12 @@
 		                     ))
 		    }
 		)
->>>>>>> 2ee61e7c
 	@POST
 	@Consumes(MediaType.APPLICATION_JSON)
 	@Path("/{id}/subtrack")
 	@Produces(MediaType.APPLICATION_JSON)
-<<<<<<< HEAD
-	public Result addSubTrack(@ApiParam(value = "Broadcast id(main track)", required = true) @PathParam("id") String id,
-			@ApiParam(value = "Subtrack Stream Id", required = true) @QueryParam("id") String subTrackId)
-=======
 	public Result addSubTrack(@Parameter(description = "Broadcast id(main track)", required = true) @PathParam("id") String id,
 			@Parameter(description = "Subtrack Stream Id", required = true) @QueryParam("id") String subTrackId) 
->>>>>>> 2ee61e7c
 	{
 		return RestServiceBase.addSubTrack(id, subTrackId, getDataStore());
 	}
@@ -1944,13 +1822,8 @@
 	@Consumes(MediaType.APPLICATION_JSON)
 	@Path("/{id}/data")
 	@Produces(MediaType.APPLICATION_JSON)
-<<<<<<< HEAD
-	public Result sendMessage(@ApiParam(value = "Message through Data Channel which will be sent to all WebRTC stream participants", required = true) String message,
-			@ApiParam(value = "Broadcast id", required = true) @PathParam("id") String id) {
-=======
 	public Result sendMessage(@Parameter(description = "Message through Data Channel which will be sent to all WebRTC stream participants", required = true) String message, 
 			@Parameter(description = "Broadcast id", required = true) @PathParam("id") String id) {
->>>>>>> 2ee61e7c
 
 
 		return RestServiceBase.sendDataChannelMessage(id, message, getApplication(), getDataStore());
@@ -2127,11 +2000,7 @@
 	@Consumes(MediaType.APPLICATION_JSON)
 	@Path("/webrtc-viewers/{webrtc-viewer-id}/stop")
 	@Produces(MediaType.APPLICATION_JSON)
-<<<<<<< HEAD
-	public Result stopPlaying(@ApiParam(value = "the id of the webrtc viewer.", required = true) @PathParam("webrtc-viewer-id") String viewerId)
-=======
 	public Result stopPlaying(@Parameter(description = "the id of the webrtc viewer.", required = true) @PathParam("webrtc-viewer-id") String viewerId) 
->>>>>>> 2ee61e7c
 	{
 		boolean result = getApplication().stopPlaying(viewerId);
 		return new Result(result);
