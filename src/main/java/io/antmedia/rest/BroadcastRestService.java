--- conflicted
+++ resolved
@@ -747,15 +747,12 @@
 							result = startRecord(streamId, RecordType.MP4);
 							if (!result) 
 							{
-<<<<<<< HEAD
 								streamId = failedRecordingOperation(enableRecording,streamId,RecordType.MP4);
 							}
 							else
 							{
 								message=Long.toString(System.currentTimeMillis());
-=======
 								logger.warn("Mp4 recording could not be started for stream: {}", streamId);
->>>>>>> 420a21ba
 							}
 						}
 						else {
