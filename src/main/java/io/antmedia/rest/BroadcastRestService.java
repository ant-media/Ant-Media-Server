package io.antmedia.rest;

<<<<<<< HEAD
import java.net.URI;
=======
import java.time.Instant;
>>>>>>> 88adc236
import java.util.ArrayList;
import java.util.List;
import java.util.concurrent.CompletableFuture;

import jakarta.ws.rs.core.Context;
import jakarta.ws.rs.core.UriInfo;
import org.apache.commons.lang3.RandomStringUtils;
import org.apache.commons.lang3.StringUtils;
import org.apache.commons.lang3.exception.ExceptionUtils;
import org.json.simple.JSONObject;
import org.springframework.stereotype.Component;

import com.amazonaws.util.Base32;

import io.antmedia.AntMediaApplicationAdapter;
import io.antmedia.RecordType;
import io.antmedia.StreamIdValidator;
import io.antmedia.cluster.IClusterNotifier;
import io.antmedia.cluster.IStreamInfo;
import io.antmedia.datastore.db.DataStore;
import io.antmedia.datastore.db.types.Broadcast;
import io.antmedia.datastore.db.types.Broadcast.PlayListItem;
import io.antmedia.datastore.db.types.ConferenceRoom;
import io.antmedia.datastore.db.types.Endpoint;
import io.antmedia.datastore.db.types.Subscriber;
import io.antmedia.datastore.db.types.SubscriberStats;
import io.antmedia.datastore.db.types.TensorFlowObject;
import io.antmedia.datastore.db.types.Token;
import io.antmedia.datastore.db.types.WebRTCViewerInfo;
import io.antmedia.ipcamera.OnvifCamera;
import io.antmedia.muxer.IAntMediaStreamHandler;
import io.antmedia.muxer.MuxAdaptor;
import io.antmedia.muxer.Muxer;
import io.antmedia.rest.model.BasicStreamInfo;
import io.antmedia.rest.model.Result;
import io.antmedia.security.ITokenService;
import io.antmedia.security.TOTPGenerator;
import io.antmedia.statistic.type.RTMPToWebRTCStats;
import io.antmedia.statistic.type.WebRTCAudioReceiveStats;
import io.antmedia.statistic.type.WebRTCAudioSendStats;
import io.antmedia.statistic.type.WebRTCVideoReceiveStats;
import io.antmedia.statistic.type.WebRTCVideoSendStats;
import io.antmedia.streamsource.StreamFetcher;
import io.antmedia.webrtc.api.IWebRTCAdaptor;
import io.swagger.v3.oas.annotations.OpenAPIDefinition;
import io.swagger.v3.oas.annotations.Operation;
import io.swagger.v3.oas.annotations.Parameter;
import jakarta.ws.rs.Consumes;
import jakarta.ws.rs.DELETE;
import jakarta.ws.rs.GET;
import jakarta.ws.rs.POST;
import jakarta.ws.rs.PUT;
import jakarta.ws.rs.Path;
import jakarta.ws.rs.PathParam;
import jakarta.ws.rs.Produces;
import jakarta.ws.rs.QueryParam;
import jakarta.ws.rs.core.MediaType;
import jakarta.ws.rs.core.Response;
import jakarta.ws.rs.core.Response.Status;
import io.swagger.v3.oas.annotations.info.Info;
import io.swagger.v3.oas.annotations.info.Contact;
import io.swagger.v3.oas.annotations.info.License;
import io.swagger.v3.oas.annotations.media.Content;
import io.swagger.v3.oas.annotations.media.Schema;
import io.swagger.v3.oas.annotations.responses.ApiResponse;
import io.swagger.v3.oas.annotations.responses.ApiResponses;
import io.swagger.v3.oas.annotations.ExternalDocumentation;
import io.swagger.v3.oas.annotations.Hidden;
import io.swagger.v3.oas.annotations.servers.Server;

@OpenAPIDefinition(
		info = @Info(
				description = "Ant Media Server REST API for Broadcasts",
				version = "v2.0",
				title = "Ant Media Server REST API Reference",
				contact = @Contact(name = "Ant Media Info", email = "contact@antmedia.io", url = "https://antmedia.io"),
				license = @License(name = "Apache 2.0", url = "https://www.apache.org/licenses/LICENSE-2.0")),
		externalDocs = @ExternalDocumentation(description = "Rest Guide", url="https://antmedia.io/docs"),
		servers = {
				@Server(
						description = "test server",
						url = "https://test.antmedia.io:5443/Sandbox/rest/"

						)}

		)
@Component
@Path("/v2/broadcasts")
public class BroadcastRestService extends RestServiceBase{


	private static final String REPLACE_CHARS = "[\n|\r|\t]";
	private static final String STREAM_ID_NOT_VALID = "Stream id not valid";
	private static final String RELATIVE_MOVE = "relative";
	private static final String ABSOLUTE_MOVE = "absolute";
	private static final String CONTINUOUS_MOVE = "continuous";

	@Schema(description="Simple generic statistics class to return single values")
	public static class SimpleStat {
		@Schema(description = "the stat value")
		public long number;

		public SimpleStat(long number) {
			this.number = number;
		}

		public long getNumber() {
			return number;
		}
	}

	@Schema(description="Aggregation of WebRTC Low Level Send Stats")
	public static class WebRTCSendStats
	{
		@Schema(description = "Audio send stats")
		private final WebRTCAudioSendStats audioSendStats;

		@Schema(description = "Video send stats")
		private final WebRTCVideoSendStats videoSendStats;

		public WebRTCSendStats(WebRTCAudioSendStats audioSendStats, WebRTCVideoSendStats videoSendStats) {
			this.audioSendStats = audioSendStats;
			this.videoSendStats = videoSendStats;
		}

		public WebRTCVideoSendStats getVideoSendStats() {
			return videoSendStats;
		}

		public WebRTCAudioSendStats getAudioSendStats() {
			return audioSendStats;
		}
	}

	@Schema(description="Aggregation of WebRTC Low Level Receive Stats")
	public static class WebRTCReceiveStats
	{
		@Schema(description = "Audio receive stats")
		private final WebRTCAudioReceiveStats audioReceiveStats;

		@Schema(description = "Video receive stats")
		private final WebRTCVideoReceiveStats videoReceiveStats;

		public WebRTCReceiveStats(WebRTCAudioReceiveStats audioReceiveStats, WebRTCVideoReceiveStats videoReceiveStats) {
			this.audioReceiveStats = audioReceiveStats;
			this.videoReceiveStats = videoReceiveStats;
		}

		public WebRTCVideoReceiveStats getVideoReceiveStats() {
			return videoReceiveStats;
		}

		public WebRTCAudioReceiveStats getAudioReceiveStats() {
			return audioReceiveStats;
		}
	}


	@Operation(description = "Creates a Broadcast, IP Camera or Stream Source and returns the full broadcast object with rtmp address and "
			+ "other information. The different between Broadcast and IP Camera or Stream Source is that Broadcast is ingested by Ant Media Server"
			+ "IP Camera or Stream Source is pulled by Ant Media Server")
	@ApiResponse(responseCode = "400", description = "If stream id is already used in the data store, it returns error", 
	content = @Content(
			mediaType = "application/json",
			schema = @Schema(implementation = Result.class)
			)
			)
	@ApiResponse(responseCode = "200", description = "Returns the created stream", 
	content = @Content(
			mediaType = "application/json",
			schema = @Schema(implementation = Broadcast.class)
			)
			)
	@POST
	@Consumes({ MediaType.APPLICATION_JSON })
	@Path("/create")
	@Produces(MediaType.APPLICATION_JSON)
	public Response createBroadcast(@Parameter(description = "Broadcast object. Set the required fields, it may be null as well.", required = false) Broadcast broadcast,
			@Parameter(description = "Only effective if stream is IP Camera or Stream Source. If it's true, it starts automatically pulling stream. Its value is false by default", required = false) @QueryParam("autoStart") boolean autoStart) {

		if (broadcast != null && broadcast.getStreamId() != null) {

			try {
				broadcast.setStreamId(broadcast.getStreamId().trim());

				if (!broadcast.getStreamId().isEmpty()) 
				{
					// make sure stream id is not set on rest service
					Broadcast broadcastTmp = getDataStore().get(broadcast.getStreamId());
					if (broadcastTmp != null) 
					{
						return Response.status(Status.BAD_REQUEST).entity(new Result(false, "Stream id is already being used. Please change stream id or keep it empty")).build();
					}
					else if (!StreamIdValidator.isStreamIdValid(broadcast.getStreamId())) 
					{
						return Response.status(Status.BAD_REQUEST).entity(new Result(false, "Stream id is not valid.")).build();
					}
				}
			}
			catch (Exception e) 
			{
				logger.error(ExceptionUtils.getStackTrace(e));
				return Response.status(Status.BAD_REQUEST).entity(new Result(false, "Stream id set generated exception")).build(); 
			}


		}

		Object returnObject = new Result(false, "unexpected parameters received");

		if (autoStart)  
		{
			//auto is only effective for IP Camera or Stream Source 
			//so if it's true, it should be IP Camera or Stream Soruce
			//otherwise wrong parameter
			if (broadcast != null) {
				returnObject = addStreamSource(broadcast);
			}
		}
		else {
			//TODO we need to refactor this method. Refactor validateStreamURL and checkStreamURL
			if (broadcast != null && 
					((AntMediaApplicationAdapter.IP_CAMERA.equals(broadcast.getType()) && !validateStreamURL(broadcast.getIpAddr()))
							|| 
							(AntMediaApplicationAdapter.STREAM_SOURCE.equals(broadcast.getType()) && !checkStreamUrl(broadcast.getStreamUrl()))
							)
					) {
				return Response.status(Status.BAD_REQUEST).entity(new Result(false, "Stream url is not valid. ")).build();
			}
			if(broadcast != null && broadcast.getSubFolder() != null) {
				if(broadcast.getSubFolder().contains(".."))
					return Response.status(Status.BAD_REQUEST).entity(new Result(false, "Subfolder is not valid. ")).build();
			}
			returnObject = createBroadcastWithStreamID(broadcast);

		}

		return Response.status(Status.OK).entity(returnObject).build();
	}

	@Operation(summary = "Delete broadcast from data store and stop if it's broadcasting")
	@ApiResponse(responseCode = "200", description = "If it's deleted, success is true. If it's not deleted, success if false.",
	content = @Content(
			mediaType = "application/json",
			schema = @Schema(implementation = Broadcast.class)
			)
			)
	@DELETE
	@Consumes({ MediaType.APPLICATION_JSON })
	@Path("/{id}")
	@Produces(MediaType.APPLICATION_JSON)
	@Override
	public Result deleteBroadcast(@Parameter(description = " Id of the broadcast", required = true) @PathParam("id") String id) {
		return super.deleteBroadcast(id);		
	}


	/**
	 * Use {@link #deleteBroadcastsBulk(String[])} for compliance
	 */
	@Hidden
	@Deprecated
	@DELETE
	@Consumes({ MediaType.APPLICATION_JSON })
	@Path("/bulk")
	@Produces(MediaType.APPLICATION_JSON)
	@Override
	public Result deleteBroadcasts(@Parameter(description = "Id of the broadcast", required = true) String[] streamIds) 
	{
		return super.deleteBroadcasts(streamIds);
	}

	@Operation(description = "Delete multiple broadcasts from data store and stop if they are broadcasting")
	@ApiResponse(responseCode = "200", description = "If it's deleted, success is true. If it's not deleted, success if false.",
	content = @Content(
			mediaType = "application/json",
			schema = @Schema(implementation = Broadcast.class)
			)
			)
	@DELETE
	@Consumes({ MediaType.APPLICATION_JSON })
	@Path("/")
	@Produces(MediaType.APPLICATION_JSON)
	public Result deleteBroadcastsBulk(@Parameter(description = "Comma-separated stream Ids", required = true) @QueryParam("ids") String streamIds) 
	{
		if (StringUtils.isNotBlank(streamIds)) {
			return super.deleteBroadcasts(streamIds.split(","));
		}
		else {
			return new Result(false, "ids parameter is blank");
		}
	}


	@Operation(description = "Get broadcast object")
	@ApiResponse(responseCode = "200", description = "Return the broadcast object",
	content = @Content(
			mediaType = "application/json",
			schema = @Schema(implementation = Broadcast.class)
			)
			)
	@ApiResponse(responseCode = "404", description = "Broadcast object not found")
	@GET
	@Path("/{id}")
	@Produces(MediaType.APPLICATION_JSON)
	public Response getBroadcast(@Parameter(description = "id of the broadcast", required = true) @PathParam("id") String id) {
		Broadcast broadcast = null;
		if (id != null) {
			broadcast = lookupBroadcast(id);
		}
		if (broadcast != null) {
			return Response.status(Status.OK).entity(broadcast).build();
		}
		else {
			return Response.status(Status.NOT_FOUND).build();
		}
	}

	@Operation(description = "Gets the broadcast list from database. It returns max 50 items at a time")
	@GET
	@Path("/list/{offset}/{size}")
	@Produces(MediaType.APPLICATION_JSON)
	public List<Broadcast> getBroadcastList(@Parameter(description = "This is the offset of the list, it is useful for pagination. If you want to use sort mechanism, we recommend using Mongo DB.", required = true) @PathParam("offset") int offset,
			@Parameter(description = "Number of items that will be fetched. If there is not enough item in the datastore, returned list size may less then this value", required = true) @PathParam("size") int size,
			@Parameter(description = "Type of the stream. Possible values are \"liveStream\", \"ipCamera\", \"streamSource\", \"VoD\"", required = false) @QueryParam("type_by") String typeBy,
			@Parameter(description = "Field to sort. Possible values are \"name\", \"date\", \"status\"", required = false) @QueryParam("sort_by") String sortBy,
			@Parameter(description = "\"asc\" for Ascending, \"desc\" Descending order", required = false) @QueryParam("order_by") String orderBy,
			@Parameter(description = "Search parameter, returns specific items that contains search string", required = false) @QueryParam("search") String search
			) {
		return getDataStore().getBroadcastList(offset, size, typeBy, sortBy, orderBy, search);
	}


	@Operation(description = "Updates the Broadcast objects fields if it's not null." + 
			" The updated fields are as follows: name, description, userName, password, IP address, streamUrl of the broadcast. " + 
			"It also updates the social endpoints")
	@ApiResponses(value = {
			@ApiResponse(responseCode = "200", description = "If it's updated, success field is true. If it's not updated, success field is false.")
	})
	@PUT
	@Consumes(MediaType.APPLICATION_JSON)
	@Path("/{id}")
	@Produces(MediaType.APPLICATION_JSON)
	public Result updateBroadcast(@Parameter(description="Broadcast id", required = true) @PathParam("id") String id, 
			@Parameter(description="Broadcast object with the updates") Broadcast broadcast) {
		Result result = new Result(false);
		if (id != null && broadcast != null) 
		{
			Broadcast broadcastInDB = getDataStore().get(id);
			if (broadcastInDB == null) {
				String streamId = id.replaceAll("[\n|\r|\t]", "_");
				logger.info("Broadcast with stream id: {} is null", streamId);
				return new Result(false, "Broadcast with streamId: " + streamId + " does not exist");
			}

			if (broadcastInDB.getType() != null && 
					(broadcastInDB.getType().equals(AntMediaApplicationAdapter.IP_CAMERA) || 
							broadcastInDB.getType().equals(AntMediaApplicationAdapter.STREAM_SOURCE) || 
							broadcastInDB.getType().equals(AntMediaApplicationAdapter.VOD) || 
							broadcastInDB.getType().equals(AntMediaApplicationAdapter.PLAY_LIST))) 
			{
				result = super.updateStreamSource(id, broadcast, broadcastInDB);
			}
			else 
			{
				result = super.updateBroadcast(id, broadcast, broadcastInDB);
			}

		}
		return result;
	}

	@Operation(description = "Gets the durations of the stream url in milliseconds",
			responses = {
					@ApiResponse(responseCode = "200", description = "If operation is successful, duration will be in dataId field and success field is true. "
							+ "If it's failed, errorId has the error code(-1: duration is not available, -2: url is not opened, -3: cannot get stream info) and success field is false",
							content = @Content(
									mediaType = "application/json",
									schema = @Schema(implementation = Result.class)
									))
	}
			)

	@GET
	@Consumes(MediaType.APPLICATION_JSON)
	@Path("/duration")
	@Produces(MediaType.APPLICATION_JSON)
	public Result getDuration(@Parameter(description="Url of the stream that its duration will be returned", required=true) @QueryParam("url")  String url) {
		Result result = new Result(false);
		if (StringUtils.isNotBlank(url)) {
			long durationInMs = Muxer.getDurationInMs(url,null);
			if (durationInMs >= 0) {
				result.setSuccess(true);
				result.setDataId(Long.toString(durationInMs));
			}
			else {
				result.setErrorId((int)durationInMs);
			}
		}

		return result;
	}


	@Operation(description = "Seeks the playing stream source, vod or playlist on the fly. It accepts seekTimeMs parameter in milliseconds")
	@PUT
	@Consumes(MediaType.APPLICATION_JSON)
	@Path("/{id}/seek-time/{seekTimeMs}")
	@Produces(MediaType.APPLICATION_JSON)
	public Result updateSeekTime(@Parameter(description="Broadcast id", required = true) @PathParam("id") String id, 
			@Parameter(description="Seek time in milliseconds", required = true) @PathParam("seekTimeMs") long seekTimeMs) {
		Result result = new Result(false);
		if (StringUtils.isNotBlank(id)) 
		{

			StreamFetcher streamFetcher = getApplication().getStreamFetcherManager().getStreamFetcher(id);
			if (streamFetcher != null) {
				streamFetcher.seekTime(seekTimeMs);
				result.setSuccess(true);
			}
			else {
				result.setMessage("Not active stream source found with this id: " + id + " make sure you give the id of a running stream source");
			}
		}
		else {
			result.setMessage("Id field is blank.");
		}
		return result;

	}

	@Hidden
	@Deprecated
	@POST
	@Consumes(MediaType.APPLICATION_JSON)
	@Path("/{id}/endpoint")
	@Produces(MediaType.APPLICATION_JSON)
	public Result addEndpointV2(@Parameter(description = "Broadcast id", required = true) @PathParam("id") String id,
			@Parameter(description = "RTMP url of the endpoint that stream will be republished. If required, please encode the URL", required = true) @QueryParam("rtmpUrl") String rtmpUrl) {

		Result result = super.addEndpoint(id, rtmpUrl);
		if (result.isSuccess()) 
		{
			String status = getDataStore().get(id).getStatus();
			if (status.equals(IAntMediaStreamHandler.BROADCAST_STATUS_BROADCASTING)) 
			{
				result = getMuxAdaptor(id).startRtmpStreaming(rtmpUrl, 0);
			}
		}
		else {
			if (logger.isErrorEnabled()) {
				logger.error("Rtmp endpoint({}) was not added to the stream: {}", rtmpUrl != null ? rtmpUrl.replaceAll(REPLACE_CHARS, "_") : null , id.replaceAll(REPLACE_CHARS, "_"));
			}
		}

		return result;
	}

	@Operation(summary = "Adds a third party RTMP end point to the stream",
			description = "It supports adding after broadcast is started. Resolution can be specified to send a specific adaptive resolution. If an URL is already added to a stream, trying to add the same RTMP URL will return false.",
			responses = {
					@ApiResponse(responseCode = "200", description = "Add RTMP endpoint response",
							content = @Content(
									mediaType = "application/json",
									schema = @Schema(implementation = Result.class)
									))
	}
			)
	@POST
	@Consumes(MediaType.APPLICATION_JSON)
	@Path("/{id}/rtmp-endpoint")
	@Produces(MediaType.APPLICATION_JSON)
	public Result addEndpointV3(@Parameter(description = "Broadcast id", required = true) @PathParam("id") String id,
			@Parameter(description = "RTMP url of the endpoint that stream will be republished. If required, please encode the URL", required = true) Endpoint endpoint,
			@Parameter(description = "Resolution height of the broadcast that is wanted to send to the RTMP endpoint. ", required = false) @QueryParam("resolutionHeight") int resolutionHeight) {

		String rtmpUrl = null;
		Result result = new Result(false);

		if(endpoint != null && endpoint.getRtmpUrl() != null) {

			Broadcast broadcast = getDataStore().get(id);
			if (broadcast != null) {

				List<Endpoint> endpoints = broadcast.getEndPointList();
				if (endpoints == null || endpoints.stream().noneMatch(o -> o.getRtmpUrl().equals(endpoint.getRtmpUrl()))) 
				{
					rtmpUrl = endpoint.getRtmpUrl();

					if (broadcast.getStatus().equals(IAntMediaStreamHandler.BROADCAST_STATUS_BROADCASTING)) 
					{
						result = processRTMPEndpoint(broadcast.getStreamId(), broadcast.getOriginAdress(), rtmpUrl, true, resolutionHeight);
						if (result.isSuccess()) 
						{
							result = super.addEndpoint(id, endpoint);
						}
					}
					else 
					{
						result = super.addEndpoint(id, endpoint);
					}


					if (!result.isSuccess()) 
					{
						result.setMessage("Rtmp endpoint is not added to stream: " + id);

					}
					logRtmpEndpointInfo(id, endpoint, result.isSuccess());
				}
				else 
				{
					result.setMessage("Rtmp endpoint is not added to datastore for stream " + id + ". It is already added ->" + endpoint.getRtmpUrl());
				}
			}
		}
		else {
			result.setMessage("Missing rtmp url");
		}

		return result;
	}

	private void logRtmpEndpointInfo(String id, Endpoint endpoint, boolean result) {
		if (logger.isInfoEnabled()) {
			logger.info("Rtmp endpoint({}) adding to the stream: {} is {}", endpoint.getRtmpUrl().replaceAll(REPLACE_CHARS, "_") , id.replaceAll(REPLACE_CHARS, "_"), result);
		}
	}

	@Hidden
	@Deprecated
	@DELETE
	@Consumes(MediaType.APPLICATION_JSON)
	@Path("/{id}/endpoint")
	@Produces(MediaType.APPLICATION_JSON)
	public Result removeEndpoint(@Parameter(description = "Broadcast id", required = true) @PathParam("id") String id, 
			@Parameter(description = "RTMP url of the endpoint that will be stopped.", required = true) @QueryParam("rtmpUrl") String rtmpUrl ) {
		Result result = super.removeEndpoint(id, rtmpUrl);
		if (result.isSuccess()) 
		{
			String status = getDataStore().get(id).getStatus();
			if (status.equals(IAntMediaStreamHandler.BROADCAST_STATUS_BROADCASTING)) 
			{
				result = getMuxAdaptor(id).stopRtmpStreaming(rtmpUrl, 0);
			}
		}
		else {	

			if (logger.isErrorEnabled()) {
				logger.error("Rtmp endpoint({}) was not removed from the stream: {}", rtmpUrl != null ? rtmpUrl.replaceAll(REPLACE_CHARS, "_") : null , id.replaceAll(REPLACE_CHARS, "_"));
			}
		}

		return result;
	}

	@Operation(summary = "Remove third-party RTMP end point from the stream",
			description = "For the stream that is broadcasting, it will stop immediately.",
			responses = {
					@ApiResponse(responseCode = "200", description = "Remove RTMP endpoint response",
							content = @Content(
									mediaType = "application/json",
									schema = @Schema(implementation = Result.class)
									))
	}
			)
	@DELETE
	@Consumes(MediaType.APPLICATION_JSON)
	@Path("/{id}/rtmp-endpoint")
	@Produces(MediaType.APPLICATION_JSON)
	public Result removeEndpointV2(@Parameter(description = "Broadcast id", required = true) @PathParam("id") String id, 
			@Parameter(description = "RTMP url of the endpoint that will be stopped.", required = true) @QueryParam("endpointServiceId") String endpointServiceId, 
			@Parameter(description = "Resolution specifier if endpoint has been added with resolution. Only applicable if user added RTMP endpoint with a resolution speficier. Otherwise won't work and won't remove the endpoint.") 
	@QueryParam("resolutionHeight") int resolutionHeight){

		//Get rtmpURL with broadcast
		String rtmpUrl = null;
		Broadcast broadcast = getDataStore().get(id);
		Result result = new Result(false);

		if (broadcast != null && endpointServiceId != null && broadcast.getEndPointList() != null && !broadcast.getEndPointList().isEmpty()) 
		{

			Endpoint endpoint = getRtmpUrlFromList(endpointServiceId, broadcast);
			if (endpoint != null && endpoint.getRtmpUrl() != null) {
				rtmpUrl = endpoint.getRtmpUrl();
				result = removeRTMPEndpointProcess(broadcast, endpoint, resolutionHeight, id);	
			}
		} 
		if (logger.isInfoEnabled()) 
		{ 
			logger.info("Rtmp endpoint({}) removal operation is {} from the stream: {}", rtmpUrl != null ? rtmpUrl.replaceAll(REPLACE_CHARS, "_") : null , result.isSuccess(), id.replaceAll(REPLACE_CHARS, "_"));
		}
		return result;
	}

	private Result removeRTMPEndpointProcess(Broadcast broadcast, Endpoint endpoint, int resolutionHeight, String id) {
		Result result;

		if (IAntMediaStreamHandler.BROADCAST_STATUS_BROADCASTING.equals(broadcast.getStatus())) 
		{
			result = processRTMPEndpoint(broadcast.getStreamId(), broadcast.getOriginAdress(), endpoint.getRtmpUrl(), false, resolutionHeight);
			if (result.isSuccess()) 
			{
				result = super.removeRTMPEndpoint(id, endpoint);
			}
		}
		else 
		{
			result = super.removeRTMPEndpoint(id, endpoint);
		}


		return result;
	}

	private Endpoint getRtmpUrlFromList(String endpointServiceId, Broadcast broadcast) {
		Endpoint endpoint = null;
		for(Endpoint selectedEndpoint: broadcast.getEndPointList()) 
		{
			if(selectedEndpoint.getEndpointServiceId().equals(endpointServiceId)) {
				endpoint = selectedEndpoint;
			}
		}
		return endpoint;
	}


	@Operation(summary = "Retrieve detected objects from the stream",
			description = "Fetches detected objects from the stream, using specified offset and size parameters.",
			responses = {
					@ApiResponse(responseCode = "200", description = "List of detected TensorFlow objects",
							content = @Content(
									mediaType = "application/json",
									schema = @Schema(implementation = TensorFlowObject.class, type = "array")
									))
	}
			)
	@GET
	@Path("/{id}/detections/{offset}/{size}")
	@Produces(MediaType.APPLICATION_JSON)
	public List<TensorFlowObject> getDetectionListV2(@Parameter(description = "the id of the stream", required = true) @PathParam("id") String id,
			@Parameter(description = "starting point of the list", required = true) @PathParam("offset") int offset,
			@Parameter(description = "total size of the return list", required = true) @PathParam("size") int size) {
		return super.getDetectionList(id, offset, size);
	}

	@Operation(summary = "Get total number of detected objects",
			description = "Retrieves the total count of objects detected.",
			responses = {
					@ApiResponse(responseCode = "200", description = "Total number of detected objects",
							content = @Content(
									mediaType = "application/json",
									schema = @Schema(implementation = Long.class)
									))
	}
			)
	@GET
	@Path("/{id}/detections/count")
	@Produces(MediaType.APPLICATION_JSON)
	public SimpleStat getObjectDetectedTotal(@Parameter(description = "id of the stream", required = true) @PathParam("id") String id){
		return new SimpleStat(getDataStore().getObjectDetectedTotal(id));
	}

	@Operation(summary = "Import Live Streams to Stalker Portal",
			description = "Imports live streams into the Stalker Portal.",
			responses = {
					@ApiResponse(responseCode = "200", description = "Import operation result",
							content = @Content(
									mediaType = "application/json",
									schema = @Schema(implementation = Result.class)
									))
	}
			)
	@POST
	@Path("/import-to-stalker")
	@Produces(MediaType.APPLICATION_JSON)
	public Result importLiveStreams2StalkerV2() 
	{
		return super.importLiveStreams2Stalker();
	}


	@Operation(summary = "Get the total number of broadcasts",
			description = "Retrieves the total number of broadcasts.",
			responses = {
					@ApiResponse(responseCode = "200", description = "Total number of broadcasts",
							content = @Content(
									mediaType = "application/json",
									schema = @Schema(implementation = SimpleStat.class)
									))
	}
			)
	@GET
	@Path("/count")
	@Produces(MediaType.APPLICATION_JSON)
	public SimpleStat getTotalBroadcastNumberV2() {
		return new SimpleStat(getDataStore().getTotalBroadcastNumber());
	}

	@Operation(summary = "Get the number of broadcasts based on search criteria",
			description = "Retrieves the number of broadcasts matching the specified search criteria.",
			responses = {
					@ApiResponse(responseCode = "200", description = "Number of broadcasts for searched items",
							content = @Content(
									mediaType = "application/json",
									schema = @Schema(implementation = SimpleStat.class)
									))
	}
			)
	@GET
	@Path("/count/{search}")
	@Produces(MediaType.APPLICATION_JSON)
	public SimpleStat getTotalBroadcastNumberV2(
			@Parameter(description = "Search parameter to get the number of items including it ", required = true) @PathParam("search") String search)
	{
		return new SimpleStat(getDataStore().getPartialBroadcastNumber(search));
	}

	@Operation(summary = "Return the active live streams",
			description = "Retrieves the currently active live streams.",
			responses = {
					@ApiResponse(responseCode = "200", description = "Active live streams",
							content = @Content(
									mediaType = "application/json",
									schema = @Schema(implementation = SimpleStat.class)
									))
	}
			)
	@GET
	@Path("/active-live-stream-count")
	@Produces(MediaType.APPLICATION_JSON)
	public SimpleStat getAppLiveStatistics() {
		return new SimpleStat(getDataStore().getActiveBroadcastCount());
	}




	@Operation(description = "Generates random one-time token for specified stream")
	@ApiResponses(value = {
			@ApiResponse(responseCode = "200", description = "Returns token",
					content = @Content(mediaType = "application/json", 
					schema = @Schema(implementation = Token.class))),
			@ApiResponse(responseCode = "400", description = "When there is an error in creating token",
			content = @Content(mediaType = "application/json", 
			schema = @Schema(implementation = Result.class)))
	})
	@GET
	@Path("/{id}/token")
	@Produces(MediaType.APPLICATION_JSON)
	public Response getTokenV2 (@Parameter(description = "The id of the stream", required = true) @PathParam("id")String streamId,
			@Parameter(description = "The expire time of the token. It's in unix timestamp seconds", required = true) @QueryParam("expireDate") long expireDate,
			@Parameter(description = "Type of the token. It may be play or publish ", required = true) @QueryParam("type") String type,
			@Parameter(description = "Room Id that token belongs to. It's not mandatory ", required = false) @QueryParam("roomId") String roomId) 
	{
		Object result = super.getToken(streamId, expireDate, type, roomId);
		if (result instanceof Token) {
			return Response.status(Status.OK).entity(result).build();
		}
		else {
			return Response.status(Status.BAD_REQUEST).entity(result).build();
		}
	}


	@Operation(description = "Generates JWT token for specified stream. It's not required to let the server generate JWT. Generally JWT tokens should be generated on the client side.")
	@ApiResponses(value = {
			@ApiResponse(responseCode = "200", description = "Returns token",
					content = @Content(
							mediaType = "application/json", 
							schema = @Schema(implementation = Token.class)
							)),
			@ApiResponse(responseCode = "400", description = "When there is an error in creating token",
			content = @Content(
					mediaType = "application/json", 
					schema = @Schema(implementation = Result.class)
					))
	})
	@GET
	@Path("/{id}/jwt-token")
	@Produces(MediaType.APPLICATION_JSON)
	public Response getJwtTokenV2 (@Parameter(description = "The id of the stream", required = true) @PathParam("id")String streamId,
			@Parameter(description = "The expire time of the token. It's in unix timestamp seconds.", required = true) @QueryParam("expireDate") long expireDate,
			@Parameter(description = "Type of the JWT token. It may be play or publish ", required = true) @QueryParam("type") String type,
			@Parameter(description = "Room Id that token belongs to. It's not mandatory ", required = false) @QueryParam("roomId") String roomId) 
	{
		Object result = super.getJwtToken(streamId, expireDate, type, roomId);
		if (result instanceof Token) {
			return Response.status(Status.OK).entity(result).build();
		}
		else {
			return Response.status(Status.BAD_REQUEST).entity(result).build();
		}
	}

	@Operation(summary = "Perform validation of token for requested stream",
			description = "If validated, success field is true, not validated success field is false",
			responses = {
					@ApiResponse(responseCode = "200", description = "Token validation response",
							content = @Content(
									mediaType = "application/json",
									schema = @Schema(implementation = Result.class)
									))
	}
			)
	@POST
	@Consumes(MediaType.APPLICATION_JSON)
	@Path("/validate-token")
	@Produces(MediaType.APPLICATION_JSON)
	public Result validateTokenV2(@Parameter(description = "Token to be validated", required = true) Token token) 
	{
		boolean result =  false;
		Token validateToken = super.validateToken(token);
		if (validateToken != null) {
			result = true;
		}

		return new Result(result);
	}


	@Operation(summary = "Removes all tokens related with requested stream",
			description = "",
			responses = {
					@ApiResponse(responseCode = "200", description = "Removal of tokens response",
							content = @Content(
									mediaType = "application/json",
									schema = @Schema(implementation = Result.class)
									))
	}
			)
	@DELETE
	@Consumes(MediaType.APPLICATION_JSON)
	@Path("/{id}/tokens")
	@Produces(MediaType.APPLICATION_JSON)
	public Result revokeTokensV2(@Parameter(description = "the id of the stream", required = true) @PathParam("id") String streamId) {
		return super.revokeTokens(streamId);
	}


	@Operation(summary = "Get all tokens of requested stream",
			description = "",
			responses = {
					@ApiResponse(responseCode = "200", description = "List of tokens",
							content = @Content(
									mediaType = "application/json",
									schema = @Schema(implementation = Token.class, type = "array")
									))
	}
			)
	@GET
	@Path("/{id}/tokens/list/{offset}/{size}")
	@Produces(MediaType.APPLICATION_JSON)
	public List<Token> listTokensV2(@Parameter(description = "the id of the stream", required = true) @PathParam("id") String streamId,
			@Parameter(description = "the starting point of the list", required = true) @PathParam("offset") int offset,
			@Parameter(description = "size of the return list (max:50 )", required = true) @PathParam("size") int size) {
		List<Token> tokens = null;
		if(streamId != null) {
			tokens = getDataStore().listAllTokens(streamId, offset, size);
		}
		return tokens;
	}

	@Operation(summary = "Get all subscribers of the requested stream",
			description = "It does not return subscriber-stats. Please use subscriber-stats method",
			responses = {
					@ApiResponse(responseCode = "200", description = "List of subscribers",
							content = @Content(
									mediaType = "application/json",
									schema = @Schema(implementation = Subscriber.class, type = "array")
									))
	}
			)
	@GET
	@Path("/{id}/subscribers/list/{offset}/{size}")
	@Produces(MediaType.APPLICATION_JSON)
	public List<Subscriber> listSubscriberV2(@Parameter(description = "the id of the stream", required = true) @PathParam("id") String streamId,
			@Parameter(description = "the starting point of the list", required = true) @PathParam("offset") int offset,
			@Parameter(description = "size of the return list (max:50 )", required = true) @PathParam("size") int size) {
		List<Subscriber> subscribers = null;
		if(streamId != null) {
			subscribers = getDataStore().listAllSubscribers(streamId, offset, size);
		}
		return subscribers;
	}	

	@Operation(summary = "Retrieve all subscriber statistics of the requested stream",
			description = "Fetches comprehensive statistics for all subscribers of the specified stream.",
			responses = {
					@ApiResponse(responseCode = "200", description = "List of subscriber statistics",
							content = @Content(
									mediaType = "application/json",
									schema = @Schema(implementation = SubscriberStats.class, type = "array")
									))
	}
			)
	@GET
	@Path("/{id}/subscriber-stats/list/{offset}/{size}")
	@Produces(MediaType.APPLICATION_JSON)
	public List<SubscriberStats> listSubscriberStatsV2(@Parameter(description = "the id of the stream", required = true) @PathParam("id") String streamId,
			@Parameter(description = "the starting point of the list", required = true) @PathParam("offset") int offset,
			@Parameter(description = "size of the return list (max:50 )", required = true) @PathParam("size") int size) {
		List<SubscriberStats> subscriberStats = null;
		if(streamId != null) {
			subscriberStats = getDataStore().listAllSubscriberStats(streamId, offset, size);
		}
		return subscriberStats;
	}

	@Operation(summary = "Add Subscriber to the requested stream",
			description = "Adds a subscriber to the requested stream. If the subscriber's type is 'publish', they can also play the stream, which is critical in conferencing. If the subscriber's type is 'play', they can only play the stream. If 'b32Secret' is not set, it will default to the AppSettings. The length of 'b32Secret' should be a multiple of 8 and use base32 characters A–Z, 2–7.",
			responses = {
					@ApiResponse(responseCode = "200", description = "Result of adding a subscriber",
							content = @Content(
									mediaType = "application/json",
									schema = @Schema(implementation = Result.class)
									))
	}
			)
	@POST
	@Consumes(MediaType.APPLICATION_JSON)
	@Path("/{id}/subscribers")
	@Produces(MediaType.APPLICATION_JSON)
	public Result addSubscriber(
			@Parameter(description = "The id of the stream", required = true) @PathParam("id") String streamId,
			@Parameter(description = "Subscriber to be added to this stream", required = true) Subscriber subscriber) {
		boolean result = false;
		String message = "";
		if (subscriber != null && !StringUtils.isBlank(subscriber.getSubscriberId()) 
				&& subscriber.getSubscriberId().length() > 3 && StringUtils.isNotBlank(streamId)) 
		{
			// add stream id inside the Subscriber
			subscriber.setStreamId(streamId);
			// create a new stats object before adding to datastore
			subscriber.setStats(new SubscriberStats());
			// subscriber is not connected yet
			subscriber.setConnected(false);
			// subscriber is not viewing anyone
			subscriber.setCurrentConcurrentConnections(0);

			boolean secretCodeLengthCorrect = true;
			if (StringUtils.isNotBlank(subscriber.getB32Secret())) {

				try {
					//Check secret code is correct format
					Base32.decode(subscriber.getB32Secret().getBytes());
				}
				catch (Exception e) {
					logger.warn("Secret code is not b32 compatible. It will not add subscriber ");
					secretCodeLengthCorrect = false;
				}
			}

			if (secretCodeLengthCorrect) {
				result = getDataStore().addSubscriber(streamId, subscriber);
			}
			else {
				message = "Secret code is not multiple of 8 bytes length. Use b32Secret which is a string and its lenght is multiple of 8 bytes and allowed characters A-Z, 2-7";
			}

		}
		else {
			message = "Missing parameter: Make sure you set subscriber object correctly and make subscriberId's length at least 3";
		}
		return new Result(result, message);
	}

	@Operation(description="Return TOTP for the subscriberId, streamId, type. This is a helper method. You can generate TOTP on your end."
			+ "If subscriberId is not in the database, it generates TOTP from the secret in the AppSettings. Secret code is for the subscriberId not in the database"

			+ " secretCode = Base32.encodeAsString({secretFromSettings(publishsecret or playsecret according to the type)} + {subscriberId} + {streamId} + {type(publish or play)} + {Number of X to have the length multiple of 8}"
			+ "'+' means concatenating the strings. There is no explicit '+' in the secretCode ")
	@GET
	@Consumes({ MediaType.APPLICATION_JSON })
	@Path("/{id}/subscribers/{sid}/totp")
	@Produces(MediaType.APPLICATION_JSON)
	public Result getTOTP(@Parameter(description="The id of the stream that TOTP will be generated", required=true) @PathParam("id") String streamId, 
			@Parameter(description="The id of the subscriber that TOTP will be generated ", required=true) @PathParam("sid") String subscriberId, 
			@Parameter(description="The type of token. It's being used if subscriber is not in the database. It can be publish, play", 
			required=false) @QueryParam("type") String type) 
	{

		boolean result = false;
		String message = "";
		String totp = "";
		if (!StringUtils.isAnyBlank(streamId, subscriberId)) 
		{	
			Subscriber subscriber = getDataStore().getSubscriber(streamId, subscriberId);
			if (subscriber != null && StringUtils.isNotBlank(subscriber.getB32Secret())) 
			{
				byte[] decodedSubscriberSecret = Base32.decode(subscriber.getB32Secret().getBytes());
				totp = TOTPGenerator.generateTOTP(decodedSubscriberSecret, getAppSettings().getTimeTokenPeriod(),  6, ITokenService.HMAC_SHA1);
			}
			else 
			{	
				String secretFromSettings = getAppSettings().getTimeTokenSecretForPublish();
				if (Subscriber.PLAY_TYPE.equals(type)) 
				{
					secretFromSettings = getAppSettings().getTimeTokenSecretForPlay();
				}

				if (StringUtils.isNotBlank(secretFromSettings)) {
					//Secret code is generated by using this  secretFromSettings + subscriberId + streamId + type + "add number of X to have the length multiple of 8"
					totp = TOTPGenerator.generateTOTP(Base32.decode(TOTPGenerator.getSecretCodeForNotRecordedSubscriberId(subscriberId, streamId, type, secretFromSettings).getBytes()),
							getAppSettings().getTimeTokenPeriod(), 6, ITokenService.HMAC_SHA1);
				}
				else {
					message = "Secret is not set in AppSettings. Please set timtokensecret publish or play in Applicaiton settings";
				}

			}
			if (!StringUtils.isBlank(totp)) {
				result = true;
			}

		}
		else {
			message = "streamId or subscriberId is blank";
		}

		return new Result(result, totp, message);

	}

	@Operation(summary = "Delete specific subscriber from data store",
			description = "Deletes a specific subscriber from the data store for the selected stream.",
			responses = {
					@ApiResponse(responseCode = "200", description = "Result of deleting the subscriber",
							content = @Content(
									mediaType = "application/json",
									schema = @Schema(implementation = Result.class)
									))
	}
			)
	@DELETE
	@Consumes({ MediaType.APPLICATION_JSON })
	@Path("/{id}/subscribers/{sid}")
	@Produces(MediaType.APPLICATION_JSON)
	public Result deleteSubscriber(@Parameter(description = "the id of the stream", required = true) @PathParam("id") String streamId,
			@Parameter(description = "the id of the subscriber", required = true) @PathParam("sid") String subscriberId) {
		boolean result =  false;

		if(streamId != null) {
			result = getDataStore().deleteSubscriber(streamId, subscriberId);
		}

		return new Result(result);	
	}

	@Operation(summary = "Block specific subscriber",
			description = "Blocks a specific subscriber, enhancing security especially when used with TOTP streaming. The subscriber is blocked for a specified number of seconds from the moment this method is called.",
			responses = {
					@ApiResponse(responseCode = "200", description = "Result of blocking the subscriber",
							content = @Content(
									mediaType = "application/json",
									schema = @Schema(implementation = Result.class)
									))
	}
			)
	@PUT
	@Consumes({ MediaType.APPLICATION_JSON })
	@Path("/{id}/subscribers/{sid}/block/{seconds}/{type}")
	@Produces(MediaType.APPLICATION_JSON)
	public Result blockSubscriber(@Parameter(description = "the id of the stream", required = true) @PathParam("id") String streamId,
			@Parameter(description = "the id of the subscriber", required = true) @PathParam("sid") String subscriberId, 
			@Parameter(description = "seconds to block the user", required = true)  @PathParam("seconds") int seconds,
			@Parameter(description = "block type it can be 'publish', 'play' or 'publish_play'", required = true)  @PathParam("type") String blockType) {
		boolean result = false;
		String message = "";



		if (!StringUtils.isAnyBlank(streamId, subscriberId)) 
		{
			//if the user is not in this node, it's in another node in the cluster.  
			//The proxy filter will forward the request to the related node before {@link RestProxyFilter}

			result = getDataStore().blockSubscriber(streamId, subscriberId, blockType, seconds);

			if (Subscriber.PLAY_TYPE.equals(blockType) || Subscriber.PUBLISH_AND_PLAY_TYPE.equals(blockType) ) 
			{
				getApplication().stopPlayingBySubscriberId(subscriberId);
			} 

			if (Subscriber.PUBLISH_TYPE.equals(blockType) || Subscriber.PUBLISH_AND_PLAY_TYPE.equals(blockType)) {
				getApplication().stopPublishingBySubscriberId(subscriberId);
			}


		}
		else {
			message = "streamId or subscriberId is blank";
		}

		return new Result(result, message);
	}

	@Operation(summary = "Removes all subscribers related to the requested stream",
			description = "Deletes all subscriber data associated with the specified stream.",
			responses = {
					@ApiResponse(responseCode = "200", description = "Result of removing all subscribers",
							content = @Content(
									mediaType = "application/json",
									schema = @Schema(implementation = Result.class)
									))
	}
			)
	@DELETE
	@Consumes(MediaType.APPLICATION_JSON)
	@Path("/{id}/subscribers")
	@Produces(MediaType.APPLICATION_JSON)
	public Result revokeSubscribers(@Parameter(description = "the id of the stream", required = true) @PathParam("id") String streamId) {
		boolean result =  false;

		if(streamId != null) {
			result = getDataStore().revokeSubscribers(streamId);
		}

		return new Result(result);
	}	

	@Operation(summary = "Get the broadcast live statistics",
			description = "Retrieves live statistics of the broadcast, including total RTMP watcher count, total HLS watcher count, and total WebRTC watcher count.",
			responses = {
					@ApiResponse(responseCode = "200", description = "Broadcast live statistics",
							content = @Content(
									mediaType = "application/json",
									schema = @Schema(implementation = BroadcastStatistics.class)
									))
	}
			)
	@GET
	@Path("/{id}/broadcast-statistics")
	@Produces(MediaType.APPLICATION_JSON)
	@Override
	public BroadcastStatistics getBroadcastStatistics(@Parameter(description = "the id of the stream", required = true) @PathParam("id") String id) {
		return super.getBroadcastStatistics(id);
	}

	@Operation(summary = "Get total broadcast live statistics",
			description = "Retrieves total live statistics of the broadcast, including total HLS watcher count and total WebRTC watcher count.",
			responses = {
					@ApiResponse(responseCode = "200", description = "Total broadcast live statistics",
							content = @Content(
									mediaType = "application/json",
									schema = @Schema(implementation = BroadcastStatistics.class)
									))
	}
			)
	@GET
	@Path("/total-broadcast-statistics")
	@Produces(MediaType.APPLICATION_JSON)
	@Override
	public AppBroadcastStatistics getBroadcastTotalStatistics() {
		return super.getBroadcastTotalStatistics();
	}

	@Operation(summary = "Get WebRTC Low Level Send Stats",
			description = "Retrieves general statistics for WebRTC low level send operations.",
			responses = {
					@ApiResponse(responseCode = "200", description = "WebRTC low level send statistics",
							content = @Content(
									mediaType = "application/json",
									schema = @Schema(implementation = WebRTCSendStats.class)
									))
	}
			)
	@GET
	@Path("/webrtc-send-low-level-stats")
	@Produces(MediaType.APPLICATION_JSON)
	public WebRTCSendStats getWebRTCLowLevelSendStats() 
	{
		return new WebRTCSendStats(getApplication().getWebRTCAudioSendStats(), getApplication().getWebRTCVideoSendStats());
	}

	@Operation(summary = "Get WebRTC Low Level Receive Stats",
			description = "Retrieves general statistics for WebRTC low level receive operations.",
			responses = {
					@ApiResponse(responseCode = "200", description = "WebRTC low level receive statistics",
							content = @Content(
									mediaType = "application/json",
									schema = @Schema(implementation = WebRTCReceiveStats.class)
									))
	}
			)
	@GET
	@Path("/webrtc-receive-low-level-stats")
	@Produces(MediaType.APPLICATION_JSON)
	public WebRTCReceiveStats getWebRTCLowLevelReceiveStats() 
	{
		return new WebRTCReceiveStats(getApplication().getWebRTCAudioReceiveStats(), getApplication().getWebRTCVideoReceiveStats());
	}

	@Operation(summary = "Get RTMP to WebRTC Path Stats",
			description = "Retrieves general statistics for the RTMP to WebRTC path.",
			responses = {
					@ApiResponse(responseCode = "200", description = "RTMP to WebRTC path statistics",
							content = @Content(
									mediaType = "application/json",
									schema = @Schema(implementation = RTMPToWebRTCStats.class)
									))
	}
			)
	@GET
	@Path("/{id}/rtmp-to-webrtc-stats")
	@Produces(MediaType.APPLICATION_JSON)
	public RTMPToWebRTCStats getRTMPToWebRTCStats(@Parameter(description = "the id of the stream", required = true) @PathParam("id") String id) 
	{
		return getApplication().getRTMPToWebRTCStats(id);
	}


	@Operation(summary = "Get WebRTC Client Statistics",
			description = "Retrieves WebRTC client statistics, including audio bitrate, video bitrate, target bitrate, video sent period, etc.",
			responses = {
					@ApiResponse(responseCode = "200", description = "WebRTC client statistics",
							content = @Content(
									mediaType = "application/json",
									schema = @Schema(implementation = WebRTCClientStats.class, type = "array")
									))
	}
			)
	@GET
	@Path("/{stream_id}/webrtc-client-stats/{offset}/{size}")
	@Produces(MediaType.APPLICATION_JSON)
	public List<WebRTCClientStats> getWebRTCClientStatsListV2(@Parameter(description = "offset of the list", required = true) @PathParam("offset") int offset,
			@Parameter(description = "Number of items that will be fetched", required = true) @PathParam("size") int size,
			@Parameter(description = "the id of the stream", required = true) @PathParam("stream_id") String streamId) {

		return super.getWebRTCClientStatsList(offset, size, streamId);
	}

	@Hidden
	@Deprecated
	@Operation(summary = "Returns filtered broadcast list according to type",
	description = "Useful for retrieving IP Camera and Stream Sources from the entire broadcast list. For sorting mechanisms, using Mongo DB is recommended.",
	responses = {
			@ApiResponse(responseCode = "200", description = "Filtered broadcast list",
					content = @Content(
							mediaType = "application/json",
							schema = @Schema(implementation = Broadcast.class, type = "array")
							))
	}
			)
	@GET
	@Consumes(MediaType.APPLICATION_JSON)
	@Path("/filter-list/{offset}/{size}/{type}")
	@Produces(MediaType.APPLICATION_JSON)
	public List<Broadcast> filterBroadcastListV2(@Parameter(description = "starting point of the list", required = true) @PathParam("offset") int offset,
			@Parameter(description = "size of the return list (max:50 )", required = true) @PathParam("size") int size,
			@Parameter(description = "type of the stream. Possible values are \"liveStream\", \"ipCamera\", \"streamSource\", \"VoD\"", required = true) @PathParam("type") String type,
			@Parameter(description = "field to sort", required = false) @QueryParam("sort_by") String sortBy,
			@Parameter(description = "asc for Ascending, desc Descending order", required = false) @QueryParam("order_by") String orderBy
			) {
		return getDataStore().getBroadcastList(offset, size, type, sortBy, orderBy, null);
	}


	@Operation(summary = "Set stream specific recording setting",
			description = "This setting overrides the general Mp4 and WebM Muxing Setting for a specific stream.",
			responses = {
					@ApiResponse(responseCode = "200", description = "Result of setting stream specific recording",
							content = @Content(
									mediaType = "application/json",
									schema = @Schema(implementation = Result.class)
									))
	}
			)
	@PUT
	@Consumes(MediaType.APPLICATION_JSON)
	@Path("/{id}/recording/{recording-status}")
	@Produces(MediaType.APPLICATION_JSON)
	public Result enableRecording(@Parameter(description = "the id of the stream", required = true) @PathParam("id") String streamId,
			@Parameter(description = "Change recording status. If true, starts recording. If false stop recording", required = true) @PathParam("recording-status") boolean enableRecording,
			@Parameter(description = "Record type: 'mp4' or 'webm'. It's optional parameter.", required = false) @QueryParam("recordType") String recordType,
			@Parameter(description = "Resolution height of the broadcast that is wanted to record. ", required = false) @QueryParam("resolutionHeight") int resolutionHeight
			) {
		if (logger.isInfoEnabled()) {
			logger.info("Recording method is called for {} to make it {} and record Type: {} resolution:{}", streamId.replaceAll(REPLACE_CHARS, "_"), enableRecording, recordType != null ? recordType.replaceAll(REPLACE_CHARS, "_") : null, resolutionHeight);
		}
		recordType = (recordType==null) ? RecordType.MP4.toString() : recordType;  // It means, if recordType is null, function using Mp4 Record by default
		return enableRecordMuxing(streamId, enableRecording, recordType, resolutionHeight);
	}

	@Operation(summary = "Get IP Camera Error after connection failure",
			description = "Checks for an error after a connection failure with an IP camera. Returning true indicates an error; false indicates no error.",
			responses = {
					@ApiResponse(responseCode = "200", description = "IP Camera error status",
							content = @Content(
									mediaType = "application/json",
									schema = @Schema(implementation = Result.class)
									))
	}
			)
	@GET
	@Consumes(MediaType.APPLICATION_JSON)
	@Path("/{streamId}/ip-camera-error")
	@Produces(MediaType.APPLICATION_JSON)
	public Result getCameraErrorV2(@Parameter(description = "StreamId of the IP Camera Streaming.", required = true) @PathParam("streamId") String streamId) {
		return super.getCameraErrorById(streamId);
	}

	@Operation(summary = "Start streaming sources",
			description = "Initiates streaming for sources such as IP Cameras, Stream Sources, and PlayLists.",
			responses = {
					@ApiResponse(responseCode = "200", description = "Result of starting streaming sources",
							content = @Content(
									mediaType = "application/json",
									schema = @Schema(implementation = Result.class)
									))
	}
			)
	@POST
	@Consumes(MediaType.APPLICATION_JSON)
	@Path("/{id}/start")
	@Produces(MediaType.APPLICATION_JSON)
	public Result startStreamSourceV2(@Parameter(description = "the id of the stream. The broadcast type should be IP Camera or Stream Source otherwise it does not work", required = true) @PathParam("id") String id) 
	{
		return super.startStreamSource(id);
	}

	@Operation(summary = "Specify the next playlist item to play by index",
			description = "Sets the next playlist item to be played, based on its index. This method is applicable only to playlists.",
			responses = {
					@ApiResponse(responseCode = "200", description = "Result of specifying the next playlist item",
							content = @Content(
									mediaType = "application/json",
									schema = @Schema(implementation = Result.class)
									))
	}
			)
	@POST
	@Consumes(MediaType.APPLICATION_JSON)
	@Path("/playlists/{id}/next")
	@Produces(MediaType.APPLICATION_JSON)
	public Result playNextItem(@Parameter(description = "The id of the playlist stream.", required = true) @PathParam("id") String id,			
			@Parameter(description = "The next item to play. If it's not specified or it's -1, it plays next item. If it's number, it skips that item in the playlist to play. The first item index is 0. ", required = false) @QueryParam("index") Integer index			
			) 
	{ 
		return super.playNextItem(id, index);
	}

	@Operation(summary = "Stop streaming for the active stream",
			description = "Terminates streaming for the active stream, including both ingested (RTMP, WebRTC) and pulled stream sources (IP Cameras and Stream Sources).",
			responses = {
					@ApiResponse(responseCode = "200", description = "Result of stopping the active stream",
							content = @Content(
									mediaType = "application/json",
									schema = @Schema(implementation = Result.class)
									))
	}
			)
	@POST
	@Consumes(MediaType.APPLICATION_JSON)
	@Path("/{id}/stop")
	@Produces(MediaType.APPLICATION_JSON)
	public Result stopStreamingV2(@Parameter(description = "the id of the broadcast.", required = true) @PathParam("id") String id) 
	{
		return super.stopStreaming(id);
	}


	@Operation(summary = "Get Discovered ONVIF IP Cameras",
			description = "Performs a discovery within the internal network to automatically retrieve information about ONVIF-enabled cameras.",
			responses = {
					@ApiResponse(responseCode = "200", description = "Result of discovering ONVIF IP cameras",
							content = @Content(
									mediaType = "application/json",
									schema = @Schema(implementation = Result.class)
									))
	}
			)
	@GET
	@Path("/onvif-devices")
	@Produces(MediaType.APPLICATION_JSON)
	public String[] searchOnvifDevicesV2() {
		return super.searchOnvifDevices();
	}

	@Operation(summary = "Get the Profile List for an ONVIF IP Camera",
			description = "Retrieves the profile list for an ONVIF IP camera.",
			responses = {
					@ApiResponse(responseCode = "200", description = "Profile list for the ONVIF IP camera",
							content = @Content(
									mediaType = "application/json",
									schema = @Schema(implementation = String[].class)
									))
	}
			)
	@GET
	@Path("/{id}/ip-camera/device-profiles")
	@Produces(MediaType.APPLICATION_JSON)
	public String[] getOnvifDeviceProfiles(@Parameter(description = "The id of the IP Camera", required = true) @PathParam("id") String id) {
		if (id != null && StreamIdValidator.isStreamIdValid(id)) {
			return super.getOnvifDeviceProfiles(id);
		}
		return null;
	}


	@Operation(summary = "Move IP Camera",
			description = "Supports continuous, relative, and absolute movement. By default, it's a relative move. Movement parameters should be provided according to the movement type. Generally, the following values are used: "
					+ "For Absolute move, value X and value Y are between -1.0f and 1.0f. Zoom value is between 0.0f and 1.0f. "
					+ "For Relative move, value X, value Y, and Zoom Value are between -1.0f and 1.0f. "
					+ "For Continuous move, value X, value Y, and Zoom Value are between -1.0f and 1.0f.",
					responses = {
							@ApiResponse(responseCode = "200", description = "Result of moving the IP camera",
									content = @Content(
											mediaType = "application/json",
											schema = @Schema(implementation = Result.class)
											))
	}
			)
	@POST
	@Path("/{id}/ip-camera/move")
	@Produces(MediaType.APPLICATION_JSON)
	public Result moveIPCamera(@Parameter(description = "The id of the IP Camera", required = true) @PathParam("id") String id,
			@Parameter(description = "Movement in X direction. If not specified, it's assumed to be zero. Valid ranges between -1.0f and 1.0f for all movements ", required = false) @QueryParam("valueX") Float valueX,
			@Parameter(description = "Movement in Y direction. If not specified, it's assumed to be zero. Valid ranges between -1.0f and 1.0f for all movements ", required = false) @QueryParam("valueY") Float valueY,
			@Parameter(description = "Movement in Zoom. If not specified, it's assumed to be zero. Valid ranges for relative and continous move is between -1.0f and 1.0f. For absolute move between 0.0f and 1.0f ", required = false) @QueryParam("valueZ") Float valueZ,
			@Parameter(description = "Movement type. It can be absolute, relative or continuous. If not specified, it's relative", required = false) @QueryParam("movement") String movement
			) {
		boolean result = false;
		String message = STREAM_ID_NOT_VALID;
		if (id != null && StreamIdValidator.isStreamIdValid(id)) {
			message = "";
			if (valueX == null) {
				valueX = 0f;
			}

			if (valueY == null) {
				valueY = 0f;
			}

			if (valueZ == null) {
				valueZ = 0f;
			}

			if (movement == null) {
				movement = RELATIVE_MOVE;
			}

			if (movement.equals(RELATIVE_MOVE)) {
				result = super.moveRelative(id, valueX, valueY, valueZ);
			}
			else if (movement.equals(CONTINUOUS_MOVE)) {
				result = super.moveContinous(id, valueX, valueY, valueZ);
			}
			else if (movement.equals(ABSOLUTE_MOVE)) {
				result = super.moveAbsolute(id, valueX, valueY, valueZ);
			}
			else  {
				message = "Movement type is not supported. Supported types are continous, relative and absolute but was " + movement;
			}		
		}
		return new Result(result, message);
	}

	@Operation(description = "Stop move for IP Camera")
	@POST
	@Path("/{id}/ip-camera/stop-move")
	@Produces(MediaType.APPLICATION_JSON)
	public Result stopMove(@Parameter(description = "the id of the IP Camera", required = true) @PathParam("id") String id) {
		boolean result = false;
		String message = STREAM_ID_NOT_VALID;
		if (id != null && StreamIdValidator.isStreamIdValid(id)) 
		{		
			OnvifCamera camera = getApplication().getOnvifCamera(id);
			if (camera != null) {
				result = camera.moveStop();
				message = "";
			}
			else {
				message = "Camera not found";
			}
		}
		return new Result(result, message);
	}


	@Operation(description = "Creates a conference room with the parameters. The room name is key so if this is called with the same room name then new room is overwritten to old one")
	@ApiResponses(value = {
			@ApiResponse(responseCode = "400", description = "If the operation is not completed for any reason",
					content = @Content(
							mediaType = "application/json",
							schema = @Schema(implementation = Result.class)
							)),
			@ApiResponse(responseCode = "200", description = "Returns the created conference room",
			content = @Content(
					mediaType = "application/json",
					schema = @Schema(implementation = ConferenceRoom.class)
					))
	})

	@POST
	@Consumes({ MediaType.APPLICATION_JSON })
	@Path("/conference-rooms")
	@Produces(MediaType.APPLICATION_JSON)
	@Hidden
	@Deprecated(since="2.9.1", forRemoval=true)
	public Response createConferenceRoomV2(@Parameter(description = "Conference Room object with start and end date", required = true) ConferenceRoom room) {


		try {
			if(room.getStartDate() == 0) {
				room.setStartDate(Instant.now().getEpochSecond());
			}

			if(room.getEndDate() == 0) {
				room.setEndDate(Instant.now().getEpochSecond() + 3600 );
			}
			
			if (StringUtils.isNoneBlank(room.getRoomId())) 
			{
				Broadcast broadcast = getDataStore().get(room.getRoomId());
				if (broadcast != null) {
					return Response.status(Status.BAD_REQUEST).entity(new Result(false, "Stream id is already being used. Please change stream id or keep it empty")).build();
				}	
			}

			Broadcast broadcast = DataStore.conferenceToBroadcast(room);
			if (getDataStore().save(broadcast) != null) 
			{
				ConferenceRoom confRoom = DataStore.broadcastToConference(getDataStore().get(broadcast.getStreamId()));
				return Response.status(Status.OK).entity(confRoom).build();

			}

		} catch (Exception e) {
			logger.error(ExceptionUtils.getStackTrace(e));
		}

		return Response.status(Status.BAD_REQUEST).entity(new Result(false, "Operation not completed")).build();

	}






	@Operation(description = "Edits previously saved conference room")
	@ApiResponses(value = {
			@ApiResponse(responseCode = "400", description = "If the operation is not completed for any reason",
					content = @Content(
							mediaType = "application/json",
							schema = @Schema(implementation = Result.class)
							)),
			@ApiResponse(responseCode = "200", description = "Returns the updated Conference room",
			content = @Content(
					mediaType = "application/json",
					schema = @Schema(implementation = ConferenceRoom.class)
					))
	})
	@PUT
	@Consumes({ MediaType.APPLICATION_JSON })
	@Path("/conference-rooms/{room_id}")
	@Produces(MediaType.APPLICATION_JSON)
	@Hidden
	@Deprecated(since="2.9.1", forRemoval=true)
	public Response editConferenceRoom(@Parameter(description="Room id") @PathParam("room_id") String roomId,  @Parameter(description = "Conference Room object with start and end date", required = true) ConferenceRoom room) {

		if(room != null) 
		{
			Broadcast conferenceToBroadcast;
			try {
				conferenceToBroadcast = DataStore.conferenceToBroadcast(room);
				if (getDataStore().updateBroadcastFields(roomId, conferenceToBroadcast)) {
					return Response.status(Status.OK).entity(room).build();
				}
			} catch (Exception e) {
				logger.error(ExceptionUtils.getStackTrace(e));
			}

		}
		return Response.status(Status.BAD_REQUEST).entity(new Result(false, "Operation not completed")).build();
	}

	@Operation(summary = "Delete a conference room",
			description = "Deletes a conference room. The room ID is the key, so if this is called with the same room ID, then the new room overwrites the old one.",
			responses = {
					@ApiResponse(responseCode = "200", description = "Result of deleting the conference room",
							content = @Content(
									mediaType = "application/json",
									schema = @Schema(implementation = Result.class)
									))
	}
			)
	@DELETE
	@Consumes({ MediaType.APPLICATION_JSON })
	@Path("/conference-rooms/{room_id}")
	@Produces(MediaType.APPLICATION_JSON)
	@Hidden
	@Deprecated(since="2.9.1", forRemoval=true)
	public Result deleteConferenceRoomV2(@Parameter(description = "the id of the conference room", required = true) @PathParam("room_id") String roomId) {
		return deleteBroadcast(roomId);
	}

	@Operation(summary = "Add a subtrack to a main track (broadcast)",
			description = "Adds a subtrack to a main track (broadcast).",
			responses = {
					@ApiResponse(responseCode = "200", description = "Result of adding a subtrack",
							content = @Content(
									mediaType = "application/json",
									schema = @Schema(implementation = Result.class)
									))
	}
			)
	@POST
	@Consumes(MediaType.APPLICATION_JSON)
	@Path("/{id}/subtrack")
	@Produces(MediaType.APPLICATION_JSON)
	public Result addSubTrack(@Parameter(description = "Broadcast id(main track)", required = true) @PathParam("id") String id,
			@Parameter(description = "Subtrack Stream Id", required = true) @QueryParam("id") String subTrackId) 
	{		
		Result result = RestServiceBase.addSubTrack(id, subTrackId, getDataStore());
		if(result.isSuccess()) {
			getApplication().joinedTheRoom(id, subTrackId);
		}
		return result;

	}

	@Operation(summary = "Delete a subtrack from a main track (broadcast)",
			description = "Deletes a subtrack from a main track (broadcast).",
			responses = {
					@ApiResponse(responseCode = "200", description = "Result of deleting a subtrack",
							content = @Content(
									mediaType = "application/json",
									schema = @Schema(implementation = Result.class)
									))
	}
			)
	@DELETE
	@Consumes(MediaType.APPLICATION_JSON)
	@Path("/{id}/subtrack")
	@Produces(MediaType.APPLICATION_JSON)
	public Result removeSubTrack(@Parameter(description = "Broadcast id(main track)", required = true) @PathParam("id") String id,
			@Parameter(description = "Subtrack Stream Id", required = true) @QueryParam("id") String subTrackId)
	{
		Result result = RestServiceBase.removeSubTrack(id, subTrackId, getDataStore());
		if(result.isSuccess()) {
			getApplication().leftTheRoom(id, subTrackId);
		}
		return result;
	}

	@Operation(summary = "Get stream information",
			description = "Returns the stream information including width, height, bitrates, and video codec.",
			responses = {
					@ApiResponse(responseCode = "200", description = "Stream information",
							content = @Content(
									mediaType = "application/json",
									schema = @Schema(implementation = BasicStreamInfo[].class)
									))
	}
			)
	@GET
	@Consumes(MediaType.APPLICATION_JSON)
	@Path("/{id}/stream-info")
	@Produces(MediaType.APPLICATION_JSON)
	public BasicStreamInfo[] getStreamInfo(@PathParam("id") String streamId) 
	{	
		boolean isCluster = getAppContext().containsBean(IClusterNotifier.BEAN_NAME);
		List<? extends IStreamInfo> streamInfoList;
		if (isCluster) {
			streamInfoList = getDataStore().getStreamInfoList(streamId);
		}
		else {
			IWebRTCAdaptor webRTCAdaptor = (IWebRTCAdaptor) getAppContext().getBean(IWebRTCAdaptor.BEAN_NAME);
			streamInfoList = webRTCAdaptor.getStreamInfo(streamId);
		}
		BasicStreamInfo[] basicStreamInfo = new BasicStreamInfo[0];
		if (streamInfoList != null) 
		{
			basicStreamInfo = new BasicStreamInfo[streamInfoList.size()];
			for (int i = 0; i < basicStreamInfo.length; i++) {
				IStreamInfo iStreamInfo = streamInfoList.get(i);
				basicStreamInfo[i] = new BasicStreamInfo(iStreamInfo.getVideoHeight(), iStreamInfo.getVideoWidth(), 
						iStreamInfo.getVideoBitrate(), iStreamInfo.getAudioBitrate(), iStreamInfo.getVideoCodec());
			}
		}

		return basicStreamInfo;
	}

	@Operation(summary = "Send message to stream participants via Data Channel",
			description = "Sends a message to stream participants through the Data Channel in a WebRTC stream.",
			responses = {
					@ApiResponse(responseCode = "200", description = "Result of sending the message",
							content = @Content(
									mediaType = "application/json",
									schema = @Schema(implementation = Result.class)
									))
	}
			)
	@POST
	@Consumes(MediaType.APPLICATION_JSON)
	@Path("/{id}/data")
	@Produces(MediaType.APPLICATION_JSON)
	public Result sendMessage(@Parameter(description = "Message through Data Channel which will be sent to all WebRTC stream participants", required = true) String message, 
			@Parameter(description = "Broadcast id", required = true) @PathParam("id") String id) {


		return RestServiceBase.sendDataChannelMessage(id, message, getApplication(), getDataStore());
	}
	@Operation(description = "Gets the conference room list from database")
	@GET
	@Path("/conference-rooms/list/{offset}/{size}")
	@Produces(MediaType.APPLICATION_JSON)
	@Hidden
	@Deprecated(since="2.9.1", forRemoval=true)
	/**
	 * Use getBroadcastList instead of this method
	 * @param offset
	 * @param size
	 * @param sortBy
	 * @param orderBy
	 * @param search
	 * @return
	 */
	public List<ConferenceRoom> getConferenceRoomList(@Parameter(description = "This is the offset of the list, it is useful for pagination. If you want to use sort mechanism, we recommend using Mongo DB.", required = true) @PathParam("offset") int offset,
			@Parameter(description = "Number of items that will be fetched. If there is not enough item in the datastore, returned list size may less then this value", required = true) @PathParam("size") int size,
			@Parameter(description = "field to sort", required = false) @QueryParam("sort_by") String sortBy,
			@Parameter(description = "asc for Ascending, desc Descending order", required = false) @QueryParam("order_by") String orderBy,
			@Parameter(description = "Search parameter, returns specific items that contains search string", required = false) @QueryParam("search") String search
			) {
		List<Broadcast> broadcastList = getDataStore().getBroadcastList(offset, size, null, sortBy, orderBy, search);

		List<ConferenceRoom> conferenceRoomList = new ArrayList<>();
		for (Broadcast broadcast : broadcastList) {
			conferenceRoomList.add(DataStore.broadcastToConference(broadcast));
		}

		return conferenceRoomList;
	}

	@Operation(description = "Get conference room object")
	@ApiResponses(value = {
			@ApiResponse(responseCode = "200", description = "Return the ConferenceRoom object",
					content = @Content(
							mediaType = "application/json",
							schema = @Schema(implementation = ConferenceRoom.class)
							)),
			@ApiResponse(responseCode = "404", description = "ConferenceRoom object not found")
	})

	@GET
	@Path("/conference-rooms/{roomId}")
	@Produces(MediaType.APPLICATION_JSON)
	@Hidden
	public Response getConferenceRoom(@Parameter(description = "id of the room", required = true) @PathParam("roomId") String id) {
		ConferenceRoom room = null;
		if (id != null) {
			Broadcast broadcast = getDataStore().get(id);
			if (broadcast != null) {
				room = DataStore.broadcastToConference(broadcast);
			}
		}
		if (room != null) {
			return Response.status(Status.OK).entity(room).build();
		}
		else {
			return Response.status(Status.NOT_FOUND).build();
		}
	}


	/**
	 * @deprecated
	 * 
	 * @param roomId
	 * @param streamId
	 * @return
	 */
	@Operation(summary = "Get stream IDs in the room",
			description = "Returns the stream IDs in the room.",
			responses = {
					@ApiResponse(responseCode = "200", description = "List of stream IDs",
							content = @Content(
									mediaType = "application/json",
									schema = @Schema(implementation = String.class, type = "array")
									))
	}
			)
	@GET
	@Consumes({ MediaType.APPLICATION_JSON })
	@Path("/conference-rooms/{room_id}/room-info")
	@Produces(MediaType.APPLICATION_JSON)
	@Hidden
	@Deprecated(since="2.9.1", forRemoval=true)
	public RootRestService.RoomInfo getRoomInfo(@Parameter(description = "Room id", required=true) @PathParam("room_id") String roomId,
			@Parameter(description="If Stream Id is entered, that stream id will be isolated from the result",required = false) @QueryParam("streamId") String streamId)
	{
		RootRestService.RoomInfo roomInfo = new RootRestService.RoomInfo(roomId, null);
		if (StringUtils.isNotBlank(roomId)) {
			Broadcast broadcastRoom = getDataStore().get(roomId);

			if (broadcastRoom == null) {
				roomId = roomId.replaceAll(REPLACE_CHARS, "_");
				logger.warn("Room not found with id: {}", roomId);
			}
			else {
				roomInfo = new RootRestService.RoomInfo(roomId, RestServiceBase.getRoomInfoFromConference(broadcastRoom, streamId, getDataStore()));
	
				roomInfo.setStartDate(broadcastRoom.getPlannedStartDate());
				roomInfo.setEndDate(broadcastRoom.getPlannedEndDate());
			}
		}

		return roomInfo;
	}

	@Operation(summary = "Add stream to the room",
			description = "Adds the specified stream with stream ID to the room. Use PUT conference-rooms/{room_id}/{streamId}.",
			responses = {
					@ApiResponse(responseCode = "200", description = "Result of adding the stream",
							content = @Content(
									mediaType = "application/json",
									schema = @Schema(implementation = Result.class)
									))
	}
			)
	@PUT
	@Consumes({ MediaType.APPLICATION_JSON })
	@Path("/conference-rooms/{room_id}/add")
	@Produces(MediaType.APPLICATION_JSON)
	@Hidden
	@Deprecated(since="2.6.2", forRemoval=true)
	public Result addStreamToTheRoomDeprecated(@Parameter(description="Room id", required=true) @PathParam("room_id") String roomId,
			@Parameter(description="Stream id to add to the conference room",required = true) @QueryParam("streamId") String streamId){

		return addSubTrack(roomId, streamId);
	}

	@Operation(summary = "Add stream to the room",
			description = "Adds the specified stream with stream ID to the room.",
			responses = {
					@ApiResponse(responseCode = "200", description = "Result of adding the stream",
							content = @Content(
									mediaType = "application/json",
									schema = @Schema(implementation = Result.class)
									))
	}
			)
	@PUT
	@Consumes({ MediaType.APPLICATION_JSON })
	@Path("/conference-rooms/{room_id}/{streamId}")
	@Produces(MediaType.APPLICATION_JSON)
	@Hidden
	@Deprecated(since="2.9.1", forRemoval=true)
	/**
	 * Use addSubtrack instead of this method
	 * @param roomId
	 * @param streamId
	 * @return
	 */
	public Result addStreamToTheRoom(@Parameter(description="Room id", required=true) @PathParam("room_id") String roomId,
			@Parameter(description="Stream id to add to the conference room",required = true) @PathParam("streamId") String streamId){

		if (StringUtils.isNoneBlank(roomId, streamId)) {
			return addSubTrack(roomId, streamId);
		}
		return new Result(false, "Room id or stream id is empty");
	}

<<<<<<< HEAD
	@ApiOperation(value = "Publish a webrtc stream through WebRTC-HTTP ingestion protocol(WHIP). HTTP for signaling.")
	@POST
	@Consumes({ "application/sdp" })
	@Path("/whip/{streamId}")
	@ApiModelProperty(readOnly = true)
	@Produces(MediaType.APPLICATION_JSON)
	public CompletableFuture<Response> startWhipPublish(@Context UriInfo uriInfo, @PathParam("streamId") String streamId,
														@QueryParam("tokenId") String tokenId,
														@QueryParam("enableVideo") boolean enableVideo,
														@QueryParam("enableAudio") boolean enableAudio,
														@QueryParam("subscriberId") String subscriberId,
														@QueryParam("subscriberCode") String subscriberCode,
														@QueryParam("streamName") String streamName,
														@QueryParam("mainTrack") String mainTrack,
														@QueryParam("metaData") String metaData,
														@ApiParam String sdp) {
		CompletableFuture<String> completionSignal = new CompletableFuture<>();

		JSONObject publishData = new JSONObject();
		publishData.put("streamId", streamId);
		publishData.put("enableVideo", enableVideo);
		publishData.put("enableAudio", enableAudio);
		publishData.put("subscriberId", subscriberId);
		publishData.put("subscriberCode", subscriberCode);
		publishData.put("streamName", streamName);
		publishData.put("mainTrack", mainTrack);
		publishData.put("metaData", metaData);

		String sessionId = RandomStringUtils.randomAlphanumeric(6);

		getApplication().startHttpSignaling(publishData, sdp, sessionId, completionSignal);

		 return completionSignal.exceptionally(e -> {
			logger.error("Could not complete webrtc http signaling.");
			e.printStackTrace();
			return null;
		}).thenApply(serverSdp -> {
			if(StringUtils.isBlank(serverSdp)){
                return Response.status(Status.FORBIDDEN)
						.build();
			}

			 String turnAddr = getApplication().getAppSettings().getStunServerURI();
			 String turnServerUsername = getApplication().getAppSettings().getTurnServerUsername();
			 String turnServerPassword = getApplication().getAppSettings().getTurnServerCredential();
			 String turnServerInfo = "";

			 if(StringUtils.isNotBlank(turnServerUsername) && StringUtils.isNotBlank(turnServerPassword)){
				 turnServerInfo = turnAddr + "?transport=udp; rel=\"ice-server\" username="+turnServerUsername+";"+" credential="+turnServerPassword;
			 }

			 String defaultStunStr = "stun:stun1.l.google.com:19302; rel=ice-server";

			 String eTag = sessionId; // Replace with parsed ETag
			 String resource = uriInfo.getRequestUri().toString()+"/"+eTag;
			 ArrayList<String> extensions = new ArrayList<String>();
			 extensions.add(defaultStunStr);
			 if(StringUtils.isNotBlank(turnServerInfo)){
				 extensions.add(turnServerInfo);
			 }

			 Response response = Response.created(URI.create(resource))
					 .entity(serverSdp)
					 .header("ETag", eTag)
					 .header("Link", String.join(",", extensions))
					 .type("application/sdp")
					 .build();
			return response;

		});



	}

	@ApiOperation(value = "Stop a webrtc stream through WebRTC-HTTP ingestion protocol(WHIP). HTTP for signaling.")
	@DELETE
	@Consumes({ "application/sdp" })
	@Path("/whip/{streamId}/{eTag}")
	@ApiModelProperty(readOnly = true)
	@Produces(MediaType.APPLICATION_JSON)
	public Response stopWhipPublish(@PathParam("streamId") String streamId,@PathParam("eTag") String eTag){

		boolean stopWhipBroadcastRes = getApplication().stopWhipBroadcast(streamId, eTag);
		if(stopWhipBroadcastRes){
			return Response.ok().build();
		}
		return Response.status(Status.NOT_FOUND).build();
	}


	@ApiOperation(value="Deletes the specified stream correlated with streamId in the room. Use DELETE /conference-rooms/{room_id}/{streamId}",response = Result.class)
=======
	@Operation(summary = "Delete stream from the room",
			description = "Deletes the specified stream correlated with stream ID in the room. Use DELETE /conference-rooms/{room_id}/{streamId}.",
			responses = {
					@ApiResponse(responseCode = "200", description = "Result of deleting the stream")
	}
			)
>>>>>>> 88adc236
	@PUT
	@Consumes({ MediaType.APPLICATION_JSON })
	@Path("/conference-rooms/{room_id}/delete")
	@Produces(MediaType.APPLICATION_JSON)
	@Hidden
	@Deprecated(since="2.6.2", forRemoval=true)
	public Result deleteStreamFromTheRoomDeprecated(@Parameter(description ="Room id", required=true) @PathParam("room_id") String roomId,
			@Parameter(description="Stream id to delete from the conference room",required = true) @QueryParam("streamId") String streamId)
	{
		return removeSubTrack(roomId, streamId);
	}

	@Operation(description ="Deletes the specified stream correlated with streamId in the room. Use removeSubTrack directly")
	@DELETE
	@Consumes({ MediaType.APPLICATION_JSON })
	@Path("/conference-rooms/{room_id}/{streamId}")
	@Produces(MediaType.APPLICATION_JSON)
	@Hidden
	@Deprecated(since="2.9.1", forRemoval=true)
	public Result deleteStreamFromTheRoom(@Parameter(description="Room id", required=true) @PathParam("room_id") String roomId,
			@Parameter(description="Stream id to delete from the conference room",required = true) @PathParam("streamId") String streamId)
	{
		return removeSubTrack(roomId, streamId);
	}

	/**
	 * @deprecated use subscriber rest methods, it will be deleted next versions
	 * @param offset
	 * @param size
	 * @param sortBy
	 * @param orderBy
	 * @param search
	 * @return
	 */
	@Hidden
	@Deprecated(since = "2.7.0", forRemoval = true)
	@GET
	@Path("/webrtc-viewers/list/{offset}/{size}")
	@Produces(MediaType.APPLICATION_JSON)
	public List<WebRTCViewerInfo> getWebRTCViewerList(@Parameter(description = "This is the offset of the list, it is useful for pagination. If you want to use sort mechanism, we recommend using Mongo DB.", required = true) @PathParam("offset") int offset,
			@Parameter(description = "Number of items that will be fetched. If there is not enough item in the datastore, returned list size may less then this value", required = true) @PathParam("size") int size,
			@Parameter(description = "field to sort", required = false) @QueryParam("sort_by") String sortBy,
			@Parameter(description = "asc for Ascending, desc Descending order", required = false) @QueryParam("order_by") String orderBy,
			@Parameter(description = "Search parameter, returns specific items that contains search string", required = false) @QueryParam("search") String search
			) {
		return getDataStore().getWebRTCViewerList(offset, size ,sortBy, orderBy, search);
	}

	/**
	 * @deprecated use subscriber rest methods, it will be deleted next versions
	 * @param viewerId
	 * @return
	 */
	@Hidden
	@Deprecated(since = "2.7.0", forRemoval = true)
	@Operation(description = "Stop player with a specified id")
	@POST
	@Consumes(MediaType.APPLICATION_JSON)
	@Path("/webrtc-viewers/{webrtc-viewer-id}/stop")
	@Produces(MediaType.APPLICATION_JSON)
	public Result stopPlaying(@Parameter(description = "the id of the webrtc viewer.", required = true) @PathParam("webrtc-viewer-id") String viewerId) 
	{
		boolean result = getApplication().stopPlaying(viewerId);
		return new Result(result);
	}

	@Operation(description = "Add ID3 data to HLS stream at the moment")
	@POST
	@Consumes(MediaType.APPLICATION_JSON)
	@Path("/{stream_id}/id3")
	@Produces(MediaType.APPLICATION_JSON)
	public Result addID3Data(@Parameter(description = "the id of the stream", required = true) @PathParam("stream_id") String streamId,
			@Parameter(description = "ID3 data.", required = false) String data) {
		if(!getAppSettings().isId3TagEnabled()) {
			return new Result(false, null, "ID3 tag is not enabled");
		}
		MuxAdaptor muxAdaptor = getMuxAdaptor(streamId);
		if(muxAdaptor != null) {
			return new Result(muxAdaptor.addID3Data(data));
		}
		else {
			return new Result(false, null, "Stream is not available");
		}
	}

	@Operation(description = "Add SEI data to HLS stream at the moment")
	@POST
	@Consumes(MediaType.APPLICATION_JSON)
	@Path("/{stream_id}/sei")
	@Produces(MediaType.APPLICATION_JSON)
	public Result addSEIData(@Parameter(description = "the id of the stream", required = true) @PathParam("stream_id") String streamId,
							 @Parameter(description = "SEI data.", required = false) String data) {
		if(!getAppSettings().isSeiEnabled()) {
			return new Result(false, null, "SEI is not enabled");
		}
		MuxAdaptor muxAdaptor = getMuxAdaptor(streamId);
		if(muxAdaptor != null) {
			return new Result(muxAdaptor.addSEIData(data));
		}
		else {
			return new Result(false, null, "Stream is not available");
		}
	}
}<|MERGE_RESOLUTION|>--- conflicted
+++ resolved
@@ -1,10 +1,7 @@
 package io.antmedia.rest;
 
-<<<<<<< HEAD
 import java.net.URI;
-=======
 import java.time.Instant;
->>>>>>> 88adc236
 import java.util.ArrayList;
 import java.util.List;
 import java.util.concurrent.CompletableFuture;
@@ -1872,12 +1869,10 @@
 		return new Result(false, "Room id or stream id is empty");
 	}
 
-<<<<<<< HEAD
-	@ApiOperation(value = "Publish a webrtc stream through WebRTC-HTTP ingestion protocol(WHIP). HTTP for signaling.")
+	@Operation(summary = "Publish a webrtc stream through WebRTC-HTTP ingestion protocol(WHIP). HTTP for signaling.")
 	@POST
 	@Consumes({ "application/sdp" })
 	@Path("/whip/{streamId}")
-	@ApiModelProperty(readOnly = true)
 	@Produces(MediaType.APPLICATION_JSON)
 	public CompletableFuture<Response> startWhipPublish(@Context UriInfo uriInfo, @PathParam("streamId") String streamId,
 														@QueryParam("tokenId") String tokenId,
@@ -1888,7 +1883,7 @@
 														@QueryParam("streamName") String streamName,
 														@QueryParam("mainTrack") String mainTrack,
 														@QueryParam("metaData") String metaData,
-														@ApiParam String sdp) {
+														@Parameter String sdp) {
 		CompletableFuture<String> completionSignal = new CompletableFuture<>();
 
 		JSONObject publishData = new JSONObject();
@@ -1948,11 +1943,10 @@
 
 	}
 
-	@ApiOperation(value = "Stop a webrtc stream through WebRTC-HTTP ingestion protocol(WHIP). HTTP for signaling.")
+	@Operation(summary = "Stop a webrtc stream through WebRTC-HTTP ingestion protocol(WHIP). HTTP for signaling.")
 	@DELETE
 	@Consumes({ "application/sdp" })
 	@Path("/whip/{streamId}/{eTag}")
-	@ApiModelProperty(readOnly = true)
 	@Produces(MediaType.APPLICATION_JSON)
 	public Response stopWhipPublish(@PathParam("streamId") String streamId,@PathParam("eTag") String eTag){
 
@@ -1964,15 +1958,12 @@
 	}
 
 
-	@ApiOperation(value="Deletes the specified stream correlated with streamId in the room. Use DELETE /conference-rooms/{room_id}/{streamId}",response = Result.class)
-=======
 	@Operation(summary = "Delete stream from the room",
 			description = "Deletes the specified stream correlated with stream ID in the room. Use DELETE /conference-rooms/{room_id}/{streamId}.",
 			responses = {
 					@ApiResponse(responseCode = "200", description = "Result of deleting the stream")
 	}
 			)
->>>>>>> 88adc236
 	@PUT
 	@Consumes({ MediaType.APPLICATION_JSON })
 	@Path("/conference-rooms/{room_id}/delete")
