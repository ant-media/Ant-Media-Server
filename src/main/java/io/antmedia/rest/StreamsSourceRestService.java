package io.antmedia.rest;

import java.io.IOException;
import java.net.InetAddress;
import java.net.NetworkInterface;
import java.net.SocketException;
import java.net.URL;
import java.util.ArrayList;
import java.util.Date;
import java.util.Enumeration;
import java.util.List;
import java.util.Map;
import java.util.regex.Pattern;

import javax.annotation.Nullable;
import javax.servlet.ServletContext;
import javax.ws.rs.Consumes;
import javax.ws.rs.GET;
import javax.ws.rs.POST;
import javax.ws.rs.Path;
import javax.ws.rs.Produces;
import javax.ws.rs.QueryParam;
import javax.ws.rs.core.Context;
import javax.ws.rs.core.MediaType;

import io.swagger.annotations.*;
import org.apache.commons.lang3.StringUtils;
import org.apache.commons.lang3.exception.ExceptionUtils;
import org.red5.server.api.scope.IScope;
import org.slf4j.Logger;
import org.slf4j.LoggerFactory;
import org.springframework.context.ApplicationContext;
import org.springframework.stereotype.Component;
import org.springframework.web.context.WebApplicationContext;
import org.springframework.web.context.support.WebApplicationContextUtils;

import io.antmedia.AntMediaApplicationAdapter;
import io.antmedia.datastore.db.DataStoreFactory;
import io.antmedia.datastore.db.IDataStore;
import io.antmedia.datastore.db.MapDBStore;
import io.antmedia.datastore.db.types.Broadcast;
import io.antmedia.datastore.db.types.Endpoint;
import io.antmedia.ipcamera.OnvifCamera;
import io.antmedia.ipcamera.onvifdiscovery.OnvifDiscovery;
import io.antmedia.rest.model.Result;
import io.antmedia.social.endpoint.VideoServiceEndpoint;
import io.antmedia.streamsource.StreamFetcher;

@Api(value = "StreamsSourceRestService")
@Component
@Path("/streamSource")
public class StreamsSourceRestService {

	private static final String HTTP = "http://";
	@Context
	private ServletContext servletContext;
	private DataStoreFactory dataStoreFactory;
	private IDataStore dbStore;
	private ApplicationContext appCtx;
	private IScope scope;
	private AntMediaApplicationAdapter appInstance;

	protected static Logger logger = LoggerFactory.getLogger(StreamsSourceRestService.class);

	@ApiOperation(value = "", notes = "Notes here", response = Result.class)
	@POST
	@Consumes(MediaType.APPLICATION_JSON)
	@Path("/addStreamSource")
	@Produces(MediaType.APPLICATION_JSON)
<<<<<<< HEAD
	public Result addStreamSource(Broadcast stream, @QueryParam("socialNetworks") String socialEndpointIds) {
=======
	public Result addStreamSource(@ApiParam(value = "stream", required = true) Broadcast stream) {
>>>>>>> e6ed599b
		Result result=new Result(false);

		logger.info("username {}, ipAddr {}, streamURL {}, name: {}", stream.getUsername(),  stream.getIpAddr(), stream.getStreamUrl(), stream.getName());

		if (stream.getType().equals(AntMediaApplicationAdapter.IP_CAMERA)) {
			result = addIPCamera(stream);
		}
		else if (stream.getType().equals(AntMediaApplicationAdapter.STREAM_SOURCE) ) {
			result = addSource(stream, socialEndpointIds);

		}else {

			result.setMessage("No stream added");
		}
		return result;
	}



	public String getRTSPSteramURI(Broadcast stream) {
		String uri = null;

		OnvifCamera onvif = new OnvifCamera();
		onvif.connect(stream.getIpAddr(), stream.getUsername(), stream.getPassword());
		uri = onvif.getRTSPStreamURI();

		return uri;

	}

	public Result addIPCamera(Broadcast stream) {
		Result result=new Result(false);

		if(checkIPCamAddr(stream.getIpAddr())) {
			logger.info("type {}", stream.getType());

			String rtspURL = getRTSPSteramURI(stream);

			if (rtspURL != null) {

				String authparam = stream.getUsername() + ":" + stream.getPassword() + "@";
				String rtspURLWithAuth = "rtsp://" + authparam + rtspURL.substring("rtsp://".length());
				logger.info("rtsp url with auth: {}", rtspURLWithAuth);
				stream.setStreamUrl(rtspURLWithAuth);
				Date currentDate = new Date();
				long unixTime = currentDate.getTime();

				stream.setDate(unixTime);
				stream.setStatus(AntMediaApplicationAdapter.BROADCAST_STATUS_CREATED);

				String id = getStore().save(stream);


				if (id.length() > 0) {
					Broadcast newCam = getStore().get(stream.getStreamId());
					StreamFetcher streamFetcher = getInstance().startStreaming(newCam);
					if (streamFetcher != null) {
						result.setSuccess(true);
					}
					else {
						getStore().delete(stream.getStreamId());
					}
				}

			}

		}

		return result;
	}


	public Result addSource(Broadcast stream, String socialEndpointIds) {
		Result result=new Result(false);

		if(checkStreamUrl(stream.getStreamUrl())) {

			logger.info("type {}", stream.getType());
			Date currentDate = new Date();
			long unixTime = currentDate.getTime();

			stream.setDate(unixTime);
			stream.setStatus(AntMediaApplicationAdapter.BROADCAST_STATUS_CREATED);

			String id = getStore().save(stream);

			if (id.length() > 0) {
				Broadcast newSource = getStore().get(stream.getStreamId());

				if (socialEndpointIds != null && socialEndpointIds.length()>0) {
					addSocialEndpoints(newSource, socialEndpointIds);
				}

				getInstance().startStreaming(newSource);
			}

			result.setSuccess(true);
			result.setMessage(id);
		}
		return result;
	}

<<<<<<< HEAD


	private void addSocialEndpoints(Broadcast streamSource, String socialEndpointIds) {
		Map<String, VideoServiceEndpoint> endPointServiceList = getInstance().getVideoServiceEndpoints();

		String[] endpointIds = socialEndpointIds.split(",");

		if (endPointServiceList != null) {
			for (String endpointId : endpointIds) {
				VideoServiceEndpoint videoServiceEndpoint = endPointServiceList.get(endpointId);
				if (videoServiceEndpoint != null) {
					Endpoint endpoint;
					try {
						endpoint = videoServiceEndpoint.createBroadcast(streamSource.getName(),
								streamSource.getDescription(), streamSource.getStreamId(), streamSource.isIs360(), streamSource.isPublicStream(),
								720, true);
						getStore().addEndpoint(streamSource.getStreamId(), endpoint);
					} catch (IOException e) {
						logger.error(ExceptionUtils.getStackTrace(e));
					}
				}
			}
		}
	}
	
=======
	@ApiOperation(value = "", notes = "Notes here", response = Result.class)
>>>>>>> e6ed599b
	@GET
	@Consumes(MediaType.APPLICATION_JSON)
	@Path("/getCameraError")
	@Produces(MediaType.APPLICATION_JSON)
	public Result getCameraError(@ApiParam(value = "id", required = true) @QueryParam("id") String id) {
		Result result = new Result(true);

		for (StreamFetcher camScheduler : getInstance().getStreamFetcherManager().getStreamFetcherList()) {
			if (camScheduler.getStream().getIpAddr().equals(id)) {
				result = camScheduler.getCameraError();
			}
		}

		return result;
	}

	@ApiOperation(value = "", notes = "Notes here", response = Result.class)
	@GET
	@Path("/synchUserVoDList")
	@Produces(MediaType.APPLICATION_JSON)
	public Result synchUserVodList() {
		boolean result = false;
		int errorId = -1;
		String message = "";

		String vodFolder = getInstance().getAppSettings().getVodFolder();

		logger.info("synch user vod list vod folder is {}", vodFolder);

		if (vodFolder != null && vodFolder.length() > 0) {

			result = getInstance().synchUserVoDFolder(null, vodFolder);
		}
		else {
			errorId = 404;
			message = "no vod folder defined";
		}

		return new Result(result, message, errorId);
	}



	@ApiOperation(value = "", notes = "Notes here", response = Result.class)
	@POST
	@Consumes(MediaType.APPLICATION_JSON)
	@Path("/updateCamInfo")
	@Produces(MediaType.APPLICATION_JSON)
<<<<<<< HEAD
	public Result updateCamInfo(Broadcast broadcast, @QueryParam("socialNetworks") String socialNetworksToPublish) {
=======
	public Result updateCamInfo(@ApiParam(value = "broadcast", required = true) Broadcast broadcast) {
>>>>>>> e6ed599b
		boolean result = false;
		logger.debug("update cam info for stream {}", broadcast.getStreamId());

		if( checkStreamUrl(broadcast.getStreamUrl()) && broadcast.getStatus()!=null){
			getInstance().stopStreaming(broadcast);
			try {
				Thread.sleep(1000);
			} catch (InterruptedException e) {
				logger.error(e.getMessage());
				Thread.currentThread().interrupt();
			}
			if(broadcast.getType().equals(AntMediaApplicationAdapter.IP_CAMERA)) {
				String rtspURL = getRTSPSteramURI(broadcast);

				if (rtspURL != null) {

					String authparam = broadcast.getUsername() + ":" + broadcast.getPassword() + "@";
					String rtspURLWithAuth = "rtsp://" + authparam + rtspURL.substring("rtsp://".length());
					logger.info("new RTSP URL: {}" , rtspURLWithAuth);
					broadcast.setStreamUrl(rtspURLWithAuth);
				}
			}
	
			try {
				Thread.sleep(1000);
			} catch (InterruptedException e) {
				logger.error(e.getMessage());
				Thread.currentThread().interrupt();
			}

			result = getStore().editStreamSourceInfo(broadcast);
			
			Broadcast fetchedBroadcast = getStore().get(broadcast.getStreamId());
			getStore().removeAllEndpoints(fetchedBroadcast.getStreamId());

			if (socialNetworksToPublish != null && socialNetworksToPublish.length() > 0) {
				addSocialEndpoints(fetchedBroadcast, socialNetworksToPublish);
			}
			
			
			getInstance().startStreaming(broadcast);
		}
		return new Result(result);
	}

	@ApiOperation(value = "", notes = "Notes here", response = Result.class)
	@GET
	@Path("/searchOnvifDevices")
	@Produces(MediaType.APPLICATION_JSON)
	public String[] searchOnvifDevices() {

		String localIP = null;
		String[] list = null;
		Enumeration<NetworkInterface> interfaces = null;
		try {
			interfaces = NetworkInterface.getNetworkInterfaces();
		} catch (SocketException e) {
			// handle error
		}

		if (interfaces != null) {
			while (interfaces.hasMoreElements()) {
				NetworkInterface i = interfaces.nextElement();
				Enumeration<InetAddress> addresses = i.getInetAddresses();
				while (addresses.hasMoreElements() && (localIP == null || localIP.isEmpty())) {
					InetAddress address = addresses.nextElement();
					if (!address.isLoopbackAddress() && address.isSiteLocalAddress()) {
						localIP = address.getHostAddress();
					}
				}
			}
			logger.warn("IP Address: {} " , localIP);
		}

		if (localIP != null) {

			String[] ipAddrParts = localIP.split("\\.");

			String ipAd = ipAddrParts[0] + "." + ipAddrParts[1] + "." + ipAddrParts[2] + ".";

			logger.warn("inside of auto discovery ip Addr {}", ipAd);

			ArrayList<String> addressList = new ArrayList<>();

			for (int i = 2; i < 255; i++) {
				addressList.add(ipAd + i);

			}

			List<URL> onvifDevices = OnvifDiscovery.discoverOnvifDevices(true, addressList);

			list = new String[onvifDevices.size()];

			if (!onvifDevices.isEmpty()) {

				for (int i = 0; i < onvifDevices.size(); i++) {

					list[i] = StringUtils.substringBetween(onvifDevices.get(i).toString(), HTTP, "/");
				}
			}

		}

		return list;
	}

	@ApiOperation(value = "", notes = "Notes here", response = Result.class)
	@GET
	@Path("/moveUp")
	@Produces(MediaType.APPLICATION_JSON)
	public Result moveUp(@ApiParam(value = "id", required = true) @QueryParam("id") String id) {
		boolean result = false;
		OnvifCamera camera = getInstance().getOnvifCamera(id);
		if (camera != null) {
			camera.MoveUp();
			result = true;
		}
		return new Result(result);
	}

	@ApiOperation(value = "", notes = "Notes here", response = Result.class)
	@GET
	@Path("/moveDown")
	@Produces(MediaType.APPLICATION_JSON)
	public Result moveDown(@ApiParam(value = "id", required = true) @QueryParam("id") String id) {
		boolean result = false;
		OnvifCamera camera = getInstance().getOnvifCamera(id);
		if (camera != null) {
			camera.MoveDown();
			result = true;
		}
		return new Result(result);
	}

	@ApiOperation(value = "", notes = "Notes here", response = Result.class)
	@GET
	@Path("/moveLeft")
	@Produces(MediaType.APPLICATION_JSON)
	public Result moveLeft(@ApiParam(value = "id", required = true) @QueryParam("id") String id) {
		boolean result = false;
		OnvifCamera camera = getInstance().getOnvifCamera(id);
		if (camera != null) {
			camera.MoveLeft();
			result = true;
		}
		return new Result(result);
	}

	@ApiOperation(value = "", notes = "Notes here", response = Result.class)
	@GET
	@Path("/moveRight")
	@Produces(MediaType.APPLICATION_JSON)
	public Result moveRight(@ApiParam(value = "id", required = true) @QueryParam("id") String id) {
		boolean result = false;
		OnvifCamera camera = getInstance().getOnvifCamera(id);
		if (camera != null) {
			camera.MoveRight();
			result = true;
		}
		return new Result(result);
	}

	@Nullable
	private ApplicationContext getAppContext() {
		if (servletContext != null) {
			appCtx = (ApplicationContext) servletContext
					.getAttribute(WebApplicationContext.ROOT_WEB_APPLICATION_CONTEXT_ATTRIBUTE);
		}
		return appCtx;
	}

	public AntMediaApplicationAdapter getInstance() {
		if (appInstance == null) {
			appInstance = (AntMediaApplicationAdapter) getAppContext().getBean("web.handler");
		}
		return appInstance;
	}

	public IScope getScope() {
		if (scope == null) {
			scope = getInstance().getScope();
		}
		return scope;
	}
	
	public void setScope(IScope scope) {
		this.scope = scope;
	}

	public IDataStore getStore() {
		if (dbStore == null) {
			dbStore = getDataStoreFactory().getDataStore();
		}
		return dbStore;
	}
	
	public void setDataStore(IDataStore dataStore) {
		this.dbStore = dataStore;
	}

	public void setCameraStore(MapDBStore cameraStore) {
		this.dbStore = cameraStore;
	}
	public boolean validateIPaddress(String ipaddress)  {
		logger.info("inside check validateIPaddress{}", ipaddress);

		final String IPV4_REGEX = "(([0-1]?[0-9]{1,2}\\.)|(2[0-4][0-9]\\.)|(25[0-5]\\.)){3}(([0-1]?[0-9]{1,2})|(2[0-4][0-9])|(25[0-5]))";
		final String loopback_REGEX = "^localhost$|^127(?:\\.[0-9]+){0,2}\\.[0-9]+$|^(?:0*\\:)*?:?0*1$";

		Pattern patternIP4 = Pattern.compile(IPV4_REGEX);
		Pattern patternLoopBack = Pattern.compile(loopback_REGEX);

		return patternIP4.matcher(ipaddress).matches() || patternLoopBack.matcher(ipaddress).matches() ;

	}

	public boolean checkStreamUrl (String url) {

		boolean streamUrlControl = false;
		String[] ipAddrParts = null;
		String ipAddr = null;

		if(url != null && (url.startsWith(HTTP) ||
				url.startsWith("https://") ||
				url.startsWith("rtmp://") ||
				url.startsWith("rtmps://") ||
				url.startsWith("rtsp://"))) {
			streamUrlControl=true;
			ipAddrParts = url.split("//");
			ipAddr = ipAddrParts[1];

			if (ipAddr.contains("@")){

				ipAddrParts = ipAddr.split("@");
				ipAddr = ipAddrParts[1];

			}
			if (ipAddr.contains(":")){

				ipAddrParts = ipAddr.split(":");
				ipAddr = ipAddrParts[0];

			}
			if (ipAddr.contains("/")){

				ipAddrParts = ipAddr.split("/");
				ipAddr = ipAddrParts[0];

			}
			if(ipAddr.split("\\.").length == 4 && !validateIPaddress(ipAddr)){
				streamUrlControl = false;
			}
		}
		return streamUrlControl;
	}

	public boolean checkIPCamAddr (String url) {

		boolean ipAddrControl = false;
		String[] ipAddrParts = null;
		String ipAddr = url;

		if(url != null && (url.startsWith(HTTP) ||
				url.startsWith("https://") ||
				url.startsWith("rtmp://") ||
				url.startsWith("rtmps://") ||
				url.startsWith("rtsp://"))) {

			ipAddrParts = url.split("//");
			ipAddr = ipAddrParts[1];
			ipAddrControl=true;

		}
		if (ipAddr != null) {
			if (ipAddr.contains("@")){

				ipAddrParts = ipAddr.split("@");
				ipAddr = ipAddrParts[1];

			}
			if (ipAddr.contains(":")){

				ipAddrParts = ipAddr.split(":");
				ipAddr = ipAddrParts[0];

			}
			if (ipAddr.contains("/")){
				ipAddrParts = ipAddr.split("/");
				ipAddr = ipAddrParts[0];
			}
			logger.info("IP: {}", ipAddr);

			if(ipAddr.split("\\.").length == 4 && validateIPaddress(ipAddr)){
				ipAddrControl = true;
			}
		}
		return ipAddrControl;
	}

	
	public DataStoreFactory getDataStoreFactory() {
		if(dataStoreFactory == null) {
			WebApplicationContext ctxt = WebApplicationContextUtils.getWebApplicationContext(servletContext); 
			dataStoreFactory = (DataStoreFactory) ctxt.getBean("dataStoreFactory");
		}
		return dataStoreFactory;
	}


	public void setDataStoreFactory(DataStoreFactory dataStoreFactory) {
		this.dataStoreFactory = dataStoreFactory;
	}

}<|MERGE_RESOLUTION|>--- conflicted
+++ resolved
@@ -67,11 +67,8 @@
 	@Consumes(MediaType.APPLICATION_JSON)
 	@Path("/addStreamSource")
 	@Produces(MediaType.APPLICATION_JSON)
-<<<<<<< HEAD
-	public Result addStreamSource(Broadcast stream, @QueryParam("socialNetworks") String socialEndpointIds) {
-=======
-	public Result addStreamSource(@ApiParam(value = "stream", required = true) Broadcast stream) {
->>>>>>> e6ed599b
+
+	public Result addStreamSource(@ApiParam(value = "stream", required = true) Broadcast stream, @QueryParam("socialNetworks") String socialEndpointIds) {
 		Result result=new Result(false);
 
 		logger.info("username {}, ipAddr {}, streamURL {}, name: {}", stream.getUsername(),  stream.getIpAddr(), stream.getStreamUrl(), stream.getName());
@@ -173,9 +170,6 @@
 		}
 		return result;
 	}
-
-<<<<<<< HEAD
-
 
 	private void addSocialEndpoints(Broadcast streamSource, String socialEndpointIds) {
 		Map<String, VideoServiceEndpoint> endPointServiceList = getInstance().getVideoServiceEndpoints();
@@ -200,9 +194,7 @@
 		}
 	}
 	
-=======
-	@ApiOperation(value = "", notes = "Notes here", response = Result.class)
->>>>>>> e6ed599b
+	@ApiOperation(value = "", notes = "Notes here", response = Result.class)
 	@GET
 	@Consumes(MediaType.APPLICATION_JSON)
 	@Path("/getCameraError")
@@ -251,11 +243,7 @@
 	@Consumes(MediaType.APPLICATION_JSON)
 	@Path("/updateCamInfo")
 	@Produces(MediaType.APPLICATION_JSON)
-<<<<<<< HEAD
-	public Result updateCamInfo(Broadcast broadcast, @QueryParam("socialNetworks") String socialNetworksToPublish) {
-=======
-	public Result updateCamInfo(@ApiParam(value = "broadcast", required = true) Broadcast broadcast) {
->>>>>>> e6ed599b
+	public Result updateCamInfo(@ApiParam(value = "broadcast", required = true) Broadcast broadcast, @QueryParam("socialNetworks") String socialNetworksToPublish) {
 		boolean result = false;
 		logger.debug("update cam info for stream {}", broadcast.getStreamId());
 
