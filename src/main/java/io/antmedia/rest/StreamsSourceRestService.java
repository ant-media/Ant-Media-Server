package io.antmedia.rest;

import java.net.InetAddress;
import java.net.NetworkInterface;
import java.net.SocketException;
import java.net.URL;
import java.util.ArrayList;
import java.util.Date;
import java.util.Enumeration;
import java.util.List;
import java.util.regex.Pattern;

import javax.annotation.Nullable;
import javax.servlet.ServletContext;
import javax.ws.rs.Consumes;
import javax.ws.rs.GET;
import javax.ws.rs.POST;
import javax.ws.rs.Path;
import javax.ws.rs.Produces;
import javax.ws.rs.QueryParam;
import javax.ws.rs.core.Context;
import javax.ws.rs.core.MediaType;

import org.apache.commons.lang3.StringUtils;
import org.red5.server.api.scope.IScope;
import org.slf4j.Logger;
import org.slf4j.LoggerFactory;
import org.springframework.context.ApplicationContext;
import org.springframework.stereotype.Component;
import org.springframework.web.context.WebApplicationContext;
import org.springframework.web.context.support.WebApplicationContextUtils;

import io.antmedia.AntMediaApplicationAdapter;
import io.antmedia.datastore.db.DataStoreFactory;
import io.antmedia.datastore.db.IDataStore;
import io.antmedia.datastore.db.MapDBStore;
import io.antmedia.datastore.db.types.Broadcast;
import io.antmedia.ipcamera.OnvifCamera;
import io.antmedia.ipcamera.onvifdiscovery.OnvifDiscovery;
import io.antmedia.rest.model.Result;
import io.antmedia.streamsource.StreamFetcher;

@Component
@Path("/streamSource")
public class StreamsSourceRestService {

	private static final String HTTP = "http://";
	@Context
	private ServletContext servletContext;
<<<<<<< HEAD

	private DataStoreFactory dataStoreFactory;
=======
>>>>>>> ace9a9a0
	private IDataStore dbStore;
	private ApplicationContext appCtx;
	private IScope scope;
	private AntMediaApplicationAdapter appInstance;

	protected static Logger logger = LoggerFactory.getLogger(StreamsSourceRestService.class);




	@POST
	@Consumes(MediaType.APPLICATION_JSON)
	@Path("/addStreamSource")
	@Produces(MediaType.APPLICATION_JSON)
	public Result addStreamSource(Broadcast stream) {
		Result result=new Result(false);

		logger.info("username {}, ipAddr {}, streamURL {}, name: {}", stream.getUsername(),  stream.getIpAddr(), stream.getStreamUrl(), stream.getName());

		if (stream.getType().equals(AntMediaApplicationAdapter.IP_CAMERA)) {
			result = addIPCamera(stream);
		}
		else if (stream.getType().equals(AntMediaApplicationAdapter.STREAM_SOURCE) ) {
			result = addSource(stream);

		}else {

			result.setMessage("No stream added");
		}
		return result;
	}



	public String getRTSPSteramURI(Broadcast stream) {
		String uri = null;

		OnvifCamera onvif = new OnvifCamera();
		onvif.connect(stream.getIpAddr(), stream.getUsername(), stream.getPassword());
		uri = onvif.getRTSPStreamURI();

		return uri;

	}

	public Result addIPCamera(Broadcast stream) {
		Result result=new Result(false);

		if(checkIPCamAddr(stream.getIpAddr())) {
			logger.info("type {}", stream.getType());

			String rtspURL = getRTSPSteramURI(stream);

			if (rtspURL != null) {

				String authparam = stream.getUsername() + ":" + stream.getPassword() + "@";
				String rtspURLWithAuth = "rtsp://" + authparam + rtspURL.substring("rtsp://".length());
				logger.info("rtsp url with auth: {}", rtspURLWithAuth);
				stream.setStreamUrl(rtspURLWithAuth);
				Date currentDate = new Date();
				long unixTime = currentDate.getTime();

				stream.setDate(unixTime);
				stream.setStatus(AntMediaApplicationAdapter.BROADCAST_STATUS_CREATED);

				String id = getStore().save(stream);


				if (id.length() > 0) {
					Broadcast newCam = getStore().get(stream.getStreamId());
					StreamFetcher streamFetcher = getInstance().startStreaming(newCam);
					if (streamFetcher != null) {
						result.setSuccess(true);
					}
					else {
						getStore().delete(stream.getStreamId());
					}
				}

			}

		}

		return result;
	}


	public Result addSource(Broadcast stream) {
		Result result=new Result(false);

		if(checkStreamUrl(stream.getStreamUrl())) {

			logger.info("type {}", stream.getType());
			Date currentDate = new Date();
			long unixTime = currentDate.getTime();

			stream.setDate(unixTime);
			stream.setStatus(AntMediaApplicationAdapter.BROADCAST_STATUS_CREATED);

			String id = getStore().save(stream);

			if (id.length() > 0) {
				Broadcast newSource = getStore().get(stream.getStreamId());
				getInstance().startStreaming(newSource);
			}

			result.setSuccess(true);
			result.setMessage(id);
		}
		return result;
	}


	@GET
	@Consumes(MediaType.APPLICATION_JSON)
	@Path("/getCameraError")
	@Produces(MediaType.APPLICATION_JSON)
	public Result getCameraError(@QueryParam("id") String id) {
		Result result = new Result(true);

		for (StreamFetcher camScheduler : getInstance().getStreamFetcherManager().getStreamFetcherList()) {
			if (camScheduler.getStream().getIpAddr().equals(id)) {
				result = camScheduler.getCameraError();
			}
		}

		return result;
	}


	@GET
	@Path("/synchUserVoDList")
	@Produces(MediaType.APPLICATION_JSON)
	public Result synchUserVodList() {
		boolean result = false;
		int errorId = -1;
		String message = "";

		String vodFolder = getInstance().getAppSettings().getVodFolder();

		logger.info("synch user vod list vod folder is {}", vodFolder);

		if (vodFolder != null && vodFolder.length() > 0) {

			result = getInstance().synchUserVoDFolder(null, vodFolder);
		}
		else {
			errorId = 404;
			message = "no vod folder defined";
		}

		return new Result(result, message, errorId);
	}




	@POST
	@Consumes(MediaType.APPLICATION_JSON)
	@Path("/updateCamInfo")
	@Produces(MediaType.APPLICATION_JSON)
	public Result updateCamInfo(Broadcast broadcast) {
		boolean result = false;
		logger.warn("inside of rest service");

		if( checkStreamUrl(broadcast.getStreamUrl()) && broadcast.getStatus()!=null){
			getInstance().stopStreaming(broadcast);
			try {
				Thread.sleep(1000);
			} catch (InterruptedException e) {
				logger.error(e.getMessage());
				Thread.currentThread().interrupt();
			}
			if(broadcast.getType().equals(AntMediaApplicationAdapter.IP_CAMERA)) {
				String rtspURL = getRTSPSteramURI(broadcast);

				if (rtspURL != null) {

					String authparam = broadcast.getUsername() + ":" + broadcast.getPassword() + "@";
					String rtspURLWithAuth = "rtsp://" + authparam + rtspURL.substring("rtsp://".length());
					logger.info("new RTSP URL: {}" , rtspURLWithAuth);
					broadcast.setStreamUrl(rtspURLWithAuth);
				}
			}
	
			try {
				Thread.sleep(1000);
			} catch (InterruptedException e) {
				logger.error(e.getMessage());
				Thread.currentThread().interrupt();
			}

			result = getStore().editStreamSourceInfo(broadcast);
			getInstance().startStreaming(broadcast);
		}
		return new Result(result);
	}

	@GET
	@Path("/searchOnvifDevices")
	@Produces(MediaType.APPLICATION_JSON)
	public String[] searchOnvifDevices() {

		String localIP = null;
		String[] list = null;
		Enumeration<NetworkInterface> interfaces = null;
		try {
			interfaces = NetworkInterface.getNetworkInterfaces();
		} catch (SocketException e) {
			// handle error
		}

		if (interfaces != null) {
			while (interfaces.hasMoreElements()) {
				NetworkInterface i = interfaces.nextElement();
				Enumeration<InetAddress> addresses = i.getInetAddresses();
				while (addresses.hasMoreElements() && (localIP == null || localIP.isEmpty())) {
					InetAddress address = addresses.nextElement();
					if (!address.isLoopbackAddress() && address.isSiteLocalAddress()) {
						localIP = address.getHostAddress();
					}
				}
			}
			logger.warn("IP Address: {} " , localIP);
		}

		if (localIP != null) {

			String[] ipAddrParts = localIP.split("\\.");

			String ipAd = ipAddrParts[0] + "." + ipAddrParts[1] + "." + ipAddrParts[2] + ".";

			logger.warn("inside of auto discovery ip Addr {}", ipAd);

			ArrayList<String> addressList = new ArrayList<>();

			for (int i = 2; i < 255; i++) {
				addressList.add(ipAd + i);

			}

			List<URL> onvifDevices = OnvifDiscovery.discoverOnvifDevices(true, addressList);

			list = new String[onvifDevices.size()];

			if (!onvifDevices.isEmpty()) {

				for (int i = 0; i < onvifDevices.size(); i++) {

					list[i] = StringUtils.substringBetween(onvifDevices.get(i).toString(), HTTP, "/");
				}
			}

		}

		return list;
	}

	@GET
	@Path("/moveUp")
	@Produces(MediaType.APPLICATION_JSON)
	public Result moveUp(@QueryParam("id") String id) {
		boolean result = false;
		OnvifCamera camera = getInstance().getOnvifCamera(id);
		if (camera != null) {
			camera.MoveUp();
			result = true;
		}
		return new Result(result);
	}

	@GET
	@Path("/moveDown")
	@Produces(MediaType.APPLICATION_JSON)
	public Result moveDown(@QueryParam("id") String id) {
		boolean result = false;
		OnvifCamera camera = getInstance().getOnvifCamera(id);
		if (camera != null) {
			camera.MoveDown();
			result = true;
		}
		return new Result(result);
	}

	@GET
	@Path("/moveLeft")
	@Produces(MediaType.APPLICATION_JSON)
	public Result moveLeft(@QueryParam("id") String id) {
		boolean result = false;
		OnvifCamera camera = getInstance().getOnvifCamera(id);
		if (camera != null) {
			camera.MoveLeft();
			result = true;
		}
		return new Result(result);
	}

	@GET
	@Path("/moveRight")
	@Produces(MediaType.APPLICATION_JSON)
	public Result moveRight(@QueryParam("id") String id) {
		boolean result = false;
		OnvifCamera camera = getInstance().getOnvifCamera(id);
		if (camera != null) {
			camera.MoveRight();
			result = true;
		}
		return new Result(result);
	}

	@Nullable
	private ApplicationContext getAppContext() {
		if (servletContext != null) {
			appCtx = (ApplicationContext) servletContext
					.getAttribute(WebApplicationContext.ROOT_WEB_APPLICATION_CONTEXT_ATTRIBUTE);
		}
		return appCtx;
	}

	public AntMediaApplicationAdapter getInstance() {
		if (appInstance == null) {
			appInstance = (AntMediaApplicationAdapter) getAppContext().getBean("web.handler");
		}
		return appInstance;
	}

	public IScope getScope() {
		if (scope == null) {
			scope = getInstance().getScope();
		}
		return scope;
	}
	
	public void setScope(IScope scope) {
		this.scope = scope;
	}

	public IDataStore getStore() {
		if (dbStore == null) {
			dbStore = getDataStoreFactory().getDataStore();
		}
		return dbStore;
	}
	
	public void setDataStore(IDataStore dataStore) {
		this.dbStore = dataStore;
	}

	public void setCameraStore(MapDBStore cameraStore) {
		this.dbStore = cameraStore;
	}
	public boolean validateIPaddress(String ipaddress)  {
		logger.info("inside check validateIPaddress{}", ipaddress);

		final String IPV4_REGEX = "(([0-1]?[0-9]{1,2}\\.)|(2[0-4][0-9]\\.)|(25[0-5]\\.)){3}(([0-1]?[0-9]{1,2})|(2[0-4][0-9])|(25[0-5]))";
		final String loopback_REGEX = "^localhost$|^127(?:\\.[0-9]+){0,2}\\.[0-9]+$|^(?:0*\\:)*?:?0*1$";

		Pattern patternIP4 = Pattern.compile(IPV4_REGEX);
		Pattern patternLoopBack = Pattern.compile(loopback_REGEX);

		return patternIP4.matcher(ipaddress).matches() || patternLoopBack.matcher(ipaddress).matches() ;

	}

	public boolean checkStreamUrl (String url) {

		boolean streamUrlControl = false;
		String[] ipAddrParts = null;
		String ipAddr = null;

		if(url != null && (url.startsWith(HTTP) ||
				url.startsWith("https://") ||
				url.startsWith("rtmp://") ||
				url.startsWith("rtmps://") ||
				url.startsWith("rtsp://"))) {
			streamUrlControl=true;
			ipAddrParts = url.split("//");
			ipAddr = ipAddrParts[1];

			if (ipAddr.contains("@")){

				ipAddrParts = ipAddr.split("@");
				ipAddr = ipAddrParts[1];

			}
			if (ipAddr.contains(":")){

				ipAddrParts = ipAddr.split(":");
				ipAddr = ipAddrParts[0];

			}
			if (ipAddr.contains("/")){

				ipAddrParts = ipAddr.split("/");
				ipAddr = ipAddrParts[0];

			}
			if(ipAddr.split("\\.").length == 4 && !validateIPaddress(ipAddr)){
				streamUrlControl = false;
			}
		}
		return streamUrlControl;
	}

	public boolean checkIPCamAddr (String url) {

		boolean ipAddrControl = false;
		String[] ipAddrParts = null;
		String ipAddr = url;

		if(url != null && (url.startsWith(HTTP) ||
				url.startsWith("https://") ||
				url.startsWith("rtmp://") ||
				url.startsWith("rtmps://") ||
				url.startsWith("rtsp://"))) {

			ipAddrParts = url.split("//");
			ipAddr = ipAddrParts[1];
			ipAddrControl=true;

		}
		if (ipAddr != null) {
			if (ipAddr.contains("@")){

				ipAddrParts = ipAddr.split("@");
				ipAddr = ipAddrParts[1];

			}
			if (ipAddr.contains(":")){

				ipAddrParts = ipAddr.split(":");
				ipAddr = ipAddrParts[0];

			}
			if (ipAddr.contains("/")){
				ipAddrParts = ipAddr.split("/");
				ipAddr = ipAddrParts[0];
			}
			logger.info("IP: {}", ipAddr);

			if(ipAddr.split("\\.").length == 4 && validateIPaddress(ipAddr)){
				ipAddrControl = true;
			}
		}
		return ipAddrControl;
	}

	
	public DataStoreFactory getDataStoreFactory() {
		if(dataStoreFactory == null) {
			WebApplicationContext ctxt = WebApplicationContextUtils.getWebApplicationContext(servletContext); 
			dataStoreFactory = (DataStoreFactory) ctxt.getBean("dataStoreFactory");
		}
		return dataStoreFactory;
	}


	public void setDataStoreFactory(DataStoreFactory dataStoreFactory) {
		this.dataStoreFactory = dataStoreFactory;
	}

}<|MERGE_RESOLUTION|>--- conflicted
+++ resolved
@@ -47,11 +47,7 @@
 	private static final String HTTP = "http://";
 	@Context
 	private ServletContext servletContext;
-<<<<<<< HEAD
-
 	private DataStoreFactory dataStoreFactory;
-=======
->>>>>>> ace9a9a0
 	private IDataStore dbStore;
 	private ApplicationContext appCtx;
 	private IScope scope;
