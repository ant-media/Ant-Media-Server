--- conflicted
+++ resolved
@@ -128,31 +128,7 @@
 		return new Result(result, message);
 	}
 
-<<<<<<< HEAD
-	/*
-	 * This function is not used anymore, use BroadcastRestservice/delete
-	 */
-	
-	@GET
-	@Path("/deleteCamera")
-	@Produces(MediaType.APPLICATION_JSON)
-	public Result deleteCamera(@QueryParam("ipAddr") String ipAddr) {
-		boolean result = false;
-		logger.warn("inside of rest service" + ipAddr);
-		Broadcast cam = getStore().getCamera(ipAddr);
-
-		if (cam != null) {
-			getInstance().stopStreaming(cam);
-			result = getStore().deleteStream(ipAddr);
-		}
-		return new Result(result);
-	}
-
-
-
-
-=======
->>>>>>> 88ccb98d
+
 	@GET
 	@Path("/getUserVodList/{folderPath}")
 	@Produces(MediaType.APPLICATION_JSON)
