package io.antmedia.filter;

import java.net.InetAddress;
import java.net.UnknownHostException;
import java.util.Queue;

import javax.servlet.Filter;
import javax.servlet.FilterConfig;
import javax.servlet.ServletException;
import javax.servlet.http.HttpServletRequest;

<<<<<<< HEAD
import io.antmedia.AntMediaApplicationAdapter;
=======
import io.antmedia.security.ITokenService;
>>>>>>> 454862b7
import org.apache.catalina.util.NetMask;
import org.slf4j.Logger;
import org.slf4j.LoggerFactory;
import org.springframework.context.ApplicationContext;
import org.springframework.web.context.ConfigurableWebApplicationContext;
import org.springframework.web.context.WebApplicationContext;

import io.antmedia.AppSettings;
import io.antmedia.datastore.db.DataStore;
import io.antmedia.datastore.db.DataStoreFactory;
import io.antmedia.datastore.db.IDataStoreFactory;
import io.antmedia.datastore.db.types.Broadcast;
import io.antmedia.settings.ServerSettings;
import io.antmedia.statistic.DashViewerStats;
import io.antmedia.statistic.HlsViewerStats;
import io.antmedia.statistic.IStreamStats;

public abstract class AbstractFilter implements Filter{
	
	public static final String BROADCAST_OBJECT = "broadcast";

	protected static Logger logger = LoggerFactory.getLogger(AbstractFilter.class);
	protected FilterConfig config;
	
	IStreamStats streamStats;
	private ITokenService tokenService;

	@Override
	public void init(FilterConfig filterConfig) throws ServletException {
		this.config = filterConfig;
	}

	public AppSettings getAppSettings() 
	{
		AppSettings appSettings = null;
		ConfigurableWebApplicationContext context = getAppContext();
		if (context != null) {
			appSettings = (AppSettings)context.getBean(AppSettings.BEAN_NAME);
		}
		return appSettings;
	}

	public ServerSettings getServerSettings()
	{
		ServerSettings serverSettings = null;
		ConfigurableWebApplicationContext context = getAppContext();
		if (context != null) {
			serverSettings = (ServerSettings)context.getBean(ServerSettings.BEAN_NAME);
		}
		return serverSettings;
	}

	public boolean checkCIDRList(Queue<NetMask> allowedCIDRList, final String remoteIPAdrress) {
		try {
			InetAddress addr = InetAddress.getByName(remoteIPAdrress);
			for (final NetMask nm : allowedCIDRList) {
				if (nm.matches(addr)) {
					return true;
				}
			}
		} catch (UnknownHostException e) {
			// This should be in the 'could never happen' category but handle it
			// to be safe.
			logger.error("error", e);
		}
		return false;
	}


	public ConfigurableWebApplicationContext getAppContext() 
	{
		ConfigurableWebApplicationContext appContext = getWebApplicationContext();
		if (appContext != null && appContext.isRunning()) 
		{
			Object dataStoreFactory = appContext.getBean(IDataStoreFactory.BEAN_NAME);
			
			if (dataStoreFactory instanceof IDataStoreFactory) 
			{
				DataStore dataStore = ((IDataStoreFactory)dataStoreFactory).getDataStore();
				if (dataStore.isAvailable()) 
				{
					return appContext;
				}
				else {
					logger.warn("DataStore is not available. It may be closed or not initialized");
				}
			}
			else {
				//return app context if it's not app's IDataStoreFactory
				return appContext;
			}
		}
		else 
		{
			if (appContext == null) {
				logger.warn("App context not initialized ");
			}
			else {
				logger.warn("App context not running yet." );
			}
		}

		return null;
	}
	
	public ConfigurableWebApplicationContext getWebApplicationContext() 
	{
		return (ConfigurableWebApplicationContext) getConfig().getServletContext().getAttribute(WebApplicationContext.ROOT_WEB_APPLICATION_CONTEXT_ATTRIBUTE);
	}

	public FilterConfig getConfig() {
		return config;
	}

	public void setConfig(FilterConfig config) {
		this.config = config;
	}

	@Override
	public void destroy() {
		//nothing to destroy
	}
	
	public IStreamStats getStreamStats(String type) {
		if (streamStats == null) {
			ApplicationContext context = getAppContext();
			if (context != null) 
			{
				if(type.equals(HlsViewerStats.BEAN_NAME)) {
					streamStats = (IStreamStats)context.getBean(HlsViewerStats.BEAN_NAME);
				}
				else {
					streamStats = (IStreamStats)context.getBean(DashViewerStats.BEAN_NAME);
				}
			}
		}
		return streamStats;
	}
	
	public Broadcast getBroadcast(HttpServletRequest request, String streamId) {
		Broadcast broadcast = (Broadcast) request.getAttribute(BROADCAST_OBJECT);
		if (broadcast == null) 
		{
			
			DataStore dataStore = getDataStore();
			if (dataStore != null) 
			{
				broadcast = dataStore.get(streamId);
				if (broadcast != null) {
					request.setAttribute(BROADCAST_OBJECT, broadcast);
				}
			}	
		}
		return broadcast;
	}
<<<<<<< HEAD
	public AntMediaApplicationAdapter getAntMediaApplicationAdapter(){
		AntMediaApplicationAdapter antMediaApplicationAdapter = null;
		ApplicationContext context = getAppContext();
		if (context != null)
		{
			antMediaApplicationAdapter= (AntMediaApplicationAdapter)context.getBean(AntMediaApplicationAdapter.BEAN_NAME);
		}
		return antMediaApplicationAdapter;
	}
=======
	public DataStore getDataStore(){
		ConfigurableWebApplicationContext appContext = getWebApplicationContext();
		if (appContext != null && appContext.isRunning())
		{
			Object dataStoreFactory = appContext.getBean(IDataStoreFactory.BEAN_NAME);

			if (dataStoreFactory instanceof IDataStoreFactory)
			{
				DataStore dataStore = ((IDataStoreFactory)dataStoreFactory).getDataStore();
				if (dataStore.isAvailable())
				{
					return dataStore;
				}
				else {
					logger.info("DataStore is not available. It may be closed or not initialized");
				}
			}
			else {
				//return app context if it's not app's IDataStoreFactory
				return null;
			}
		}
		else
		{
			if (appContext == null) {
				logger.warn("App context not initialized ");
			}
			else {
				logger.warn("App context not running yet." );
			}
		}

		return null;

	}

	public ITokenService getTokenService() {
		if (tokenService == null) {
			ApplicationContext context = getAppContext();
			if (context != null) {
				tokenService = (ITokenService)context.getBean(ITokenService.BeanName.TOKEN_SERVICE.toString());
			}
		}
		return tokenService;
	}

	public void setTokenService(ITokenService tokenService) {
		this.tokenService = tokenService;
	}
	
>>>>>>> 454862b7
}<|MERGE_RESOLUTION|>--- conflicted
+++ resolved
@@ -9,11 +9,8 @@
 import javax.servlet.ServletException;
 import javax.servlet.http.HttpServletRequest;
 
-<<<<<<< HEAD
 import io.antmedia.AntMediaApplicationAdapter;
-=======
 import io.antmedia.security.ITokenService;
->>>>>>> 454862b7
 import org.apache.catalina.util.NetMask;
 import org.slf4j.Logger;
 import org.slf4j.LoggerFactory;
@@ -169,7 +166,7 @@
 		}
 		return broadcast;
 	}
-<<<<<<< HEAD
+
 	public AntMediaApplicationAdapter getAntMediaApplicationAdapter(){
 		AntMediaApplicationAdapter antMediaApplicationAdapter = null;
 		ApplicationContext context = getAppContext();
@@ -179,7 +176,7 @@
 		}
 		return antMediaApplicationAdapter;
 	}
-=======
+
 	public DataStore getDataStore(){
 		ConfigurableWebApplicationContext appContext = getWebApplicationContext();
 		if (appContext != null && appContext.isRunning())
@@ -230,5 +227,4 @@
 		this.tokenService = tokenService;
 	}
 	
->>>>>>> 454862b7
 }