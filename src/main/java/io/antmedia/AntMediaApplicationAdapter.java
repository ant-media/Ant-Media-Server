--- conflicted
+++ resolved
@@ -11,12 +11,9 @@
 import java.nio.file.Path;
 import java.util.*;
 import java.util.Map.Entry;
-<<<<<<< HEAD
-=======
 import java.util.Queue;
 import java.util.Set;
 import java.util.concurrent.ConcurrentHashMap;
->>>>>>> d9edd2ae
 import java.util.concurrent.ConcurrentLinkedQueue;
 
 import javax.validation.constraints.NotNull;
@@ -880,85 +877,63 @@
 	}
 
 	public StringBuilder sendPOST(String url, Map<String, String> variables, int retryAttempts) {
-			logger.info("Sending POST request to {}", url);
-			StringBuilder response = null;
-			try (CloseableHttpClient httpClient = getHttpClient()) {
-				HttpPost httpPost = new HttpPost(url);
-				RequestConfig requestConfig = RequestConfig.custom()
-						.setConnectTimeout(2000)
-						.setConnectionRequestTimeout(2000)
-						.setSocketTimeout(2000)
-						.build();
-				httpPost.setConfig(requestConfig);
-				List<NameValuePair> urlParameters = new ArrayList<>();
-				Set<Entry<String, String>> entrySet = variables.entrySet();
-				for (Entry<String, String> entry : entrySet) {
-					urlParameters.add(new BasicNameValuePair(entry.getKey(), entry.getValue()));
-				}
-
-<<<<<<< HEAD
-				HttpEntity postParams = new UrlEncodedFormEntity(urlParameters);
-				httpPost.setEntity(postParams);
-=======
+		logger.info("Sending POST request to {}", url);
 		StringBuilder response = null;
-		try (CloseableHttpClient httpClient = getHttpClient()) 
-		{
+		try (CloseableHttpClient httpClient = getHttpClient()) {
 			HttpPost httpPost = new HttpPost(url);
-			RequestConfig requestConfig =RequestConfig.custom()
+			RequestConfig requestConfig = RequestConfig.custom()
 					.setConnectTimeout(2000)
 					.setConnectionRequestTimeout(2000)
-					.setSocketTimeout(2000).build();
+					.setSocketTimeout(2000)
+					.build();
 			httpPost.setConfig(requestConfig);
 			List<NameValuePair> urlParameters = new ArrayList<>();
 			Set<Entry<String, String>> entrySet = variables.entrySet();
-			
-			for (Entry<String, String> entry : entrySet) 
-			{
+			for (Entry<String, String> entry : entrySet) {
 				urlParameters.add(new BasicNameValuePair(entry.getKey(), entry.getValue()));
 			}
->>>>>>> d9edd2ae
-
-				try (CloseableHttpResponse httpResponse = httpClient.execute(httpPost)) {
-					int statusCode = httpResponse.getStatusLine().getStatusCode();
-					logger.info("POST Response Status: {}", statusCode);
-					HttpEntity entity = httpResponse.getEntity();
-					if(entity != null){
-						BufferedReader reader = new BufferedReader(new InputStreamReader(httpResponse.getEntity().getContent()));
-
-						String inputLine;
-						response = new StringBuilder();
-
-						while ((inputLine = reader.readLine()) != null) {
-							response.append(inputLine);
-						}
-						reader.close();
-
+
+			HttpEntity postParams = new UrlEncodedFormEntity(urlParameters);
+			httpPost.setEntity(postParams);
+
+			try (CloseableHttpResponse httpResponse = httpClient.execute(httpPost)) {
+				int statusCode = httpResponse.getStatusLine().getStatusCode();
+				logger.info("POST Response Status: {}", statusCode);
+				HttpEntity entity = httpResponse.getEntity();
+				if (entity != null) {
+					BufferedReader reader = new BufferedReader(new InputStreamReader(httpResponse.getEntity().getContent()));
+
+					String inputLine;
+					response = new StringBuilder();
+
+					while ((inputLine = reader.readLine()) != null) {
+						response.append(inputLine);
 					}
-
-					if (statusCode != HttpStatus.SC_OK) {
-						if(!(retryAttempts - 1 < 0)){
-							logger.info("Retry attempt for POST in {} milliseconds due to non-200 response: {}" , appSettings.getWebhookRetryDelay(), statusCode);
-							retrySendPostWithDelay(url, variables, retryAttempts - 1);
-						}else if(appSettings.getWebhookRetryCount() != 0){
-							logger.info("Stopping sending POST because no more retry attempts left. Giving up.");
-						}
+					reader.close();
+				}
+
+				if (statusCode != HttpStatus.SC_OK) {
+					if (!(retryAttempts - 1 < 0)) {
+						logger.info("Retry attempt for POST in {} milliseconds due to non-200 response: {}", appSettings.getWebhookRetryDelay(), statusCode);
+						retrySendPostWithDelay(url, variables, retryAttempts - 1);
+					} else if (appSettings.getWebhookRetryCount() != 0) {
+						logger.info("Stopping sending POST because no more retry attempts left. Giving up.");
 					}
-					return response;
-
-				}
-			} catch (IOException e) {
-				if(!(retryAttempts - 1 < 0)) {
-					logger.info("Retry attempt for POST in {} milliseconds due to IO exception: {}", appSettings.getWebhookRetryDelay(), e.getMessage());
-					retrySendPostWithDelay(url, variables, retryAttempts - 1);
-				}else if(appSettings.getWebhookRetryCount() != 0){
-					logger.info("Stopping sending POST because no more retry attempts left. Giving up.");
-				}
-			}
-			return null;
+				}
+				return response;
+			}
+		} catch (IOException e) {
+			if (!(retryAttempts - 1 < 0)) {
+				logger.info("Retry attempt for POST in {} milliseconds due to IO exception: {}", appSettings.getWebhookRetryDelay(), e.getMessage());
+				retrySendPostWithDelay(url, variables, retryAttempts - 1);
+			} else if (appSettings.getWebhookRetryCount() != 0) {
+				logger.info("Stopping sending POST because no more retry attempts left. Giving up.");
+			}
+		}
+		return null;
 	}
 
 	public void retrySendPostWithDelay(String url, Map<String, String> variables, int retryAttempts) {
-		System.out.println("RETRY SEND POST WITH DELAY!!");
 		vertx.setTimer(appSettings.getWebhookRetryDelay(), timerId -> {
 			sendPOST(url, variables, retryAttempts);
 		});
