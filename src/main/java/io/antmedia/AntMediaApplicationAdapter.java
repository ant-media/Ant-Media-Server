--- conflicted
+++ resolved
@@ -1822,19 +1822,16 @@
 		streamListeners.remove(listener);
 	}
 
-	public boolean stopPlayingByViewerId(String viewerId) {
+	public boolean stopPlaying(String viewerId) {
 		return false;
 	}
 
-<<<<<<< HEAD
-	public boolean stopPlayingByPlayToken(String playToken) {
-=======
+
 	public boolean stopPlayingBySubscriberId(String subscriberId){
 		return false;
 	}
 
 	public boolean stopPublishingBySubscriberId(String subscriberId){
->>>>>>> 986622a8
 		return false;
 	}
 
