package io.antmedia;

import java.io.BufferedReader;
import java.io.File;
import java.io.IOException;
import java.io.InputStreamReader;
import java.nio.file.Files;
import java.nio.file.Path;
import java.util.ArrayList;
import java.util.HashMap;
import java.util.List;
import java.util.Map;
import java.util.Map.Entry;
import java.util.Set;
import java.util.regex.Pattern;

import org.apache.commons.lang3.RandomStringUtils;
import org.apache.commons.lang3.exception.ExceptionUtils;
import org.apache.http.HttpEntity;
import org.apache.http.NameValuePair;
import org.apache.http.client.entity.UrlEncodedFormEntity;
import org.apache.http.client.methods.CloseableHttpResponse;
import org.apache.http.client.methods.HttpPost;
import org.apache.http.impl.client.CloseableHttpClient;
import org.apache.http.impl.client.HttpClients;
import org.apache.http.message.BasicNameValuePair;
import org.red5.server.adapter.MultiThreadedApplicationAdapter;
import org.red5.server.api.scheduling.IScheduledJob;
import org.red5.server.api.scheduling.ISchedulingService;
import org.red5.server.api.scope.IScope;
import org.red5.server.api.stream.IBroadcastStream;
import org.red5.server.api.stream.IPlayItem;
import org.red5.server.api.stream.IStreamPublishSecurity;
import org.red5.server.api.stream.ISubscriberStream;
import org.slf4j.Logger;
import org.slf4j.LoggerFactory;

import io.antmedia.datastore.db.DataStoreFactory;
import io.antmedia.datastore.db.IDataStore;
import io.antmedia.datastore.db.types.Broadcast;
import io.antmedia.datastore.db.types.Endpoint;
import io.antmedia.datastore.db.types.SocialEndpointCredentials;
import io.antmedia.datastore.db.types.VoD;
import io.antmedia.ipcamera.OnvifCamera;
import io.antmedia.muxer.IAntMediaStreamHandler;
import io.antmedia.rest.BroadcastRestService;
import io.antmedia.social.endpoint.PeriscopeEndpoint;
import io.antmedia.social.endpoint.VideoServiceEndpoint;
import io.antmedia.social.endpoint.VideoServiceEndpoint.DeviceAuthParameters;
import io.antmedia.streamsource.StreamFetcher;
import io.antmedia.streamsource.StreamFetcherManager;

public class AntMediaApplicationAdapter extends MultiThreadedApplicationAdapter implements IAntMediaStreamHandler {

	public static final String BEAN_NAME = "web.handler";
	public static final String BROADCAST_STATUS_CREATED = "created";
	public static final String BROADCAST_STATUS_BROADCASTING = "broadcasting";
	public static final String BROADCAST_STATUS_FINISHED = "finished";
	public static final String HOOK_ACTION_END_LIVE_STREAM = "liveStreamEnded";
	public static final String HOOK_ACTION_START_LIVE_STREAM = "liveStreamStarted";
	public static final String HOOK_ACTION_VOD_READY = "vodReady";
	protected static Logger logger = LoggerFactory.getLogger(AntMediaApplicationAdapter.class);
	public static final String LIVE_STREAM = "liveStream";
	public static final String IP_CAMERA = "ipCamera";
	public static final String STREAM_SOURCE = "streamSource";
	protected static final int END_POINT_LIMIT = 20;
	public static final String FACEBOOK = "facebook";
	public static final String PERISCOPE = "periscope";
	public static final String YOUTUBE = "youtube";
	public static final String FACEBOOK_ENDPOINT_CLASS = "io.antmedia.enterprise.social.endpoint.FacebookEndpoint";
	public static final String YOUTUBE_ENDPOINT_CLASS = "io.antmedia.enterprise.social.endpoint.YoutubeEndpoint";
	private List<VideoServiceEndpoint> videoServiceEndpoints = new ArrayList<>();
	private List<VideoServiceEndpoint> videoServiceEndpointsHavingError = new ArrayList<>();
	private List<IStreamPublishSecurity> streamPublishSecurityList;
	private HashMap<String, OnvifCamera> onvifCameraList = new HashMap<>();
	private StreamFetcherManager streamFetcherManager;
	private IDataStore dataStore;
	DataStoreFactory dataStoreFactory;

	private AppSettings appSettings;


	@Override
	public boolean appStart(IScope app) {

		if (getStreamPublishSecurityList() != null) {
			for (IStreamPublishSecurity streamPublishSecurity : getStreamPublishSecurityList()) {
				registerStreamPublishSecurity(streamPublishSecurity);
			}
		}
		String scheduledJobName = addScheduledOnceJob(0, new IScheduledJob() {

			@Override
			public void execute(ISchedulingService service) throws CloneNotSupportedException {
				streamFetcherManager = new StreamFetcherManager(AntMediaApplicationAdapter.this, dataStore,app);
				streamFetcherManager.setRestartStreamFetcherPeriod(appSettings.getRestartStreamFetcherPeriod());
				List<Broadcast> streams = getDataStore().getExternalStreamsList();
				logger.info("Stream source size: {}", streams.size());
				streamFetcherManager.startStreams(streams);

				List<SocialEndpointCredentials> socialEndpoints = getDataStore().getSocialEndpoints(0, END_POINT_LIMIT);

				for (SocialEndpointCredentials socialEndpointCredentials : socialEndpoints) 
				{
					VideoServiceEndpoint endPointService = null;
					if (socialEndpointCredentials.getServiceName().equals(FACEBOOK)) 
					{
						endPointService = getEndpointService(FACEBOOK_ENDPOINT_CLASS, socialEndpointCredentials, appSettings.getFacebookClientId(), appSettings.getFacebookClientSecret());
					}
					else if (socialEndpointCredentials.getServiceName().equals(PERISCOPE)) 
					{
						endPointService = new PeriscopeEndpoint(appSettings.getPeriscopeClientId(), 
								appSettings.getPeriscopeClientSecret(), dataStore, socialEndpointCredentials);
					}
					else if (socialEndpointCredentials.getServiceName().equals(YOUTUBE)) 
					{
						endPointService = getEndpointService(YOUTUBE_ENDPOINT_CLASS, socialEndpointCredentials, appSettings.getYoutubeClientId(), appSettings.getYoutubeClientSecret());
					}

					if (endPointService != null) {
						videoServiceEndpoints.add(endPointService);
					}
				}

				if (appSettings != null) {
					synchUserVoDFolder(null, appSettings.getVodFolder());
				}
			}
		});

		logger.info("AppStart scheduled job name: {}", scheduledJobName);

		return super.appStart(app);
	}


	public boolean synchUserVoDFolder(String oldFolderPath, String vodFolderPath) 
	{
		boolean result = false;
		File streamsFolder = new File("webapps/" + getScope().getName() + "/streams");

		try {
			deleteOldFolderPath(oldFolderPath, streamsFolder);
			//even if an exception occurs, catch it in here and do not prevent the below operations
		} catch (IOException e) {
			logger.error(e.getMessage());
		}

		File f = new File(vodFolderPath == null ? "" : vodFolderPath);
		try {
			if (!streamsFolder.exists()) {
				streamsFolder.mkdir();
			}
			if (f.exists() && f.isDirectory()) {
				String newLinkPath = streamsFolder.getAbsolutePath() + "/" + f.getName();
				File newLinkFile = new File(newLinkPath);
				if (!newLinkFile.exists()) {
					Path target = f.toPath();
					Files.createSymbolicLink(newLinkFile.toPath(), target);
				}
			}
			//if file does not exists, it means reset the vod
			getDataStore().fetchUserVodList(f);
			result = true;
		} catch (IOException e) {
			logger.error(e.getMessage());
		}



		return result;
	}


	public boolean deleteOldFolderPath(String oldFolderPath, File streamsFolder) throws IOException {
		boolean result = false;
		if (oldFolderPath != null && !oldFolderPath.isEmpty() && streamsFolder != null) 
		{
			File f = new File(oldFolderPath);
			File linkFile = new File(streamsFolder.getAbsolutePath(), f.getName());
			if (linkFile.exists() && linkFile.isDirectory()) {
				Files.delete(linkFile.toPath());
				result = true;
			}
		}
		return result;
	}

	@Override
	public void streamBroadcastClose(IBroadcastStream stream) {

		String streamName = stream.getPublishedName();

		closeBroadcast(streamName);

		super.streamBroadcastClose(stream);
	}

	public void closeBroadcast(String streamName) {

		try {

			if (dataStore != null) {
				getDataStore().updateStatus(streamName, BROADCAST_STATUS_FINISHED);
				Broadcast broadcast = getDataStore().get(streamName);

				if (broadcast != null) {
					final String listenerHookURL = broadcast.getListenerHookURL();
					final String streamId = broadcast.getStreamId();
					if (listenerHookURL != null && listenerHookURL.length() > 0) {
						final String name = broadcast.getName();
						final String category = broadcast.getCategory();
						addScheduledOnceJob(100, new IScheduledJob() {

							@Override
							public void execute(ISchedulingService service) throws CloneNotSupportedException {
								notifyHook(listenerHookURL, streamId, HOOK_ACTION_END_LIVE_STREAM, name, category,
										null);
							}
						});
					}

					List<Endpoint> endPointList = broadcast.getEndPointList();
					if (endPointList != null) {
						for (Endpoint endpoint : endPointList) {
							VideoServiceEndpoint videoServiceEndPoint = getVideoServiceEndPoint(endpoint.endpointServiceId);
							if (videoServiceEndPoint != null) {
								try {
									videoServiceEndPoint.stopBroadcast(endpoint);
								} catch (Exception e) {
									logger.error(ExceptionUtils.getStackTrace(e));
								}
							}
						}
					}
					// recreate endpoints for social media

					if (endPointList != null) {
						recreateEndpointsForSocialMedia(broadcast, endPointList);
					}

					if (broadcast.isZombi()) {
						getDataStore().delete(streamName);
					}

				}

			}
		} catch (Exception e) {
			logger.error(ExceptionUtils.getStackTrace(e));
		}
	}

	public void recreateEndpointsForSocialMedia(Broadcast broadcast, List<Endpoint> endPointList) {
		for (Endpoint endpoint : endPointList) {

			if (endpoint.type != null && !endpoint.type.equals("")) {
				VideoServiceEndpoint videoServiceEndPoint = getVideoServiceEndPoint(endpoint.endpointServiceId);
				if (videoServiceEndPoint != null) {
					Endpoint newEndpoint;
					try {
						newEndpoint = videoServiceEndPoint.createBroadcast(broadcast.getName(),
								broadcast.getDescription(), broadcast.isIs360(), broadcast.isPublicStream(), 720, true);
						getDataStore().removeEndpoint(broadcast.getStreamId(), endpoint);
						getDataStore().addEndpoint(broadcast.getStreamId(), newEndpoint);
					} catch (Exception e) {
						logger.error(ExceptionUtils.getStackTrace(e));
					}

				}
			}
		}
	}

	public VideoServiceEndpoint getEndpointService(String className, 
			SocialEndpointCredentials socialEndpointCredentials, String clientId, String clientSecret)
	{
		try {
			VideoServiceEndpoint endPointService;
			Class endpointClass = Class.forName(className);

			endPointService = (VideoServiceEndpoint) endpointClass.getConstructor(String.class, String.class, IDataStore.class, SocialEndpointCredentials.class)
					.newInstance(clientId, clientSecret, dataStore, socialEndpointCredentials);
			return endPointService;
		}
		catch (Exception e) {
			logger.error(ExceptionUtils.getStackTrace(e));
		}
		return null;
	}
	

	@Override
	public void streamPlayItemPlay(ISubscriberStream stream, IPlayItem item, boolean isLive) {
		super.streamPlayItemPlay(stream, item, isLive);
		addScheduledOnceJob(0, service -> {
			if (dataStore != null) {
				dataStore.updateRtmpViewerCount(item.getName(), true);
			}
			
		});
	}
	
	@Override
	public void streamPlayItemStop(ISubscriberStream stream, IPlayItem item) {
		super.streamPlayItemStop(stream, item);
		addScheduledOnceJob(0, service -> {
			if (dataStore != null) {
				dataStore.updateRtmpViewerCount(item.getName(), false);
			}
		});
	}
	
	@Override
	public void streamPublishStart(final IBroadcastStream stream) {
		String streamName = stream.getPublishedName();

		startPublish(streamName);

		super.streamPublishStart(stream);
	}

	public void startPublish(String streamName) {
		addScheduledOnceJob(0, new IScheduledJob() {

			@Override
			public void execute(ISchedulingService service) throws CloneNotSupportedException {

				try {

					IDataStore dataStoreLocal = getDataStore();
					if (dataStoreLocal != null) {

						Broadcast broadcast = dataStoreLocal.get(streamName);

						if (broadcast == null) {
<<<<<<< HEAD
							
							broadcast = saveUndefinedBroadcast(streamName, getScope().getName(), dataStoreLocal, appSettings);
=======

							broadcast = saveUndefinedBroadcast(streamName, getScope().getName(), dataStore, appSettings);
>>>>>>> ace9a9a0

						} else {

							boolean result = dataStoreLocal.updateStatus(streamName, BROADCAST_STATUS_BROADCASTING);
							logger.info(" Status of stream {} is set to Broadcasting with result: {}", broadcast.getStreamId(), result);
						}

						final String listenerHookURL = broadcast.getListenerHookURL();
						final String streamId = broadcast.getStreamId();
						if (listenerHookURL != null && listenerHookURL.length() > 0) {
							final String name = broadcast.getName();
							final String category = broadcast.getCategory();
							addScheduledOnceJob(100, new IScheduledJob() {

								@Override
								public void execute(ISchedulingService service) throws CloneNotSupportedException {
									notifyHook(listenerHookURL, streamId, HOOK_ACTION_START_LIVE_STREAM, name, category,
											null);
								}
							});
						}

						List<Endpoint> endPointList = broadcast.getEndPointList();
						if (endPointList != null) {
							for (Endpoint endpoint : endPointList) {
								VideoServiceEndpoint videoServiceEndPoint = getVideoServiceEndPoint(endpoint.endpointServiceId);
								if (videoServiceEndPoint != null) {
									try {
										videoServiceEndPoint.publishBroadcast(endpoint);
										log.info("publish broadcast called for {}" , videoServiceEndPoint.getName());
									} catch (Exception e) {
										logger.error(ExceptionUtils.getStackTrace(e));
									}
								}

							}
						}
					}
				} catch (Exception e) {
					logger.error(ExceptionUtils.getStackTrace(e));
				}
			}

		});
	}

	public static Broadcast saveUndefinedBroadcast(String streamName, String scopeName, IDataStore dataStore, AppSettings appSettings) {
		Broadcast newBroadcast = new Broadcast();
		newBroadcast.setDate(System.currentTimeMillis());
		newBroadcast.setZombi(true);
		try {
			newBroadcast.setStreamId(streamName);

			String settingsListenerHookURL = null; 
			String fqdn = null;
			if (appSettings != null) {
				settingsListenerHookURL = appSettings.getListenerHookURL();
				fqdn = appSettings.getServerName();
			}

			return BroadcastRestService.saveBroadcast(newBroadcast,
					AntMediaApplicationAdapter.BROADCAST_STATUS_BROADCASTING, scopeName, dataStore,
					settingsListenerHookURL, fqdn);
		} catch (Exception e) {
			logger.error(ExceptionUtils.getStackTrace(e));
		}

		return null;
	}

	public VideoServiceEndpoint getVideoServiceEndPoint(String id) {
		if (videoServiceEndpoints != null) {
			for (VideoServiceEndpoint serviceEndpoint : videoServiceEndpoints) {
				if (serviceEndpoint.getCredentials().getId().equals(id)) {
					return serviceEndpoint;
				}
			}
		}
		return null;
	}

	@Override
	public void muxingFinished(final String streamId, File file, long duration, int resolution) {
		String vodName = file.getName();
		String filePath = file.getPath();
		long fileSize = file.length();
		String streamName = file.getName();
		long systemTime = System.currentTimeMillis();
		String[] subDirs = filePath.split(Pattern.quote(File.separator));
		Integer pathLength=Integer.valueOf(subDirs.length);
		String relativePath= subDirs[pathLength-2]+'/'+subDirs[pathLength-1];

		if (dataStore != null) {
			Broadcast broadcast = dataStore.get(streamId);

<<<<<<< HEAD
				Broadcast broadcast = getDataStore().get(streamId);
=======
			if (broadcast != null) {
				//if it is a stream VoD, than assign stream name, if it is deleted stream Vod name assigned to it already
				streamName = broadcast.getName();
				int index;
				// reg expression of a translated file, kdjf03030_240p.mp4
				String regularExp = "^.*_{1}[0-9]{3}p{1}\\.mp4{1}$";
>>>>>>> ace9a9a0

				if (!vodName.matches(regularExp) && (index = vodName.lastIndexOf(".mp4")) != -1) {
					final String baseName = vodName.substring(0, index);
					final String listenerHookURL = broadcast.getListenerHookURL();

					addScheduledOnceJob(100, new IScheduledJob() {

						@Override
						public void execute(ISchedulingService service) throws CloneNotSupportedException {
							notifyHook(listenerHookURL, streamId, HOOK_ACTION_VOD_READY, null, null, baseName);
						}
					});

				}
			}

			if(resolution != 0 && broadcast != null) {
				streamName = streamName + " (" + resolution + "p)";
			}

			String vodId = RandomStringUtils.randomNumeric(24);
			VoD newVod = new VoD(streamName, streamId, relativePath, vodName, systemTime, duration, fileSize, VoD.STREAM_VOD, vodId);

			if (getDataStore().addVod(newVod) == null) {
				logger.warn("Stream vod with stream id {} cannot be added to data store", streamId);
			}	

		}
	}

	private static class AuthCheckJob implements IScheduledJob {

		private int count;
		private VideoServiceEndpoint videoServiceEndpoint;
		private int interval;
		private AntMediaApplicationAdapter appAdapter;

		public AuthCheckJob(int count, int interval, VideoServiceEndpoint videoServiceEndpoint, AntMediaApplicationAdapter adapter) {
			this.count = count;
			this.videoServiceEndpoint = videoServiceEndpoint;
			this.interval = interval;
			this.appAdapter = adapter;
		}

		@Override
		public void execute(ISchedulingService service) throws CloneNotSupportedException {

			try {
				if (!videoServiceEndpoint.askIfDeviceAuthenticated()) {
					count++;
					if (count < 10) {
						if (videoServiceEndpoint.getError() == null) {
							service.addScheduledOnceJob(interval, new AuthCheckJob(count, interval, videoServiceEndpoint, appAdapter));
							logger.info("Asking authetnication for {}", videoServiceEndpoint.getName());
						}
						else {
							//there is an error so do not ask again
							this.appAdapter.getVideoServiceEndpointsHavingError().add(videoServiceEndpoint);
						}
					}
					else {
						videoServiceEndpoint.setError(VideoServiceEndpoint.AUTHENTICATION_TIMEOUT);
						this.appAdapter.getVideoServiceEndpointsHavingError().add(videoServiceEndpoint);
						logger.info("Not authenticated for {} and will not try again", videoServiceEndpoint.getName());
					}
				}
				else {
					logger.info("Authenticated, adding video service endpoint {} to the app", videoServiceEndpoint.getName());
					this.appAdapter.getVideoServiceEndpoints().add(videoServiceEndpoint);

				}
			} catch (Exception e) {
				e.printStackTrace();
			}
		}
	}

	public void startDeviceAuthStatusPolling(VideoServiceEndpoint videoServiceEndpoint,
			DeviceAuthParameters askDeviceAuthParameters) {
		int timeDelta = askDeviceAuthParameters.interval * 1000;
		addScheduledOnceJob(timeDelta, new AuthCheckJob(0, timeDelta, videoServiceEndpoint, this));
	}

	public List<VideoServiceEndpoint> getVideoServiceEndpoints() {
		return videoServiceEndpoints;
	}

	public List<VideoServiceEndpoint> getVideoServiceEndpointsHavingError(){
		return videoServiceEndpointsHavingError ;
	}

	public void setVideoServiceEndpoints(List<VideoServiceEndpoint> videoServiceEndpoints) {
		this.videoServiceEndpoints = videoServiceEndpoints;
	}

	/**
	 * Notify hook with parameters below
	 * 
	 * @param url
	 *            is the url of the service to be called
	 * 
	 * @param id
	 *            is the stream id that is unique for each stream
	 * 
	 * @param action
	 *            is the name of the action to be notified, it has values such
	 *            as {@link #HOOK_ACTION_END_LIVE_STREAM}
	 *            {@link #HOOK_ACTION_START_LIVE_STREAM}
	 * 
	 * @param streamName,
	 *            name of the stream. It is not the name of the file. It is just
	 *            a user friendly name
	 * 
	 * @param category,
	 *            category of the stream
	 * 
	 * 
	 * @return
	 */
	public StringBuffer notifyHook(String url, String id, String action, String streamName, String category,
			String vodName) {

		StringBuffer response = null;


		if (url != null && url.length() > 0) {
			Map<String, String> variables = new HashMap<>();

			variables.put("id", id);
			variables.put("action", action);
			if (streamName != null) {
				variables.put("streamName", streamName);
			}
			if (category != null) {
				variables.put("category", category);
			}

			if (vodName != null) {
				variables.put("vodName", vodName);
			}


			try {
				response = sendPOST(url, variables);
			} catch (IOException e) {
				e.printStackTrace();
			}
		}
		return response;
	}

	public static StringBuffer sendPOST(String url, Map<String, String> variables) throws IOException {

		StringBuffer response = null;
		try (CloseableHttpClient httpClient = HttpClients.createDefault()) 
		{
			HttpPost httpPost = new HttpPost(url);
			httpPost.addHeader("User-Agent", "Daaavuuuuuttttt https://www.youtube.com/watch?v=cbyTDRgW4Jg");

			List<NameValuePair> urlParameters = new ArrayList<NameValuePair>();
			Set<Entry<String, String>> entrySet = variables.entrySet();
			for (Entry<String, String> entry : entrySet) {
				urlParameters.add(new BasicNameValuePair(entry.getKey(), entry.getValue()));
			}

			HttpEntity postParams = new UrlEncodedFormEntity(urlParameters);
			httpPost.setEntity(postParams);

			CloseableHttpResponse httpResponse = httpClient.execute(httpPost);

			System.out.println("POST Response Status:: " + httpResponse.getStatusLine().getStatusCode());

			BufferedReader reader = new BufferedReader(new InputStreamReader(httpResponse.getEntity().getContent()));

			String inputLine;
			response = new StringBuffer();

			while ((inputLine = reader.readLine()) != null) {
				response.append(inputLine);
			}
			reader.close();

		}


		return response;

	}

	public List<IStreamPublishSecurity> getStreamPublishSecurityList() {
		return streamPublishSecurityList;
	}

	public void setStreamPublishSecurityList(List<IStreamPublishSecurity> streamPublishSecurityList) {
		this.streamPublishSecurityList = streamPublishSecurityList;
	}

	public AppSettings getAppSettings() {

		if(appSettings == null) {

			AppSettings appSettings = new AppSettings();

			appSettings.setMp4MuxingEnabled(true);
			appSettings.setAddDateTimeToMp4FileName(true);
			appSettings.setWebRTCEnabled(false);
			appSettings.setHlsMuxingEnabled(true);
			appSettings.setObjectDetectionEnabled(false);
			appSettings.setAdaptiveResolutionList(null);
			appSettings.setHlsListSize(null);
			appSettings.setHlsTime(null);
			appSettings.setHlsPlayListType(null);
			appSettings.setDeleteHLSFilesOnEnded(true);
			appSettings.setPreviewOverwrite(false);

			this.appSettings=appSettings;
		}

		return appSettings;
	}

	public void setAppSettings(AppSettings appSettings) {
		this.appSettings = appSettings;
	}

	public StreamFetcher startStreaming(Broadcast broadcast) {
		return streamFetcherManager.startStreaming(broadcast);
	}

	public void stopStreaming(Broadcast cam) {
		streamFetcherManager.stopStreaming(cam);
	}

	public OnvifCamera getOnvifCamera(String id) {
		OnvifCamera onvifCamera = onvifCameraList.get(id);
		if (onvifCamera == null) {

			Broadcast camera = getDataStore().get(id);
			if (camera != null) {
				onvifCamera = new OnvifCamera();
				onvifCamera.connect(camera.getIpAddr(), camera.getUsername(), camera.getPassword());

				onvifCameraList.put(id, onvifCamera);
			}
		}
		return onvifCamera;
	}

	public StreamFetcherManager getStreamFetcherManager() {
		return streamFetcherManager;
	}

	@Override
	public void setQualityParameters(String id, String quality, double speed, int pendingPacketSize) {
		getDataStore().updateSourceQualityParameters(id, quality, speed, pendingPacketSize);
		
	}
	
	public IDataStore getDataStore() {
		if(dataStore == null)
		{
			dataStore = dataStoreFactory.getDataStore();
		}
		return dataStore;
	}

	public void setDataStore(IDataStore dataStore) {
		this.dataStore = dataStore;
	}

<<<<<<< HEAD
	public DataStoreFactory getDataStoreFactory() {
		return dataStoreFactory;
	}


	public void setDataStoreFactory(DataStoreFactory dataStoreFactory) {
		this.dataStoreFactory = dataStoreFactory;
=======
	@Override
	public void setQualityParameters(String id, String quality, double speed, int pendingPacketSize) {
		getDataStore().updateSourceQualityParameters(id, quality, speed, pendingPacketSize);

>>>>>>> ace9a9a0
	}

}<|MERGE_RESOLUTION|>--- conflicted
+++ resolved
@@ -334,13 +334,8 @@
 						Broadcast broadcast = dataStoreLocal.get(streamName);
 
 						if (broadcast == null) {
-<<<<<<< HEAD
 							
 							broadcast = saveUndefinedBroadcast(streamName, getScope().getName(), dataStoreLocal, appSettings);
-=======
-
-							broadcast = saveUndefinedBroadcast(streamName, getScope().getName(), dataStore, appSettings);
->>>>>>> ace9a9a0
 
 						} else {
 
@@ -436,16 +431,12 @@
 		if (dataStore != null) {
 			Broadcast broadcast = dataStore.get(streamId);
 
-<<<<<<< HEAD
-				Broadcast broadcast = getDataStore().get(streamId);
-=======
 			if (broadcast != null) {
 				//if it is a stream VoD, than assign stream name, if it is deleted stream Vod name assigned to it already
 				streamName = broadcast.getName();
 				int index;
 				// reg expression of a translated file, kdjf03030_240p.mp4
 				String regularExp = "^.*_{1}[0-9]{3}p{1}\\.mp4{1}$";
->>>>>>> ace9a9a0
 
 				if (!vodName.matches(regularExp) && (index = vodName.lastIndexOf(".mp4")) != -1) {
 					final String baseName = vodName.substring(0, index);
@@ -716,7 +707,6 @@
 		this.dataStore = dataStore;
 	}
 
-<<<<<<< HEAD
 	public DataStoreFactory getDataStoreFactory() {
 		return dataStoreFactory;
 	}
@@ -724,12 +714,6 @@
 
 	public void setDataStoreFactory(DataStoreFactory dataStoreFactory) {
 		this.dataStoreFactory = dataStoreFactory;
-=======
-	@Override
-	public void setQualityParameters(String id, String quality, double speed, int pendingPacketSize) {
-		getDataStore().updateSourceQualityParameters(id, quality, speed, pendingPacketSize);
-
->>>>>>> ace9a9a0
 	}
 
 }