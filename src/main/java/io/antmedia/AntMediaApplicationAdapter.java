package io.antmedia;

import java.io.BufferedReader;
import java.io.File;
import java.io.IOException;
import java.io.InputStreamReader;
import java.nio.file.Files;
import java.nio.file.Path;
import java.util.ArrayList;
import java.util.Collections;
import java.util.HashMap;
import java.util.Iterator;
import java.util.List;
import java.util.Map;
import java.util.Map.Entry;
import java.util.Queue;
import java.util.Set;
import java.util.regex.Pattern;

import org.apache.commons.lang3.RandomStringUtils;
import org.apache.commons.lang3.exception.ExceptionUtils;
import org.apache.http.HttpEntity;
import org.apache.http.NameValuePair;
import org.apache.http.client.config.RequestConfig;
import org.apache.http.client.entity.UrlEncodedFormEntity;
import org.apache.http.client.methods.CloseableHttpResponse;
import org.apache.http.client.methods.HttpPost;
import org.apache.http.impl.client.CloseableHttpClient;
import org.apache.http.impl.client.HttpClients;
import org.apache.http.message.BasicNameValuePair;
import org.red5.server.api.scope.IBroadcastScope;
import org.red5.server.api.scope.IScope;
import org.red5.server.api.stream.IBroadcastStream;
import org.red5.server.api.stream.IClientBroadcastStream;
import org.red5.server.api.stream.IPlayItem;
import org.red5.server.api.stream.IStreamCapableConnection;
import org.red5.server.api.stream.IStreamPublishSecurity;
import org.red5.server.api.stream.IStreamService;
import org.red5.server.api.stream.ISubscriberStream;
import org.red5.server.stream.ClientBroadcastStream;
import org.red5.server.stream.StreamService;
import org.red5.server.util.ScopeUtils;
import org.slf4j.Logger;
import org.slf4j.LoggerFactory;
import org.springframework.context.ApplicationContext;

import io.antmedia.cluster.IClusterNotifier;
import io.antmedia.datastore.db.DataStore;
import io.antmedia.datastore.db.DataStoreFactory;
import io.antmedia.datastore.db.IDataStoreFactory;
import io.antmedia.datastore.db.types.Broadcast;
import io.antmedia.datastore.db.types.Endpoint;
import io.antmedia.datastore.db.types.SocialEndpointCredentials;
import io.antmedia.datastore.db.types.VoD;
import io.antmedia.datastore.preference.PreferenceStore;
import io.antmedia.filter.StreamAcceptFilter;
import io.antmedia.ipcamera.OnvifCamera;
import io.antmedia.muxer.IAntMediaStreamHandler;
import io.antmedia.muxer.MuxAdaptor;
import io.antmedia.rest.RestServiceBase;
import io.antmedia.rest.model.Result;
import io.antmedia.security.AcceptOnlyStreamsInDataStore;
import io.antmedia.settings.ServerSettings;
import io.antmedia.shutdown.AMSShutdownManager;
import io.antmedia.shutdown.IShutdownListener;
import io.antmedia.social.endpoint.PeriscopeEndpoint;
import io.antmedia.social.endpoint.VideoServiceEndpoint;
import io.antmedia.social.endpoint.VideoServiceEndpoint.DeviceAuthParameters;
import io.antmedia.statistic.HlsViewerStats;
import io.antmedia.statistic.type.RTMPToWebRTCStats;
import io.antmedia.statistic.type.WebRTCAudioReceiveStats;
import io.antmedia.statistic.type.WebRTCAudioSendStats;
import io.antmedia.statistic.type.WebRTCVideoReceiveStats;
import io.antmedia.statistic.type.WebRTCVideoSendStats;
import io.antmedia.streamsource.StreamFetcher;
import io.antmedia.streamsource.StreamFetcherManager;
import io.antmedia.webrtc.api.IWebRTCAdaptor;
import io.vertx.core.Vertx;
import io.vertx.core.json.JsonObject;
import io.vertx.ext.dropwizard.MetricsService;

public class AntMediaApplicationAdapter implements IAntMediaStreamHandler, IShutdownListener {

	public static final String BEAN_NAME = "web.handler";
	
	public static final int BROADCAST_STATS_RESET = 0;
	public static final String HOOK_ACTION_END_LIVE_STREAM = "liveStreamEnded";
	public static final String HOOK_ACTION_START_LIVE_STREAM = "liveStreamStarted";
	public static final String HOOK_ACTION_VOD_READY = "vodReady";
	
	public static final String DEFAULT_LOCALHOST = "127.0.0.1";

	protected static Logger logger = LoggerFactory.getLogger(AntMediaApplicationAdapter.class);
	private ServerSettings serverSettings;
	public static final String VOD = "VoD";
	public static final String LIVE_STREAM = "liveStream";
	public static final String IP_CAMERA = "ipCamera";
	public static final String STREAM_SOURCE = "streamSource";
	public static final String PLAY_LIST = "playlist";
	protected static final int END_POINT_LIMIT = 20;
	public static final String FACEBOOK = "facebook";
	public static final String PERISCOPE = "periscope";
	public static final String YOUTUBE = "youtube";
	public static final String FACEBOOK_ENDPOINT_CLASS = "io.antmedia.enterprise.social.endpoint.FacebookEndpoint";
	public static final String YOUTUBE_ENDPOINT_CLASS = "io.antmedia.enterprise.social.endpoint.YoutubeEndpoint";
	public static final String WEBAPPS_PATH = "webapps/";

	
	private Map<String, VideoServiceEndpoint> videoServiceEndpoints = new HashMap<>();
	private List<VideoServiceEndpoint> videoServiceEndpointsHavingError = new ArrayList<>();
	private List<IStreamPublishSecurity> streamPublishSecurityList;
	private HashMap<String, OnvifCamera> onvifCameraList = new HashMap<>();
	protected StreamFetcherManager streamFetcherManager;
	protected List<MuxAdaptor> muxAdaptors;
	private DataStore dataStore;
	private DataStoreFactory dataStoreFactory;

	private StreamAcceptFilter streamAcceptFilter;
	private AppSettings appSettings;
	private Vertx vertx;
	private IScope scope;

	protected List<String> encoderBlockedStreams = new ArrayList<>();
	private int numberOfEncoderNotOpenedErrors = 0;
	protected int publishTimeoutStreams = 0;
	private List<String> publishTimeoutStreamsList = new ArrayList<>();
	private boolean shutdownProperly = true;

	protected WebRTCVideoReceiveStats webRTCVideoReceiveStats = new WebRTCVideoReceiveStats();

	protected WebRTCAudioReceiveStats webRTCAudioReceiveStats = new WebRTCAudioReceiveStats();
	
	
	protected WebRTCVideoSendStats webRTCVideoSendStats = new WebRTCVideoSendStats();

	protected WebRTCAudioSendStats webRTCAudioSendStats = new WebRTCAudioSendStats();
	
	private IClusterNotifier clusterNotifier;
	
	protected boolean serverShuttingDown = false;

	public boolean appStart(IScope app) {
		setScope(app);
		vertx = (Vertx) app.getContext().getBean(VERTX_BEAN_NAME);

		//initalize to access the data store directly in the code
		getDataStore();
		
		// Create initialized file in application
		Result result = createInitializationProcess(app.getName());
		
		if (!result.isSuccess()) {
			//Save App Setting
			this.shutdownProperly = false;
			// Reset Broadcast Stats
			resetBroadcasts();
		}

		if (app.getContext().hasBean(IClusterNotifier.BEAN_NAME)) {
			//which means it's in cluster mode
			clusterNotifier = (IClusterNotifier) app.getContext().getBean(IClusterNotifier.BEAN_NAME);
			logger.info("Registering settings listener to the cluster notifier for app: {}", app.getName());
			clusterNotifier.registerSettingUpdateListener(getAppSettings().getAppName(), settings -> {
				
				updateSettings(settings, false);
			});
			AppSettings storedSettings = clusterNotifier.getClusterStore().getSettings(app.getName());
			
			boolean updateClusterSettings = false;
			if(storedSettings == null) 
			{
				//if storedSettings is null, it means app is just created
				
				logger.warn("There is a stored settings for the app:{} and it's status to be deleted. Probably, application with the same name is deleted/created again", app.getName());
				
				storedSettings = appSettings;
				updateClusterSettings = true;
			}
			else if (storedSettings.isToBeDeleted() && 
					(System.currentTimeMillis() - storedSettings.getUpdateTime()) > 60000) {
				//if storedSettings isToBeDeleted and update time is older 60 seconds, 
				//it means that app with the same name is re-created
				logger.info("App:{} exists in datastore and re-creating because latest update time is older than 60 seconds", app.getName());
				storedSettings = appSettings;
				updateClusterSettings = true;
				
				//if update time is earlier than 60 seconds, 
				//it means that user just created and deleted the app in 60 seconds
			}
			
			logger.info("Updating settings while app({}) is being started. AppSettings will be saved to Cluster db? Answer -> {}", app.getName(), updateClusterSettings ? "yes" : "no");
			updateSettings(storedSettings, updateClusterSettings);
			
		}
		
		vertx.setTimer(10, l -> {
				
				getStreamFetcherManager();
				if(appSettings.isStartStreamFetcherAutomatically()) {
					List<Broadcast> streams = getDataStore().getExternalStreamsList();
					logger.info("Stream source size: {}", streams.size());
					streamFetcherManager.startStreams(streams);
				}

				List<SocialEndpointCredentials> socialEndpoints = getDataStore().getSocialEndpoints(0, END_POINT_LIMIT);

				logger.info("socialEndpoints size: {}", socialEndpoints.size());

				for (SocialEndpointCredentials socialEndpointCredentials : socialEndpoints) 
				{
					VideoServiceEndpoint endPointService = null;
					if (socialEndpointCredentials.getServiceName().equals(FACEBOOK)) 
					{
						endPointService = getEndpointService(FACEBOOK_ENDPOINT_CLASS, socialEndpointCredentials, appSettings.getFacebookClientId(), appSettings.getFacebookClientSecret());
					}
					else if (socialEndpointCredentials.getServiceName().equals(PERISCOPE)) 
					{
						endPointService = getEndpointService(PeriscopeEndpoint.class.getName(), socialEndpointCredentials, appSettings.getPeriscopeClientId(), appSettings.getPeriscopeClientSecret());
					}
					else if (socialEndpointCredentials.getServiceName().equals(YOUTUBE)) 
					{
						endPointService = getEndpointService(YOUTUBE_ENDPOINT_CLASS, socialEndpointCredentials, appSettings.getYoutubeClientId(), appSettings.getYoutubeClientSecret());
					}

					if (endPointService != null) {
						endPointService.setCollectInteractivity(appSettings.isCollectSocialMediaActivity());
						videoServiceEndpoints.put(endPointService.getCredentials().getId(), endPointService);
					}
				}

				synchUserVoDFolder(null, appSettings.getVodFolder());
		});

	
		AMSShutdownManager.getInstance().subscribe(this);

		//With the common app structure, we won't need to null check for WebRTCAdaptor
		if (app.getContext().hasBean(IWebRTCAdaptor.BEAN_NAME)) 
		{
			IWebRTCAdaptor webRTCAdaptor = (IWebRTCAdaptor) app.getContext().getBean(IWebRTCAdaptor.BEAN_NAME);

			webRTCAdaptor.setExcessiveBandwidthValue(appSettings.getExcessiveBandwidthValue());
			webRTCAdaptor.setExcessiveBandwidthCallThreshold(appSettings.getExcessiveBandwidthCallThreshold());
			webRTCAdaptor.setTryCountBeforeSwitchback(appSettings.getExcessiveBandwithTryCountBeforeSwitchback());
			webRTCAdaptor.setExcessiveBandwidthAlgorithmEnabled(appSettings.isExcessiveBandwidthAlgorithmEnabled());
			webRTCAdaptor.setPacketLossDiffThresholdForSwitchback(appSettings.getPacketLossDiffThresholdForSwitchback());
			webRTCAdaptor.setRttMeasurementDiffThresholdForSwitchback(appSettings.getRttMeasurementDiffThresholdForSwitchback());
		}
		logger.info("{} started", app.getName());

		return true;
	}

	public void appStop(IScope app) 
	{
		//not used
	}

	/**
	 * This method is called after ungraceful shutdown
	 * @return
	 */
	public Result resetBroadcasts(){
		
		logger.info("Resetting streams viewer numbers because there is an unexpected stop happened in app: {}", getScope() != null? getScope().getName() : "[scope is null]");

		int operationCount = getDataStore().resetBroadcasts(getServerSettings().getHostAddress());
		
		logger.info("Resetting subscriber connection status" );
		getDataStore().resetSubscribersConnectedStatus();
		
		Result result = new Result(true);
		result.setMessage("Successfull operations: "+ operationCount);
		
		return result;
	}
	
	public boolean synchUserVoDFolder(String oldFolderPath, String vodFolderPath) 
	{
		boolean result = false;
		File streamsFolder = new File(WEBAPPS_PATH + getScope().getName() + "/streams");

		try {
			deleteOldFolderPath(oldFolderPath, streamsFolder);
			//even if an exception occurs, catch it in here and do not prevent the below operations
		} catch (IOException e) {
			logger.error(e.getMessage());
		}

		File f = new File(vodFolderPath == null ? "" : vodFolderPath);
		try {
			if (!streamsFolder.exists()) {
				streamsFolder.mkdir();
			}
			if (f.exists() && f.isDirectory()) {
				String newLinkPath = streamsFolder.getAbsolutePath() + "/" + f.getName();
				File newLinkFile = new File(newLinkPath);
				if (!newLinkFile.exists()) {
					Path target = f.toPath();
					Files.createSymbolicLink(newLinkFile.toPath(), target);
				}
			}
			//if file does not exists, it means reset the vod
			getDataStore().fetchUserVodList(f);
			result = true;
		} catch (IOException e) {
			logger.error(e.getMessage());
		}



		return result;
	}

	public boolean deleteOldFolderPath(String oldFolderPath, File streamsFolder) throws IOException {
		boolean result = false;
		if (oldFolderPath != null && !oldFolderPath.isEmpty() && streamsFolder != null) 
		{
			File f = new File(oldFolderPath);
			File linkFile = new File(streamsFolder.getAbsolutePath(), f.getName());
			if (linkFile.exists() && linkFile.isDirectory()) {
				Files.delete(linkFile.toPath());
				result = true;
			}
		}
		return result;
	}

	public void streamBroadcastClose(IBroadcastStream stream) {
		String streamName = stream.getPublishedName();
		vertx.executeBlocking(future ->  { 
			closeBroadcast(streamName); 
			future.complete();
			}, null);
	}

	public void closeBroadcast(String streamName) {

		try {
				logger.info("Closing broadcast stream id: {}", streamName);
				getDataStore().updateStatus(streamName, BROADCAST_STATUS_FINISHED);
				Broadcast broadcast = getDataStore().get(streamName);
								
				if (broadcast != null) {
					final String listenerHookURL = broadcast.getListenerHookURL();
					final String streamId = broadcast.getStreamId();
					if (listenerHookURL != null && listenerHookURL.length() > 0) {
						final String name = broadcast.getName();
						final String category = broadcast.getCategory();
						logger.info("Setting timer to call live stream ended hook for stream:{}",streamId );
						vertx.setTimer(10, e -> notifyHook(listenerHookURL, streamId, HOOK_ACTION_END_LIVE_STREAM, name, category, null, null));
					}

					stopPublishingSocialEndpoints(broadcast);

					if (broadcast.isZombi()) {
						getDataStore().delete(streamName);
					}
					else {
						// This is resets Viewer map in HLS Viewer Stats
						resetHLSStats(streamId);
					}
				}
		} catch (Exception e) {
			logger.error(ExceptionUtils.getStackTrace(e));
		}
	}
	
	public void resetHLSStats(String streamId) {
		if (scope.getContext().getApplicationContext().containsBean(HlsViewerStats.BEAN_NAME)) {
			HlsViewerStats hlsViewerStats = (HlsViewerStats) scope.getContext().getApplicationContext().getBean(HlsViewerStats.BEAN_NAME);
			if (hlsViewerStats != null) {
				hlsViewerStats.resetHLSViewerMap(streamId);
			}
		}
	}
	
	public void stopPublishingSocialEndpoints(Broadcast broadcast) 
	{
		List<Endpoint> endPointList = broadcast.getEndPointList();
		if (endPointList != null) {
			for (Endpoint endpoint : endPointList) {
				VideoServiceEndpoint videoServiceEndPoint = getVideoServiceEndPoint(endpoint.getEndpointServiceId());
				if (videoServiceEndPoint != null) {
					try {
						videoServiceEndPoint.stopBroadcast(endpoint);
					} catch (Exception e) {
						logger.error(ExceptionUtils.getStackTrace(e));
					}
				}
			}
			// recreate endpoints for social media
			recreateEndpointsForSocialMedia(broadcast, endPointList);
		}
	}

	public void recreateEndpointsForSocialMedia(Broadcast broadcast, List<Endpoint> endPointList) {
		//below removeList and addList is due to avoid concurrent exception
		List<Endpoint> removeList = new ArrayList<>();
		List<Endpoint> addList = new ArrayList<>();
		for (Endpoint endpoint : endPointList) {

			if (!"".equals(endpoint.getType())) 
			{
				VideoServiceEndpoint videoServiceEndPoint = getVideoServiceEndPoint(endpoint.getEndpointServiceId());
				if (videoServiceEndPoint != null) 
				{
					Endpoint newEndpoint;
					try {
						newEndpoint = videoServiceEndPoint.createBroadcast(broadcast.getName(),
								broadcast.getDescription(), broadcast.getStreamId(), broadcast.isIs360(), broadcast.isPublicStream(), 2160, true);
						removeList.add(endpoint);
						addList.add(newEndpoint);
						
					} catch (Exception e) {
						logger.error(ExceptionUtils.getStackTrace(e));
					}

				}
			}
		}
		for (Endpoint endpoint : removeList) {
			getDataStore().removeEndpoint(broadcast.getStreamId(), endpoint, true);
		}
		
		for (Endpoint endpoint : addList) {
			getDataStore().addEndpoint(broadcast.getStreamId(), endpoint);
		}
		
	}

	public VideoServiceEndpoint getEndpointService(String className, 
			SocialEndpointCredentials socialEndpointCredentials, String clientId, String clientSecret)
	{
		try {
			VideoServiceEndpoint endPointService;
			Class endpointClass = Class.forName(className);

			endPointService = (VideoServiceEndpoint) endpointClass.getConstructor(String.class, String.class, DataStore.class, SocialEndpointCredentials.class, Vertx.class)
					.newInstance(clientId, clientSecret, getDataStore(), socialEndpointCredentials, vertx);
			endPointService.setCollectInteractivity(appSettings.isCollectSocialMediaActivity());
			return endPointService;
		}
		catch (Exception e) {
			logger.error(ExceptionUtils.getStackTrace(e));
		}
		return null;
	}


	public void streamPlayItemPlay(IPlayItem item, boolean isLive) {
		vertx.setTimer(1, l -> getDataStore().updateRtmpViewerCount(item.getName(), true));
	}

	public void streamPlayItemStop(IPlayItem item) {
		vertx.setTimer(1, l -> getDataStore().updateRtmpViewerCount(item.getName(), false));
	}

	public void streamSubscriberClose(ISubscriberStream stream) {
		vertx.setTimer(1, l -> getDataStore().updateRtmpViewerCount(stream.getBroadcastStreamPublishName(), false));
	}

<<<<<<< HEAD
	public void streamPublishStart(final IBroadcastStream stream) {
		String streamName = stream.getPublishedName();
		logger.info("stream name in streamPublishStart: {}", streamName );
		long absoluteStartTimeMs = 0;
		if (stream instanceof ClientBroadcastStream) {
			absoluteStartTimeMs = ((ClientBroadcastStream) stream).getAbsoluteStartTimeMs();
		}
		startPublish(streamName, absoluteStartTimeMs, "RTMP");
		
	
	}

	public void startPublish(String streamName, long absoluteStartTimeMs, String publishType) {
=======
	public void startPublish(String streamName, long absoluteStartTimeMs) {
>>>>>>> a5a047e7
		vertx.executeBlocking( handler -> {
			try {

						DataStore dataStoreLocal = getDataStore();
			
						Broadcast broadcast = dataStoreLocal.get(streamName);
	
						if (broadcast == null) {
	
							broadcast = saveUndefinedBroadcast(streamName, getScope().getName(), dataStoreLocal, appSettings,  IAntMediaStreamHandler.BROADCAST_STATUS_BROADCASTING, getServerSettings(), absoluteStartTimeMs, publishType);
						} 
						else {
	
							broadcast.setStatus(BROADCAST_STATUS_BROADCASTING);
							broadcast.setStartTime(System.currentTimeMillis());
							broadcast.setOriginAdress(getServerSettings().getHostAddress());
							broadcast.setWebRTCViewerCount(0);
							broadcast.setHlsViewerCount(0);
							broadcast.setPublishType(publishType);
							boolean result = dataStoreLocal.updateBroadcastFields(broadcast.getStreamId(), broadcast);
							
							logger.info(" Status of stream {} is set to Broadcasting with result: {}", broadcast.getStreamId(), result);
						}
	
						final String listenerHookURL = broadcast.getListenerHookURL();
						final String streamId = broadcast.getStreamId();
						if (listenerHookURL != null && !listenerHookURL.isEmpty()) 
						{
							final String name = broadcast.getName();
							final String category = broadcast.getCategory();
							logger.info("Setting timer to call live stream started hook for stream:{}",streamId );
							vertx.setTimer(10, e -> notifyHook(listenerHookURL, streamId, HOOK_ACTION_START_LIVE_STREAM, name, category,
									null, null));
						}
						
						int ingestingStreamLimit = appSettings.getIngestingStreamLimit();
						
						long activeBroadcastNumber = dataStore.getActiveBroadcastCount();
						if (ingestingStreamLimit != -1 && activeBroadcastNumber > ingestingStreamLimit) 
						{
							logger.info("Active broadcast count({}) is more than ingesting stream limit:{} so stopping broadcast:{}", activeBroadcastNumber, ingestingStreamLimit, broadcast.getStreamId());
							stopStreaming(broadcast);
						}
						else 
						{
							publishSocialEndpoints(broadcast.getEndPointList());
						}
					
				
				handler.complete();
			} catch (Exception e) {
				logger.error(ExceptionUtils.getStackTrace(e));
				handler.fail(ExceptionUtils.getStackTrace(e));
			}
			
		}, null);
		
		
		if (absoluteStartTimeMs == 0) 
		{
			vertx.setTimer(2000, h -> 
			{
				IBroadcastStream broadcastStream = getBroadcastStream(getScope(), streamName);
				if (broadcastStream instanceof ClientBroadcastStream) 
				{
					long absoluteStarTime = ((ClientBroadcastStream)broadcastStream).getAbsoluteStartTimeMs();
					if (absoluteStarTime != 0) 
					{
						Broadcast broadcast = getDataStore().get(streamName);
						if (broadcast != null) 
						{
							broadcast.setAbsoluteStartTimeMs(absoluteStarTime);
						
							getDataStore().save(broadcast);
							logger.info("Updating broadcast absolute time {} ms for stream:{}", absoluteStarTime, streamName);
						}
						else {
							logger.info("Broadcast is not available in the database to update the absolute start time for stream:{}", streamName);
						}
						
					}
					else {
						logger.info("Broadcast absolute time is not available for stream:{}", streamName);
					}
					
				}
			});
		}
		
		logger.info("start publish leaved for stream:{}", streamName);
	}

	private ServerSettings getServerSettings() 
	{
		if (serverSettings == null) {
			serverSettings = (ServerSettings)scope.getContext().getApplicationContext().getBean(ServerSettings.BEAN_NAME);
		}
		return serverSettings;
	}


	public void publishSocialEndpoints(List<Endpoint> endPointList) 
	{
		if (endPointList != null) 
		{
			for (Endpoint endpoint : endPointList) {
				VideoServiceEndpoint videoServiceEndPoint = getVideoServiceEndPoint(endpoint.getEndpointServiceId());
				if (videoServiceEndPoint != null) {
					try {
						videoServiceEndPoint.publishBroadcast(endpoint);
						logger.info("publish broadcast called for {}" , videoServiceEndPoint.getName());
					} catch (Exception e) {
						logger.error(ExceptionUtils.getStackTrace(e));
					}
				}
			}
		}
	}

	public static Broadcast saveUndefinedBroadcast(String streamId, String scopeName, DataStore dataStore, AppSettings appSettings, String streamStatus, ServerSettings serverSettings, long absoluteStartTimeMs, String publishType) {		
		Broadcast newBroadcast = new Broadcast();
		long now = System.currentTimeMillis();
		newBroadcast.setDate(now);
		newBroadcast.setStartTime(now);
		newBroadcast.setZombi(true);
		try {
			newBroadcast.setStreamId(streamId);
			newBroadcast.setPublishType(publishType);
			String settingsListenerHookURL = null; 
			if (appSettings != null) {
				settingsListenerHookURL = appSettings.getListenerHookURL();
			}

			return RestServiceBase.saveBroadcast(newBroadcast,
					streamStatus, scopeName, dataStore,
					settingsListenerHookURL, serverSettings, absoluteStartTimeMs);
		} catch (Exception e) {
			logger.error(ExceptionUtils.getStackTrace(e));
		}

		return null;
	}

	public VideoServiceEndpoint getVideoServiceEndPoint(String id) {
		if (videoServiceEndpoints != null) {
			return videoServiceEndpoints.get(id);
		}
		return null;
	}

	@Override
	public void muxingFinished(final String streamId, File file, long duration, int resolution) {
		String vodName = file.getName();
		String filePath = file.getPath();
		long fileSize = file.length();
		long systemTime = System.currentTimeMillis();
		String[] subDirs = filePath.split(Pattern.quote(File.separator));
		Integer pathLength=Integer.valueOf(subDirs.length);
		String relativePath= subDirs[pathLength-2]+'/'+subDirs[pathLength-1];
		String listenerHookURL = null;
		String streamName = file.getName();

		Broadcast broadcast = getDataStore().get(streamId);
		if (broadcast != null && broadcast.getName() != null) {
			streamName = broadcast.getName();
			listenerHookURL = broadcast.getListenerHookURL();
			if (resolution != 0) {
				streamName = streamName + " (" + resolution + "p)";

			}
		}
		if (listenerHookURL == null || listenerHookURL.isEmpty()) {
			// if hook URL is not defined for stream specific, then try to get common one from app
			listenerHookURL = appSettings.getListenerHookURL();
		}

		String vodId = RandomStringUtils.randomNumeric(24);
		VoD newVod = new VoD(streamName, streamId, relativePath, vodName, systemTime, duration, fileSize, VoD.STREAM_VOD, vodId);

		if (getDataStore().addVod(newVod) == null) {
			logger.warn("Stream vod with stream id {} cannot be added to data store", streamId);
		}

		int index;
		
		//HOOK_ACTION_VOD_READY is called only the listenerHookURL is defined either for stream or in AppSettings
		if (listenerHookURL != null && !listenerHookURL.isEmpty() && 
				((index = vodName.lastIndexOf(".mp4")) != -1) 
				|| ((index = vodName.lastIndexOf(".webm")) != -1) )
		{
			final String baseName = vodName.substring(0, index);
			String finalListenerHookURL = listenerHookURL;
			logger.info("Setting timer for calling vod ready hook for stream:{}", streamId);
			vertx.setTimer(10, e ->	notifyHook(finalListenerHookURL, streamId, HOOK_ACTION_VOD_READY, null, null, baseName, vodId));
		}

		String muxerFinishScript = appSettings.getMuxerFinishScript();
		if (muxerFinishScript != null && !muxerFinishScript.isEmpty()) {	
			runScript(muxerFinishScript + "  " + file.getAbsolutePath());
		}


	}

	public void runScript(String scriptFile) {
		vertx.executeBlocking(future -> {
			try {
				logger.info("running muxer finish script: {}", scriptFile);
				Process exec = Runtime.getRuntime().exec(scriptFile);
				int result = exec.waitFor();
				
				logger.info("completing script: {} with return value {}", scriptFile, result);
			} catch (IOException e) {
				logger.error(ExceptionUtils.getStackTrace(e));
			} catch (InterruptedException e) {
				logger.error(ExceptionUtils.getStackTrace(e));
				Thread.currentThread().interrupt();
			} 
			future.complete();

		}, null);
	}

	private static class AuthCheckJob {

		private int count;
		private VideoServiceEndpoint videoServiceEndpoint;
		private int interval;
		private AntMediaApplicationAdapter appAdapter;

		public AuthCheckJob(int count, int interval, VideoServiceEndpoint videoServiceEndpoint, AntMediaApplicationAdapter adapter) {
			this.count = count;
			this.videoServiceEndpoint = videoServiceEndpoint;
			this.interval = interval;
			this.appAdapter = adapter;
		}

		public void execute() {
			try {
				if (!videoServiceEndpoint.askIfDeviceAuthenticated()) {
					count++;
					if (count < 10) {
						if (videoServiceEndpoint.getError() == null) {
							appAdapter.getVertx().setTimer(interval, l->{
								new AuthCheckJob(count, interval, videoServiceEndpoint, appAdapter).execute();
							});
							logger.info("Asking authetnication for {}", videoServiceEndpoint.getName());
						}
						else {
							//there is an error so do not ask again
							this.appAdapter.getVideoServiceEndpointsHavingError().add(videoServiceEndpoint);
						}
					}
					else {
						videoServiceEndpoint.setError(VideoServiceEndpoint.AUTHENTICATION_TIMEOUT);
						this.appAdapter.getVideoServiceEndpointsHavingError().add(videoServiceEndpoint);
						logger.info("Not authenticated for {} and will not try again", videoServiceEndpoint.getName());
					}
				}
				else {
					logger.info("Authenticated, adding video service endpoint type: {} with id: {} to the app", videoServiceEndpoint.getName(), videoServiceEndpoint.getCredentials().getId());
					this.appAdapter.getVideoServiceEndpoints().put(videoServiceEndpoint.getCredentials().getId(), videoServiceEndpoint);

				}
			} catch (Exception e) {
				logger.error(ExceptionUtils.getStackTrace(e));
			}
		}
	}

	public void startDeviceAuthStatusPolling(VideoServiceEndpoint videoServiceEndpoint,
			DeviceAuthParameters askDeviceAuthParameters) {
		int timeDelta = askDeviceAuthParameters.interval * 1000;
		getVertx().setTimer(timeDelta, l->{
			new AuthCheckJob(0, timeDelta, videoServiceEndpoint, this).execute();
		});
	}

	public Map<String, VideoServiceEndpoint> getVideoServiceEndpoints() {
		return videoServiceEndpoints;
	}

	public List<VideoServiceEndpoint> getVideoServiceEndpointsHavingError(){
		return videoServiceEndpointsHavingError ;
	}

	public void setVideoServiceEndpoints(Map<String, VideoServiceEndpoint> videoServiceEndpoints) {
		this.videoServiceEndpoints = videoServiceEndpoints;
	}

	/**
	 * Notify hook with parameters below
	 * 
	 * @param url
	 *            is the url of the service to be called
	 * 
	 * @param id
	 *            is the stream id that is unique for each stream
	 * 
	 * @param action
	 *            is the name of the action to be notified, it has values such
	 *            as {@link #HOOK_ACTION_END_LIVE_STREAM}
	 *            {@link #HOOK_ACTION_START_LIVE_STREAM}
	 * 
	 * @param streamName,
	 *            name of the stream. It is not the name of the file. It is just
	 *            a user friendly name
	 * 
	 * @param category,
	 *            category of the stream
	 * 
	 * @param vodName name of the vod 
	 * 
	 * @param vodId id of the vod in the datastore
	 * 
	 * @return
	 */
	public StringBuilder notifyHook(String url, String id, String action, String streamName, String category,
			String vodName, String vodId) {
		StringBuilder response = null;
		logger.info("Running notify hook url:{} stream id: {} action:{} vod name:{} vod id:{}", url, id, action, vodName, vodId);
		if (url != null && url.length() > 0) {
			Map<String, String> variables = new HashMap<>();

			variables.put("id", id);
			variables.put("action", action);
			if (streamName != null) {
				variables.put("streamName", streamName);
			}
			if (category != null) {
				variables.put("category", category);
			}

			if (vodName != null) {
				variables.put("vodName", vodName);
			}

			if (vodId != null) {
				variables.put("vodId", vodId);
			}

			try {
				response = sendPOST(url, variables);
			} catch (Exception e) {
				//Make Exception generi
				logger.error(ExceptionUtils.getStackTrace(e));
			}
		}
		return response;
	}

	public StringBuilder sendPOST(String url, Map<String, String> variables) throws IOException {

		StringBuilder response = null;
		try (CloseableHttpClient httpClient = getHttpClient()) 
		{
			HttpPost httpPost = new HttpPost(url);
			RequestConfig requestConfig =RequestConfig.custom()
					.setConnectTimeout(2000)
					.setConnectionRequestTimeout(2000)
					.setSocketTimeout(2000).build();
			httpPost.setConfig(requestConfig);
			List<NameValuePair> urlParameters = new ArrayList<>();
			Set<Entry<String, String>> entrySet = variables.entrySet();
			for (Entry<String, String> entry : entrySet) {
				urlParameters.add(new BasicNameValuePair(entry.getKey(), entry.getValue()));
			}

			HttpEntity postParams = new UrlEncodedFormEntity(urlParameters);
			httpPost.setEntity(postParams);

			try (CloseableHttpResponse httpResponse = httpClient.execute(httpPost)) {
				logger.info("POST Response Status:: {}" , httpResponse.getStatusLine().getStatusCode());
	
				HttpEntity entity = httpResponse.getEntity();
				if (entity != null) 
				{ 
					//read entity if it's available
					BufferedReader reader = new BufferedReader(new InputStreamReader(entity.getContent()));
	
					String inputLine;
					response = new StringBuilder();
	
					while ((inputLine = reader.readLine()) != null) {
						response.append(inputLine);
					}
					reader.close();
			}
			}

		}
		return response;
	}
	
	public CloseableHttpClient getHttpClient() {
		return HttpClients.createDefault();
	}

	public List<IStreamPublishSecurity> getStreamPublishSecurityList() {
		return streamPublishSecurityList;
	}

	public void setStreamPublishSecurityList(List<IStreamPublishSecurity> streamPublishSecurityList) {
		this.streamPublishSecurityList = streamPublishSecurityList;
	}

	
	public AppSettings getAppSettings() {
		return appSettings;
	}
	

	public void setAppSettings(AppSettings appSettings) {
		this.appSettings = appSettings;
	}
	
	public StreamAcceptFilter getStreamAcceptFilter() {
		return streamAcceptFilter;
	}
	

	public void setStreamAcceptFilter(StreamAcceptFilter streamAcceptFilter) {
		this.streamAcceptFilter = streamAcceptFilter;
	}
	
	@Override
	public boolean isValidStreamParameters(int width, int height, int fps, int bitrate, String streamId) {
		return streamAcceptFilter.isValidStreamParameters(width, height, fps, bitrate, streamId);
	}


	public Result startStreaming(Broadcast broadcast) 
	{
		Result result = new Result(false);
		if(broadcast.getType().equals(AntMediaApplicationAdapter.IP_CAMERA) ||
				broadcast.getType().equals(AntMediaApplicationAdapter.STREAM_SOURCE))  {
			result = getStreamFetcherManager().startStreaming(broadcast);
		}
		else if (broadcast.getType().equals(AntMediaApplicationAdapter.PLAY_LIST)) {
			result = getStreamFetcherManager().startPlaylist(broadcast);
			
		}
		return result;
	}

	public Result stopStreaming(Broadcast broadcast) 
	{
		Result result = new Result(false);
		
		if (broadcast.getType().equals(AntMediaApplicationAdapter.IP_CAMERA) ||
				broadcast.getType().equals(AntMediaApplicationAdapter.STREAM_SOURCE) ||
						broadcast.getType().equals(AntMediaApplicationAdapter.VOD)) 
		{
			result = getStreamFetcherManager().stopStreaming(broadcast.getStreamId());
		} 
		else if (broadcast.getType().equals(AntMediaApplicationAdapter.PLAY_LIST)) 
		{
			result = getStreamFetcherManager().stopPlayList(broadcast.getStreamId());
		}
		else if (broadcast.getType().equals(AntMediaApplicationAdapter.LIVE_STREAM)) 
		{
			IBroadcastStream broadcastStream = getBroadcastStream(getScope(), broadcast.getStreamId());
			if (broadcastStream != null) 
			{
				
				IStreamCapableConnection connection = ((IClientBroadcastStream) broadcastStream).getConnection();
				if (connection != null) {
					connection.close();
				}
				else {
					logger.warn("Connection is null. It should not happen for stream: {}. Analyze the logs", broadcast.getStreamId());
				}
				result.setSuccess(true);
			}
		}
		return result;
	}

	public IBroadcastStream getBroadcastStream(IScope scope, String name) {
		IStreamService service = (IStreamService) ScopeUtils.getScopeService(scope, IStreamService.class,
				StreamService.class);
		if (service instanceof StreamService) {
			IBroadcastScope bs = ((StreamService) service).getBroadcastScope(scope, name);
			if (bs != null) {
				return bs.getClientBroadcastStream();
			}
		}
		return null;
	}
	
	public OnvifCamera getOnvifCamera(String id) {
		OnvifCamera onvifCamera = onvifCameraList.get(id);
		if (onvifCamera == null) {

			Broadcast camera = getDataStore().get(id);
			if (camera != null) {
				onvifCamera = new OnvifCamera();
				onvifCamera.connect(camera.getIpAddr(), camera.getUsername(), camera.getPassword());

				onvifCameraList.put(id, onvifCamera);
			}
		}
		return onvifCamera;
	}

	public StreamFetcherManager getStreamFetcherManager() {
		if(streamFetcherManager == null) {
			streamFetcherManager = new StreamFetcherManager(vertx, getDataStore(), getScope());
		}
		return streamFetcherManager;
	}
	
	public void setStreamFetcherManager(StreamFetcherManager streamFetcherManager) {
		this.streamFetcherManager = streamFetcherManager;
	}

	@Override
	public void setQualityParameters(String id, String quality, double speed, int pendingPacketSize) {
		
		vertx.setTimer(500, h -> {
			logger.info("update source quality for stream: {} quality:{} speed:{}", id, quality, speed);
			getDataStore().updateSourceQualityParameters(id, quality, speed, pendingPacketSize);
		});
	}

	public DataStore getDataStore() {
		if(dataStore == null)
		{
			dataStore = dataStoreFactory.getDataStore();
		}
		return dataStore;
	}
	
	public void setDataStore(DataStore dataStore) {
		this.dataStore = dataStore;
	}

	public DataStoreFactory getDataStoreFactory() {
		return dataStoreFactory;
	}


	public void setDataStoreFactory(DataStoreFactory dataStoreFactory) {
		this.dataStoreFactory = dataStoreFactory;
	}

	/**
	 * This setter for test cases
	 * @param vertx
	 */
	public void setVertx(Vertx vertx) {
		this.vertx = vertx;
	}
	
	public void closeRTMPStreams() 
	{
		List<MuxAdaptor> adaptors = getMuxAdaptors();
		synchronized (adaptors) 
		{
			for (MuxAdaptor adaptor : adaptors) {
				if(adaptor.getBroadcast().getType().equals(AntMediaApplicationAdapter.LIVE_STREAM)) {
					
					ClientBroadcastStream broadcastStream = adaptor.getBroadcastStream();
					if (broadcastStream != null) {
						broadcastStream.stop();
					}
					adaptor.stop();
				}
			}
		}
	}
	
	public void closeStreamFetchers() {
		if (streamFetcherManager != null) {
			Queue<StreamFetcher> fetchers = streamFetcherManager.getStreamFetcherList();
			for (StreamFetcher streamFetcher : fetchers) {
				streamFetcher.stopStream();
				fetchers.remove(streamFetcher);
			}
		}
	}
	
	public void waitUntilLiveStreamsStopped() {
		int i = 0;
		int waitPeriod = 1000;
		while(getDataStore().getLocalLiveBroadcastCount(getServerSettings().getHostAddress()) > 0) {
			try {
				if (i > 3) {
					logger.warn("Waiting for active broadcasts number decrease to zero for app: {}"
							+ "total wait time: {}ms", getScope().getName(), i*waitPeriod);
				}
				if (i>10) {
					logger.error("*********************************************************************************");
					logger.error("Not all live streams're stopped. It's even breaking the loop to finish the server");
					logger.error("*********************************************************************************");
					break;
				}
				i++;
				Thread.sleep(waitPeriod);
				
			} catch (InterruptedException e) {
				logger.error(ExceptionUtils.getStackTrace(e));
				Thread.currentThread().interrupt();
			}
		}
	}

	
	public void waitUntilThreadsStop() {
		int i = 0;
		int waitPeriod = 1000;
		int activeVertxThreadCount = 0;
		while((activeVertxThreadCount = getActiveVertxThreadCount()) > 0) {
			try {
				if (i > 3) {
					logger.warn("Waiting for active vertx threads count({}) decrease to zero for app: {}"
							+ " total wait time: {}ms", activeVertxThreadCount, getScope().getName(), i*waitPeriod);
				}
				if (i>10) {
					logger.error("*********************************************************************");
					logger.error("Not all active vertx threads are stopped. It's even breaking the loop");
					logger.error("*********************************************************************");
					break;
				}
				i++;
				Thread.sleep(waitPeriod);
				
			} catch (InterruptedException e) {
				logger.error(ExceptionUtils.getStackTrace(e));
				Thread.currentThread().interrupt();
			}
		}
	}

	private int getActiveVertxThreadCount() {
		int activeVertexThreadCount = 0;
		try {
			MetricsService metricsService = MetricsService.create(vertx);
			String activeThreadKey = "vertx.pools.worker.vert.x-worker-thread.in-use";
			JsonObject metrics = metricsService.getMetricsSnapshot(activeThreadKey);
			if (metrics != null) {
				activeVertexThreadCount = metrics.getJsonObject(activeThreadKey).getInteger("count");
			}
		}
		catch (Exception e) {
			logger.error(ExceptionUtils.getStackTrace(e));
		}
		return activeVertexThreadCount;
	}

	@Override
	public void serverShuttingdown() {
		logger.info("{} is closing streams", getScope().getName());
		serverShuttingDown = true;
		closeStreamFetchers();
		closeRTMPStreams();
		
		waitUntilLiveStreamsStopped();
		waitUntilThreadsStop();
		
		createShutdownFile(getScope().getName());
		
		getDataStore().close();
	}
	

public Result createInitializationProcess(String appName){
		
		Result result = new Result(false);
		
		String initializedFilePath =WEBAPPS_PATH + appName + "/.initialized";
		File initializedFile = new File(initializedFilePath);
		
		String closedFilePath =WEBAPPS_PATH + appName + "/.closed";
		File closedFile = new File(closedFilePath);
		
		try {
			// Check first start
			if(!initializedFile.exists() && !closedFile.exists()) {
				if(initializedFile.createNewFile()) {
					result.setMessage("Initialized file created in " + appName);
					result.setSuccess(true);
					logger.info("Initialized file is created in {}",appName);
				}
				else {
					result.setMessage("Initialized file couldn't create in " + appName);
					result.setSuccess(false);
					logger.info("Initialized file couldn't be created in {}",appName);
				}
			} 
			// Check repeated starting - It's normal start
			else if(initializedFile.exists() && closedFile.exists()) {
				// Delete old .closed file in application
				Files.delete(closedFile.toPath());
				
				if(!closedFile.exists()) {
					result.setMessage("System works, deleted closed file in " + appName);
					result.setSuccess(true);
					logger.info("Delete the \".closed\" file in {}",appName);
				}
				else {
					result.setMessage("Delete couldn't closed file in " + appName);
					result.setSuccess(false);
					logger.info("Not deleted the \".closed\" file in {}",appName);
				}
			}
			// It means didn't close normal (unexpected stop)
			else if(initializedFile.exists() && !closedFile.exists()) {
				// It's problem here
				// Notify user to send logs
				result.setMessage("Something wrong in " + appName);
				result.setSuccess(false);
				logger.error("Something wrong in {}",appName);
			}
			// Other odd is initialization file doesn't exist and closed file exist.
			// It's important to happen.
		} catch (IOException e) {
			logger.error(e.getMessage());
		}
		
		return result;
	}
	
	
	public void createShutdownFile(String appName){
		
		String closedFilePath =WEBAPPS_PATH + appName + "/.closed";
		File closedFile = new File(closedFilePath);
		
		try {
			if(!closedFile.exists()) {
				if(closedFile.createNewFile()) {
					logger.info("Closed file created in {}",appName);
				}
				else {
					logger.error("Closed file couldn't create in {}",appName);
				}
			}
			else {
				logger.warn("Closed file already exists for app: {}", appName);
			}
			
		} catch (IOException e) {
			logger.error(e.getMessage());
		}
	}
	
	public boolean isShutdownProperly() {
		return shutdownProperly;
	}

	public void setShutdownProperly(boolean shutdownProperly) {
		this.shutdownProperly = shutdownProperly;
	}

	@Override
	public void muxAdaptorAdded(MuxAdaptor muxAdaptor){
		getMuxAdaptors().add(muxAdaptor);
	}

	@Override
	public void muxAdaptorRemoved(MuxAdaptor muxAdaptor) {
		getMuxAdaptors().remove(muxAdaptor);
	}

	public List<MuxAdaptor> getMuxAdaptors() {
		if(muxAdaptors == null){
			muxAdaptors = Collections.synchronizedList(new ArrayList());
		}
		return muxAdaptors;
	}

	public IScope getScope() {
		return scope;
	}


	public void setScope(IScope scope) {
		this.scope = scope;
	}
	


	/**
	 * Number of encoders blocked. 
	 * @return
	 */
	public int getNumberOfEncodersBlocked() {
		return encoderBlockedStreams.size();
	}
	
	public synchronized void encoderBlocked(String streamId, boolean blocked) {
		if (blocked) {
			encoderBlockedStreams.add(streamId);
		}
		else {
			encoderBlockedStreams.remove(streamId);
		}
	}

	
	public synchronized void incrementEncoderNotOpenedError() {
		numberOfEncoderNotOpenedErrors ++;
	}
	
	public int getNumberOfEncoderNotOpenedErrors() {
		return numberOfEncoderNotOpenedErrors;
	}
	
	public int getNumberOfPublishTimeoutError() {
		return publishTimeoutStreams;
	}
	
	public synchronized void publishTimeoutError(String streamId) {
		publishTimeoutStreams++;
		publishTimeoutStreamsList.add(streamId);
	}

	public WebRTCAudioReceiveStats getWebRTCAudioReceiveStats() {
		return webRTCAudioReceiveStats;
	}
	
	public WebRTCVideoReceiveStats getWebRTCVideoReceiveStats() {
		return webRTCVideoReceiveStats;
	}
	
	public WebRTCAudioSendStats getWebRTCAudioSendStats() {
		return webRTCAudioSendStats;
	}
	
	public WebRTCVideoSendStats getWebRTCVideoSendStats() {
		return webRTCVideoSendStats;
	} 
	
	public Vertx getVertx() {
		return vertx;
	}

	/*
	 * This method can be called by multiple threads especially in cluster mode
	 * and this cause some issues for settings synchronization. So that it's synchronized
	 * @param newSettings
	 * @param notifyCluster
	 * @return
	 */
	public synchronized boolean updateSettings(AppSettings newSettings, boolean notifyCluster) {

		boolean result = false;
		
		//if there is any wrong encoder settings, return false
		List<EncoderSettings> encoderSettingsList = newSettings.getEncoderSettings();
		if (encoderSettingsList != null) {
			for (Iterator<EncoderSettings> iterator = encoderSettingsList.iterator(); iterator.hasNext();) {
				EncoderSettings encoderSettings = iterator.next();
				if (encoderSettings.getHeight() <= 0 || encoderSettings.getVideoBitrate() <= 0 || encoderSettings.getAudioBitrate() <= 0)
				{
					logger.error("Unexpected encoder parameter. None of the parameters(height:{}, video bitrate:{}, audio bitrate:{}) can be zero or less", encoderSettings.getHeight(), encoderSettings.getVideoBitrate(), encoderSettings.getAudioBitrate());
					return false;
				}
			}
		}
		//synch again because of string to list mapping- TODO: There is a better way for string to list mapping
		//in properties files
		newSettings.setEncoderSettings(encoderSettingsList);
		
		if (newSettings.getHlsListSize() == null || Integer.valueOf(newSettings.getHlsListSize()) < 5) {
			newSettings.setHlsListSize("5");
		}
		
		if (newSettings.getHlsTime() == null || Integer.valueOf(newSettings.getHlsTime()) < 1) {
			newSettings.setHlsTime("1");
		}

		/**
		 * ATTENTION: When a new settings added both 
		 *   {@link #updateAppSettingsFile} && {@link #updateAppSettingsBean} should be updated
		 */
		if (updateAppSettingsFile(getScope().getName(), newSettings))
		{
			AcceptOnlyStreamsInDataStore securityHandler = (AcceptOnlyStreamsInDataStore)  getScope().getContext().getBean(AcceptOnlyStreamsInDataStore.BEAN_NAME);
			securityHandler.setEnabled(newSettings.isAcceptOnlyStreamsInDataStore());

			updateAppSettingsBean(appSettings, newSettings);
			
			if (notifyCluster && clusterNotifier != null) {
				//we should set to be deleted because app deletion fully depends on the cluster synch
				appSettings.setToBeDeleted(newSettings.isToBeDeleted());
				boolean saveSettings = clusterNotifier.getClusterStore().saveSettings(appSettings);
				logger.info("Saving settings to cluster db -> {} for app: {}", saveSettings, getScope().getName());
			}
			
			result = true;
		}
		else {
			logger.warn("Settings cannot be saved for {}", getScope().getName());
		}

		return result;
	}
	
	public void setClusterNotifier(IClusterNotifier clusterNotifier) {
		this.clusterNotifier = clusterNotifier;
	}
	
	
	private boolean updateAppSettingsFile(String appName, AppSettings newAppsettings) 
	{
		/*
		 * Remember remember the 23th of November
		 * 
		 * String.valueof(null) returns "null" string. 
		 * 
		 * If we know the case above, we will write better codes. 
		 * 
		 */
		PreferenceStore store = new PreferenceStore(WEBAPPS_PATH + appName + "/WEB-INF/red5-web.properties");

		store.put(AppSettings.SETTINGS_MP4_MUXING_ENABLED, String.valueOf(newAppsettings.isMp4MuxingEnabled()));
		store.put(AppSettings.SETTINGS_WEBM_MUXING_ENABLED, String.valueOf(newAppsettings.isWebMMuxingEnabled()));
		store.put(AppSettings.SETTINGS_ADD_DATE_TIME_TO_MP4_FILE_NAME, String.valueOf(newAppsettings.isAddDateTimeToMp4FileName()));
		store.put(AppSettings.SETTINGS_HLS_MUXING_ENABLED, String.valueOf(newAppsettings.isHlsMuxingEnabled()));
		store.put(AppSettings.SETTINGS_DASH_MUXING_ENABLED, String.valueOf(newAppsettings.isDashMuxingEnabled()));
		store.put(AppSettings.SETTINGS_DELETE_DASH_FILES_ON_ENDED, String.valueOf(newAppsettings.isDeleteDASHFilesOnEnded()));
		
		store.put(AppSettings.SETTINGS_ACCEPT_ONLY_STREAMS_IN_DATA_STORE, String.valueOf(newAppsettings.isAcceptOnlyStreamsInDataStore()));
		store.put(AppSettings.SETTINGS_OBJECT_DETECTION_ENABLED, String.valueOf(newAppsettings.isObjectDetectionEnabled()));
		store.put(AppSettings.SETTINGS_PUBLISH_TOKEN_CONTROL_ENABLED, String.valueOf(newAppsettings.isPublishTokenControlEnabled()));
		store.put(AppSettings.SETTINGS_PLAY_TOKEN_CONTROL_ENABLED, String.valueOf(newAppsettings.isPlayTokenControlEnabled()));
		store.put(AppSettings.SETTINGS_TIME_TOKEN_SUBSCRIBER_ONLY, String.valueOf(newAppsettings.isTimeTokenSubscriberOnly()));
		
		store.put(AppSettings.SETTINGS_WEBRTC_ENABLED, String.valueOf(newAppsettings.isWebRTCEnabled()));
		store.put(AppSettings.SETTINGS_WEBRTC_FRAME_RATE, String.valueOf(newAppsettings.getWebRTCFrameRate()));
		store.put(AppSettings.SETTINGS_HASH_CONTROL_PUBLISH_ENABLED, String.valueOf(newAppsettings.isHashControlPublishEnabled()));
		store.put(AppSettings.SETTINGS_HASH_CONTROL_PLAY_ENABLED, String.valueOf(newAppsettings.isHashControlPlayEnabled()));
		
		store.put(AppSettings.SETTINGS_REMOTE_ALLOWED_CIDR, newAppsettings.getRemoteAllowedCIDR() != null 
																? newAppsettings.getRemoteAllowedCIDR() 
																: DEFAULT_LOCALHOST);
		
		store.put(AppSettings.SETTINGS_VOD_FOLDER, newAppsettings.getVodFolder() != null ? newAppsettings.getVodFolder() : "");
		store.put(AppSettings.SETTINGS_HLS_LIST_SIZE, String.valueOf(newAppsettings.getHlsListSize()));
		store.put(AppSettings.SETTINGS_HLS_TIME, String.valueOf(newAppsettings.getHlsTime()));
		store.put(AppSettings.SETTINGS_HLS_PLAY_LIST_TYPE, newAppsettings.getHlsPlayListType() != null ?  newAppsettings.getHlsPlayListType() : "");
		store.put(AppSettings.SETTINGS_ENCODER_SETTINGS_STRING, AppSettings.encodersList2Str(newAppsettings.getEncoderSettings()));
		store.put(AppSettings.TOKEN_HASH_SECRET, newAppsettings.getTokenHashSecret() != null ? newAppsettings.getTokenHashSecret() : "");
		store.put(AppSettings.SETTINGS_PREVIEW_OVERWRITE, String.valueOf(newAppsettings.isPreviewOverwrite()));
		store.put(AppSettings.SETTINGS_ALLOWED_PUBLISHER_IPS, newAppsettings.getAllowedPublisherCIDR() != null ? 
																	String.valueOf(newAppsettings.getAllowedPublisherCIDR())
																	: "");
		store.put(AppSettings.SETTINGS_H264_ENABLED, String.valueOf(newAppsettings.isH264Enabled()));
		store.put(AppSettings.SETTINGS_VP8_ENABLED, String.valueOf(newAppsettings.isVp8Enabled()));
		store.put(AppSettings.SETTINGS_H265_ENABLED, String.valueOf(newAppsettings.isH265Enabled()));
		store.put(AppSettings.SETTINGS_DATA_CHANNEL_ENABLED, String.valueOf(newAppsettings.isDataChannelEnabled()));
		store.put(AppSettings.SETTINGS_DATA_CHANNEL_PLAYER_DISTRIBUTION, String.valueOf(newAppsettings.getDataChannelPlayerDistribution()));

		store.put(AppSettings.SETTINGS_MAX_RESOLUTION_ACCEPT, String.valueOf(newAppsettings.getMaxResolutionAccept()));
		
		
		store.put(AppSettings.SETTINGS_LISTENER_HOOK_URL, newAppsettings.getListenerHookURL() != null ? newAppsettings.getListenerHookURL() : "");
		
		store.put(AppSettings.SETTINGS_STREAM_FETCHER_RESTART_PERIOD, String.valueOf(newAppsettings.getRestartStreamFetcherPeriod()));
		
		store.put(AppSettings.SETTINGS_JWT_CONTROL_ENABLED, String.valueOf(newAppsettings.isJwtControlEnabled()));
		store.put(AppSettings.SETTINGS_JWT_SECRET_KEY, newAppsettings.getJwtSecretKey() != null ? newAppsettings.getJwtSecretKey() : "");
		store.put(AppSettings.SETTINGS_IP_FILTER_ENABLED, String.valueOf(newAppsettings.isIpFilterEnabled()));
		store.put(AppSettings.SETTINGS_GENERATE_PREVIEW, String.valueOf(newAppsettings.isGeneratePreview()));
		return store.save();
	}


	private void updateAppSettingsBean(AppSettings appSettings, AppSettings newSettings) 
	{	
		appSettings.setMp4MuxingEnabled(newSettings.isMp4MuxingEnabled());
		appSettings.setWebMMuxingEnabled(newSettings.isWebMMuxingEnabled());
		appSettings.setAddDateTimeToMp4FileName(newSettings.isAddDateTimeToMp4FileName());
		appSettings.setHlsMuxingEnabled(newSettings.isHlsMuxingEnabled());
		appSettings.setDashMuxingEnabled(newSettings.isDashMuxingEnabled());
		appSettings.setDeleteDASHFilesOnEnded(newSettings.isDeleteDASHFilesOnEnded());
		appSettings.setObjectDetectionEnabled(newSettings.isObjectDetectionEnabled());
		appSettings.setHlsListSize(String.valueOf(newSettings.getHlsListSize()));
		appSettings.setHlsTime(String.valueOf(newSettings.getHlsTime()));
		appSettings.setHlsPlayListType(newSettings.getHlsPlayListType());
		appSettings.setAcceptOnlyStreamsInDataStore(newSettings.isAcceptOnlyStreamsInDataStore());
		appSettings.setPublishTokenControlEnabled(newSettings.isPublishTokenControlEnabled());
		appSettings.setPlayTokenControlEnabled(newSettings.isPlayTokenControlEnabled());
		appSettings.setTimeTokenSubscriberOnly(newSettings.isTimeTokenSubscriberOnly());
		appSettings.setJwtStreamSecretKey(newSettings.getJwtStreamSecretKey());
		appSettings.setPlayJwtControlEnabled(newSettings.isPlayJwtControlEnabled());
		appSettings.setPublishJwtControlEnabled(newSettings.isPublishJwtControlEnabled());
		
		appSettings.setWebRTCEnabled(newSettings.isWebRTCEnabled());
		appSettings.setWebRTCFrameRate(newSettings.getWebRTCFrameRate());
		appSettings.setHashControlPublishEnabled(newSettings.isHashControlPublishEnabled());
		appSettings.setHashControlPlayEnabled(newSettings.isHashControlPlayEnabled());
		appSettings.setTokenHashSecret(newSettings.getTokenHashSecret());

		appSettings.setRemoteAllowedCIDR(newSettings.getRemoteAllowedCIDR());
		
		appSettings.setEncoderSettings(newSettings.getEncoderSettings());
		
		String oldVodFolder = appSettings.getVodFolder();

		appSettings.setAllowedPublisherCIDR(newSettings.getAllowedPublisherCIDR());
		appSettings.setVodFolder(newSettings.getVodFolder());
		appSettings.setPreviewOverwrite(newSettings.isPreviewOverwrite());

		synchUserVoDFolder(oldVodFolder, newSettings.getVodFolder());
		
		appSettings.setH264Enabled(newSettings.isH264Enabled());
		appSettings.setVp8Enabled(newSettings.isVp8Enabled());
		appSettings.setH265Enabled(newSettings.isH265Enabled());

		appSettings.setDataChannelEnabled(newSettings.isDataChannelEnabled());
		appSettings.setDataChannelPlayerDistribution(newSettings.getDataChannelPlayerDistribution());
		
		appSettings.setMaxResolutionAccept(newSettings.getMaxResolutionAccept());
		
		appSettings.setListenerHookURL(newSettings.getListenerHookURL());

		appSettings.setRestartStreamFetcherPeriod(newSettings.getRestartStreamFetcherPeriod());
		appSettings.setIpFilterEnabled(newSettings.isIpFilterEnabled());
		appSettings.setJwtControlEnabled(newSettings.isJwtControlEnabled());
		appSettings.setJwtSecretKey(newSettings.getJwtSecretKey());
		
		appSettings.setGeneratePreview(newSettings.isGeneratePreview());
		
		logger.warn("app settings updated for {}", getScope().getName());	
	}
	
	public void setServerSettings(ServerSettings serverSettings) {
		this.serverSettings = serverSettings;
	}

	/*
	 * This method is overridden in enterprise edition since RTMP to WebRTC streaming is an enterprise feature.
	 */
	public RTMPToWebRTCStats getRTMPToWebRTCStats(String streamId) {
		return new RTMPToWebRTCStats(streamId);
	}
	
	public boolean isDataChannelEnabled() {
		return false;
	}
	
	public boolean isDataChannelMessagingSupported() {
		
		return false;
	}
	
	public boolean sendDataChannelMessage(String streamId, String message) {
		
		return false;
	}
	
	public boolean doesWebRTCStreamExist(String streamId) {
		return false;
	}
	
	@Override
	public boolean isServerShuttingDown() {
		return serverShuttingDown;
	}

}<|MERGE_RESOLUTION|>--- conflicted
+++ resolved
@@ -460,23 +460,7 @@
 		vertx.setTimer(1, l -> getDataStore().updateRtmpViewerCount(stream.getBroadcastStreamPublishName(), false));
 	}
 
-<<<<<<< HEAD
-	public void streamPublishStart(final IBroadcastStream stream) {
-		String streamName = stream.getPublishedName();
-		logger.info("stream name in streamPublishStart: {}", streamName );
-		long absoluteStartTimeMs = 0;
-		if (stream instanceof ClientBroadcastStream) {
-			absoluteStartTimeMs = ((ClientBroadcastStream) stream).getAbsoluteStartTimeMs();
-		}
-		startPublish(streamName, absoluteStartTimeMs, "RTMP");
-		
-	
-	}
-
 	public void startPublish(String streamName, long absoluteStartTimeMs, String publishType) {
-=======
-	public void startPublish(String streamName, long absoluteStartTimeMs) {
->>>>>>> a5a047e7
 		vertx.executeBlocking( handler -> {
 			try {
 
