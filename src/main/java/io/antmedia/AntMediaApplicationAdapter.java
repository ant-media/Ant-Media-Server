package io.antmedia;

import java.io.BufferedReader;
import java.io.File;
import java.io.FileInputStream;
import java.io.FileNotFoundException;
import java.io.IOException;
import java.io.InputStreamReader;
import java.nio.file.Files;
import java.nio.file.Path;
import java.util.ArrayList;
import java.util.HashMap;
import java.util.List;
import java.util.Map;
import java.util.Map.Entry;
import java.util.Set;
import java.util.regex.Pattern;

import org.apache.commons.lang3.RandomStringUtils;
import org.apache.commons.lang3.exception.ExceptionUtils;
import org.apache.http.HttpEntity;
import org.apache.http.NameValuePair;
import org.apache.http.client.entity.UrlEncodedFormEntity;
import org.apache.http.client.methods.CloseableHttpResponse;
import org.apache.http.client.methods.HttpPost;
import org.apache.http.impl.client.CloseableHttpClient;
import org.apache.http.impl.client.HttpClients;
import org.apache.http.message.BasicNameValuePair;
import org.red5.server.adapter.MultiThreadedApplicationAdapter;
import org.red5.server.api.scheduling.IScheduledJob;
import org.red5.server.api.scheduling.ISchedulingService;
import org.red5.server.api.scope.IScope;
import org.red5.server.api.stream.IBroadcastStream;
import org.red5.server.api.stream.IStreamPublishSecurity;
import org.slf4j.Logger;
import org.slf4j.LoggerFactory;

import com.google.auth.oauth2.GoogleCredentials;
import com.google.firebase.FirebaseApp;
import com.google.firebase.FirebaseOptions;
import com.google.firebase.database.DatabaseReference;
import com.google.firebase.database.FirebaseDatabase;
import com.google.firebase.internal.FirebaseService;

import io.antmedia.datastore.db.IDataStore;
import io.antmedia.datastore.db.types.Broadcast;
import io.antmedia.datastore.db.types.Endpoint;
import io.antmedia.datastore.db.types.Licence;
import io.antmedia.datastore.db.types.SocialEndpointCredentials;
import io.antmedia.datastore.db.types.Vod;
import io.antmedia.ipcamera.OnvifCamera;
<<<<<<< HEAD
import io.antmedia.licence.FirebaseEngine;
import io.antmedia.muxer.IMuxerListener;
=======
import io.antmedia.muxer.IAntMediaStreamHandler;
>>>>>>> f5c1ab1e
import io.antmedia.rest.BroadcastRestService;
import io.antmedia.rest.model.Result;
import io.antmedia.social.endpoint.PeriscopeEndpoint;
import io.antmedia.social.endpoint.VideoServiceEndpoint;
import io.antmedia.social.endpoint.VideoServiceEndpoint.DeviceAuthParameters;
import io.antmedia.streamsource.StreamFetcher;
import io.antmedia.streamsource.StreamFetcherManager;

public class AntMediaApplicationAdapter extends MultiThreadedApplicationAdapter implements IAntMediaStreamHandler {

	public static final String BEAN_NAME = "web.handler";
	public static final String BROADCAST_STATUS_CREATED = "created";
	public static final String BROADCAST_STATUS_BROADCASTING = "broadcasting";
	public static final String BROADCAST_STATUS_FINISHED = "finished";
	public static final String HOOK_ACTION_END_LIVE_STREAM = "liveStreamEnded";
	public static final String HOOK_ACTION_START_LIVE_STREAM = "liveStreamStarted";
	public static final String HOOK_ACTION_VOD_READY = "vodReady";
	protected static Logger logger = LoggerFactory.getLogger(AntMediaApplicationAdapter.class);
	public static final String LIVE_STREAM = "liveStream";
	public static final String IP_CAMERA = "ipCamera";
	public static final String STREAM_SOURCE = "streamSource";
	protected static final int END_POINT_LIMIT = 20;
	public static final String FACEBOOK = "facebook";
	public static final String PERISCOPE = "periscope";
	public static final String YOUTUBE = "youtube";
	public static final String FACEBOOK_ENDPOINT_CLASS = "io.antmedia.enterprise.social.endpoint.FacebookEndpoint";
	public static final String YOUTUBE_ENDPOINT_CLASS = "io.antmedia.enterprise.social.endpoint.YoutubeEndpoint";
	private List<VideoServiceEndpoint> videoServiceEndpoints = new ArrayList<>();
	private List<VideoServiceEndpoint> videoServiceEndpointsHavingError = new ArrayList<>();
	private List<IStreamPublishSecurity> streamPublishSecurityList;
	private HashMap<String, OnvifCamera> onvifCameraList = new HashMap<>();
	private StreamFetcherManager streamFetcherManager;
	private IDataStore dataStore;
	private AppSettings appSettings;


	@Override
	public boolean appStart(IScope app) {


		if (getStreamPublishSecurityList() != null) {
			for (IStreamPublishSecurity streamPublishSecurity : getStreamPublishSecurityList()) {
				registerStreamPublishSecurity(streamPublishSecurity);
			}
		}
		String scheduledJobName = addScheduledOnceJob(0, new IScheduledJob() {

			@Override
			public void execute(ISchedulingService service) throws CloneNotSupportedException {
				streamFetcherManager = new StreamFetcherManager(AntMediaApplicationAdapter.this, dataStore,app);
				streamFetcherManager.setRestartStreamFetcherPeriod(appSettings.getRestartStreamFetcherPeriod());
				List<Broadcast> streams = getDataStore().getExternalStreamsList();
				logger.info("Stream source size: {}", streams.size());
				streamFetcherManager.startStreams(streams);

				List<SocialEndpointCredentials> socialEndpoints = dataStore.getSocialEndpoints(0, END_POINT_LIMIT);

				for (SocialEndpointCredentials socialEndpointCredentials : socialEndpoints) 
				{
					VideoServiceEndpoint endPointService = null;
					if (socialEndpointCredentials.getServiceName().equals(FACEBOOK)) 
					{
						endPointService = getEndpointService(FACEBOOK_ENDPOINT_CLASS, socialEndpointCredentials, appSettings.getFacebookClientId(), appSettings.getFacebookClientSecret());
					}
					else if (socialEndpointCredentials.getServiceName().equals(PERISCOPE)) 
					{
						endPointService = new PeriscopeEndpoint(appSettings.getPeriscopeClientId(), 
								appSettings.getPeriscopeClientSecret(), dataStore, socialEndpointCredentials);
					}
					else if (socialEndpointCredentials.getServiceName().equals(YOUTUBE)) 
					{
						endPointService = getEndpointService(YOUTUBE_ENDPOINT_CLASS, socialEndpointCredentials, appSettings.getYoutubeClientId(), appSettings.getYoutubeClientSecret());
					}

					if (endPointService != null) {
						videoServiceEndpoints.add(endPointService);
					}
				}

				if (appSettings != null) {
					synchUserVoDFolder(null, appSettings.getVodFolder());
				}
			}
		});
		
<<<<<<< HEAD
		
=======
		logger.info("AppStart scheduled job name: {}", scheduledJobName);
>>>>>>> f5c1ab1e

		return super.appStart(app);
	}


	public boolean synchUserVoDFolder(String oldFolderPath, String vodFolderPath) 
	{
		boolean result = false;
		File streamsFolder = new File("webapps/" + getScope().getName() + "/streams");

		try {
			deleteOldFolderPath(oldFolderPath, streamsFolder);
			//even if an exception occurs, catch it in here and do not prevent the below operations
		} catch (IOException e) {
			logger.error(e.getMessage());
		}

		File f = new File(vodFolderPath == null ? "" : vodFolderPath);
		try {
			if (!streamsFolder.exists()) {
				streamsFolder.mkdir();
			}
			if (f.exists() && f.isDirectory()) {
				String newLinkPath = streamsFolder.getAbsolutePath() + "/" + f.getName();
				File newLinkFile = new File(newLinkPath);
				if (!f.exists()) {
					Path target = f.toPath();
					Files.createSymbolicLink(newLinkFile.toPath(), target);
				}
			}
			//if file does not exists, it means reset the vod
			dataStore.fetchUserVodList(f);
			result = true;
		} catch (IOException e) {
			logger.error(e.getMessage());
		}



		return result;
	}

	public boolean deleteOldFolderPath(String oldFolderPath, File streamsFolder) throws IOException {
		boolean result = false;
		if (oldFolderPath != null && !oldFolderPath.isEmpty() && streamsFolder != null) 
		{
			File f = new File(oldFolderPath);
			File linkFile = new File(streamsFolder.getAbsolutePath(), f.getName());
			if (linkFile.exists() && linkFile.isDirectory()) {
				Files.delete(linkFile.toPath());
				result = true;
			}
		}
		return result;
	}

	@Override
	public void streamBroadcastClose(IBroadcastStream stream) {

		String streamName = stream.getPublishedName();

		closeBroadcast(streamName);

		super.streamBroadcastClose(stream);
	}

	public void closeBroadcast(String streamName) {

		try {

			if (dataStore != null) {
				dataStore.updateStatus(streamName, BROADCAST_STATUS_FINISHED);
				Broadcast broadcast = dataStore.get(streamName);

				if (broadcast != null) {
					final String listenerHookURL = broadcast.getListenerHookURL();
					final String streamId = broadcast.getStreamId();
					if (listenerHookURL != null && listenerHookURL.length() > 0) {
						final String name = broadcast.getName();
						final String category = broadcast.getCategory();
						addScheduledOnceJob(100, new IScheduledJob() {

							@Override
							public void execute(ISchedulingService service) throws CloneNotSupportedException {
								notifyHook(listenerHookURL, streamId, HOOK_ACTION_END_LIVE_STREAM, name, category,
										null);
							}
						});
					}

					List<Endpoint> endPointList = broadcast.getEndPointList();
					if (endPointList != null) {
						for (Endpoint endpoint : endPointList) {
							VideoServiceEndpoint videoServiceEndPoint = getVideoServiceEndPoint(endpoint.endpointServiceId);
							if (videoServiceEndPoint != null) {
								try {
									videoServiceEndPoint.stopBroadcast(endpoint);
								} catch (Exception e) {
									logger.error(ExceptionUtils.getStackTrace(e));
								}
							}
						}
					}
					// recreate endpoints for social media

					if (endPointList != null) {
						recreateEndpointsForSocialMedia(broadcast, endPointList);
					}

					if (broadcast.isZombi()) {
						dataStore.delete(streamName);
					}

				}

			}
		} catch (Exception e) {
			logger.error(ExceptionUtils.getStackTrace(e));
		}
	}

	public void recreateEndpointsForSocialMedia(Broadcast broadcast, List<Endpoint> endPointList) {
		for (Endpoint endpoint : endPointList) {

			if (endpoint.type != null && !endpoint.type.equals("")) {
				VideoServiceEndpoint videoServiceEndPoint = getVideoServiceEndPoint(endpoint.endpointServiceId);
				if (videoServiceEndPoint != null) {
					Endpoint newEndpoint;
					try {
						newEndpoint = videoServiceEndPoint.createBroadcast(broadcast.getName(),
								broadcast.getDescription(), broadcast.isIs360(), broadcast.isPublicStream(), 720, true);
						getDataStore().removeEndpoint(broadcast.getStreamId(), endpoint);
						getDataStore().addEndpoint(broadcast.getStreamId(), newEndpoint);
					} catch (Exception e) {
						logger.error(ExceptionUtils.getStackTrace(e));
					}

				}
			}
		}
	}

	public VideoServiceEndpoint getEndpointService(String className, 
			SocialEndpointCredentials socialEndpointCredentials, String clientId, String clientSecret)
	{
		try {
			VideoServiceEndpoint endPointService;
			Class endpointClass = Class.forName(className);

			endPointService = (VideoServiceEndpoint) endpointClass.getConstructor(String.class, String.class, IDataStore.class, SocialEndpointCredentials.class)
					.newInstance(clientId, clientSecret, dataStore, socialEndpointCredentials);
			return endPointService;
		}
		catch (Exception e) {
			logger.error(ExceptionUtils.getStackTrace(e));
		}
		return null;
	}

	@Override
	public void streamPublishStart(final IBroadcastStream stream) {
		String streamName = stream.getPublishedName();

		startPublish(streamName);

		super.streamPublishStart(stream);
	}

	public void startPublish(String streamName) {
		addScheduledOnceJob(0, new IScheduledJob() {

			@Override
			public void execute(ISchedulingService service) throws CloneNotSupportedException {

				try {

					if (dataStore != null) {

						Broadcast broadcast = dataStore.get(streamName);

						if (broadcast == null) {
							
							broadcast = saveUndefinedBroadcast(streamName, getScope().getName(), dataStore, appSettings);

						} else {

							boolean result = dataStore.updateStatus(streamName, BROADCAST_STATUS_BROADCASTING);
							logger.info(" Status of stream {} is set to Broadcasting with result: {}", broadcast.getStreamId(), result);

						}

						final String listenerHookURL = broadcast.getListenerHookURL();
						final String streamId = broadcast.getStreamId();
						if (listenerHookURL != null && listenerHookURL.length() > 0) {
							final String name = broadcast.getName();
							final String category = broadcast.getCategory();
							addScheduledOnceJob(100, new IScheduledJob() {

								@Override
								public void execute(ISchedulingService service) throws CloneNotSupportedException {
									notifyHook(listenerHookURL, streamId, HOOK_ACTION_START_LIVE_STREAM, name, category,
											null);
								}
							});
						}

						List<Endpoint> endPointList = broadcast.getEndPointList();
						if (endPointList != null) {
							for (Endpoint endpoint : endPointList) {
								VideoServiceEndpoint videoServiceEndPoint = getVideoServiceEndPoint(endpoint.endpointServiceId);
								if (videoServiceEndPoint != null) {
									try {
										videoServiceEndPoint.publishBroadcast(endpoint);
										log.info("publish broadcast called for " + videoServiceEndPoint.getName());
									} catch (Exception e) {
										e.printStackTrace();
									}
								}

							}
						}
					}
				} catch (Exception e) {
					e.printStackTrace();
				}
			}

		});
	}

	public static Broadcast saveUndefinedBroadcast(String streamName, String scopeName, IDataStore dataStore, AppSettings appSettings) {
		Broadcast newBroadcast = new Broadcast();
		newBroadcast.setDate(System.currentTimeMillis());
		newBroadcast.setZombi(true);
		try {
			newBroadcast.setStreamId(streamName);

			String settingsListenerHookURL = null; 
			String fqdn = null;
			if (appSettings != null) {
				settingsListenerHookURL = appSettings.getListenerHookURL();
				fqdn = appSettings.getServerName();
			}
			
			return BroadcastRestService.saveBroadcast(newBroadcast,
					AntMediaApplicationAdapter.BROADCAST_STATUS_BROADCASTING, scopeName, dataStore,
					settingsListenerHookURL, fqdn);
		} catch (Exception e) {
			logger.error(ExceptionUtils.getStackTrace(e));
		}

		return null;
	}

	public VideoServiceEndpoint getVideoServiceEndPoint(String id) {
		if (videoServiceEndpoints != null) {
			for (VideoServiceEndpoint serviceEndpoint : videoServiceEndpoints) {
				if (serviceEndpoint.getCredentials().getId().equals(id)) {
					return serviceEndpoint;
				}
			}
		}
		return null;
	}

	@Override
	public void muxingFinished(final String streamId, File file, long duration) {
		String name = file.getName();
		String filePath = file.getPath();
		long fileSize = file.length();
		long unixTime = System.currentTimeMillis();

		String streamName = "";

		if (dataStore != null) {
			int index;
			// reg expression of a translated file, kdjf03030_240p.mp4
			String regularExp = "^.*_{1}[0-9]{3}p{1}\\.mp4{1}$";

			if (!name.matches(regularExp) && (index = name.lastIndexOf(".mp4")) != -1) {
				final String baseName = name.substring(0, index);

				Broadcast broadcast = dataStore.get(streamId);

				String[] subDirs = filePath.split(Pattern.quote(File.separator));

				Integer pathLength=Integer.valueOf(subDirs.length);
				String relativePath=subDirs[pathLength-3]+'/'+subDirs[pathLength-2]+'/'+subDirs[pathLength-1];
<<<<<<< HEAD

				String vodId = RandomStringUtils.randomNumeric(24);

				Vod newVod = new Vod(streamName, streamId, relativePath, name, unixTime, duration, fileSize, Vod.STREAM_VOD, vodId);

				getDataStore().addVod(newVod);

=======
				
>>>>>>> f5c1ab1e
				if (broadcast != null) {
					streamName = broadcast.getName();
					final String listenerHookURL = broadcast.getListenerHookURL();

					if (listenerHookURL != null && listenerHookURL.length() > 0) {

						addScheduledOnceJob(100, new IScheduledJob() {

							@Override
							public void execute(ISchedulingService service) throws CloneNotSupportedException {
								notifyHook(listenerHookURL, streamId, HOOK_ACTION_VOD_READY, null, null, baseName);
							}
						});
					}
				}
				else {
					streamName = file.getName();
				}
				
				String vodId = RandomStringUtils.randomNumeric(24);
				Vod newVod = new Vod(streamName, streamId, relativePath, name, unixTime, duration, fileSize, Vod.STREAM_VOD, vodId);
				
				if (getDataStore().addVod(newVod) == null) {
					logger.warn("Stream vod with stream id {} cannot be added to data store", streamId);
				}

			}
		}
	}

	private static class AuthCheckJob implements IScheduledJob {

		private int count;
		private VideoServiceEndpoint videoServiceEndpoint;
		private int interval;
		private AntMediaApplicationAdapter appAdapter;

		public AuthCheckJob(int count, int interval, VideoServiceEndpoint videoServiceEndpoint, AntMediaApplicationAdapter adapter) {
			this.count = count;
			this.videoServiceEndpoint = videoServiceEndpoint;
			this.interval = interval;
			this.appAdapter = adapter;
		}

		@Override
		public void execute(ISchedulingService service) throws CloneNotSupportedException {

			try {
				if (!videoServiceEndpoint.askIfDeviceAuthenticated()) {
					count++;
					if (count < 10) {
						if (videoServiceEndpoint.getError() == null) {
							service.addScheduledOnceJob(interval, new AuthCheckJob(count, interval, videoServiceEndpoint, appAdapter));
							logger.info("Asking authetnication for {}", videoServiceEndpoint.getName());
						}
						else {
							//there is an error so do not ask again
							this.appAdapter.getVideoServiceEndpointsHavingError().add(videoServiceEndpoint);
						}
					}
					else {
						videoServiceEndpoint.setError(VideoServiceEndpoint.AUTHENTICATION_TIMEOUT);
						this.appAdapter.getVideoServiceEndpointsHavingError().add(videoServiceEndpoint);
						logger.info("Not authenticated for {} and will not try again", videoServiceEndpoint.getName());
					}
				}
				else {
					logger.info("Authenticated, adding video service endpoint {} to the app", videoServiceEndpoint.getName());
					this.appAdapter.getVideoServiceEndpoints().add(videoServiceEndpoint);

				}
			} catch (Exception e) {
				e.printStackTrace();
			}
		}
	}

	public void startDeviceAuthStatusPolling(VideoServiceEndpoint videoServiceEndpoint,
			DeviceAuthParameters askDeviceAuthParameters) {
		int timeDelta = askDeviceAuthParameters.interval * 1000;
		addScheduledOnceJob(timeDelta, new AuthCheckJob(0, timeDelta, videoServiceEndpoint, this));
	}

	public List<VideoServiceEndpoint> getVideoServiceEndpoints() {
		return videoServiceEndpoints;
	}

	public List<VideoServiceEndpoint> getVideoServiceEndpointsHavingError(){
		return videoServiceEndpointsHavingError ;
	}

	public void setVideoServiceEndpoints(List<VideoServiceEndpoint> videoServiceEndpoints) {
		this.videoServiceEndpoints = videoServiceEndpoints;
	}

	/**
	 * Notify hook with parameters below
	 * 
	 * @param url
	 *            is the url of the service to be called
	 * 
	 * @param id
	 *            is the stream id that is unique for each stream
	 * 
	 * @param action
	 *            is the name of the action to be notified, it has values such
	 *            as {@link #HOOK_ACTION_END_LIVE_STREAM}
	 *            {@link #HOOK_ACTION_START_LIVE_STREAM}
	 * 
	 * @param streamName,
	 *            name of the stream. It is not the name of the file. It is just
	 *            a user friendly name
	 * 
	 * @param category,
	 *            category of the stream
	 * 
	 * 
	 * @return
	 */
	public StringBuffer notifyHook(String url, String id, String action, String streamName, String category,
			String vodName) {
		Map<String, String> variables = new HashMap<>();

		variables.put("id", id);
		variables.put("action", action);
		if (streamName != null) {
			variables.put("streamName", streamName);
		}
		if (category != null) {
			variables.put("category", category);
		}

		if (vodName != null) {
			variables.put("vodName", vodName);
		}

		StringBuffer response = null;
		try {
			response = sendPOST(url, variables);
		} catch (IOException e) {
			e.printStackTrace();
		}
		return response;
	}

	public static StringBuffer sendPOST(String url, Map<String, String> variables) throws IOException {

		StringBuffer response = null;
		try (CloseableHttpClient httpClient = HttpClients.createDefault()) 
		{
			HttpPost httpPost = new HttpPost(url);
			httpPost.addHeader("User-Agent", "Daaavuuuuuttttt https://www.youtube.com/watch?v=cbyTDRgW4Jg");

			List<NameValuePair> urlParameters = new ArrayList<NameValuePair>();
			Set<Entry<String, String>> entrySet = variables.entrySet();
			for (Entry<String, String> entry : entrySet) {
				urlParameters.add(new BasicNameValuePair(entry.getKey(), entry.getValue()));
			}

			HttpEntity postParams = new UrlEncodedFormEntity(urlParameters);
			httpPost.setEntity(postParams);

			CloseableHttpResponse httpResponse = httpClient.execute(httpPost);

			System.out.println("POST Response Status:: " + httpResponse.getStatusLine().getStatusCode());

			BufferedReader reader = new BufferedReader(new InputStreamReader(httpResponse.getEntity().getContent()));

			String inputLine;
			response = new StringBuffer();

			while ((inputLine = reader.readLine()) != null) {
				response.append(inputLine);
			}
			reader.close();

		}


		return response;

	}

	public List<IStreamPublishSecurity> getStreamPublishSecurityList() {
		return streamPublishSecurityList;
	}

	public void setStreamPublishSecurityList(List<IStreamPublishSecurity> streamPublishSecurityList) {
		this.streamPublishSecurityList = streamPublishSecurityList;
	}

	public AppSettings getAppSettings() {

		if(appSettings == null) {

			AppSettings appSettings = new AppSettings();

			appSettings.setMp4MuxingEnabled(true);
			appSettings.setAddDateTimeToMp4FileName(true);
			appSettings.setWebRTCEnabled(false);
			appSettings.setHlsMuxingEnabled(true);
			appSettings.setObjectDetectionEnabled(false);
			appSettings.setAdaptiveResolutionList(null);
			appSettings.setHlsListSize(null);
			appSettings.setHlsTime(null);
			appSettings.setHlsPlayListType(null);
			appSettings.setDeleteHLSFilesOnEnded(true);
			appSettings.setPreviewOverwrite(false);

			this.appSettings=appSettings;
		}

		return appSettings;
	}

	public void setAppSettings(AppSettings appSettings) {
		this.appSettings = appSettings;
	}
<<<<<<< HEAD
	@Override
	public void sourceQualityChanged(String id,String quality) 
	{
		String qualityChangedJobName = addScheduledOnceJob(0, new IScheduledJob() {

			@Override
			public void execute(ISchedulingService service) throws CloneNotSupportedException {
				boolean updateSourceQuality = getDataStore().updateSourceQuality(id, quality);
				log.info("source stream {} quality changed, new quality is: {}  , updating data strore {}", id, quality, updateSourceQuality);

			}
		});
		logger.info("sourceQualityChanged job name: {}", qualityChangedJobName);
	}


	@Override
	public void sourceSpeedChanged(String id,double speed) {

		String speedChangeJobName = addScheduledOnceJob(0, new IScheduledJob() {
			@Override
			public void execute(ISchedulingService service) throws CloneNotSupportedException {
				getDataStore().updateSourceSpeed(id, speed);

			}
		});
		logger.info("sourceSpeedChanged change name {}", speedChangeJobName);

	}
=======
>>>>>>> f5c1ab1e

	public StreamFetcher startStreaming(Broadcast broadcast) {
		return streamFetcherManager.startStreaming(broadcast);
	}

	public void stopStreaming(Broadcast cam) {
		streamFetcherManager.stopStreaming(cam);
	}

	public OnvifCamera getOnvifCamera(String id) {
		OnvifCamera onvifCamera = onvifCameraList.get(id);
		if (onvifCamera == null) {

			Broadcast camera = getDataStore().get(id);
			if (camera != null) {
				onvifCamera = new OnvifCamera();
				onvifCamera.connect(camera.getIpAddr(), camera.getUsername(), camera.getPassword());

				onvifCameraList.put(id, onvifCamera);
			}
		}
		return onvifCamera;
	}

	public StreamFetcherManager getStreamFetcherManager() {
		return streamFetcherManager;
	}
	public IDataStore getDataStore() {
		return dataStore;
	}

	public void setDataStore(IDataStore dataStore) {
		this.dataStore = dataStore;
	}

	@Override
	public void setQualityParameters(String id, String quality, double speed, int pendingPacketSize) {
		getDataStore().updateSourceQualityParameters(id, quality, speed, pendingPacketSize);
		
	}

}<|MERGE_RESOLUTION|>--- conflicted
+++ resolved
@@ -49,12 +49,8 @@
 import io.antmedia.datastore.db.types.SocialEndpointCredentials;
 import io.antmedia.datastore.db.types.Vod;
 import io.antmedia.ipcamera.OnvifCamera;
-<<<<<<< HEAD
-import io.antmedia.licence.FirebaseEngine;
-import io.antmedia.muxer.IMuxerListener;
-=======
 import io.antmedia.muxer.IAntMediaStreamHandler;
->>>>>>> f5c1ab1e
+
 import io.antmedia.rest.BroadcastRestService;
 import io.antmedia.rest.model.Result;
 import io.antmedia.social.endpoint.PeriscopeEndpoint;
@@ -140,11 +136,9 @@
 			}
 		});
 		
-<<<<<<< HEAD
-		
-=======
+
 		logger.info("AppStart scheduled job name: {}", scheduledJobName);
->>>>>>> f5c1ab1e
+
 
 		return super.appStart(app);
 	}
@@ -433,17 +427,7 @@
 
 				Integer pathLength=Integer.valueOf(subDirs.length);
 				String relativePath=subDirs[pathLength-3]+'/'+subDirs[pathLength-2]+'/'+subDirs[pathLength-1];
-<<<<<<< HEAD
-
-				String vodId = RandomStringUtils.randomNumeric(24);
-
-				Vod newVod = new Vod(streamName, streamId, relativePath, name, unixTime, duration, fileSize, Vod.STREAM_VOD, vodId);
-
-				getDataStore().addVod(newVod);
-
-=======
-				
->>>>>>> f5c1ab1e
+
 				if (broadcast != null) {
 					streamName = broadcast.getName();
 					final String listenerHookURL = broadcast.getListenerHookURL();
@@ -662,38 +646,7 @@
 	public void setAppSettings(AppSettings appSettings) {
 		this.appSettings = appSettings;
 	}
-<<<<<<< HEAD
-	@Override
-	public void sourceQualityChanged(String id,String quality) 
-	{
-		String qualityChangedJobName = addScheduledOnceJob(0, new IScheduledJob() {
-
-			@Override
-			public void execute(ISchedulingService service) throws CloneNotSupportedException {
-				boolean updateSourceQuality = getDataStore().updateSourceQuality(id, quality);
-				log.info("source stream {} quality changed, new quality is: {}  , updating data strore {}", id, quality, updateSourceQuality);
-
-			}
-		});
-		logger.info("sourceQualityChanged job name: {}", qualityChangedJobName);
-	}
-
-
-	@Override
-	public void sourceSpeedChanged(String id,double speed) {
-
-		String speedChangeJobName = addScheduledOnceJob(0, new IScheduledJob() {
-			@Override
-			public void execute(ISchedulingService service) throws CloneNotSupportedException {
-				getDataStore().updateSourceSpeed(id, speed);
-
-			}
-		});
-		logger.info("sourceSpeedChanged change name {}", speedChangeJobName);
-
-	}
-=======
->>>>>>> f5c1ab1e
+
 
 	public StreamFetcher startStreaming(Broadcast broadcast) {
 		return streamFetcherManager.startStreaming(broadcast);
