package io.antmedia;

import java.io.BufferedReader;
import java.io.File;
import java.io.IOException;
import java.io.InputStreamReader;
import java.lang.reflect.InvocationTargetException;
import java.nio.file.Files;
import java.nio.file.Path;
import java.nio.file.Paths;
import java.util.ArrayList;
import java.util.HashMap;
import java.util.List;
import java.util.Map;
import java.util.Map.Entry;
import java.util.regex.Pattern;
import java.util.Set;

import org.apache.http.HttpEntity;
import org.apache.http.NameValuePair;
import org.apache.http.client.entity.UrlEncodedFormEntity;
import org.apache.http.client.methods.CloseableHttpResponse;
import org.apache.http.client.methods.HttpPost;
import org.apache.http.impl.client.CloseableHttpClient;
import org.apache.http.impl.client.HttpClients;
import org.apache.http.message.BasicNameValuePair;
import org.red5.server.adapter.MultiThreadedApplicationAdapter;
import org.red5.server.api.scheduling.IScheduledJob;
import org.red5.server.api.scheduling.ISchedulingService;
import org.red5.server.api.scope.IScope;
import org.red5.server.api.stream.IBroadcastStream;
import org.red5.server.api.stream.IStreamPublishSecurity;
import org.red5.server.stream.ClientBroadcastStream;
import org.slf4j.Logger;
import org.slf4j.LoggerFactory;

import io.antmedia.datastore.db.IDataStore;
import io.antmedia.datastore.db.types.Broadcast;
import io.antmedia.datastore.db.types.Endpoint;
import io.antmedia.datastore.db.types.SocialEndpointCredentials;
import io.antmedia.datastore.db.types.Vod;
import io.antmedia.ipcamera.OnvifCamera;
import io.antmedia.muxer.IAntMediaStreamHandler;
import io.antmedia.muxer.MuxAdaptor;
import io.antmedia.rest.BroadcastRestService;
import io.antmedia.rest.model.Result;
import io.antmedia.social.endpoint.PeriscopeEndpoint;
import io.antmedia.social.endpoint.VideoServiceEndpoint;
import io.antmedia.social.endpoint.VideoServiceEndpoint.DeviceAuthParameters;
import io.antmedia.storage.StorageClient;
import io.antmedia.streamsource.StreamFetcherManager;

public class AntMediaApplicationAdapter extends MultiThreadedApplicationAdapter implements IAntMediaStreamHandler {

	public static final String BEAN_NAME = "web.handler";
	
	public static final String BROADCAST_STATUS_CREATED = "created";
	public static final String BROADCAST_STATUS_BROADCASTING = "broadcasting";
	public static final String BROADCAST_STATUS_FINISHED = "finished";
	public static final String HOOK_ACTION_END_LIVE_STREAM = "liveStreamEnded";
	public static final String HOOK_ACTION_START_LIVE_STREAM = "liveStreamStarted";
	public static final String HOOK_ACTION_VOD_READY = "vodReady";
	protected static Logger logger = LoggerFactory.getLogger(AntMediaApplicationAdapter.class);
	public static final String LIVE_STREAM = "liveStream";
	public static final String IP_CAMERA = "ipCamera";
	public static final String STREAM_SOURCE = "streamSource";
	protected static final int END_POINT_LIMIT = 20;
	public static final String FACEBOOK = "facebook";
	public static final String PERISCOPE = "periscope";
	public static final String YOUTUBE = "youtube";

	public static final String FACEBOOK_ENDPOINT_CLASS = "io.antmedia.enterprise.social.endpoint.FacebookEndpoint";
	public static final String YOUTUBE_ENDPOINT_CLASS = "io.antmedia.enterprise.social.endpoint.YoutubeEndpoint";



	private List<VideoServiceEndpoint> videoServiceEndpoints = new ArrayList<>();
	private List<VideoServiceEndpoint> videoServiceEndpointsHavingError = new ArrayList<>();

	private List<IStreamPublishSecurity> streamPublishSecurityList;

	private HashMap<String, OnvifCamera> onvifCameraList = new HashMap<String, OnvifCamera>();

	private StreamFetcherManager streamFetcherManager;

	private IDataStore dataStore;

	public IDataStore getDataStore() {
		return dataStore;
	}

	public void setDataStore(IDataStore dataStore) {
		this.dataStore = dataStore;
	}

	private AppSettings appSettings;


	@Override
	public boolean appStart(IScope app) {

		if (getStreamPublishSecurityList() != null) {
			for (IStreamPublishSecurity streamPublishSecurity : getStreamPublishSecurityList()) {
				registerStreamPublishSecurity(streamPublishSecurity);
			}
		}
		String scheduledJobName = addScheduledOnceJob(0, new IScheduledJob() {

			@Override
			public void execute(ISchedulingService service) throws CloneNotSupportedException {
				streamFetcherManager = new StreamFetcherManager(AntMediaApplicationAdapter.this, dataStore,app);
				List<Broadcast> streams = getDataStore().getExternalStreamsList();
				logger.info("Stream source size: {}", streams.size());
				streamFetcherManager.startStreams(streams);

				List<SocialEndpointCredentials> socialEndpoints = dataStore.getSocialEndpoints(0, END_POINT_LIMIT);

				for (SocialEndpointCredentials socialEndpointCredentials : socialEndpoints) 
				{
					VideoServiceEndpoint endPointService = null;
					if (socialEndpointCredentials.getServiceName().equals(FACEBOOK)) 
					{
						endPointService = getEndpointService(FACEBOOK_ENDPOINT_CLASS, socialEndpointCredentials, appSettings.getFacebookClientId(), appSettings.getFacebookClientSecret());
					}
					else if (socialEndpointCredentials.getServiceName().equals(PERISCOPE)) 
					{
						endPointService = new PeriscopeEndpoint(appSettings.getPeriscopeClientId(), 
								appSettings.getPeriscopeClientSecret(), dataStore, socialEndpointCredentials);
					}
					else if (socialEndpointCredentials.getServiceName().equals(YOUTUBE)) 
					{
						endPointService = getEndpointService(YOUTUBE_ENDPOINT_CLASS, socialEndpointCredentials, appSettings.getYoutubeClientId(), appSettings.getYoutubeClientSecret());
					}

					if (endPointService != null) {
						videoServiceEndpoints.add(endPointService);
					}
				}

				if (appSettings != null) {
					synchUserVoDFolder(null, appSettings.getVodFolder());
				}

			}


		});
		
		logger.info("AppStart scheduled job name: {}", scheduledJobName);


		return super.appStart(app);
	}


	public boolean synchUserVoDFolder(String oldFolderPath, String vodFolderPath) 
	{
		boolean result = false;
		File streamsFolder = new File("webapps/" + getScope().getName() + "/streams");

		if (oldFolderPath != null) 
		{
			File f = new File(oldFolderPath);
			File linkFile = new File(streamsFolder.getAbsolutePath() + "/" + f.getName());
			if (linkFile.exists()) {
				try {
					Files.delete(linkFile.toPath());
				} catch (IOException e) {
					e.printStackTrace();
				}
			}
		}

		File f = new File(vodFolderPath == null ? "" : vodFolderPath);
		try {
			if (!streamsFolder.exists()) {
				streamsFolder.mkdir();
			}
			if (f.exists() && f.isDirectory()) {
				String newLinkPath = streamsFolder.getAbsolutePath() + "/" + f.getName();
				File newLinkFile = new File(newLinkPath);
				if (!f.exists()) {
					Path target = f.toPath();
					Files.createSymbolicLink(newLinkFile.toPath(), target);
				}
			}
			//if file does not exists, it means reset the vod
			dataStore.fetchUserVodList(f);
			result = true;
		} catch (IOException e) {
			e.printStackTrace();
		}



		return result;
	}

	@Override
	public void streamBroadcastClose(IBroadcastStream stream) {

		String streamName = stream.getPublishedName();

		closeBroadcast(streamName);

		super.streamBroadcastClose(stream);
	}





	public void closeBroadcast(String streamName) {

		try {

			if (dataStore != null) {
				dataStore.updateStatus(streamName, BROADCAST_STATUS_FINISHED);
				Broadcast broadcast = dataStore.get(streamName);

				if (broadcast != null) {
					final String listenerHookURL = broadcast.getListenerHookURL();
					final String streamId = broadcast.getStreamId();
					if (listenerHookURL != null && listenerHookURL.length() > 0) {
						final String name = broadcast.getName();
						final String category = broadcast.getCategory();
						addScheduledOnceJob(100, new IScheduledJob() {

							@Override
							public void execute(ISchedulingService service) throws CloneNotSupportedException {
								notifyHook(listenerHookURL, streamId, HOOK_ACTION_END_LIVE_STREAM, name, category,
										null);
							}
						});
					}

					List<Endpoint> endPointList = broadcast.getEndPointList();
					if (endPointList != null) {
						for (Endpoint endpoint : endPointList) {
							VideoServiceEndpoint videoServiceEndPoint = getVideoServiceEndPoint(endpoint.endpointServiceId);
							if (videoServiceEndPoint != null) {
								try {
									videoServiceEndPoint.stopBroadcast(endpoint);
								} catch (Exception e) {
									e.printStackTrace();
								}
							}
						}
					}
					// recreate endpoints for social media

					if (endPointList != null) {
						recreateEndpointsForSocialMedia(broadcast, endPointList);
					}

					if (broadcast.isZombi()) {
						dataStore.delete(streamName);
					}

				}

			}
		} catch (Exception e) {
			e.printStackTrace();
		}


	}


	public void recreateEndpointsForSocialMedia(Broadcast broadcast, List<Endpoint> endPointList) {
		for (Endpoint endpoint : endPointList) {

			if (endpoint.type != null && !endpoint.type.equals("")) {
				VideoServiceEndpoint videoServiceEndPoint = getVideoServiceEndPoint(endpoint.endpointServiceId);
				if (videoServiceEndPoint != null) {
					Endpoint newEndpoint;
					try {
						newEndpoint = videoServiceEndPoint.createBroadcast(broadcast.getName(),
								broadcast.getDescription(), broadcast.isIs360(), broadcast.isPublicStream(), 720, true);
						getDataStore().removeEndpoint(broadcast.getStreamId(), endpoint);
						getDataStore().addEndpoint(broadcast.getStreamId(), newEndpoint);
					} catch (Exception e) {
						e.printStackTrace();
					}

				}
			}
		}
	}

	public VideoServiceEndpoint getEndpointService(String className, 
			SocialEndpointCredentials socialEndpointCredentials, String clientId, String clientSecret)
	{
		try {
			VideoServiceEndpoint endPointService;
			Class endpointClass = Class.forName(className);

			endPointService = (VideoServiceEndpoint) endpointClass.getConstructor(String.class, String.class, IDataStore.class, SocialEndpointCredentials.class)
					.newInstance(clientId, clientSecret, dataStore, socialEndpointCredentials);
			return endPointService;
		}
		catch (Exception e) {
			e.printStackTrace();
		}
		return null;
	}


	@Override
	public void streamPublishStart(final IBroadcastStream stream) {
		String streamName = stream.getPublishedName();

		startPublish(streamName);

		super.streamPublishStart(stream);
	}

	public void startPublish(String streamName) {
		addScheduledOnceJob(0, new IScheduledJob() {

			@Override
			public void execute(ISchedulingService service) throws CloneNotSupportedException {

				try {

					if (dataStore != null) {

						Broadcast broadcast = dataStore.get(streamName);

						if (broadcast == null) {
							
							broadcast = saveUndefinedBroadcast(streamName, getScope().getName(), dataStore, appSettings);

						} else {
							
							boolean result = dataStore.updateStatus(streamName, BROADCAST_STATUS_BROADCASTING);
							logger.info(" Status of stream {} is set to Broadcasting with result: {}", broadcast.getStreamId(), result);
							
						}

						final String listenerHookURL = broadcast.getListenerHookURL();
						final String streamId = broadcast.getStreamId();
						if (listenerHookURL != null && listenerHookURL.length() > 0) {
							final String name = broadcast.getName();
							final String category = broadcast.getCategory();
							addScheduledOnceJob(100, new IScheduledJob() {

								@Override
								public void execute(ISchedulingService service) throws CloneNotSupportedException {
									notifyHook(listenerHookURL, streamId, HOOK_ACTION_START_LIVE_STREAM, name, category,
											null);
								}
							});
						}

						List<Endpoint> endPointList = broadcast.getEndPointList();
						if (endPointList != null) {
							for (Endpoint endpoint : endPointList) {
								VideoServiceEndpoint videoServiceEndPoint = getVideoServiceEndPoint(endpoint.endpointServiceId);
								if (videoServiceEndPoint != null) {
									try {
										videoServiceEndPoint.publishBroadcast(endpoint);
										log.info("publish broadcast called for " + videoServiceEndPoint.getName());
									} catch (Exception e) {
										e.printStackTrace();
									}
								}

							}
						}
					}
				} catch (Exception e) {
					e.printStackTrace();
				}
			}

		});
	}

	public static Broadcast saveUndefinedBroadcast(String streamName, String scopeName, IDataStore dataStore, AppSettings appSettings) {
		Broadcast newBroadcast = new Broadcast();
		newBroadcast.setDate(System.currentTimeMillis());
		newBroadcast.setZombi(true);
		try {
			newBroadcast.setStreamId(streamName);

			String settingsListenerHookURL = null; 
			String fqdn = null;
			if (appSettings != null) {
				settingsListenerHookURL = appSettings.getListenerHookURL();
				fqdn = appSettings.getServerName();
			}
			
			return BroadcastRestService.saveBroadcast(newBroadcast,
					AntMediaApplicationAdapter.BROADCAST_STATUS_BROADCASTING, scopeName, dataStore,
					settingsListenerHookURL, fqdn);
		} catch (Exception e) {
			e.printStackTrace();
		}

		return null;
	}

	public VideoServiceEndpoint getVideoServiceEndPoint(String id) {
		if (videoServiceEndpoints != null) {
			for (VideoServiceEndpoint serviceEndpoint : videoServiceEndpoints) {
				if (serviceEndpoint.getCredentials().getId().equals(id)) {
					return serviceEndpoint;
				}
			}
		}
		return null;
	}

	@Override
	public void muxingFinished(final String streamId, File file, long duration) {
		String name = file.getName();
		String filePath = file.getPath();
		long fileSize = file.length();
		long unixTime = System.currentTimeMillis();

		String streamName = "";

		if (dataStore != null) {
			int index;
			// reg expression of a translated file, kdjf03030_240p.mp4
			String regularExp = "^.*_{1}[0-9]{3}p{1}\\.mp4{1}$";

			if (!name.matches(regularExp) && (index = name.lastIndexOf(".mp4")) != -1) {
				final String baseName = name.substring(0, index);
		//		dataStore.updateDuration(streamId, duration);

				Broadcast broadcast = dataStore.get(streamId);

				if (broadcast != null) {
					streamName = broadcast.getName();
				} 
				else {
					streamName = file.getName();
				}


				String[] subDirs = filePath.split(Pattern.quote(File.separator));

				Integer pathLength=Integer.valueOf(subDirs.length);
				String relativePath=subDirs[pathLength-3]+'/'+subDirs[pathLength-2]+'/'+subDirs[pathLength-1];

				if (broadcast != null) {
					streamName = broadcast.getName();
					final String listenerHookURL = broadcast.getListenerHookURL();

					if (listenerHookURL != null && listenerHookURL.length() > 0) {

						addScheduledOnceJob(100, new IScheduledJob() {

							@Override
							public void execute(ISchedulingService service) throws CloneNotSupportedException {
								notifyHook(listenerHookURL, streamId, HOOK_ACTION_VOD_READY, null, null, baseName);
							}
						});
					}
				}
				else {
					streamName = file.getName();
				}
				
				Vod newVod = new Vod(streamName, streamId, relativePath, name, unixTime, duration, fileSize, Vod.STREAM_VOD);

				if (!getDataStore().addVod(newVod)) {
					logger.warn("Stream vod with stream id {} cannot be added to data store", streamId);
				}

			}
		}
	}

	private static class AuthCheckJob implements IScheduledJob {

		private int count;
		private VideoServiceEndpoint videoServiceEndpoint;
		private int interval;
		private AntMediaApplicationAdapter appAdapter;

		public AuthCheckJob(int count, int interval, VideoServiceEndpoint videoServiceEndpoint, AntMediaApplicationAdapter adapter) {
			this.count = count;
			this.videoServiceEndpoint = videoServiceEndpoint;
			this.interval = interval;
			this.appAdapter = adapter;
		}

		@Override
		public void execute(ISchedulingService service) throws CloneNotSupportedException {

			try {
				if (!videoServiceEndpoint.askIfDeviceAuthenticated()) {
					count++;
					if (count < 10) {
						if (videoServiceEndpoint.getError() == null) {
							service.addScheduledOnceJob(interval, new AuthCheckJob(count, interval, videoServiceEndpoint, appAdapter));
							logger.info("Asking authetnication for {}", videoServiceEndpoint.getName());
						}
						else {
							//there is an error so do not ask again
							this.appAdapter.getVideoServiceEndpointsHavingError().add(videoServiceEndpoint);
						}
					}
					else {
						videoServiceEndpoint.setError(VideoServiceEndpoint.AUTHENTICATION_TIMEOUT);
						this.appAdapter.getVideoServiceEndpointsHavingError().add(videoServiceEndpoint);
						logger.info("Not authenticated for {} and will not try again", videoServiceEndpoint.getName());
					}
				}
				else {
					logger.info("Authenticated, adding video service endpoint {} to the app", videoServiceEndpoint.getName());
					this.appAdapter.getVideoServiceEndpoints().add(videoServiceEndpoint);

				}
			} catch (Exception e) {
				e.printStackTrace();
			}
		}
	}

	public void startDeviceAuthStatusPolling(VideoServiceEndpoint videoServiceEndpoint,
			DeviceAuthParameters askDeviceAuthParameters) {
		int timeDelta = askDeviceAuthParameters.interval * 1000;
		addScheduledOnceJob(timeDelta, new AuthCheckJob(0, timeDelta, videoServiceEndpoint, this));
	}

	public List<VideoServiceEndpoint> getVideoServiceEndpoints() {
		return videoServiceEndpoints;
	}

	public List<VideoServiceEndpoint> getVideoServiceEndpointsHavingError(){
		return videoServiceEndpointsHavingError ;
	}

	public void setVideoServiceEndpoints(List<VideoServiceEndpoint> videoServiceEndpoints) {
		this.videoServiceEndpoints = videoServiceEndpoints;
	}

	/**
	 * Notify hook with parameters below
	 * 
	 * @param url
	 *            is the url of the service to be called
	 * 
	 * @param id
	 *            is the stream id that is unique for each stream
	 * 
	 * @param action
	 *            is the name of the action to be notified, it has values such
	 *            as {@link #HOOK_ACTION_END_LIVE_STREAM}
	 *            {@link #HOOK_ACTION_START_LIVE_STREAM}
	 * 
	 * @param streamName,
	 *            name of the stream. It is not the name of the file. It is just
	 *            a user friendly name
	 * 
	 * @param category,
	 *            category of the stream
	 * 
	 * 
	 * @return
	 */
	public StringBuffer notifyHook(String url, String id, String action, String streamName, String category,
			String vodName) {
		Map<String, String> variables = new HashMap<>();

		variables.put("id", id);
		variables.put("action", action);
		if (streamName != null) {
			variables.put("streamName", streamName);
		}
		if (category != null) {
			variables.put("category", category);
		}

		if (vodName != null) {
			variables.put("vodName", vodName);
		}

		StringBuffer response = null;
		try {
			response = sendPOST(url, variables);
		} catch (IOException e) {
			e.printStackTrace();
		}
		return response;
	}

	public static StringBuffer sendPOST(String url, Map<String, String> variables) throws IOException {

		StringBuffer response = null;
		try (CloseableHttpClient httpClient = HttpClients.createDefault()) 
		{
			HttpPost httpPost = new HttpPost(url);
			httpPost.addHeader("User-Agent", "Daaavuuuuuttttt https://www.youtube.com/watch?v=cbyTDRgW4Jg");

			List<NameValuePair> urlParameters = new ArrayList<NameValuePair>();
			Set<Entry<String, String>> entrySet = variables.entrySet();
			for (Entry<String, String> entry : entrySet) {
				urlParameters.add(new BasicNameValuePair(entry.getKey(), entry.getValue()));
			}

			HttpEntity postParams = new UrlEncodedFormEntity(urlParameters);
			httpPost.setEntity(postParams);

			CloseableHttpResponse httpResponse = httpClient.execute(httpPost);

			System.out.println("POST Response Status:: " + httpResponse.getStatusLine().getStatusCode());

			BufferedReader reader = new BufferedReader(new InputStreamReader(httpResponse.getEntity().getContent()));

			String inputLine;
			response = new StringBuffer();

			while ((inputLine = reader.readLine()) != null) {
				response.append(inputLine);
			}
			reader.close();

		}


		return response;

	}

	public List<IStreamPublishSecurity> getStreamPublishSecurityList() {
		return streamPublishSecurityList;
	}

	public void setStreamPublishSecurityList(List<IStreamPublishSecurity> streamPublishSecurityList) {
		this.streamPublishSecurityList = streamPublishSecurityList;
	}

	public AppSettings getAppSettings() {

		if(appSettings == null) {

			AppSettings appSettings = new AppSettings();
			
			appSettings.setMp4MuxingEnabled(true);
			appSettings.setAddDateTimeToMp4FileName(true);
			appSettings.setWebRTCEnabled(false);
			appSettings.setHlsMuxingEnabled(true);
			appSettings.setAdaptiveResolutionList(null);
			appSettings.setHlsListSize(null);
			appSettings.setHlsTime(null);
			appSettings.setHlsPlayListType(null);
			appSettings.setDeleteHLSFilesOnEnded(true);
			appSettings.setPreviewOverwrite(false);

			this.appSettings=appSettings;
		}


		return appSettings;
	}

	public void setAppSettings(AppSettings appSettings) {
		this.appSettings = appSettings;
	}
<<<<<<< HEAD
=======
	@Override
	public void sourceQualityChanged(String id,String quality) 
	{
		addScheduledOnceJob(0, new IScheduledJob() {
			
			@Override
			public void execute(ISchedulingService service) throws CloneNotSupportedException {
				boolean updateSourceQuality = getDataStore().updateSourceQuality(id, quality);
				log.info("source stream {} quality changed, new quality is: {}  , updating data strore {}", id, quality, updateSourceQuality);
				
			}
		});
	}


	@Override
	public void sourceSpeedChanged(String id,double speed) {
		// log.info("source stream quality changed, new quality is: "+speed);
		addScheduledOnceJob(0, new IScheduledJob() {
			@Override
			public void execute(ISchedulingService service) throws CloneNotSupportedException {
				getDataStore().updateSourceSpeed(id, speed);
				
			}
		});
		
	}

>>>>>>> 7ec2a91c

	public Result startStreaming(Broadcast broadcast) {

		Result result=new Result(false);

		result=streamFetcherManager.startStreaming(broadcast);

		return result;
	}

	public void stopStreaming(Broadcast cam) {
		streamFetcherManager.stopStreaming(cam);
	}

	public OnvifCamera getOnvifCamera(String id) {
		OnvifCamera onvifCamera = onvifCameraList.get(id);
		if (onvifCamera == null) {

			Broadcast camera = getDataStore().get(id);
			if (camera != null) {
				onvifCamera = new OnvifCamera();
				onvifCamera.connect(camera.getIpAddr(), camera.getUsername(), camera.getPassword());

				onvifCameraList.put(id, onvifCamera);
			}
		}
		return onvifCamera;
	}

	public StreamFetcherManager getStreamFetcherManager() {
		return streamFetcherManager;
	}

	@Override
	public void setQualityParameters(String id, String quality, double speed, int pendingPacketSize) {
		getDataStore().updateSourceQualityParameters(id, quality, speed, pendingPacketSize);
		
	}

}<|MERGE_RESOLUTION|>--- conflicted
+++ resolved
@@ -663,37 +663,6 @@
 	public void setAppSettings(AppSettings appSettings) {
 		this.appSettings = appSettings;
 	}
-<<<<<<< HEAD
-=======
-	@Override
-	public void sourceQualityChanged(String id,String quality) 
-	{
-		addScheduledOnceJob(0, new IScheduledJob() {
-			
-			@Override
-			public void execute(ISchedulingService service) throws CloneNotSupportedException {
-				boolean updateSourceQuality = getDataStore().updateSourceQuality(id, quality);
-				log.info("source stream {} quality changed, new quality is: {}  , updating data strore {}", id, quality, updateSourceQuality);
-				
-			}
-		});
-	}
-
-
-	@Override
-	public void sourceSpeedChanged(String id,double speed) {
-		// log.info("source stream quality changed, new quality is: "+speed);
-		addScheduledOnceJob(0, new IScheduledJob() {
-			@Override
-			public void execute(ISchedulingService service) throws CloneNotSupportedException {
-				getDataStore().updateSourceSpeed(id, speed);
-				
-			}
-		});
-		
-	}
-
->>>>>>> 7ec2a91c
 
 	public Result startStreaming(Broadcast broadcast) {
 
