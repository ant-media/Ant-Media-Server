package io.antmedia;

import java.io.BufferedReader;
import java.io.File;
import java.io.IOException;
import java.io.InputStreamReader;
import java.nio.file.Files;
import java.nio.file.Path;
import java.util.ArrayList;
import java.util.Collections;
import java.util.HashMap;
import java.util.List;
import java.util.Map;
import java.util.Map.Entry;
import java.util.Queue;
import java.util.Set;
import java.util.regex.Pattern;

import org.apache.commons.lang3.RandomStringUtils;
import org.apache.commons.lang3.exception.ExceptionUtils;
import org.apache.http.HttpEntity;
import org.apache.http.NameValuePair;
import org.apache.http.client.entity.UrlEncodedFormEntity;
import org.apache.http.client.methods.CloseableHttpResponse;
import org.apache.http.client.methods.HttpPost;
import org.apache.http.impl.client.CloseableHttpClient;
import org.apache.http.impl.client.HttpClients;
import org.apache.http.message.BasicNameValuePair;
import org.red5.server.adapter.MultiThreadedApplicationAdapter;
import org.red5.server.api.scheduling.IScheduledJob;
import org.red5.server.api.scheduling.ISchedulingService;
import org.red5.server.api.scope.IBroadcastScope;
import org.red5.server.api.scope.IScope;
import org.red5.server.api.stream.IBroadcastStream;
import org.red5.server.api.stream.IClientBroadcastStream;
import org.red5.server.api.stream.IPlayItem;
import org.red5.server.api.stream.IStreamPublishSecurity;
import org.red5.server.api.stream.IStreamService;
import org.red5.server.api.stream.ISubscriberStream;
import org.red5.server.stream.StreamService;
import org.red5.server.util.ScopeUtils;
import org.slf4j.Logger;
import org.slf4j.LoggerFactory;

import io.antmedia.datastore.db.DataStore;
import io.antmedia.datastore.db.DataStoreFactory;
import io.antmedia.datastore.db.types.Broadcast;
import io.antmedia.datastore.db.types.Endpoint;
import io.antmedia.datastore.db.types.SocialEndpointCredentials;
import io.antmedia.datastore.db.types.VoD;
import io.antmedia.ipcamera.OnvifCamera;
import io.antmedia.muxer.IAntMediaStreamHandler;
import io.antmedia.muxer.MuxAdaptor;
import io.antmedia.rest.BroadcastRestService;
import io.antmedia.rest.model.Result;
import io.antmedia.shutdown.AMSShutdownManager;
import io.antmedia.shutdown.IShutdownListener;
import io.antmedia.social.endpoint.PeriscopeEndpoint;
import io.antmedia.social.endpoint.VideoServiceEndpoint;
import io.antmedia.social.endpoint.VideoServiceEndpoint.DeviceAuthParameters;
import io.antmedia.statistic.type.WebRTCAudioReceiveStats;
import io.antmedia.statistic.type.WebRTCAudioSendStats;
import io.antmedia.statistic.type.WebRTCVideoReceiveStats;
import io.antmedia.statistic.type.WebRTCVideoSendStats;
import io.antmedia.streamsource.StreamFetcher;
import io.antmedia.streamsource.StreamFetcherManager;
import io.vertx.core.Handler;
import io.vertx.core.Vertx;

public class AntMediaApplicationAdapter implements IAntMediaStreamHandler, IShutdownListener {

	public static final String BEAN_NAME = "web.handler";
	public static final String BROADCAST_STATUS_CREATED = "created";
	public static final String BROADCAST_STATUS_BROADCASTING = "broadcasting";
	public static final String BROADCAST_STATUS_FINISHED = "finished";
	public static final String BROADCAST_STATUS_PREPARING = "preparing";
	public static final int BROADCAST_STATS_RESET = 0;
	public static final String HOOK_ACTION_END_LIVE_STREAM = "liveStreamEnded";
	public static final String HOOK_ACTION_START_LIVE_STREAM = "liveStreamStarted";
	public static final String HOOK_ACTION_VOD_READY = "vodReady";

	public static final String VERTX_BEAN_NAME = "vertxCore";

	protected static Logger logger = LoggerFactory.getLogger(AntMediaApplicationAdapter.class);
	public static final String LIVE_STREAM = "liveStream";
	public static final String IP_CAMERA = "ipCamera";
	public static final String STREAM_SOURCE = "streamSource";
	protected static final int END_POINT_LIMIT = 20;
	public static final String FACEBOOK = "facebook";
	public static final String PERISCOPE = "periscope";
	public static final String YOUTUBE = "youtube";
	public static final String FACEBOOK_ENDPOINT_CLASS = "io.antmedia.enterprise.social.endpoint.FacebookEndpoint";
	public static final String YOUTUBE_ENDPOINT_CLASS = "io.antmedia.enterprise.social.endpoint.YoutubeEndpoint";
	
	private Map<String, VideoServiceEndpoint> videoServiceEndpoints = new HashMap<>();
	private List<VideoServiceEndpoint> videoServiceEndpointsHavingError = new ArrayList<>();
	private List<IStreamPublishSecurity> streamPublishSecurityList;
	private HashMap<String, OnvifCamera> onvifCameraList = new HashMap<>();
	protected StreamFetcherManager streamFetcherManager;
	protected List<MuxAdaptor> muxAdaptors;
	private DataStore dataStore;
	DataStoreFactory dataStoreFactory;

	private AppSettings appSettings;
	private Vertx vertx;
	private IScope scope;

<<<<<<< HEAD
=======
	protected List<String> encoderBlockedStreams = new ArrayList<>();
	private int numberOfEncoderNotOpenedErrors = 0;
	protected int publishTimeoutStreams = 0;
	private List<String> publishTimeoutStreamsList = new ArrayList<>();
	
	protected WebRTCVideoReceiveStats webRTCVideoReceiveStats = new WebRTCVideoReceiveStats();

	protected WebRTCAudioReceiveStats webRTCAudioReceiveStats = new WebRTCAudioReceiveStats();
	
	
	protected WebRTCVideoSendStats webRTCVideoSendStats = new WebRTCVideoSendStats();

	protected WebRTCAudioSendStats webRTCAudioSendStats = new WebRTCAudioSendStats();

	@Override
>>>>>>> 47ec966b
	public boolean appStart(IScope app) {
		setScope(app);
		vertx = (Vertx) app.getContext().getBean(VERTX_BEAN_NAME);

		//initalize to access the data store directly in the code
		getDataStore();


		addScheduledOnceJob(0, l->{
				streamFetcherManager = new StreamFetcherManager(vertx, getDataStore(),app);
				streamFetcherManager.setRestartStreamFetcherPeriod(appSettings.getRestartStreamFetcherPeriod());
				List<Broadcast> streams = getDataStore().getExternalStreamsList();
				logger.info("Stream source size: {}", streams.size());
				streamFetcherManager.startStreams(streams);

				List<SocialEndpointCredentials> socialEndpoints = getDataStore().getSocialEndpoints(0, END_POINT_LIMIT);

				logger.info("socialEndpoints size: {}", socialEndpoints.size());

				for (SocialEndpointCredentials socialEndpointCredentials : socialEndpoints) 
				{
					VideoServiceEndpoint endPointService = null;
					if (socialEndpointCredentials.getServiceName().equals(FACEBOOK)) 
					{
						endPointService = getEndpointService(FACEBOOK_ENDPOINT_CLASS, socialEndpointCredentials, appSettings.getFacebookClientId(), appSettings.getFacebookClientSecret());
					}
					else if (socialEndpointCredentials.getServiceName().equals(PERISCOPE)) 
					{
						endPointService = getEndpointService(PeriscopeEndpoint.class.getName(), socialEndpointCredentials, appSettings.getPeriscopeClientId(), appSettings.getPeriscopeClientSecret());
					}
					else if (socialEndpointCredentials.getServiceName().equals(YOUTUBE)) 
					{
						endPointService = getEndpointService(YOUTUBE_ENDPOINT_CLASS, socialEndpointCredentials, appSettings.getYoutubeClientId(), appSettings.getYoutubeClientSecret());
					}

					if (endPointService != null) {
						endPointService.setCollectInteractivity(appSettings.isCollectSocialMediaActivity());
						videoServiceEndpoints.put(endPointService.getCredentials().getId(), endPointService);
					}
				}

				if (appSettings != null) {
					synchUserVoDFolder(null, appSettings.getVodFolder());
				}
		});

		//logger.info("AppStart scheduled job name: {}", scheduledJobName);
		
		AMSShutdownManager.getInstance().subscribe(this);


		return true;
	}


	public boolean synchUserVoDFolder(String oldFolderPath, String vodFolderPath) 
	{
		boolean result = false;
		File streamsFolder = new File("webapps/" + getScope().getName() + "/streams");

		try {
			deleteOldFolderPath(oldFolderPath, streamsFolder);
			//even if an exception occurs, catch it in here and do not prevent the below operations
		} catch (IOException e) {
			logger.error(e.getMessage());
		}

		File f = new File(vodFolderPath == null ? "" : vodFolderPath);
		try {
			if (!streamsFolder.exists()) {
				streamsFolder.mkdir();
			}
			if (f.exists() && f.isDirectory()) {
				String newLinkPath = streamsFolder.getAbsolutePath() + "/" + f.getName();
				File newLinkFile = new File(newLinkPath);
				if (!newLinkFile.exists()) {
					Path target = f.toPath();
					Files.createSymbolicLink(newLinkFile.toPath(), target);
				}
			}
			//if file does not exists, it means reset the vod
			getDataStore().fetchUserVodList(f);
			result = true;
		} catch (IOException e) {
			logger.error(e.getMessage());
		}



		return result;
	}

	public boolean deleteOldFolderPath(String oldFolderPath, File streamsFolder) throws IOException {
		boolean result = false;
		if (oldFolderPath != null && !oldFolderPath.isEmpty() && streamsFolder != null) 
		{
			File f = new File(oldFolderPath);
			File linkFile = new File(streamsFolder.getAbsolutePath(), f.getName());
			if (linkFile.exists() && linkFile.isDirectory()) {
				Files.delete(linkFile.toPath());
				result = true;
			}
		}
		return result;
	}

	public void streamBroadcastClose(IBroadcastStream stream) {
		String streamName = stream.getPublishedName();
		vertx.executeBlocking(future -> closeBroadcast(streamName), null);
	}

	public void closeBroadcast(String streamName) {

		try {

			if (dataStore != null) {
				getDataStore().updateStatus(streamName, BROADCAST_STATUS_FINISHED);
				Broadcast broadcast = getDataStore().get(streamName);
								
				if (broadcast != null) {
					final String listenerHookURL = broadcast.getListenerHookURL();
					final String streamId = broadcast.getStreamId();
					if (listenerHookURL != null && listenerHookURL.length() > 0) {
						final String name = broadcast.getName();
						final String category = broadcast.getCategory();
<<<<<<< HEAD
						addScheduledOnceJob(100, l-> {
								notifyHook(listenerHookURL, streamId, HOOK_ACTION_END_LIVE_STREAM, name, category,
										null, null);
						});
=======
						
						vertx.runOnContext(e -> notifyHook(listenerHookURL, streamId, HOOK_ACTION_END_LIVE_STREAM, name, category,
								null, null));
>>>>>>> 47ec966b
					}

					stopPublishingSocialEndpoints(broadcast);

					if (broadcast.isZombi()) {
						getDataStore().delete(streamName);
					}

				}

			}
		} catch (Exception e) {
			logger.error(ExceptionUtils.getStackTrace(e));
		}
	}
	
	public void stopPublishingSocialEndpoints(Broadcast broadcast) 
	{
		List<Endpoint> endPointList = broadcast.getEndPointList();
		if (endPointList != null) {
			for (Endpoint endpoint : endPointList) {
				VideoServiceEndpoint videoServiceEndPoint = getVideoServiceEndPoint(endpoint.getEndpointServiceId());
				if (videoServiceEndPoint != null) {
					try {
						videoServiceEndPoint.stopBroadcast(endpoint);
					} catch (Exception e) {
						logger.error(ExceptionUtils.getStackTrace(e));
					}
				}
			}
			// recreate endpoints for social media
			recreateEndpointsForSocialMedia(broadcast, endPointList);
		}
	}

	public void recreateEndpointsForSocialMedia(Broadcast broadcast, List<Endpoint> endPointList) {
		//below removeList and addList is due to avoid concurrent exception
		List<Endpoint> removeList = new ArrayList<>();
		List<Endpoint> addList = new ArrayList<>();
		for (Endpoint endpoint : endPointList) {

			if (!"".equals(endpoint.type)) 
			{
				VideoServiceEndpoint videoServiceEndPoint = getVideoServiceEndPoint(endpoint.getEndpointServiceId());
				if (videoServiceEndPoint != null) 
				{
					Endpoint newEndpoint;
					try {
						newEndpoint = videoServiceEndPoint.createBroadcast(broadcast.getName(),
								broadcast.getDescription(), broadcast.getStreamId(), broadcast.isIs360(), broadcast.isPublicStream(), 720, true);
						removeList.add(endpoint);
						addList.add(newEndpoint);
						
					} catch (Exception e) {
						logger.error(ExceptionUtils.getStackTrace(e));
					}

				}
			}
		}
		for (Endpoint endpoint : removeList) {
			getDataStore().removeEndpoint(broadcast.getStreamId(), endpoint);
		}
		
		for (Endpoint endpoint : addList) {
			getDataStore().addEndpoint(broadcast.getStreamId(), endpoint);
		}
		
	}

	public VideoServiceEndpoint getEndpointService(String className, 
			SocialEndpointCredentials socialEndpointCredentials, String clientId, String clientSecret)
	{
		try {
			VideoServiceEndpoint endPointService;
			Class endpointClass = Class.forName(className);

			endPointService = (VideoServiceEndpoint) endpointClass.getConstructor(String.class, String.class, DataStore.class, SocialEndpointCredentials.class, Vertx.class)
					.newInstance(clientId, clientSecret, dataStore, socialEndpointCredentials, vertx);
			endPointService.setCollectInteractivity(appSettings.isCollectSocialMediaActivity());
			return endPointService;
		}
		catch (Exception e) {
			logger.error(ExceptionUtils.getStackTrace(e));
		}
		return null;
	}


	public void streamPlayItemPlay(ISubscriberStream stream, IPlayItem item, boolean isLive) {
		addScheduledOnceJob(0, service -> {
			if (dataStore != null) {
				dataStore.updateRtmpViewerCount(item.getName(), true);
			}

		});
	}

	public void streamPlayItemStop(ISubscriberStream stream, IPlayItem item) {
		addScheduledOnceJob(0, service -> {
			if (dataStore != null) {
				dataStore.updateRtmpViewerCount(item.getName(), false);
			}
		});
	}

	public void streamSubscriberClose(ISubscriberStream stream) {
		addScheduledOnceJob(0, service -> {
			if (dataStore != null) {
				dataStore.updateRtmpViewerCount(stream.getBroadcastStreamPublishName(), false);
			}
		});
	}

	private void addScheduledOnceJob(int i, Handler<Void> action) {
		vertx.runOnContext(action);
		
	}


	public void streamPublishStart(final IBroadcastStream stream) {
		String streamName = stream.getPublishedName();
		logger.info("stream name in streamPublishStart: {}", streamName );

		startPublish(streamName);
	}

	public void startPublish(String streamName) {
		vertx.executeBlocking( handler -> {
			try {

				DataStore dataStoreLocal = getDataStore();
				if (dataStoreLocal != null) {

					Broadcast broadcast = dataStoreLocal.get(streamName);

					if (broadcast == null) {

						broadcast = saveUndefinedBroadcast(streamName, getScope().getName(), dataStoreLocal, appSettings);

					} else {

						boolean result = dataStoreLocal.updateStatus(streamName, BROADCAST_STATUS_BROADCASTING);
						logger.info(" Status of stream {} is set to Broadcasting with result: {}", broadcast.getStreamId(), result);
					}

					final String listenerHookURL = broadcast.getListenerHookURL();
					final String streamId = broadcast.getStreamId();
					if (listenerHookURL != null && listenerHookURL.length() > 0) {
						final String name = broadcast.getName();
						final String category = broadcast.getCategory();
<<<<<<< HEAD
						addScheduledOnceJob(100, l-> {
								notifyHook(listenerHookURL, streamId, HOOK_ACTION_START_LIVE_STREAM, name, category,
										null, null);
						});
=======
						vertx.runOnContext(e -> notifyHook(listenerHookURL, streamId, HOOK_ACTION_START_LIVE_STREAM, name, category,
								null, null));
>>>>>>> 47ec966b
					}

					publishSocialEndpoints(broadcast.getEndPointList());
				}
				handler.complete();
			} catch (Exception e) {
				logger.error(ExceptionUtils.getStackTrace(e));
				handler.fail(ExceptionUtils.getStackTrace(e));
			}
			
		}, null);
		
		logger.info("start publish leaved");
	}
	
	public void publishSocialEndpoints(List<Endpoint> endPointList) 
	{
		if (endPointList != null) 
		{
			for (Endpoint endpoint : endPointList) {
				VideoServiceEndpoint videoServiceEndPoint = getVideoServiceEndPoint(endpoint.getEndpointServiceId());
				if (videoServiceEndPoint != null) {
					try {
						videoServiceEndPoint.publishBroadcast(endpoint);
						logger.info("publish broadcast called for {}" , videoServiceEndPoint.getName());
					} catch (Exception e) {
						logger.error(ExceptionUtils.getStackTrace(e));
					}
				}
			}
		}
	}
	
	
	
	
	

	public static Broadcast saveUndefinedBroadcast(String streamId, String scopeName, DataStore dataStore, AppSettings appSettings) {
		return saveUndefinedBroadcast(streamId, scopeName, dataStore, appSettings, AntMediaApplicationAdapter.BROADCAST_STATUS_BROADCASTING);
	}
	
	public static Broadcast saveUndefinedBroadcast(String streamId, String scopeName, DataStore dataStore, AppSettings appSettings, String streamStatus) {
		Broadcast newBroadcast = new Broadcast();
		newBroadcast.setDate(System.currentTimeMillis());
		newBroadcast.setZombi(true);
		try {
			newBroadcast.setStreamId(streamId);

			String settingsListenerHookURL = null; 
			String fqdn = null;
			if (appSettings != null) {
				settingsListenerHookURL = appSettings.getListenerHookURL();
				fqdn = appSettings.getServerName();
			}

			return BroadcastRestService.saveBroadcast(newBroadcast,
					streamStatus, scopeName, dataStore,
					settingsListenerHookURL, fqdn);
		} catch (Exception e) {
			logger.error(ExceptionUtils.getStackTrace(e));
		}

		return null;
	}

	public VideoServiceEndpoint getVideoServiceEndPoint(String id) {
		if (videoServiceEndpoints != null) {
			return videoServiceEndpoints.get(id);
		}
		return null;
	}

	@Override
	public void muxingFinished(final String streamId, File file, long duration, int resolution) {
		String vodName = file.getName();
		String filePath = file.getPath();
		long fileSize = file.length();
		long systemTime = System.currentTimeMillis();
		String[] subDirs = filePath.split(Pattern.quote(File.separator));
		Integer pathLength=Integer.valueOf(subDirs.length);
		String relativePath= subDirs[pathLength-2]+'/'+subDirs[pathLength-1];
		String listenerHookURL = null;
		String streamName = file.getName();

		Broadcast broadcast = getDataStore().get(streamId);
		if (broadcast != null && broadcast.getName() != null) {
			streamName = broadcast.getName();
			listenerHookURL = broadcast.getListenerHookURL();
			if (resolution != 0) {
				streamName = streamName + " (" + resolution + "p)";

			}
		}
		if (listenerHookURL == null || listenerHookURL.isEmpty()) {
			// if hook URL is not defined for stream specific, then try to get common one from app
			listenerHookURL = appSettings.getListenerHookURL();
		}

		String vodId = RandomStringUtils.randomNumeric(24);
		VoD newVod = new VoD(streamName, streamId, relativePath, vodName, systemTime, duration, fileSize, VoD.STREAM_VOD, vodId);

		if (getDataStore().addVod(newVod) == null) {
			logger.warn("Stream vod with stream id {} cannot be added to data store", streamId);
		}

		int index;
		
		//HOOK_ACTION_VOD_READY is called only the listenerHookURL is defined either for stream or in AppSettings
		if (listenerHookURL != null && !listenerHookURL.isEmpty() && 
				(index = vodName.lastIndexOf(".mp4")) != -1) 
		{
			final String baseName = vodName.substring(0, index);
			String finalListenerHookURL = listenerHookURL;
<<<<<<< HEAD
			addScheduledOnceJob(100, l -> {
				notifyHook(finalListenerHookURL, streamId, HOOK_ACTION_VOD_READY, null, null, baseName, vodId);
			});
=======
			
			vertx.runOnContext(e ->
				notifyHook(finalListenerHookURL, streamId, HOOK_ACTION_VOD_READY, null, null, baseName, vodId)	
			);
>>>>>>> 47ec966b
		
		}

		String muxerFinishScript = appSettings.getMuxerFinishScript();
		if (muxerFinishScript != null && !muxerFinishScript.isEmpty()) {	
			runScript(muxerFinishScript + "  " + file.getAbsolutePath());
		}


	}

	public void runScript(String scriptFile) {
		vertx.executeBlocking(future -> {
			try {
				logger.info("running muxer finish script: {}", scriptFile);
				Process exec = Runtime.getRuntime().exec(scriptFile);
				int result = exec.waitFor();
				future.complete();
				logger.info("completing script: {} with return value {}", scriptFile, result);
			} catch (IOException e) {
				logger.error(ExceptionUtils.getStackTrace(e));
			} catch (InterruptedException e) {
				logger.error(ExceptionUtils.getStackTrace(e));
				Thread.currentThread().interrupt();
			} 

		}, res -> {

		});
	}

	private static class AuthCheckJob implements IScheduledJob {

		private int count;
		private VideoServiceEndpoint videoServiceEndpoint;
		private int interval;
		private AntMediaApplicationAdapter appAdapter;

		public AuthCheckJob(int count, int interval, VideoServiceEndpoint videoServiceEndpoint, AntMediaApplicationAdapter adapter) {
			this.count = count;
			this.videoServiceEndpoint = videoServiceEndpoint;
			this.interval = interval;
			this.appAdapter = adapter;
		}

		@Override
		public void execute(ISchedulingService service) throws CloneNotSupportedException {

			try {
				if (!videoServiceEndpoint.askIfDeviceAuthenticated()) {
					count++;
					if (count < 10) {
						if (videoServiceEndpoint.getError() == null) {
							service.addScheduledOnceJob(interval, new AuthCheckJob(count, interval, videoServiceEndpoint, appAdapter));
							logger.info("Asking authetnication for {}", videoServiceEndpoint.getName());
						}
						else {
							//there is an error so do not ask again
							this.appAdapter.getVideoServiceEndpointsHavingError().add(videoServiceEndpoint);
						}
					}
					else {
						videoServiceEndpoint.setError(VideoServiceEndpoint.AUTHENTICATION_TIMEOUT);
						this.appAdapter.getVideoServiceEndpointsHavingError().add(videoServiceEndpoint);
						logger.info("Not authenticated for {} and will not try again", videoServiceEndpoint.getName());
					}
				}
				else {
					logger.info("Authenticated, adding video service endpoint type: {} with id: {} to the app", videoServiceEndpoint.getName(), videoServiceEndpoint.getCredentials().getId());
					this.appAdapter.getVideoServiceEndpoints().put(videoServiceEndpoint.getCredentials().getId(), videoServiceEndpoint);

				}
			} catch (Exception e) {
				logger.error(ExceptionUtils.getStackTrace(e));
			}
		}
	}

	public void startDeviceAuthStatusPolling(VideoServiceEndpoint videoServiceEndpoint,
			DeviceAuthParameters askDeviceAuthParameters) {
		int timeDelta = askDeviceAuthParameters.interval * 1000;
		
	//TODO	addScheduledOnceJob(timeDelta, new AuthCheckJob(0, timeDelta, videoServiceEndpoint, this));
	}

	public Map<String, VideoServiceEndpoint> getVideoServiceEndpoints() {
		return videoServiceEndpoints;
	}

	public List<VideoServiceEndpoint> getVideoServiceEndpointsHavingError(){
		return videoServiceEndpointsHavingError ;
	}

	public void setVideoServiceEndpoints(Map<String, VideoServiceEndpoint> videoServiceEndpoints) {
		this.videoServiceEndpoints = videoServiceEndpoints;
	}

	/**
	 * Notify hook with parameters below
	 * 
	 * @param url
	 *            is the url of the service to be called
	 * 
	 * @param id
	 *            is the stream id that is unique for each stream
	 * 
	 * @param action
	 *            is the name of the action to be notified, it has values such
	 *            as {@link #HOOK_ACTION_END_LIVE_STREAM}
	 *            {@link #HOOK_ACTION_START_LIVE_STREAM}
	 * 
	 * @param streamName,
	 *            name of the stream. It is not the name of the file. It is just
	 *            a user friendly name
	 * 
	 * @param category,
	 *            category of the stream
	 * 
	 * @param vodName name of the vod 
	 * 
	 * @param vodId id of the vod in the datastore
	 * 
	 * @return
	 */
	public StringBuilder notifyHook(String url, String id, String action, String streamName, String category,
			String vodName, String vodId) {

		StringBuilder response = null;

		if (url != null && url.length() > 0) {
			Map<String, String> variables = new HashMap<>();

			variables.put("id", id);
			variables.put("action", action);
			if (streamName != null) {
				variables.put("streamName", streamName);
			}
			if (category != null) {
				variables.put("category", category);
			}

			if (vodName != null) {
				variables.put("vodName", vodName);
			}

			if (vodId != null) {
				variables.put("vodId", vodId);
			}

			try {
				response = sendPOST(url, variables);
			} catch (Exception e) {
				//Make Exception generi
				logger.error(ExceptionUtils.getStackTrace(e));
			}
		}
		return response;
	}

	public StringBuilder sendPOST(String url, Map<String, String> variables) throws IOException {

		StringBuilder response = null;
		try (CloseableHttpClient httpClient = getHttpClient()) 
		{
			HttpPost httpPost = new HttpPost(url);
			httpPost.addHeader("User-Agent", "Daaavuuuuuttttt https://www.youtube.com/watch?v=cbyTDRgW4Jg");

			List<NameValuePair> urlParameters = new ArrayList<>();
			Set<Entry<String, String>> entrySet = variables.entrySet();
			for (Entry<String, String> entry : entrySet) {
				urlParameters.add(new BasicNameValuePair(entry.getKey(), entry.getValue()));
			}

			HttpEntity postParams = new UrlEncodedFormEntity(urlParameters);
			httpPost.setEntity(postParams);

			CloseableHttpResponse httpResponse = httpClient.execute(httpPost);
			logger.info("POST Response Status:: {}" , httpResponse.getStatusLine().getStatusCode());

			HttpEntity entity = httpResponse.getEntity();
			if (entity != null) 
			{ 
				//read entity if it's available
				BufferedReader reader = new BufferedReader(new InputStreamReader(entity.getContent()));

				String inputLine;
				response = new StringBuilder();

				while ((inputLine = reader.readLine()) != null) {
					response.append(inputLine);
				}
				reader.close();
			}

		}


		return response;

	}
	
	public CloseableHttpClient getHttpClient() {
		return HttpClients.createDefault();
	}

	public List<IStreamPublishSecurity> getStreamPublishSecurityList() {
		return streamPublishSecurityList;
	}

	public void setStreamPublishSecurityList(List<IStreamPublishSecurity> streamPublishSecurityList) {
		this.streamPublishSecurityList = streamPublishSecurityList;
	}

	
	public AppSettings getAppSettings() {
		return appSettings;
	}
	

	public void setAppSettings(AppSettings appSettings) {
		this.appSettings = appSettings;
	}


	public StreamFetcher startStreaming(Broadcast broadcast) {
		if(broadcast.getType().equals(AntMediaApplicationAdapter.IP_CAMERA) ||
				broadcast.getType().equals(AntMediaApplicationAdapter.STREAM_SOURCE))  {
			return streamFetcherManager.startStreaming(broadcast);
		}
		return null;
	}

	public Result stopStreaming(Broadcast broadcast) {
		Result result = new Result(false);
		if(broadcast.getType().equals(AntMediaApplicationAdapter.IP_CAMERA) ||
				broadcast.getType().equals(AntMediaApplicationAdapter.STREAM_SOURCE)) 
		{
			result = streamFetcherManager.stopStreaming(broadcast);
		} 
		else if (broadcast.getType().equals(AntMediaApplicationAdapter.LIVE_STREAM)) 
		{
			IBroadcastStream broadcastStream = getBroadcastStream(getScope(), broadcast.getStreamId());
			if (broadcastStream != null) 
			{
				((IClientBroadcastStream) broadcastStream).getConnection().close();
				result.setSuccess(true);
			}
		}
		return result;
	}

	public IBroadcastStream getBroadcastStream(IScope scope, String name) {
		IStreamService service = (IStreamService) ScopeUtils.getScopeService(scope, IStreamService.class,
				StreamService.class);
		if (service instanceof StreamService) {
			IBroadcastScope bs = ((StreamService) service).getBroadcastScope(scope, name);
			if (bs != null) {
				return bs.getClientBroadcastStream();
			}
		}
		return null;
	}
	
	public OnvifCamera getOnvifCamera(String id) {
		OnvifCamera onvifCamera = onvifCameraList.get(id);
		if (onvifCamera == null) {

			Broadcast camera = getDataStore().get(id);
			if (camera != null) {
				onvifCamera = new OnvifCamera();
				onvifCamera.connect(camera.getIpAddr(), camera.getUsername(), camera.getPassword());

				onvifCameraList.put(id, onvifCamera);
			}
		}
		return onvifCamera;
	}

	public StreamFetcherManager getStreamFetcherManager() {
		return streamFetcherManager;
	}
	
	public void setStreamFetcherManager(StreamFetcherManager streamFetcherManager) {
		this.streamFetcherManager = streamFetcherManager;
	}

	@Override
	public void setQualityParameters(String id, String quality, double speed, int pendingPacketSize) {
		logger.info("update source quality for stream: {} quality:{} speed:{}", id, quality, speed);
		getDataStore().updateSourceQualityParameters(id, quality, speed, pendingPacketSize);

	}

	public DataStore getDataStore() {
		if(dataStore == null)
		{
			dataStore = dataStoreFactory.getDataStore();
		}
		return dataStore;
	}

	public DataStoreFactory getDataStoreFactory() {
		return dataStoreFactory;
	}


	public void setDataStoreFactory(DataStoreFactory dataStoreFactory) {
		this.dataStoreFactory = dataStoreFactory;
	}

	/**
	 * This setter for test cases
	 * @param vertx
	 */
	public void setVertx(Vertx vertx) {
		this.vertx = vertx;
	}


	@Override
	public void serverShuttingdown() {

		//logger.info("{} is shutting down.", getName());
		if (streamFetcherManager != null) {
			Queue<StreamFetcher> fetchers = streamFetcherManager.getStreamFetcherList();
			for (StreamFetcher streamFetcher : fetchers) {
				streamFetcher.stopStream();
			}
		}
		
		logger.info("RTMP Broadcasts are closing.");
		for (MuxAdaptor adaptor : getMuxAdaptors()) {
			if(adaptor.getBroadcast().getType().equals(AntMediaApplicationAdapter.LIVE_STREAM)) {
				adaptor.getBroadcastStream().stop();
				adaptor.stop();
			}
		}
		
		while(getDataStore().getLocalLiveBroadcastCount() > 0) {
			try {
				Thread.sleep(1000);
			} catch (InterruptedException e) {
				logger.error(ExceptionUtils.getStackTrace(e));
				Thread.currentThread().interrupt();
			}
		}
		
		getDataStore().close();
	}

	@Override
	public void muxAdaptorAdded(MuxAdaptor muxAdaptor){
		getMuxAdaptors().add(muxAdaptor);
	}

	@Override
	public void muxAdaptorRemoved(MuxAdaptor muxAdaptor) {
		getMuxAdaptors().remove(muxAdaptor);
	}

	public List<MuxAdaptor> getMuxAdaptors() {
		if(muxAdaptors == null){
			muxAdaptors = Collections.synchronizedList(new ArrayList());
		}
		return muxAdaptors;
	}
<<<<<<< HEAD


	public IScope getScope() {
		return scope;
	}


	public void setScope(IScope scope) {
		this.scope = scope;
=======
	
	
	/**
	 * Number of encoders blocked. 
	 * @return
	 */
	public int getNumberOfEncodersBlocked() {
		return encoderBlockedStreams.size();
	}
	
	public synchronized void encoderBlocked(String streamId, boolean blocked) {
		if (blocked) {
			encoderBlockedStreams.add(streamId);
		}
		else {
			encoderBlockedStreams.remove(streamId);
		}
	}

	
	public synchronized void incrementEncoderNotOpenedError() {
		numberOfEncoderNotOpenedErrors ++;
	}
	
	public int getNumberOfEncoderNotOpenedErrors() {
		return numberOfEncoderNotOpenedErrors;
	}
	
	public int getNumberOfPublishTimeoutError() {
		return publishTimeoutStreams;
	}
	
	public synchronized void publishTimeoutError(String streamId) {
		publishTimeoutStreams++;
		publishTimeoutStreamsList.add(streamId);
	}

	public WebRTCAudioReceiveStats getWebRTCAudioReceiveStats() {
		return webRTCAudioReceiveStats;
	}
	
	public WebRTCVideoReceiveStats getWebRTCVideoReceiveStats() {
		return webRTCVideoReceiveStats;
	}
	
	public WebRTCAudioSendStats getWebRTCAudioSendStats() {
		return webRTCAudioSendStats;
	}
	
	public WebRTCVideoSendStats getWebRTCVideoSendStats() {
		return webRTCVideoSendStats;
	} 
	
	public Vertx getVertx() {
		return vertx;
>>>>>>> 47ec966b
	}
}<|MERGE_RESOLUTION|>--- conflicted
+++ resolved
@@ -105,8 +105,6 @@
 	private Vertx vertx;
 	private IScope scope;
 
-<<<<<<< HEAD
-=======
 	protected List<String> encoderBlockedStreams = new ArrayList<>();
 	private int numberOfEncoderNotOpenedErrors = 0;
 	protected int publishTimeoutStreams = 0;
@@ -121,8 +119,6 @@
 
 	protected WebRTCAudioSendStats webRTCAudioSendStats = new WebRTCAudioSendStats();
 
-	@Override
->>>>>>> 47ec966b
 	public boolean appStart(IScope app) {
 		setScope(app);
 		vertx = (Vertx) app.getContext().getBean(VERTX_BEAN_NAME);
@@ -248,16 +244,9 @@
 					if (listenerHookURL != null && listenerHookURL.length() > 0) {
 						final String name = broadcast.getName();
 						final String category = broadcast.getCategory();
-<<<<<<< HEAD
-						addScheduledOnceJob(100, l-> {
-								notifyHook(listenerHookURL, streamId, HOOK_ACTION_END_LIVE_STREAM, name, category,
-										null, null);
-						});
-=======
 						
 						vertx.runOnContext(e -> notifyHook(listenerHookURL, streamId, HOOK_ACTION_END_LIVE_STREAM, name, category,
 								null, null));
->>>>>>> 47ec966b
 					}
 
 					stopPublishingSocialEndpoints(broadcast);
@@ -409,15 +398,8 @@
 					if (listenerHookURL != null && listenerHookURL.length() > 0) {
 						final String name = broadcast.getName();
 						final String category = broadcast.getCategory();
-<<<<<<< HEAD
-						addScheduledOnceJob(100, l-> {
-								notifyHook(listenerHookURL, streamId, HOOK_ACTION_START_LIVE_STREAM, name, category,
-										null, null);
-						});
-=======
 						vertx.runOnContext(e -> notifyHook(listenerHookURL, streamId, HOOK_ACTION_START_LIVE_STREAM, name, category,
 								null, null));
->>>>>>> 47ec966b
 					}
 
 					publishSocialEndpoints(broadcast.getEndPointList());
@@ -532,17 +514,10 @@
 		{
 			final String baseName = vodName.substring(0, index);
 			String finalListenerHookURL = listenerHookURL;
-<<<<<<< HEAD
-			addScheduledOnceJob(100, l -> {
-				notifyHook(finalListenerHookURL, streamId, HOOK_ACTION_VOD_READY, null, null, baseName, vodId);
-			});
-=======
 			
 			vertx.runOnContext(e ->
 				notifyHook(finalListenerHookURL, streamId, HOOK_ACTION_VOD_READY, null, null, baseName, vodId)	
 			);
->>>>>>> 47ec966b
-		
 		}
 
 		String muxerFinishScript = appSettings.getMuxerFinishScript();
@@ -908,8 +883,6 @@
 		}
 		return muxAdaptors;
 	}
-<<<<<<< HEAD
-
 
 	public IScope getScope() {
 		return scope;
@@ -918,8 +891,7 @@
 
 	public void setScope(IScope scope) {
 		this.scope = scope;
-=======
-	
+	}
 	
 	/**
 	 * Number of encoders blocked. 
@@ -974,6 +946,5 @@
 	
 	public Vertx getVertx() {
 		return vertx;
->>>>>>> 47ec966b
 	}
 }