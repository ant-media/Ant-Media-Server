--- conflicted
+++ resolved
@@ -415,13 +415,6 @@
 				Integer pathLength=Integer.valueOf(subDirs.length);
 				String relativePath=subDirs[pathLength-3]+'/'+subDirs[pathLength-2]+'/'+subDirs[pathLength-1];
 
-<<<<<<< HEAD
-=======
-				Vod newVod = new Vod(streamName, streamId, relativePath, name, unixTime, duration, fileSize, Vod.STREAM_VOD);
-
-				getDataStore().addVod(newVod);
-
->>>>>>> b6bc6430
 				if (broadcast != null) {
 					streamName = broadcast.getName();
 					final String listenerHookURL = broadcast.getListenerHookURL();
@@ -638,36 +631,6 @@
 	public void setAppSettings(AppSettings appSettings) {
 		this.appSettings = appSettings;
 	}
-<<<<<<< HEAD
-=======
-	@Override
-	public void sourceQualityChanged(String id,String quality) 
-	{
-		addScheduledOnceJob(0, new IScheduledJob() {
-
-			@Override
-			public void execute(ISchedulingService service) throws CloneNotSupportedException {
-				boolean updateSourceQuality = getDataStore().updateSourceQuality(id, quality);
-				log.info("source stream {} quality changed, new quality is: {}  , updating data strore {}", id, quality, updateSourceQuality);
-
-			}
-		});
-	}
-
-
-	@Override
-	public void sourceSpeedChanged(String id,double speed) {
-		// log.info("source stream quality changed, new quality is: "+speed);
-		addScheduledOnceJob(0, new IScheduledJob() {
-			@Override
-			public void execute(ISchedulingService service) throws CloneNotSupportedException {
-				getDataStore().updateSourceSpeed(id, speed);
-
-			}
-		});
-
-	}
->>>>>>> b6bc6430
 
 	public Result startStreaming(Broadcast broadcast) {
 
