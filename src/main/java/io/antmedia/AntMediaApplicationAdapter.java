package io.antmedia;

import java.io.BufferedReader;
import java.io.File;
import java.io.IOException;
import java.io.InputStreamReader;
import java.nio.file.Files;
import java.nio.file.Path;
import java.util.ArrayList;
import java.util.Collections;
import java.util.HashMap;
import java.util.Iterator;
import java.util.List;
import java.util.Map;
import java.util.Map.Entry;
import java.util.Queue;
import java.util.Set;
import java.util.regex.Pattern;

import org.apache.commons.lang3.RandomStringUtils;
import org.apache.commons.lang3.exception.ExceptionUtils;
import org.apache.http.HttpEntity;
import org.apache.http.NameValuePair;
import org.apache.http.client.config.RequestConfig;
import org.apache.http.client.entity.UrlEncodedFormEntity;
import org.apache.http.client.methods.CloseableHttpResponse;
import org.apache.http.client.methods.HttpPost;
import org.apache.http.impl.client.CloseableHttpClient;
import org.apache.http.impl.client.HttpClients;
import org.apache.http.message.BasicNameValuePair;
import org.bytedeco.javacpp.avcodec.AVPacket;
import org.bytedeco.javacpp.avformat.AVFormatContext;
import org.red5.server.api.scope.IBroadcastScope;
import org.red5.server.api.scope.IScope;
import org.red5.server.api.stream.IBroadcastStream;
import org.red5.server.api.stream.IClientBroadcastStream;
import org.red5.server.api.stream.IPlayItem;
import org.red5.server.api.stream.IStreamCapableConnection;
import org.red5.server.api.stream.IStreamPublishSecurity;
import org.red5.server.api.stream.IStreamService;
import org.red5.server.api.stream.ISubscriberStream;
import org.red5.server.stream.ClientBroadcastStream;
import org.red5.server.stream.StreamService;
import org.red5.server.util.ScopeUtils;
import org.slf4j.Logger;
import org.slf4j.LoggerFactory;

import io.antmedia.cluster.IClusterNotifier;
import io.antmedia.datastore.db.DataStore;
import io.antmedia.datastore.db.DataStoreFactory;
import io.antmedia.datastore.db.types.Broadcast;
import io.antmedia.datastore.db.types.Endpoint;
import io.antmedia.datastore.db.types.SocialEndpointCredentials;
import io.antmedia.datastore.db.types.VoD;
import io.antmedia.datastore.preference.PreferenceStore;
import io.antmedia.filter.StreamAcceptFilter;
import io.antmedia.ipcamera.OnvifCamera;
import io.antmedia.muxer.IAntMediaStreamHandler;
import io.antmedia.muxer.MuxAdaptor;
import io.antmedia.rest.RestServiceBase;
import io.antmedia.rest.model.Result;
import io.antmedia.security.AcceptOnlyStreamsInDataStore;
import io.antmedia.settings.ServerSettings;
import io.antmedia.shutdown.AMSShutdownManager;
import io.antmedia.shutdown.IShutdownListener;
import io.antmedia.social.endpoint.PeriscopeEndpoint;
import io.antmedia.social.endpoint.VideoServiceEndpoint;
import io.antmedia.social.endpoint.VideoServiceEndpoint.DeviceAuthParameters;
import io.antmedia.statistic.HlsViewerStats;
import io.antmedia.statistic.type.RTMPToWebRTCStats;
import io.antmedia.statistic.type.WebRTCAudioReceiveStats;
import io.antmedia.statistic.type.WebRTCAudioSendStats;
import io.antmedia.statistic.type.WebRTCVideoReceiveStats;
import io.antmedia.statistic.type.WebRTCVideoSendStats;
import io.antmedia.streamsource.StreamFetcher;
import io.antmedia.streamsource.StreamFetcherManager;
import io.antmedia.webrtc.api.IWebRTCAdaptor;
import io.vertx.core.Vertx;
import io.vertx.core.json.JsonObject;
import io.vertx.ext.dropwizard.MetricsService;

public class AntMediaApplicationAdapter implements IAntMediaStreamHandler, IShutdownListener {

	public static final String BEAN_NAME = "web.handler";
	public static final String BROADCAST_STATUS_CREATED = "created";
	public static final String BROADCAST_STATUS_BROADCASTING = "broadcasting";
	public static final String BROADCAST_STATUS_FINISHED = "finished";
	public static final String BROADCAST_STATUS_PREPARING = "preparing";
	public static final int BROADCAST_STATS_RESET = 0;
	public static final String HOOK_ACTION_END_LIVE_STREAM = "liveStreamEnded";
	public static final String HOOK_ACTION_START_LIVE_STREAM = "liveStreamStarted";
	public static final String HOOK_ACTION_VOD_READY = "vodReady";
	
	public static final String DEFAULT_LOCALHOST = "127.0.0.1";

	protected static Logger logger = LoggerFactory.getLogger(AntMediaApplicationAdapter.class);
	private ServerSettings serverSettings;
	public static final String VOD = "VoD";
	public static final String LIVE_STREAM = "liveStream";
	public static final String IP_CAMERA = "ipCamera";
	public static final String STREAM_SOURCE = "streamSource";
	protected static final int END_POINT_LIMIT = 20;
	public static final String FACEBOOK = "facebook";
	public static final String PERISCOPE = "periscope";
	public static final String YOUTUBE = "youtube";
	public static final String FACEBOOK_ENDPOINT_CLASS = "io.antmedia.enterprise.social.endpoint.FacebookEndpoint";
	public static final String YOUTUBE_ENDPOINT_CLASS = "io.antmedia.enterprise.social.endpoint.YoutubeEndpoint";
	public static final String WEBAPPS_PATH = "webapps/";

	
	private Map<String, VideoServiceEndpoint> videoServiceEndpoints = new HashMap<>();
	private List<VideoServiceEndpoint> videoServiceEndpointsHavingError = new ArrayList<>();
	private List<IStreamPublishSecurity> streamPublishSecurityList;
	private HashMap<String, OnvifCamera> onvifCameraList = new HashMap<>();
	protected StreamFetcherManager streamFetcherManager;
	protected List<MuxAdaptor> muxAdaptors;
	private DataStore dataStore;
	private DataStoreFactory dataStoreFactory;

	private StreamAcceptFilter streamAcceptFilter;
	private AppSettings appSettings;
	private Vertx vertx;
	private IScope scope;

	protected List<String> encoderBlockedStreams = new ArrayList<>();
	private int numberOfEncoderNotOpenedErrors = 0;
	protected int publishTimeoutStreams = 0;
	private List<String> publishTimeoutStreamsList = new ArrayList<>();
	private boolean shutdownProperly = true;

	protected WebRTCVideoReceiveStats webRTCVideoReceiveStats = new WebRTCVideoReceiveStats();

	protected WebRTCAudioReceiveStats webRTCAudioReceiveStats = new WebRTCAudioReceiveStats();
	
	
	protected WebRTCVideoSendStats webRTCVideoSendStats = new WebRTCVideoSendStats();

	protected WebRTCAudioSendStats webRTCAudioSendStats = new WebRTCAudioSendStats();
	
	private IClusterNotifier clusterNotifier;

	public boolean appStart(IScope app) {
		setScope(app);
		vertx = (Vertx) app.getContext().getBean(VERTX_BEAN_NAME);

		//initalize to access the data store directly in the code
		getDataStore();
		
		// Create initialized file in application
		Result result = createInitializationProcess(app.getName());
		
		if (!result.isSuccess()) {
			//Save App Setting
			this.shutdownProperly = false;
			// Reset Broadcast Stats
			resetBroadcasts();
		}

		if (app.getContext().hasBean(IClusterNotifier.BEAN_NAME)) {
			//which means it's in cluster mode
			clusterNotifier = (IClusterNotifier) app.getContext().getBean(IClusterNotifier.BEAN_NAME);
			
			clusterNotifier.registerSettingUpdateListener(getAppSettings().getAppName(), settings -> updateSettings(settings, false));
		}
<<<<<<< HEAD
		else if (!result.isSuccess()) {
			//Save App Setting
			setShutdownProperly(false);
			// Reset Broadcast Stats
			resetBroadcasts();
		}


		vertx.setTimer(1, l -> {
				
				getStreamFetcherManager().setRestartStreamFetcherPeriod(appSettings.getRestartStreamFetcherPeriod());
				
				if(appSettings.isStartStreamFetcherAutomatically()) {
					List<Broadcast> streams = getDataStore().getExternalStreamsList();
					logger.info("Stream source size: {}", streams.size());
					streamFetcherManager.startStreams(streams);
				}
=======
		
		vertx.setTimer(10, l -> {
				streamFetcherManager = new StreamFetcherManager(vertx, getDataStore(),app);
				List<Broadcast> streams = getDataStore().getExternalStreamsList();
				logger.info("Stream source size: {}", streams.size());
				streamFetcherManager.startStreams(streams);
>>>>>>> 2803ef3a

				List<SocialEndpointCredentials> socialEndpoints = getDataStore().getSocialEndpoints(0, END_POINT_LIMIT);

				logger.info("socialEndpoints size: {}", socialEndpoints.size());

				for (SocialEndpointCredentials socialEndpointCredentials : socialEndpoints) 
				{
					VideoServiceEndpoint endPointService = null;
					if (socialEndpointCredentials.getServiceName().equals(FACEBOOK)) 
					{
						endPointService = getEndpointService(FACEBOOK_ENDPOINT_CLASS, socialEndpointCredentials, appSettings.getFacebookClientId(), appSettings.getFacebookClientSecret());
					}
					else if (socialEndpointCredentials.getServiceName().equals(PERISCOPE)) 
					{
						endPointService = getEndpointService(PeriscopeEndpoint.class.getName(), socialEndpointCredentials, appSettings.getPeriscopeClientId(), appSettings.getPeriscopeClientSecret());
					}
					else if (socialEndpointCredentials.getServiceName().equals(YOUTUBE)) 
					{
						endPointService = getEndpointService(YOUTUBE_ENDPOINT_CLASS, socialEndpointCredentials, appSettings.getYoutubeClientId(), appSettings.getYoutubeClientSecret());
					}

					if (endPointService != null) {
						endPointService.setCollectInteractivity(appSettings.isCollectSocialMediaActivity());
						videoServiceEndpoints.put(endPointService.getCredentials().getId(), endPointService);
					}
				}

				synchUserVoDFolder(null, appSettings.getVodFolder());
		});

	
		AMSShutdownManager.getInstance().subscribe(this);

		//With the common app structure, we won't need to null check for WebRTCAdaptor
		if (app.getContext().hasBean(IWebRTCAdaptor.BEAN_NAME)) 
		{
			IWebRTCAdaptor webRTCAdaptor = (IWebRTCAdaptor) app.getContext().getBean(IWebRTCAdaptor.BEAN_NAME);

			webRTCAdaptor.setExcessiveBandwidthValue(appSettings.getExcessiveBandwidthValue());
			webRTCAdaptor.setExcessiveBandwidthCallThreshold(appSettings.getExcessiveBandwidthCallThreshold());
			webRTCAdaptor.setTryCountBeforeSwitchback(appSettings.getExcessiveBandwithTryCountBeforeSwitchback());
			webRTCAdaptor.setExcessiveBandwidthAlgorithmEnabled(appSettings.isExcessiveBandwidthAlgorithmEnabled());
			webRTCAdaptor.setPacketLossDiffThresholdForSwitchback(appSettings.getPacketLossDiffThresholdForSwitchback());
			webRTCAdaptor.setRttMeasurementDiffThresholdForSwitchback(appSettings.getRttMeasurementDiffThresholdForSwitchback());
		}

		return true;
	}

	public void appStop(IScope app) 
	{
		//not used
	}

	/**
	 * This method is called after ungraceful shutdown
	 * @return
	 */
	public Result resetBroadcasts(){
		
		logger.info("Resetting streams viewer numbers because there is an unexpected stop happened in app: {}", getScope() != null? getScope().getName() : "[scope is null]");

		int operationCount = getDataStore().resetBroadcasts(getServerSettings().getHostAddress());
		
		Result result = new Result(true);
		result.setMessage("Successfull operations: "+ operationCount);
		
		return result;
	}
	
	public boolean synchUserVoDFolder(String oldFolderPath, String vodFolderPath) 
	{
		boolean result = false;
		File streamsFolder = new File(WEBAPPS_PATH + getScope().getName() + "/streams");

		try {
			deleteOldFolderPath(oldFolderPath, streamsFolder);
			//even if an exception occurs, catch it in here and do not prevent the below operations
		} catch (IOException e) {
			logger.error(e.getMessage());
		}

		File f = new File(vodFolderPath == null ? "" : vodFolderPath);
		try {
			if (!streamsFolder.exists()) {
				streamsFolder.mkdir();
			}
			if (f.exists() && f.isDirectory()) {
				String newLinkPath = streamsFolder.getAbsolutePath() + "/" + f.getName();
				File newLinkFile = new File(newLinkPath);
				if (!newLinkFile.exists()) {
					Path target = f.toPath();
					Files.createSymbolicLink(newLinkFile.toPath(), target);
				}
			}
			//if file does not exists, it means reset the vod
			getDataStore().fetchUserVodList(f);
			result = true;
		} catch (IOException e) {
			logger.error(e.getMessage());
		}



		return result;
	}

	public boolean deleteOldFolderPath(String oldFolderPath, File streamsFolder) throws IOException {
		boolean result = false;
		if (oldFolderPath != null && !oldFolderPath.isEmpty() && streamsFolder != null) 
		{
			File f = new File(oldFolderPath);
			File linkFile = new File(streamsFolder.getAbsolutePath(), f.getName());
			if (linkFile.exists() && linkFile.isDirectory()) {
				Files.delete(linkFile.toPath());
				result = true;
			}
		}
		return result;
	}

	public void streamBroadcastClose(IBroadcastStream stream) {
		String streamName = stream.getPublishedName();
		vertx.executeBlocking(future -> closeBroadcast(streamName), null);
	}

	public void closeBroadcast(String streamName) {

		try {

				getDataStore().updateStatus(streamName, BROADCAST_STATUS_FINISHED);
				Broadcast broadcast = getDataStore().get(streamName);
								
				if (broadcast != null) {
					final String listenerHookURL = broadcast.getListenerHookURL();
					final String streamId = broadcast.getStreamId();
					if (listenerHookURL != null && listenerHookURL.length() > 0) {
						final String name = broadcast.getName();
						final String category = broadcast.getCategory();
						logger.info("Setting timer to call live stream ended hook for stream:{}",streamId );
						vertx.setTimer(10, e -> notifyHook(listenerHookURL, streamId, HOOK_ACTION_END_LIVE_STREAM, name, category, null, null));
					}

					stopPublishingSocialEndpoints(broadcast);

					if (broadcast.isZombi()) {
						getDataStore().delete(streamName);
					}
					else {
						// This is resets Viewer map in HLS Viewer Stats
						resetHLSStats(streamId);
					}
				}
		} catch (Exception e) {
			logger.error(ExceptionUtils.getStackTrace(e));
		}
	}
	
	public void resetHLSStats(String streamId) {
		if (scope.getContext().getApplicationContext().containsBean(HlsViewerStats.BEAN_NAME)) {
			HlsViewerStats hlsViewerStats = (HlsViewerStats) scope.getContext().getApplicationContext().getBean(HlsViewerStats.BEAN_NAME);
			if (hlsViewerStats != null) {
				hlsViewerStats.resetHLSViewerMap(streamId);
			}
		}
	}
	
	public void stopPublishingSocialEndpoints(Broadcast broadcast) 
	{
		List<Endpoint> endPointList = broadcast.getEndPointList();
		if (endPointList != null) {
			for (Endpoint endpoint : endPointList) {
				VideoServiceEndpoint videoServiceEndPoint = getVideoServiceEndPoint(endpoint.getEndpointServiceId());
				if (videoServiceEndPoint != null) {
					try {
						videoServiceEndPoint.stopBroadcast(endpoint);
					} catch (Exception e) {
						logger.error(ExceptionUtils.getStackTrace(e));
					}
				}
			}
			// recreate endpoints for social media
			recreateEndpointsForSocialMedia(broadcast, endPointList);
		}
	}

	public void recreateEndpointsForSocialMedia(Broadcast broadcast, List<Endpoint> endPointList) {
		//below removeList and addList is due to avoid concurrent exception
		List<Endpoint> removeList = new ArrayList<>();
		List<Endpoint> addList = new ArrayList<>();
		for (Endpoint endpoint : endPointList) {

			if (!"".equals(endpoint.getType())) 
			{
				VideoServiceEndpoint videoServiceEndPoint = getVideoServiceEndPoint(endpoint.getEndpointServiceId());
				if (videoServiceEndPoint != null) 
				{
					Endpoint newEndpoint;
					try {
						newEndpoint = videoServiceEndPoint.createBroadcast(broadcast.getName(),
								broadcast.getDescription(), broadcast.getStreamId(), broadcast.isIs360(), broadcast.isPublicStream(), 2160, true);
						removeList.add(endpoint);
						addList.add(newEndpoint);
						
					} catch (Exception e) {
						logger.error(ExceptionUtils.getStackTrace(e));
					}

				}
			}
		}
		for (Endpoint endpoint : removeList) {
			getDataStore().removeEndpoint(broadcast.getStreamId(), endpoint, true);
		}
		
		for (Endpoint endpoint : addList) {
			getDataStore().addEndpoint(broadcast.getStreamId(), endpoint);
		}
		
	}

	public VideoServiceEndpoint getEndpointService(String className, 
			SocialEndpointCredentials socialEndpointCredentials, String clientId, String clientSecret)
	{
		try {
			VideoServiceEndpoint endPointService;
			Class endpointClass = Class.forName(className);

			endPointService = (VideoServiceEndpoint) endpointClass.getConstructor(String.class, String.class, DataStore.class, SocialEndpointCredentials.class, Vertx.class)
					.newInstance(clientId, clientSecret, getDataStore(), socialEndpointCredentials, vertx);
			endPointService.setCollectInteractivity(appSettings.isCollectSocialMediaActivity());
			return endPointService;
		}
		catch (Exception e) {
			logger.error(ExceptionUtils.getStackTrace(e));
		}
		return null;
	}


	public void streamPlayItemPlay(IPlayItem item, boolean isLive) {
		vertx.setTimer(1, l -> getDataStore().updateRtmpViewerCount(item.getName(), true));
	}

	public void streamPlayItemStop(IPlayItem item) {
		vertx.setTimer(1, l -> getDataStore().updateRtmpViewerCount(item.getName(), false));
	}

	public void streamSubscriberClose(ISubscriberStream stream) {
		vertx.setTimer(1, l -> getDataStore().updateRtmpViewerCount(stream.getBroadcastStreamPublishName(), false));
	}

	public void streamPublishStart(final IBroadcastStream stream) {
		String streamName = stream.getPublishedName();
		logger.info("stream name in streamPublishStart: {}", streamName );

		startPublish(streamName);
	}

	public void startPublish(String streamName) {
		vertx.executeBlocking( handler -> {
			try {

				DataStore dataStoreLocal = getDataStore();
				
					Broadcast broadcast = dataStoreLocal.get(streamName);

					if (broadcast == null) {

						broadcast = saveUndefinedBroadcast(streamName, getScope().getName(), dataStoreLocal, appSettings,  AntMediaApplicationAdapter.BROADCAST_STATUS_BROADCASTING, getServerSettings().getServerName(), getServerSettings().getHostAddress());
					} 
					else {

						broadcast.setStatus(BROADCAST_STATUS_BROADCASTING);
						broadcast.setStartTime(System.currentTimeMillis());
						broadcast.setOriginAdress(getServerSettings().getHostAddress());
						boolean result = dataStoreLocal.updateBroadcastFields(broadcast.getStreamId(), broadcast);
						
						logger.info(" Status of stream {} is set to Broadcasting with result: {}", broadcast.getStreamId(), result);
					}

					final String listenerHookURL = broadcast.getListenerHookURL();
					final String streamId = broadcast.getStreamId();
					if (listenerHookURL != null && listenerHookURL.length() > 0) {
						final String name = broadcast.getName();
						final String category = broadcast.getCategory();
						logger.info("Setting timer to call live stream started hook for stream:{}",streamId );
						vertx.setTimer(10, e -> notifyHook(listenerHookURL, streamId, HOOK_ACTION_START_LIVE_STREAM, name, category,
								null, null));
					}

					publishSocialEndpoints(broadcast.getEndPointList());
				
				handler.complete();
			} catch (Exception e) {
				logger.error(ExceptionUtils.getStackTrace(e));
				handler.fail(ExceptionUtils.getStackTrace(e));
			}
			
		}, null);
		
		logger.info("start publish leaved");
	}

	private ServerSettings getServerSettings() 
	{
		if (serverSettings == null) {
			serverSettings = (ServerSettings)scope.getContext().getApplicationContext().getBean(ServerSettings.BEAN_NAME);
		}
		return serverSettings;
	}


	public void publishSocialEndpoints(List<Endpoint> endPointList) 
	{
		if (endPointList != null) 
		{
			for (Endpoint endpoint : endPointList) {
				VideoServiceEndpoint videoServiceEndPoint = getVideoServiceEndPoint(endpoint.getEndpointServiceId());
				if (videoServiceEndPoint != null) {
					try {
						videoServiceEndPoint.publishBroadcast(endpoint);
						logger.info("publish broadcast called for {}" , videoServiceEndPoint.getName());
					} catch (Exception e) {
						logger.error(ExceptionUtils.getStackTrace(e));
					}
				}
			}
		}
	}
	
	
	
	
	

	public static Broadcast saveUndefinedBroadcast(String streamId, String scopeName, DataStore dataStore, AppSettings appSettings, String streamStatus, String fqdn, String hostAddress) {		
		Broadcast newBroadcast = new Broadcast();
		long now = System.currentTimeMillis();
		newBroadcast.setDate(now);
		newBroadcast.setStartTime(now);
		newBroadcast.setZombi(true);
		try {
			newBroadcast.setStreamId(streamId);

			String settingsListenerHookURL = null; 
			if (appSettings != null) {
				settingsListenerHookURL = appSettings.getListenerHookURL();
			}

			return RestServiceBase.saveBroadcast(newBroadcast,
					streamStatus, scopeName, dataStore,
					settingsListenerHookURL, fqdn, hostAddress);
		} catch (Exception e) {
			logger.error(ExceptionUtils.getStackTrace(e));
		}

		return null;
	}

	public VideoServiceEndpoint getVideoServiceEndPoint(String id) {
		if (videoServiceEndpoints != null) {
			return videoServiceEndpoints.get(id);
		}
		return null;
	}

	@Override
	public void muxingFinished(final String streamId, File file, long duration, int resolution) {
		String vodName = file.getName();
		String filePath = file.getPath();
		long fileSize = file.length();
		long systemTime = System.currentTimeMillis();
		String[] subDirs = filePath.split(Pattern.quote(File.separator));
		Integer pathLength=Integer.valueOf(subDirs.length);
		String relativePath= subDirs[pathLength-2]+'/'+subDirs[pathLength-1];
		String listenerHookURL = null;
		String streamName = file.getName();

		Broadcast broadcast = getDataStore().get(streamId);
		if (broadcast != null && broadcast.getName() != null) {
			streamName = broadcast.getName();
			listenerHookURL = broadcast.getListenerHookURL();
			if (resolution != 0) {
				streamName = streamName + " (" + resolution + "p)";

			}
		}
		if (listenerHookURL == null || listenerHookURL.isEmpty()) {
			// if hook URL is not defined for stream specific, then try to get common one from app
			listenerHookURL = appSettings.getListenerHookURL();
		}

		String vodId = RandomStringUtils.randomNumeric(24);
		VoD newVod = new VoD(streamName, streamId, relativePath, vodName, systemTime, duration, fileSize, VoD.STREAM_VOD, vodId);

		if (getDataStore().addVod(newVod) == null) {
			logger.warn("Stream vod with stream id {} cannot be added to data store", streamId);
		}

		int index;
		
		//HOOK_ACTION_VOD_READY is called only the listenerHookURL is defined either for stream or in AppSettings
		if (listenerHookURL != null && !listenerHookURL.isEmpty() && 
				((index = vodName.lastIndexOf(".mp4")) != -1) 
				|| ((index = vodName.lastIndexOf(".webm")) != -1) )
		{
			final String baseName = vodName.substring(0, index);
			String finalListenerHookURL = listenerHookURL;
			logger.info("Setting timer for calling vod ready hook for stream:{}", streamId);
			vertx.setTimer(10, e ->	notifyHook(finalListenerHookURL, streamId, HOOK_ACTION_VOD_READY, null, null, baseName, vodId));
		}

		String muxerFinishScript = appSettings.getMuxerFinishScript();
		if (muxerFinishScript != null && !muxerFinishScript.isEmpty()) {	
			runScript(muxerFinishScript + "  " + file.getAbsolutePath());
		}


	}

	public void runScript(String scriptFile) {
		vertx.executeBlocking(future -> {
			try {
				logger.info("running muxer finish script: {}", scriptFile);
				Process exec = Runtime.getRuntime().exec(scriptFile);
				int result = exec.waitFor();
				future.complete();
				logger.info("completing script: {} with return value {}", scriptFile, result);
			} catch (IOException e) {
				logger.error(ExceptionUtils.getStackTrace(e));
			} catch (InterruptedException e) {
				logger.error(ExceptionUtils.getStackTrace(e));
				Thread.currentThread().interrupt();
			} 

		}, res -> {

		});
	}

	private static class AuthCheckJob {

		private int count;
		private VideoServiceEndpoint videoServiceEndpoint;
		private int interval;
		private AntMediaApplicationAdapter appAdapter;

		public AuthCheckJob(int count, int interval, VideoServiceEndpoint videoServiceEndpoint, AntMediaApplicationAdapter adapter) {
			this.count = count;
			this.videoServiceEndpoint = videoServiceEndpoint;
			this.interval = interval;
			this.appAdapter = adapter;
		}

		public void execute() {
			try {
				if (!videoServiceEndpoint.askIfDeviceAuthenticated()) {
					count++;
					if (count < 10) {
						if (videoServiceEndpoint.getError() == null) {
							appAdapter.getVertx().setTimer(interval, l->{
								new AuthCheckJob(count, interval, videoServiceEndpoint, appAdapter).execute();
							});
							logger.info("Asking authetnication for {}", videoServiceEndpoint.getName());
						}
						else {
							//there is an error so do not ask again
							this.appAdapter.getVideoServiceEndpointsHavingError().add(videoServiceEndpoint);
						}
					}
					else {
						videoServiceEndpoint.setError(VideoServiceEndpoint.AUTHENTICATION_TIMEOUT);
						this.appAdapter.getVideoServiceEndpointsHavingError().add(videoServiceEndpoint);
						logger.info("Not authenticated for {} and will not try again", videoServiceEndpoint.getName());
					}
				}
				else {
					logger.info("Authenticated, adding video service endpoint type: {} with id: {} to the app", videoServiceEndpoint.getName(), videoServiceEndpoint.getCredentials().getId());
					this.appAdapter.getVideoServiceEndpoints().put(videoServiceEndpoint.getCredentials().getId(), videoServiceEndpoint);

				}
			} catch (Exception e) {
				logger.error(ExceptionUtils.getStackTrace(e));
			}
		}
	}

	public void startDeviceAuthStatusPolling(VideoServiceEndpoint videoServiceEndpoint,
			DeviceAuthParameters askDeviceAuthParameters) {
		int timeDelta = askDeviceAuthParameters.interval * 1000;
		getVertx().setTimer(timeDelta, l->{
			new AuthCheckJob(0, timeDelta, videoServiceEndpoint, this).execute();
		});
	}

	public Map<String, VideoServiceEndpoint> getVideoServiceEndpoints() {
		return videoServiceEndpoints;
	}

	public List<VideoServiceEndpoint> getVideoServiceEndpointsHavingError(){
		return videoServiceEndpointsHavingError ;
	}

	public void setVideoServiceEndpoints(Map<String, VideoServiceEndpoint> videoServiceEndpoints) {
		this.videoServiceEndpoints = videoServiceEndpoints;
	}

	/**
	 * Notify hook with parameters below
	 * 
	 * @param url
	 *            is the url of the service to be called
	 * 
	 * @param id
	 *            is the stream id that is unique for each stream
	 * 
	 * @param action
	 *            is the name of the action to be notified, it has values such
	 *            as {@link #HOOK_ACTION_END_LIVE_STREAM}
	 *            {@link #HOOK_ACTION_START_LIVE_STREAM}
	 * 
	 * @param streamName,
	 *            name of the stream. It is not the name of the file. It is just
	 *            a user friendly name
	 * 
	 * @param category,
	 *            category of the stream
	 * 
	 * @param vodName name of the vod 
	 * 
	 * @param vodId id of the vod in the datastore
	 * 
	 * @return
	 */
	public StringBuilder notifyHook(String url, String id, String action, String streamName, String category,
			String vodName, String vodId) {
		StringBuilder response = null;
		logger.info("Running notify hook url:{} stream id: {} action:{} vod name:{} vod id:{}", url, id, action, vodName, vodId);
		if (url != null && url.length() > 0) {
			Map<String, String> variables = new HashMap<>();

			variables.put("id", id);
			variables.put("action", action);
			if (streamName != null) {
				variables.put("streamName", streamName);
			}
			if (category != null) {
				variables.put("category", category);
			}

			if (vodName != null) {
				variables.put("vodName", vodName);
			}

			if (vodId != null) {
				variables.put("vodId", vodId);
			}

			try {
				response = sendPOST(url, variables);
			} catch (Exception e) {
				//Make Exception generi
				logger.error(ExceptionUtils.getStackTrace(e));
			}
		}
		return response;
	}

	public StringBuilder sendPOST(String url, Map<String, String> variables) throws IOException {

		StringBuilder response = null;
		try (CloseableHttpClient httpClient = getHttpClient()) 
		{
			HttpPost httpPost = new HttpPost(url);
			RequestConfig requestConfig =RequestConfig.custom()
					.setConnectTimeout(2000)
					.setConnectionRequestTimeout(2000)
					.setSocketTimeout(2000).build();
			httpPost.setConfig(requestConfig);
			List<NameValuePair> urlParameters = new ArrayList<>();
			Set<Entry<String, String>> entrySet = variables.entrySet();
			for (Entry<String, String> entry : entrySet) {
				urlParameters.add(new BasicNameValuePair(entry.getKey(), entry.getValue()));
			}

			HttpEntity postParams = new UrlEncodedFormEntity(urlParameters);
			httpPost.setEntity(postParams);

			try (CloseableHttpResponse httpResponse = httpClient.execute(httpPost)) {
				logger.info("POST Response Status:: {}" , httpResponse.getStatusLine().getStatusCode());
	
				HttpEntity entity = httpResponse.getEntity();
				if (entity != null) 
				{ 
					//read entity if it's available
					BufferedReader reader = new BufferedReader(new InputStreamReader(entity.getContent()));
	
					String inputLine;
					response = new StringBuilder();
	
					while ((inputLine = reader.readLine()) != null) {
						response.append(inputLine);
					}
					reader.close();
			}
			}

		}
		return response;
	}
	
	public CloseableHttpClient getHttpClient() {
		return HttpClients.createDefault();
	}

	public List<IStreamPublishSecurity> getStreamPublishSecurityList() {
		return streamPublishSecurityList;
	}

	public void setStreamPublishSecurityList(List<IStreamPublishSecurity> streamPublishSecurityList) {
		this.streamPublishSecurityList = streamPublishSecurityList;
	}

	
	public AppSettings getAppSettings() {
		return appSettings;
	}
	

	public void setAppSettings(AppSettings appSettings) {
		this.appSettings = appSettings;
	}
	
	public StreamAcceptFilter getStreamAcceptFilter() {
		return streamAcceptFilter;
	}
	

	public void setStreamAcceptFilter(StreamAcceptFilter streamAcceptFilter) {
		this.streamAcceptFilter = streamAcceptFilter;
	}
	
	public boolean isValidStreamParameters(AVFormatContext inputFormatContext,AVPacket pkt) {
		return streamAcceptFilter.isValidStreamParameters(inputFormatContext, pkt);
	}


	public StreamFetcher startStreaming(Broadcast broadcast) {
		if(broadcast.getType().equals(AntMediaApplicationAdapter.IP_CAMERA) ||
				broadcast.getType().equals(AntMediaApplicationAdapter.STREAM_SOURCE))  {
			return streamFetcherManager.startStreaming(broadcast);
		}
		return null;
	}

	public Result stopStreaming(Broadcast broadcast) {
		Result result = new Result(false);
		if(broadcast.getType().equals(AntMediaApplicationAdapter.IP_CAMERA) ||
				broadcast.getType().equals(AntMediaApplicationAdapter.STREAM_SOURCE) ||
						broadcast.getType().equals(AntMediaApplicationAdapter.VOD)) 
		{
			result = streamFetcherManager.stopStreaming(broadcast);
		} 
		else if (broadcast.getType().equals(AntMediaApplicationAdapter.LIVE_STREAM)) 
		{
			IBroadcastStream broadcastStream = getBroadcastStream(getScope(), broadcast.getStreamId());
			if (broadcastStream != null) 
			{
				
				IStreamCapableConnection connection = ((IClientBroadcastStream) broadcastStream).getConnection();
				if (connection != null) {
					connection.close();
				}
				else {
					logger.warn("Connection is null. It should not happen for stream: {}. Analyze the logs", broadcast.getStreamId());
				}
				result.setSuccess(true);
			}
		}
		return result;
	}

	public IBroadcastStream getBroadcastStream(IScope scope, String name) {
		IStreamService service = (IStreamService) ScopeUtils.getScopeService(scope, IStreamService.class,
				StreamService.class);
		if (service instanceof StreamService) {
			IBroadcastScope bs = ((StreamService) service).getBroadcastScope(scope, name);
			if (bs != null) {
				return bs.getClientBroadcastStream();
			}
		}
		return null;
	}
	
	public OnvifCamera getOnvifCamera(String id) {
		OnvifCamera onvifCamera = onvifCameraList.get(id);
		if (onvifCamera == null) {

			Broadcast camera = getDataStore().get(id);
			if (camera != null) {
				onvifCamera = new OnvifCamera();
				onvifCamera.connect(camera.getIpAddr(), camera.getUsername(), camera.getPassword());

				onvifCameraList.put(id, onvifCamera);
			}
		}
		return onvifCamera;
	}

	public StreamFetcherManager getStreamFetcherManager() {
		if(streamFetcherManager == null) {
			streamFetcherManager = new StreamFetcherManager(vertx, getDataStore(), scope);
		}
		return streamFetcherManager;
	}
	
	public void setStreamFetcherManager(StreamFetcherManager streamFetcherManager) {
		this.streamFetcherManager = streamFetcherManager;
	}

	@Override
	public void setQualityParameters(String id, String quality, double speed, int pendingPacketSize) {
		
		vertx.setTimer(5, h -> {
			logger.info("update source quality for stream: {} quality:{} speed:{}", id, quality, speed);
			getDataStore().updateSourceQualityParameters(id, quality, speed, pendingPacketSize);
		});
	}

	public DataStore getDataStore() {
		if(dataStore == null)
		{
			dataStore = dataStoreFactory.getDataStore();
		}
		return dataStore;
	}
	
	public void setDataStore(DataStore dataStore) {
		this.dataStore = dataStore;
	}

	public DataStoreFactory getDataStoreFactory() {
		return dataStoreFactory;
	}


	public void setDataStoreFactory(DataStoreFactory dataStoreFactory) {
		this.dataStoreFactory = dataStoreFactory;
	}

	/**
	 * This setter for test cases
	 * @param vertx
	 */
	public void setVertx(Vertx vertx) {
		this.vertx = vertx;
	}
	
	public void closeRTMPStreams() 
	{
		List<MuxAdaptor> adaptors = getMuxAdaptors();
		synchronized (adaptors) 
		{
			for (MuxAdaptor adaptor : adaptors) {
				if(adaptor.getBroadcast().getType().equals(AntMediaApplicationAdapter.LIVE_STREAM)) {
					
					ClientBroadcastStream broadcastStream = adaptor.getBroadcastStream();
					if (broadcastStream != null) {
						broadcastStream.stop();
					}
					adaptor.stop();
				}
			}
		}
	}
	
	public void closeStreamFetchers() {
		if (streamFetcherManager != null) {
			Queue<StreamFetcher> fetchers = streamFetcherManager.getStreamFetcherList();
			for (StreamFetcher streamFetcher : fetchers) {
				streamFetcher.stopStream();
				fetchers.remove(streamFetcher);
			}
		}
	}
	
	public void waitUntilLiveStreamsStopped() {
		int i = 0;
		int waitPeriod = 1000;
		while(getDataStore().getLocalLiveBroadcastCount(getServerSettings().getHostAddress()) > 0) {
			try {
				if (i > 3) {
					logger.warn("Waiting for active broadcasts number decrease to zero for app: {}"
							+ "total wait time: {}ms", getScope().getName(), i*waitPeriod);
				}
				if (i>10) {
					logger.error("*********************************************************************************");
					logger.error("Not all live streams're stopped. It's even breaking the loop to finish the server");
					logger.error("*********************************************************************************");
					break;
				}
				i++;
				Thread.sleep(waitPeriod);
				
			} catch (InterruptedException e) {
				logger.error(ExceptionUtils.getStackTrace(e));
				Thread.currentThread().interrupt();
			}
		}
	}

	
	public void waitUntilThreadsStop() {
		int i = 0;
		int waitPeriod = 1000;
		int activeVertxThreadCount = 0;
		while((activeVertxThreadCount = getActiveVertxThreadCount()) > 0) {
			try {
				if (i > 3) {
					logger.warn("Waiting for active vertx threads count({}) decrease to zero for app: {}"
							+ " total wait time: {}ms", activeVertxThreadCount, getScope().getName(), i*waitPeriod);
				}
				if (i>10) {
					logger.error("*********************************************************************");
					logger.error("Not all active vertx threads are stopped. It's even breaking the loop");
					logger.error("*********************************************************************");
					break;
				}
				i++;
				Thread.sleep(waitPeriod);
				
			} catch (InterruptedException e) {
				logger.error(ExceptionUtils.getStackTrace(e));
				Thread.currentThread().interrupt();
			}
		}
	}

	private int getActiveVertxThreadCount() {
		int activeVertexThreadCount = 0;
		try {
			MetricsService metricsService = MetricsService.create(vertx);
			String activeThreadKey = "vertx.pools.worker.vert.x-worker-thread.in-use";
			JsonObject metrics = metricsService.getMetricsSnapshot(activeThreadKey);
			if (metrics != null) {
				activeVertexThreadCount = metrics.getJsonObject(activeThreadKey).getInteger("count");
			}
		}
		catch (Exception e) {
			logger.error(ExceptionUtils.getStackTrace(e));
		}
		return activeVertexThreadCount;
	}

	@Override
	public void serverShuttingdown() {
		logger.info("{} is closing streams", getScope().getName());
		closeStreamFetchers();
		closeRTMPStreams();
		
		waitUntilLiveStreamsStopped();
		waitUntilThreadsStop();
		
		createShutdownFile(getScope().getName());
		
		getDataStore().close();
	}
	

public Result createInitializationProcess(String appName){
		
		Result result = new Result(false);
		
		String initializedFilePath =WEBAPPS_PATH + appName + "/.initialized";
		File initializedFile = new File(initializedFilePath);
		
		String closedFilePath =WEBAPPS_PATH + appName + "/.closed";
		File closedFile = new File(closedFilePath);
		
		try {
			// Check first start
			if(!initializedFile.exists() && !closedFile.exists()) {
				if(initializedFile.createNewFile()) {
					result.setMessage("Initialized file created in " + appName);
					result.setSuccess(true);
					logger.info("Initialized file is created in {}",appName);
				}
				else {
					result.setMessage("Initialized file couldn't create in " + appName);
					result.setSuccess(false);
					logger.info("Initialized file couldn't be created in {}",appName);
				}
			} 
			// Check repeated starting - It's normal start
			else if(initializedFile.exists() && closedFile.exists()) {
				// Delete old .closed file in application
				Files.delete(closedFile.toPath());
				
				if(!closedFile.exists()) {
					result.setMessage("System works, deleted closed file in " + appName);
					result.setSuccess(true);
					logger.info("Delete the \".closed\" file in {}",appName);
				}
				else {
					result.setMessage("Delete couldn't closed file in " + appName);
					result.setSuccess(false);
					logger.info("Not deleted the \".closed\" file in {}",appName);
				}
			}
			// It means didn't close normal (unexpected stop)
			else if(initializedFile.exists() && !closedFile.exists()) {
				// It's problem here
				// Notify user to send logs
				result.setMessage("Something wrong in " + appName);
				result.setSuccess(false);
				logger.error("Something wrong in {}",appName);
			}
			// Other odd is initialization file doesn't exist and closed file exist.
			// It's important to happen.
		} catch (IOException e) {
			logger.error(e.getMessage());
		}
		
		return result;
	}
	
	
	public void createShutdownFile(String appName){
		
		String closedFilePath =WEBAPPS_PATH + appName + "/.closed";
		File closedFile = new File(closedFilePath);
		
		try {
			if(!closedFile.exists()) {
				if(closedFile.createNewFile()) {
					logger.info("Closed file created in {}",appName);
				}
				else {
					logger.error("Closed file couldn't create in {}",appName);
				}
			}
			else {
				logger.warn("Closed file already exists for app: {}", appName);
			}
			
		} catch (IOException e) {
			logger.error(e.getMessage());
		}
	}
	
	public boolean isShutdownProperly() {
		return shutdownProperly;
	}

	public void setShutdownProperly(boolean shutdownProperly) {
		this.shutdownProperly = shutdownProperly;
	}

	@Override
	public void muxAdaptorAdded(MuxAdaptor muxAdaptor){
		getMuxAdaptors().add(muxAdaptor);
	}

	@Override
	public void muxAdaptorRemoved(MuxAdaptor muxAdaptor) {
		getMuxAdaptors().remove(muxAdaptor);
	}

	public List<MuxAdaptor> getMuxAdaptors() {
		if(muxAdaptors == null){
			muxAdaptors = Collections.synchronizedList(new ArrayList());
		}
		return muxAdaptors;
	}

	public IScope getScope() {
		return scope;
	}


	public void setScope(IScope scope) {
		this.scope = scope;
	}
	


	/**
	 * Number of encoders blocked. 
	 * @return
	 */
	public int getNumberOfEncodersBlocked() {
		return encoderBlockedStreams.size();
	}
	
	public synchronized void encoderBlocked(String streamId, boolean blocked) {
		if (blocked) {
			encoderBlockedStreams.add(streamId);
		}
		else {
			encoderBlockedStreams.remove(streamId);
		}
	}

	
	public synchronized void incrementEncoderNotOpenedError() {
		numberOfEncoderNotOpenedErrors ++;
	}
	
	public int getNumberOfEncoderNotOpenedErrors() {
		return numberOfEncoderNotOpenedErrors;
	}
	
	public int getNumberOfPublishTimeoutError() {
		return publishTimeoutStreams;
	}
	
	public synchronized void publishTimeoutError(String streamId) {
		publishTimeoutStreams++;
		publishTimeoutStreamsList.add(streamId);
	}

	public WebRTCAudioReceiveStats getWebRTCAudioReceiveStats() {
		return webRTCAudioReceiveStats;
	}
	
	public WebRTCVideoReceiveStats getWebRTCVideoReceiveStats() {
		return webRTCVideoReceiveStats;
	}
	
	public WebRTCAudioSendStats getWebRTCAudioSendStats() {
		return webRTCAudioSendStats;
	}
	
	public WebRTCVideoSendStats getWebRTCVideoSendStats() {
		return webRTCVideoSendStats;
	} 
	
	public Vertx getVertx() {
		return vertx;
	}

	/*
	 * This method can be called by multiple threads especially in cluster mode
	 * and this cause some issues for settings synchronization. So that it's synchronized
	 * @param newSettings
	 * @param notifyCluster
	 * @return
	 */
	public synchronized boolean updateSettings(AppSettings newSettings, boolean notifyCluster) {

		boolean result = false;
		
		//if there is any wrong encoder settings, return false
		List<EncoderSettings> encoderSettingsList = newSettings.getEncoderSettings();
		if (encoderSettingsList != null) {
			for (Iterator<EncoderSettings> iterator = encoderSettingsList.iterator(); iterator.hasNext();) {
				EncoderSettings encoderSettings = iterator.next();
				if (encoderSettings.getHeight() <= 0 || encoderSettings.getVideoBitrate() <= 0 || encoderSettings.getAudioBitrate() <= 0)
				{
					logger.error("Unexpected encoder parameter. None of the parameters(height:{}, video bitrate:{}, audio bitrate:{}) can be zero or less", encoderSettings.getHeight(), encoderSettings.getVideoBitrate(), encoderSettings.getAudioBitrate());
					return false;
				}
			}
		}
		//synch again because of string to list mapping- TODO: There is a better way for string to list mapping
		//in properties files
		newSettings.setEncoderSettings(encoderSettingsList);
		
		if (newSettings.getHlsListSize() == null || Integer.valueOf(newSettings.getHlsListSize()) < 5) {
			newSettings.setHlsListSize("5");
		}
		
		if (newSettings.getHlsTime() == null || Integer.valueOf(newSettings.getHlsTime()) < 1) {
			newSettings.setHlsTime("1");
		}

		/**
		 * ATTENTION: When a new settings added both 
		 *   {@link #updateAppSettingsFile} && {@link #updateAppSettingsBean} should be updated
		 */
		if (updateAppSettingsFile(getScope().getName(), newSettings))
		{
			AcceptOnlyStreamsInDataStore securityHandler = (AcceptOnlyStreamsInDataStore)  getScope().getContext().getBean(AcceptOnlyStreamsInDataStore.BEAN_NAME);
			securityHandler.setEnabled(newSettings.isAcceptOnlyStreamsInDataStore());

			updateAppSettingsBean(appSettings, newSettings);
			
			if (notifyCluster && clusterNotifier != null) {
				clusterNotifier.getClusterStore().saveSettings(appSettings);
			}
			
			result = true;
		}
		else {
			logger.warn("Settings cannot be saved for {}", getScope().getName());
		}

		return result;
	}
	
	public void setClusterNotifier(IClusterNotifier clusterNotifier) {
		this.clusterNotifier = clusterNotifier;
	}
	
	
	private boolean updateAppSettingsFile(String appName, AppSettings newAppsettings) 
	{
		/*
		 * Remember remember the 23th of November
		 * 
		 * String.valueof(null) returns "null" string. 
		 * 
		 * If we know the case above, we will write better codes. 
		 * 
		 */
		PreferenceStore store = new PreferenceStore(WEBAPPS_PATH + appName + "/WEB-INF/red5-web.properties");

		store.put(AppSettings.SETTINGS_MP4_MUXING_ENABLED, String.valueOf(newAppsettings.isMp4MuxingEnabled()));
		store.put(AppSettings.SETTINGS_WEBM_MUXING_ENABLED, String.valueOf(newAppsettings.isWebMMuxingEnabled()));
		store.put(AppSettings.SETTINGS_ADD_DATE_TIME_TO_MP4_FILE_NAME, String.valueOf(newAppsettings.isAddDateTimeToMp4FileName()));
		store.put(AppSettings.SETTINGS_HLS_MUXING_ENABLED, String.valueOf(newAppsettings.isHlsMuxingEnabled()));
		store.put(AppSettings.SETTINGS_ACCEPT_ONLY_STREAMS_IN_DATA_STORE, String.valueOf(newAppsettings.isAcceptOnlyStreamsInDataStore()));
		store.put(AppSettings.SETTINGS_OBJECT_DETECTION_ENABLED, String.valueOf(newAppsettings.isObjectDetectionEnabled()));
		store.put(AppSettings.SETTINGS_TOKEN_CONTROL_ENABLED, String.valueOf(newAppsettings.isTokenControlEnabled()));
		store.put(AppSettings.SETTINGS_WEBRTC_ENABLED, String.valueOf(newAppsettings.isWebRTCEnabled()));
		store.put(AppSettings.SETTINGS_WEBRTC_FRAME_RATE, String.valueOf(newAppsettings.getWebRTCFrameRate()));
		store.put(AppSettings.SETTINGS_HASH_CONTROL_PUBLISH_ENABLED, String.valueOf(newAppsettings.isHashControlPublishEnabled()));
		store.put(AppSettings.SETTINGS_HASH_CONTROL_PLAY_ENABLED, String.valueOf(newAppsettings.isHashControlPlayEnabled()));
		
		store.put(AppSettings.SETTINGS_REMOTE_ALLOWED_CIDR, newAppsettings.getRemoteAllowedCIDR() != null 
																? newAppsettings.getRemoteAllowedCIDR() 
																: DEFAULT_LOCALHOST);
		
		store.put(AppSettings.SETTINGS_VOD_FOLDER, newAppsettings.getVodFolder() != null ? newAppsettings.getVodFolder() : "");
		store.put(AppSettings.SETTINGS_HLS_LIST_SIZE, String.valueOf(newAppsettings.getHlsListSize()));
		store.put(AppSettings.SETTINGS_HLS_TIME, String.valueOf(newAppsettings.getHlsTime()));
		store.put(AppSettings.SETTINGS_HLS_PLAY_LIST_TYPE, newAppsettings.getHlsPlayListType() != null ?  newAppsettings.getHlsPlayListType() : "");
		store.put(AppSettings.SETTINGS_ENCODER_SETTINGS_STRING, AppSettings.encodersList2Str(newAppsettings.getEncoderSettings()));
		store.put(AppSettings.TOKEN_HASH_SECRET, newAppsettings.getTokenHashSecret() != null ? newAppsettings.getTokenHashSecret() : "");
		store.put(AppSettings.SETTINGS_PREVIEW_OVERWRITE, String.valueOf(newAppsettings.isPreviewOverwrite()));
		store.put(AppSettings.SETTINGS_ALLOWED_PUBLISHER_IPS, newAppsettings.getAllowedPublisherCIDR() != null ? 
																	String.valueOf(newAppsettings.getAllowedPublisherCIDR())
																	: "");
		store.put(AppSettings.SETTINGS_H264_ENABLED, String.valueOf(newAppsettings.isH264Enabled()));
		store.put(AppSettings.SETTINGS_VP8_ENABLED, String.valueOf(newAppsettings.isVp8Enabled()));
		store.put(AppSettings.SETTINGS_DATA_CHANNEL_ENABLED, String.valueOf(newAppsettings.isDataChannelEnabled()));
		store.put(AppSettings.SETTINGS_DATA_CHANNEL_PLAYER_DISTRIBUTION, String.valueOf(newAppsettings.getDataChannelPlayerDistribution()));

		store.put(AppSettings.SETTINGS_MAX_RESOLUTION_ACCEPT, String.valueOf(newAppsettings.getMaxResolutionAccept()));
		store.put(AppSettings.SETTINGS_MAX_BITRATE_ACCEPT, String.valueOf(newAppsettings.getMaxBitrateAccept()));
		store.put(AppSettings.SETTINGS_MAX_FPS_ACCEPT, String.valueOf(newAppsettings.getMaxFpsAccept()));
		
		store.put(AppSettings.SETTINGS_LISTENER_HOOK_URL, newAppsettings.getListenerHookURL() != null ? newAppsettings.getListenerHookURL() : "");
		
		store.put(AppSettings.SETTINGS_STREAM_FETCHER_RESTART_PERIOD, String.valueOf(newAppsettings.getRestartStreamFetcherPeriod()));

		return store.save();
	}


	private void updateAppSettingsBean(AppSettings appSettings, AppSettings newSettings) 
	{	
		appSettings.setMp4MuxingEnabled(newSettings.isMp4MuxingEnabled());
		appSettings.setWebMMuxingEnabled(newSettings.isWebMMuxingEnabled());
		appSettings.setAddDateTimeToMp4FileName(newSettings.isAddDateTimeToMp4FileName());
		appSettings.setHlsMuxingEnabled(newSettings.isHlsMuxingEnabled());
		appSettings.setObjectDetectionEnabled(newSettings.isObjectDetectionEnabled());
		appSettings.setHlsListSize(String.valueOf(newSettings.getHlsListSize()));
		appSettings.setHlsTime(String.valueOf(newSettings.getHlsTime()));
		appSettings.setHlsPlayListType(newSettings.getHlsPlayListType());
		appSettings.setAcceptOnlyStreamsInDataStore(newSettings.isAcceptOnlyStreamsInDataStore());
		appSettings.setTokenControlEnabled(newSettings.isTokenControlEnabled());
		appSettings.setWebRTCEnabled(newSettings.isWebRTCEnabled());
		appSettings.setWebRTCFrameRate(newSettings.getWebRTCFrameRate());
		appSettings.setHashControlPublishEnabled(newSettings.isHashControlPublishEnabled());
		appSettings.setHashControlPlayEnabled(newSettings.isHashControlPlayEnabled());
		appSettings.setTokenHashSecret(newSettings.getTokenHashSecret());

		appSettings.setRemoteAllowedCIDR(newSettings.getRemoteAllowedCIDR());
		
		appSettings.setEncoderSettings(newSettings.getEncoderSettings());
		
		String oldVodFolder = appSettings.getVodFolder();

		appSettings.setAllowedPublisherCIDR(newSettings.getAllowedPublisherCIDR());
		appSettings.setVodFolder(newSettings.getVodFolder());
		appSettings.setPreviewOverwrite(newSettings.isPreviewOverwrite());

		synchUserVoDFolder(oldVodFolder, newSettings.getVodFolder());
		
		appSettings.setH264Enabled(newSettings.isH264Enabled());
		appSettings.setVp8Enabled(newSettings.isVp8Enabled());

		appSettings.setDataChannelEnabled(newSettings.isDataChannelEnabled());
		appSettings.setDataChannelPlayerDistribution(newSettings.getDataChannelPlayerDistribution());
		
		appSettings.setMaxBitrateAccept(newSettings.getMaxBitrateAccept());
		appSettings.setMaxFpsAccept(newSettings.getMaxFpsAccept());
		appSettings.setMaxResolutionAccept(newSettings.getMaxResolutionAccept());
		
		appSettings.setListenerHookURL(newSettings.getListenerHookURL());

		appSettings.setRestartStreamFetcherPeriod(newSettings.getRestartStreamFetcherPeriod());
		
		logger.warn("app settings updated for {}", getScope().getName());	
	}
	
	public void setServerSettings(ServerSettings serverSettings) {
		this.serverSettings = serverSettings;
	}

	/*
	 * This method is overridden in enterprise edition since RTMP to WebRTC streaming is an enterprise feature.
	 */
	public List<RTMPToWebRTCStats> getRTMPToWebRTCStats() {
		return new ArrayList<RTMPToWebRTCStats>();
	}

}<|MERGE_RESOLUTION|>--- conflicted
+++ resolved
@@ -162,32 +162,15 @@
 			
 			clusterNotifier.registerSettingUpdateListener(getAppSettings().getAppName(), settings -> updateSettings(settings, false));
 		}
-<<<<<<< HEAD
-		else if (!result.isSuccess()) {
-			//Save App Setting
-			setShutdownProperly(false);
-			// Reset Broadcast Stats
-			resetBroadcasts();
-		}
-
-
-		vertx.setTimer(1, l -> {
+		
+		vertx.setTimer(10, l -> {
 				
-				getStreamFetcherManager().setRestartStreamFetcherPeriod(appSettings.getRestartStreamFetcherPeriod());
-				
+				getStreamFetcherManager();
 				if(appSettings.isStartStreamFetcherAutomatically()) {
 					List<Broadcast> streams = getDataStore().getExternalStreamsList();
 					logger.info("Stream source size: {}", streams.size());
 					streamFetcherManager.startStreams(streams);
 				}
-=======
-		
-		vertx.setTimer(10, l -> {
-				streamFetcherManager = new StreamFetcherManager(vertx, getDataStore(),app);
-				List<Broadcast> streams = getDataStore().getExternalStreamsList();
-				logger.info("Stream source size: {}", streams.size());
-				streamFetcherManager.startStreams(streams);
->>>>>>> 2803ef3a
 
 				List<SocialEndpointCredentials> socialEndpoints = getDataStore().getSocialEndpoints(0, END_POINT_LIMIT);
 
@@ -899,9 +882,6 @@
 	}
 
 	public StreamFetcherManager getStreamFetcherManager() {
-		if(streamFetcherManager == null) {
-			streamFetcherManager = new StreamFetcherManager(vertx, getDataStore(), scope);
-		}
 		return streamFetcherManager;
 	}
 	
