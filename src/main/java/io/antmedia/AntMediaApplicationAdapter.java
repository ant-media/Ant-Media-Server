package io.antmedia;

import java.io.BufferedReader;
import java.io.File;
import java.io.IOException;
import java.io.InputStreamReader;
import java.nio.file.Files;
import java.nio.file.Path;
import java.util.ArrayList;
import java.util.HashMap;
import java.util.List;
import java.util.Map;
import java.util.Map.Entry;
import java.util.Set;
import java.util.regex.Pattern;

import org.apache.commons.lang3.RandomStringUtils;
import org.apache.commons.lang3.exception.ExceptionUtils;
import org.apache.http.HttpEntity;
import org.apache.http.NameValuePair;
import org.apache.http.client.entity.UrlEncodedFormEntity;
import org.apache.http.client.methods.CloseableHttpResponse;
import org.apache.http.client.methods.HttpPost;
import org.apache.http.impl.client.CloseableHttpClient;
import org.apache.http.impl.client.HttpClients;
import org.apache.http.message.BasicNameValuePair;
import org.red5.server.adapter.MultiThreadedApplicationAdapter;
import org.red5.server.api.scheduling.IScheduledJob;
import org.red5.server.api.scheduling.ISchedulingService;
import org.red5.server.api.scope.IScope;
import org.red5.server.api.stream.IBroadcastStream;
import org.red5.server.api.stream.IStreamPublishSecurity;
import org.slf4j.Logger;
import org.slf4j.LoggerFactory;

import io.antmedia.datastore.db.IDataStore;
import io.antmedia.datastore.db.types.Broadcast;
import io.antmedia.datastore.db.types.Endpoint;
import io.antmedia.datastore.db.types.SocialEndpointCredentials;
import io.antmedia.datastore.db.types.Vod;
import io.antmedia.ipcamera.OnvifCamera;
<<<<<<< HEAD
import io.antmedia.muxer.IAntMediaStreamHandler;
import io.antmedia.muxer.MuxAdaptor;
=======
import io.antmedia.muxer.IMuxerListener;
>>>>>>> 39b1ce70
import io.antmedia.rest.BroadcastRestService;
import io.antmedia.social.endpoint.PeriscopeEndpoint;
import io.antmedia.social.endpoint.VideoServiceEndpoint;
import io.antmedia.social.endpoint.VideoServiceEndpoint.DeviceAuthParameters;
import io.antmedia.streamsource.StreamFetcher;
import io.antmedia.streamsource.StreamFetcherManager;

public class AntMediaApplicationAdapter extends MultiThreadedApplicationAdapter implements IAntMediaStreamHandler {

	public static final String BEAN_NAME = "web.handler";
	public static final String BROADCAST_STATUS_CREATED = "created";
	public static final String BROADCAST_STATUS_BROADCASTING = "broadcasting";
	public static final String BROADCAST_STATUS_FINISHED = "finished";
	public static final String HOOK_ACTION_END_LIVE_STREAM = "liveStreamEnded";
	public static final String HOOK_ACTION_START_LIVE_STREAM = "liveStreamStarted";
	public static final String HOOK_ACTION_VOD_READY = "vodReady";
	protected static Logger logger = LoggerFactory.getLogger(AntMediaApplicationAdapter.class);
	public static final String LIVE_STREAM = "liveStream";
	public static final String IP_CAMERA = "ipCamera";
	public static final String STREAM_SOURCE = "streamSource";
	protected static final int END_POINT_LIMIT = 20;
	public static final String FACEBOOK = "facebook";
	public static final String PERISCOPE = "periscope";
	public static final String YOUTUBE = "youtube";
	public static final String FACEBOOK_ENDPOINT_CLASS = "io.antmedia.enterprise.social.endpoint.FacebookEndpoint";
	public static final String YOUTUBE_ENDPOINT_CLASS = "io.antmedia.enterprise.social.endpoint.YoutubeEndpoint";
	private List<VideoServiceEndpoint> videoServiceEndpoints = new ArrayList<>();
	private List<VideoServiceEndpoint> videoServiceEndpointsHavingError = new ArrayList<>();
	private List<IStreamPublishSecurity> streamPublishSecurityList;
	private HashMap<String, OnvifCamera> onvifCameraList = new HashMap<>();
	private StreamFetcherManager streamFetcherManager;
	private IDataStore dataStore;
	private AppSettings appSettings;


	@Override
	public boolean appStart(IScope app) {

		if (getStreamPublishSecurityList() != null) {
			for (IStreamPublishSecurity streamPublishSecurity : getStreamPublishSecurityList()) {
				registerStreamPublishSecurity(streamPublishSecurity);
			}
		}
		String scheduledJobName = addScheduledOnceJob(0, new IScheduledJob() {

			@Override
			public void execute(ISchedulingService service) throws CloneNotSupportedException {
				streamFetcherManager = new StreamFetcherManager(AntMediaApplicationAdapter.this, dataStore,app);
				streamFetcherManager.setRestartStreamFetcherPeriod(appSettings.getRestartStreamFetcherPeriod());
				List<Broadcast> streams = getDataStore().getExternalStreamsList();
				logger.info("Stream source size: {}", streams.size());
				streamFetcherManager.startStreams(streams);

				List<SocialEndpointCredentials> socialEndpoints = dataStore.getSocialEndpoints(0, END_POINT_LIMIT);

				for (SocialEndpointCredentials socialEndpointCredentials : socialEndpoints) 
				{
					VideoServiceEndpoint endPointService = null;
					if (socialEndpointCredentials.getServiceName().equals(FACEBOOK)) 
					{
						endPointService = getEndpointService(FACEBOOK_ENDPOINT_CLASS, socialEndpointCredentials, appSettings.getFacebookClientId(), appSettings.getFacebookClientSecret());
					}
					else if (socialEndpointCredentials.getServiceName().equals(PERISCOPE)) 
					{
						endPointService = new PeriscopeEndpoint(appSettings.getPeriscopeClientId(), 
								appSettings.getPeriscopeClientSecret(), dataStore, socialEndpointCredentials);
					}
					else if (socialEndpointCredentials.getServiceName().equals(YOUTUBE)) 
					{
						endPointService = getEndpointService(YOUTUBE_ENDPOINT_CLASS, socialEndpointCredentials, appSettings.getYoutubeClientId(), appSettings.getYoutubeClientSecret());
					}

					if (endPointService != null) {
						videoServiceEndpoints.add(endPointService);
					}
				}

				if (appSettings != null) {
					synchUserVoDFolder(null, appSettings.getVodFolder());
				}
			}
		});
		
		logger.info("AppStart scheduled job name: {}", scheduledJobName);

		return super.appStart(app);
	}


	public boolean synchUserVoDFolder(String oldFolderPath, String vodFolderPath) 
	{
		boolean result = false;
		File streamsFolder = new File("webapps/" + getScope().getName() + "/streams");

		try {
			deleteOldFolderPath(oldFolderPath, streamsFolder);
			//even if an exception occurs, catch it in here and do not prevent the below operations
		} catch (IOException e) {
			logger.error(e.getMessage());
		}

		File f = new File(vodFolderPath == null ? "" : vodFolderPath);
		try {
			if (!streamsFolder.exists()) {
				streamsFolder.mkdir();
			}
			if (f.exists() && f.isDirectory()) {
				String newLinkPath = streamsFolder.getAbsolutePath() + "/" + f.getName();
				File newLinkFile = new File(newLinkPath);
				if (!f.exists()) {
					Path target = f.toPath();
					Files.createSymbolicLink(newLinkFile.toPath(), target);
				}
			}
			//if file does not exists, it means reset the vod
			dataStore.fetchUserVodList(f);
			result = true;
		} catch (IOException e) {
			logger.error(e.getMessage());
		}



		return result;
	}


	public boolean deleteOldFolderPath(String oldFolderPath, File streamsFolder) throws IOException {
		boolean result = false;
		if (oldFolderPath != null && !oldFolderPath.isEmpty() && streamsFolder != null) 
		{
			File f = new File(oldFolderPath);
			File linkFile = new File(streamsFolder.getAbsolutePath(), f.getName());
			if (linkFile.exists() && linkFile.isDirectory()) {
				Files.delete(linkFile.toPath());
				result = true;
			}
		}
		return result;
	}

	@Override
	public void streamBroadcastClose(IBroadcastStream stream) {

		String streamName = stream.getPublishedName();

		closeBroadcast(streamName);

		super.streamBroadcastClose(stream);
	}

	public void closeBroadcast(String streamName) {

		try {

			if (dataStore != null) {
				dataStore.updateStatus(streamName, BROADCAST_STATUS_FINISHED);
				Broadcast broadcast = dataStore.get(streamName);

				if (broadcast != null) {
					final String listenerHookURL = broadcast.getListenerHookURL();
					final String streamId = broadcast.getStreamId();
					if (listenerHookURL != null && listenerHookURL.length() > 0) {
						final String name = broadcast.getName();
						final String category = broadcast.getCategory();
						addScheduledOnceJob(100, new IScheduledJob() {

							@Override
							public void execute(ISchedulingService service) throws CloneNotSupportedException {
								notifyHook(listenerHookURL, streamId, HOOK_ACTION_END_LIVE_STREAM, name, category,
										null);
							}
						});
					}

					List<Endpoint> endPointList = broadcast.getEndPointList();
					if (endPointList != null) {
						for (Endpoint endpoint : endPointList) {
							VideoServiceEndpoint videoServiceEndPoint = getVideoServiceEndPoint(endpoint.endpointServiceId);
							if (videoServiceEndPoint != null) {
								try {
									videoServiceEndPoint.stopBroadcast(endpoint);
								} catch (Exception e) {
<<<<<<< HEAD
									logger.error(e.getMessage());
=======
									logger.error(ExceptionUtils.getStackTrace(e));
>>>>>>> 39b1ce70
								}
							}
						}
					}
					// recreate endpoints for social media

					if (endPointList != null) {
						recreateEndpointsForSocialMedia(broadcast, endPointList);
					}

					if (broadcast.isZombi()) {
						dataStore.delete(streamName);
					}

				}

			}
		} catch (Exception e) {
			logger.error(ExceptionUtils.getStackTrace(e));
		}
	}

	public void recreateEndpointsForSocialMedia(Broadcast broadcast, List<Endpoint> endPointList) {
		for (Endpoint endpoint : endPointList) {

			if (endpoint.type != null && !endpoint.type.equals("")) {
				VideoServiceEndpoint videoServiceEndPoint = getVideoServiceEndPoint(endpoint.endpointServiceId);
				if (videoServiceEndPoint != null) {
					Endpoint newEndpoint;
					try {
						newEndpoint = videoServiceEndPoint.createBroadcast(broadcast.getName(),
								broadcast.getDescription(), broadcast.isIs360(), broadcast.isPublicStream(), 720, true);
						getDataStore().removeEndpoint(broadcast.getStreamId(), endpoint);
						getDataStore().addEndpoint(broadcast.getStreamId(), newEndpoint);
					} catch (Exception e) {
<<<<<<< HEAD
						logger.error(e.getMessage());
=======
						logger.error(ExceptionUtils.getStackTrace(e));
>>>>>>> 39b1ce70
					}

				}
			}
		}
	}

	public VideoServiceEndpoint getEndpointService(String className, 
			SocialEndpointCredentials socialEndpointCredentials, String clientId, String clientSecret)
	{
		try {
			VideoServiceEndpoint endPointService;
			Class endpointClass = Class.forName(className);

			endPointService = (VideoServiceEndpoint) endpointClass.getConstructor(String.class, String.class, IDataStore.class, SocialEndpointCredentials.class)
					.newInstance(clientId, clientSecret, dataStore, socialEndpointCredentials);
			return endPointService;
		}
		catch (Exception e) {
			logger.error(ExceptionUtils.getStackTrace(e));
		}
		return null;
	}

	@Override
	public void streamPublishStart(final IBroadcastStream stream) {
		String streamName = stream.getPublishedName();

		startPublish(streamName);

		super.streamPublishStart(stream);
	}

	public void startPublish(String streamName) {
		addScheduledOnceJob(0, new IScheduledJob() {

			@Override
			public void execute(ISchedulingService service) throws CloneNotSupportedException {

				try {

					if (dataStore != null) {

						Broadcast broadcast = dataStore.get(streamName);

						if (broadcast == null) {
							
							broadcast = saveUndefinedBroadcast(streamName, getScope().getName(), dataStore, appSettings);

						} else {

							boolean result = dataStore.updateStatus(streamName, BROADCAST_STATUS_BROADCASTING);
							logger.info(" Status of stream {} is set to Broadcasting with result: {}", broadcast.getStreamId(), result);

						}

						final String listenerHookURL = broadcast.getListenerHookURL();
						final String streamId = broadcast.getStreamId();
						if (listenerHookURL != null && listenerHookURL.length() > 0) {
							final String name = broadcast.getName();
							final String category = broadcast.getCategory();
							addScheduledOnceJob(100, new IScheduledJob() {

								@Override
								public void execute(ISchedulingService service) throws CloneNotSupportedException {
									notifyHook(listenerHookURL, streamId, HOOK_ACTION_START_LIVE_STREAM, name, category,
											null);
								}
							});
						}

						List<Endpoint> endPointList = broadcast.getEndPointList();
						if (endPointList != null) {
							for (Endpoint endpoint : endPointList) {
								VideoServiceEndpoint videoServiceEndPoint = getVideoServiceEndPoint(endpoint.endpointServiceId);
								if (videoServiceEndPoint != null) {
									try {
										videoServiceEndPoint.publishBroadcast(endpoint);
										log.info("publish broadcast called for " + videoServiceEndPoint.getName());
									} catch (Exception e) {
										e.printStackTrace();
									}
								}

							}
						}
					}
				} catch (Exception e) {
					e.printStackTrace();
				}
			}

		});
	}

	public static Broadcast saveUndefinedBroadcast(String streamName, String scopeName, IDataStore dataStore, AppSettings appSettings) {
		Broadcast newBroadcast = new Broadcast();
		newBroadcast.setDate(System.currentTimeMillis());
		newBroadcast.setZombi(true);
		try {
			newBroadcast.setStreamId(streamName);

			String settingsListenerHookURL = null; 
			String fqdn = null;
			if (appSettings != null) {
				settingsListenerHookURL = appSettings.getListenerHookURL();
				fqdn = appSettings.getServerName();
			}
			
			return BroadcastRestService.saveBroadcast(newBroadcast,
					AntMediaApplicationAdapter.BROADCAST_STATUS_BROADCASTING, scopeName, dataStore,
					settingsListenerHookURL, fqdn);
		} catch (Exception e) {
			e.printStackTrace();
		}

		return null;
	}

	public VideoServiceEndpoint getVideoServiceEndPoint(String id) {
		if (videoServiceEndpoints != null) {
			for (VideoServiceEndpoint serviceEndpoint : videoServiceEndpoints) {
				if (serviceEndpoint.getCredentials().getId().equals(id)) {
					return serviceEndpoint;
				}
			}
		}
		return null;
	}

	@Override
	public void muxingFinished(final String streamId, File file, long duration) {
		String name = file.getName();
		String filePath = file.getPath();
		long fileSize = file.length();
		long unixTime = System.currentTimeMillis();

		String streamName = "";

		if (dataStore != null) {
			int index;
			// reg expression of a translated file, kdjf03030_240p.mp4
			String regularExp = "^.*_{1}[0-9]{3}p{1}\\.mp4{1}$";

			if (!name.matches(regularExp) && (index = name.lastIndexOf(".mp4")) != -1) {
				final String baseName = name.substring(0, index);
		//		dataStore.updateDuration(streamId, duration);

				Broadcast broadcast = dataStore.get(streamId);

				if (broadcast != null) {
					streamName = broadcast.getName();
				} 
				else {
					streamName = file.getName();
				}
				String[] subDirs = filePath.split(Pattern.quote(File.separator));

				Integer pathLength=Integer.valueOf(subDirs.length);
				String relativePath=subDirs[pathLength-3]+'/'+subDirs[pathLength-2]+'/'+subDirs[pathLength-1];
				
				String vodId = RandomStringUtils.randomNumeric(24);

<<<<<<< HEAD
=======
				Vod newVod = new Vod(streamName, streamId, relativePath, name, unixTime, duration, fileSize, Vod.STREAM_VOD, vodId);

				getDataStore().addVod(newVod);

>>>>>>> 39b1ce70
				if (broadcast != null) {
					streamName = broadcast.getName();
					final String listenerHookURL = broadcast.getListenerHookURL();

					if (listenerHookURL != null && listenerHookURL.length() > 0) {

						addScheduledOnceJob(100, new IScheduledJob() {

							@Override
							public void execute(ISchedulingService service) throws CloneNotSupportedException {
								notifyHook(listenerHookURL, streamId, HOOK_ACTION_VOD_READY, null, null, baseName);
							}
						});
					}
				}
				else {
					streamName = file.getName();
				}
				
				Vod newVod = new Vod(streamName, streamId, relativePath, name, unixTime, duration, fileSize, Vod.STREAM_VOD);

				if (!getDataStore().addVod(newVod)) {
					logger.warn("Stream vod with stream id {} cannot be added to data store", streamId);
				}

			}
		}
	}

	private static class AuthCheckJob implements IScheduledJob {

		private int count;
		private VideoServiceEndpoint videoServiceEndpoint;
		private int interval;
		private AntMediaApplicationAdapter appAdapter;

		public AuthCheckJob(int count, int interval, VideoServiceEndpoint videoServiceEndpoint, AntMediaApplicationAdapter adapter) {
			this.count = count;
			this.videoServiceEndpoint = videoServiceEndpoint;
			this.interval = interval;
			this.appAdapter = adapter;
		}

		@Override
		public void execute(ISchedulingService service) throws CloneNotSupportedException {

			try {
				if (!videoServiceEndpoint.askIfDeviceAuthenticated()) {
					count++;
					if (count < 10) {
						if (videoServiceEndpoint.getError() == null) {
							service.addScheduledOnceJob(interval, new AuthCheckJob(count, interval, videoServiceEndpoint, appAdapter));
							logger.info("Asking authetnication for {}", videoServiceEndpoint.getName());
						}
						else {
							//there is an error so do not ask again
							this.appAdapter.getVideoServiceEndpointsHavingError().add(videoServiceEndpoint);
						}
					}
					else {
						videoServiceEndpoint.setError(VideoServiceEndpoint.AUTHENTICATION_TIMEOUT);
						this.appAdapter.getVideoServiceEndpointsHavingError().add(videoServiceEndpoint);
						logger.info("Not authenticated for {} and will not try again", videoServiceEndpoint.getName());
					}
				}
				else {
					logger.info("Authenticated, adding video service endpoint {} to the app", videoServiceEndpoint.getName());
					this.appAdapter.getVideoServiceEndpoints().add(videoServiceEndpoint);

				}
			} catch (Exception e) {
				e.printStackTrace();
			}
		}
	}

	public void startDeviceAuthStatusPolling(VideoServiceEndpoint videoServiceEndpoint,
			DeviceAuthParameters askDeviceAuthParameters) {
		int timeDelta = askDeviceAuthParameters.interval * 1000;
		addScheduledOnceJob(timeDelta, new AuthCheckJob(0, timeDelta, videoServiceEndpoint, this));
	}

	public List<VideoServiceEndpoint> getVideoServiceEndpoints() {
		return videoServiceEndpoints;
	}

	public List<VideoServiceEndpoint> getVideoServiceEndpointsHavingError(){
		return videoServiceEndpointsHavingError ;
	}

	public void setVideoServiceEndpoints(List<VideoServiceEndpoint> videoServiceEndpoints) {
		this.videoServiceEndpoints = videoServiceEndpoints;
	}

	/**
	 * Notify hook with parameters below
	 * 
	 * @param url
	 *            is the url of the service to be called
	 * 
	 * @param id
	 *            is the stream id that is unique for each stream
	 * 
	 * @param action
	 *            is the name of the action to be notified, it has values such
	 *            as {@link #HOOK_ACTION_END_LIVE_STREAM}
	 *            {@link #HOOK_ACTION_START_LIVE_STREAM}
	 * 
	 * @param streamName,
	 *            name of the stream. It is not the name of the file. It is just
	 *            a user friendly name
	 * 
	 * @param category,
	 *            category of the stream
	 * 
	 * 
	 * @return
	 */
	public StringBuffer notifyHook(String url, String id, String action, String streamName, String category,
			String vodName) {
		Map<String, String> variables = new HashMap<>();

		variables.put("id", id);
		variables.put("action", action);
		if (streamName != null) {
			variables.put("streamName", streamName);
		}
		if (category != null) {
			variables.put("category", category);
		}

		if (vodName != null) {
			variables.put("vodName", vodName);
		}

		StringBuffer response = null;
		try {
			response = sendPOST(url, variables);
		} catch (IOException e) {
			e.printStackTrace();
		}
		return response;
	}

	public static StringBuffer sendPOST(String url, Map<String, String> variables) throws IOException {

		StringBuffer response = null;
		try (CloseableHttpClient httpClient = HttpClients.createDefault()) 
		{
			HttpPost httpPost = new HttpPost(url);
			httpPost.addHeader("User-Agent", "Daaavuuuuuttttt https://www.youtube.com/watch?v=cbyTDRgW4Jg");

			List<NameValuePair> urlParameters = new ArrayList<NameValuePair>();
			Set<Entry<String, String>> entrySet = variables.entrySet();
			for (Entry<String, String> entry : entrySet) {
				urlParameters.add(new BasicNameValuePair(entry.getKey(), entry.getValue()));
			}

			HttpEntity postParams = new UrlEncodedFormEntity(urlParameters);
			httpPost.setEntity(postParams);

			CloseableHttpResponse httpResponse = httpClient.execute(httpPost);

			System.out.println("POST Response Status:: " + httpResponse.getStatusLine().getStatusCode());

			BufferedReader reader = new BufferedReader(new InputStreamReader(httpResponse.getEntity().getContent()));

			String inputLine;
			response = new StringBuffer();

			while ((inputLine = reader.readLine()) != null) {
				response.append(inputLine);
			}
			reader.close();

		}


		return response;

	}

	public List<IStreamPublishSecurity> getStreamPublishSecurityList() {
		return streamPublishSecurityList;
	}

	public void setStreamPublishSecurityList(List<IStreamPublishSecurity> streamPublishSecurityList) {
		this.streamPublishSecurityList = streamPublishSecurityList;
	}

	public AppSettings getAppSettings() {

		if(appSettings == null) {

			AppSettings appSettings = new AppSettings();

			appSettings.setMp4MuxingEnabled(true);
			appSettings.setAddDateTimeToMp4FileName(true);
			appSettings.setWebRTCEnabled(false);
			appSettings.setHlsMuxingEnabled(true);
			appSettings.setObjectDetectionEnabled(false);
			appSettings.setAdaptiveResolutionList(null);
			appSettings.setHlsListSize(null);
			appSettings.setHlsTime(null);
			appSettings.setHlsPlayListType(null);
			appSettings.setDeleteHLSFilesOnEnded(true);
			appSettings.setPreviewOverwrite(false);

			this.appSettings=appSettings;
		}

		return appSettings;
	}

	public void setAppSettings(AppSettings appSettings) {
		this.appSettings = appSettings;
	}
<<<<<<< HEAD
=======
	@Override
	public void sourceQualityChanged(String id,String quality) 
	{
		String qualityChangedJobName = addScheduledOnceJob(0, new IScheduledJob() {

			@Override
			public void execute(ISchedulingService service) throws CloneNotSupportedException {
				boolean updateSourceQuality = getDataStore().updateSourceQuality(id, quality);
				log.info("source stream {} quality changed, new quality is: {}  , updating data strore {}", id, quality, updateSourceQuality);

			}
		});
		logger.info("sourceQualityChanged job name: {}", qualityChangedJobName);
	}


	@Override
	public void sourceSpeedChanged(String id,double speed) {
		
		String speedChangeJobName = addScheduledOnceJob(0, new IScheduledJob() {
			@Override
			public void execute(ISchedulingService service) throws CloneNotSupportedException {
				getDataStore().updateSourceSpeed(id, speed);

			}
		});
		logger.info("sourceSpeedChanged change name {}", speedChangeJobName);

	}
>>>>>>> 39b1ce70

	public StreamFetcher startStreaming(Broadcast broadcast) {
		return streamFetcherManager.startStreaming(broadcast);
	}

	public void stopStreaming(Broadcast cam) {
		streamFetcherManager.stopStreaming(cam);
	}

	public OnvifCamera getOnvifCamera(String id) {
		OnvifCamera onvifCamera = onvifCameraList.get(id);
		if (onvifCamera == null) {

			Broadcast camera = getDataStore().get(id);
			if (camera != null) {
				onvifCamera = new OnvifCamera();
				onvifCamera.connect(camera.getIpAddr(), camera.getUsername(), camera.getPassword());

				onvifCameraList.put(id, onvifCamera);
			}
		}
		return onvifCamera;
	}

	public StreamFetcherManager getStreamFetcherManager() {
		return streamFetcherManager;
	}
	public IDataStore getDataStore() {
		return dataStore;
	}

	public void setDataStore(IDataStore dataStore) {
		this.dataStore = dataStore;
	}

	@Override
	public void setQualityParameters(String id, String quality, double speed, int pendingPacketSize) {
		getDataStore().updateSourceQualityParameters(id, quality, speed, pendingPacketSize);
		
	}

}<|MERGE_RESOLUTION|>--- conflicted
+++ resolved
@@ -39,12 +39,9 @@
 import io.antmedia.datastore.db.types.SocialEndpointCredentials;
 import io.antmedia.datastore.db.types.Vod;
 import io.antmedia.ipcamera.OnvifCamera;
-<<<<<<< HEAD
 import io.antmedia.muxer.IAntMediaStreamHandler;
 import io.antmedia.muxer.MuxAdaptor;
-=======
-import io.antmedia.muxer.IMuxerListener;
->>>>>>> 39b1ce70
+
 import io.antmedia.rest.BroadcastRestService;
 import io.antmedia.social.endpoint.PeriscopeEndpoint;
 import io.antmedia.social.endpoint.VideoServiceEndpoint;
@@ -228,11 +225,7 @@
 								try {
 									videoServiceEndPoint.stopBroadcast(endpoint);
 								} catch (Exception e) {
-<<<<<<< HEAD
-									logger.error(e.getMessage());
-=======
 									logger.error(ExceptionUtils.getStackTrace(e));
->>>>>>> 39b1ce70
 								}
 							}
 						}
@@ -268,11 +261,7 @@
 						getDataStore().removeEndpoint(broadcast.getStreamId(), endpoint);
 						getDataStore().addEndpoint(broadcast.getStreamId(), newEndpoint);
 					} catch (Exception e) {
-<<<<<<< HEAD
-						logger.error(e.getMessage());
-=======
 						logger.error(ExceptionUtils.getStackTrace(e));
->>>>>>> 39b1ce70
 					}
 
 				}
@@ -434,15 +423,6 @@
 				Integer pathLength=Integer.valueOf(subDirs.length);
 				String relativePath=subDirs[pathLength-3]+'/'+subDirs[pathLength-2]+'/'+subDirs[pathLength-1];
 				
-				String vodId = RandomStringUtils.randomNumeric(24);
-
-<<<<<<< HEAD
-=======
-				Vod newVod = new Vod(streamName, streamId, relativePath, name, unixTime, duration, fileSize, Vod.STREAM_VOD, vodId);
-
-				getDataStore().addVod(newVod);
-
->>>>>>> 39b1ce70
 				if (broadcast != null) {
 					streamName = broadcast.getName();
 					final String listenerHookURL = broadcast.getListenerHookURL();
@@ -462,9 +442,10 @@
 					streamName = file.getName();
 				}
 				
-				Vod newVod = new Vod(streamName, streamId, relativePath, name, unixTime, duration, fileSize, Vod.STREAM_VOD);
-
-				if (!getDataStore().addVod(newVod)) {
+				String vodId = RandomStringUtils.randomNumeric(24);
+				Vod newVod = new Vod(streamName, streamId, relativePath, name, unixTime, duration, fileSize, Vod.STREAM_VOD, vodId);
+				
+				if (getDataStore().addVod(newVod) == null) {
 					logger.warn("Stream vod with stream id {} cannot be added to data store", streamId);
 				}
 
@@ -660,38 +641,6 @@
 	public void setAppSettings(AppSettings appSettings) {
 		this.appSettings = appSettings;
 	}
-<<<<<<< HEAD
-=======
-	@Override
-	public void sourceQualityChanged(String id,String quality) 
-	{
-		String qualityChangedJobName = addScheduledOnceJob(0, new IScheduledJob() {
-
-			@Override
-			public void execute(ISchedulingService service) throws CloneNotSupportedException {
-				boolean updateSourceQuality = getDataStore().updateSourceQuality(id, quality);
-				log.info("source stream {} quality changed, new quality is: {}  , updating data strore {}", id, quality, updateSourceQuality);
-
-			}
-		});
-		logger.info("sourceQualityChanged job name: {}", qualityChangedJobName);
-	}
-
-
-	@Override
-	public void sourceSpeedChanged(String id,double speed) {
-		
-		String speedChangeJobName = addScheduledOnceJob(0, new IScheduledJob() {
-			@Override
-			public void execute(ISchedulingService service) throws CloneNotSupportedException {
-				getDataStore().updateSourceSpeed(id, speed);
-
-			}
-		});
-		logger.info("sourceSpeedChanged change name {}", speedChangeJobName);
-
-	}
->>>>>>> 39b1ce70
 
 	public StreamFetcher startStreaming(Broadcast broadcast) {
 		return streamFetcherManager.startStreaming(broadcast);
