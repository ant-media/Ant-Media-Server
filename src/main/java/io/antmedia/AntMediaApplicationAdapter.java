package io.antmedia;

<<<<<<< HEAD
import static io.antmedia.rest.RestServiceBase.FETCH_REQUEST_REDIRECTED_TO_ORIGIN;
=======
import static io.antmedia.muxer.IAntMediaStreamHandler.BROADCAST_STATUS_BROADCASTING;
>>>>>>> 0bab383a
import static org.bytedeco.ffmpeg.global.avcodec.avcodec_get_name;

import java.io.File;
import java.io.IOException;
import java.lang.reflect.Field;
import java.lang.reflect.Modifier;
import java.net.HttpURLConnection;
import java.net.URI;
import java.net.URL;
import java.net.http.HttpClient;
import java.net.http.HttpRequest;
import java.net.http.HttpResponse;
import java.nio.file.Files;
import java.nio.file.Path;
import java.util.ArrayList;
import java.util.Collection;
import java.util.Collections;
import java.util.HashMap;
import java.util.Iterator;
import java.util.List;
import java.util.Map;
import java.util.Map.Entry;
import java.util.Queue;
import java.util.Random;
import java.util.Set;
import java.util.concurrent.*;

import io.antmedia.filter.JWTFilter;
import io.antmedia.filter.TokenFilterManager;
import io.antmedia.statistic.*;
import org.apache.commons.io.FileUtils;
import org.apache.commons.io.FilenameUtils;
import org.apache.commons.lang3.RandomStringUtils;
import org.apache.commons.lang3.StringUtils;
import org.apache.commons.lang3.exception.ExceptionUtils;
import org.apache.http.HttpEntity;
import org.apache.http.HttpStatus;
import org.apache.http.NameValuePair;
import org.apache.http.client.config.RequestConfig;
import org.apache.http.client.entity.UrlEncodedFormEntity;
import org.apache.http.client.methods.CloseableHttpResponse;
import org.apache.http.client.methods.HttpPost;
import org.apache.http.entity.ContentType;
import org.apache.http.entity.StringEntity;
import org.apache.http.impl.client.CloseableHttpClient;
import org.apache.http.impl.client.HttpClients;
import org.apache.http.message.BasicNameValuePair;
import org.bytedeco.ffmpeg.avcodec.AVCodecParameters;
import org.json.simple.JSONObject;
import org.json.simple.parser.JSONParser;
import org.json.simple.parser.ParseException;
import org.red5.server.adapter.MultiThreadedApplicationAdapter;
import org.red5.server.api.scope.IScope;
import org.red5.server.api.stream.IBroadcastStream;
import org.red5.server.api.stream.IClientBroadcastStream;
import org.red5.server.api.stream.IPlayItem;
import org.red5.server.api.stream.IStreamCapableConnection;
import org.red5.server.api.stream.IStreamPublishSecurity;
import org.red5.server.api.stream.ISubscriberStream;
import org.red5.server.stream.ClientBroadcastStream;
import org.slf4j.Logger;
import org.slf4j.LoggerFactory;

import io.antmedia.analytic.model.PublishEndedEvent;
import io.antmedia.analytic.model.PublishStartedEvent;
import io.antmedia.analytic.model.ViewerCountEvent;
import io.antmedia.cluster.ClusterNode;
import io.antmedia.cluster.IClusterNotifier;
import io.antmedia.datastore.db.DataStore;
import io.antmedia.datastore.db.DataStoreFactory;
import io.antmedia.datastore.db.types.Broadcast;
import io.antmedia.datastore.db.types.BroadcastUpdate;
import io.antmedia.datastore.db.types.VoD;
import io.antmedia.datastore.preference.PreferenceStore;
import io.antmedia.filter.StreamAcceptFilter;
import io.antmedia.ipcamera.OnvifCamera;
import io.antmedia.logger.LoggerUtils;
import io.antmedia.muxer.IAntMediaStreamHandler;
import io.antmedia.muxer.MuxAdaptor;
import io.antmedia.muxer.Muxer;
import io.antmedia.plugin.api.IClusterStreamFetcher;
import io.antmedia.plugin.api.IFrameListener;
import io.antmedia.plugin.api.IPacketListener;
import io.antmedia.plugin.api.IStreamListener;
import io.antmedia.rest.RestServiceBase;
import io.antmedia.rest.model.Result;
import io.antmedia.security.AcceptOnlyStreamsInDataStore;
import io.antmedia.settings.ServerSettings;
import io.antmedia.shutdown.AMSShutdownManager;
import io.antmedia.shutdown.IShutdownListener;
import io.antmedia.statistic.type.RTMPToWebRTCStats;
import io.antmedia.statistic.type.WebRTCAudioReceiveStats;
import io.antmedia.statistic.type.WebRTCAudioSendStats;
import io.antmedia.statistic.type.WebRTCVideoReceiveStats;
import io.antmedia.statistic.type.WebRTCVideoSendStats;
import io.antmedia.storage.StorageClient;
import io.antmedia.streamsource.StreamFetcher;
import io.antmedia.streamsource.StreamFetcherManager;
import io.antmedia.track.ISubtrackPoller;
import io.antmedia.webrtc.PublishParameters;
import io.antmedia.webrtc.api.IWebRTCAdaptor;
import io.antmedia.webrtc.api.IWebRTCClient;
import io.antmedia.websocket.WebSocketConstants;
import io.vertx.core.Vertx;
import io.vertx.core.json.JsonObject;
import io.vertx.ext.dropwizard.MetricsService;
import jakarta.validation.constraints.NotNull;
import org.springframework.web.context.WebApplicationContext;

public class AntMediaApplicationAdapter  extends MultiThreadedApplicationAdapter implements IAntMediaStreamHandler, IShutdownListener {

	public static final String BEAN_NAME = "web.handler";

	public static final int BROADCAST_STATS_RESET = 0;
	public static final String HOOK_ACTION_END_LIVE_STREAM = "liveStreamEnded";
	public static final String HOOK_ACTION_START_LIVE_STREAM = "liveStreamStarted";
	public static final String HOOK_ACTION_STREAM_STATUS = "liveStreamStatus";

	public static final String HOOK_ACTION_VOD_READY = "vodReady";

	public static final String HOOK_ACTION_PUBLISH_TIMEOUT_ERROR = "publishTimeoutError";
	public static final String HOOK_ACTION_ENCODER_NOT_OPENED_ERROR =  "encoderNotOpenedError";
	public static final String HOOK_ACTION_ENDPOINT_FAILED = "endpointFailed";


	/**
	 * This is used to notify that the play is stopped
	 */
	public static final String HOOK_ACTION_PLAY_STOPPED = "playStopped";


	/**
	 * This is used to notify that the play is started
	 */
	public static final String HOOK_ACTION_PLAY_STARTED = "playStarted";


	/**
	 * This is used to notify that the subtrack is created in the main track
	 * In video conferencing, it means a stream is started in the room
	 */
	public static final String HOOK_ACTION_SUBTRACK_ADDED_IN_THE_MAINTRACK = "subtrackAddedInTheMainTrack";


	/**
	 * This is used to notify that the subtrack left the main track
	 * In video conferencing, it means a stream left the room
	 */
	public static final String HOOK_ACTION_SUBTRACK_LEFT_FROM_THE_MAINTRACK = "subtrackLeftTheMainTrack";


	/**
	 * This is used to notify that the first active subtrack is created in the main track
	 * In video conferencing, it means the first stream is started in the room
	 */
	public static final String HOOK_ACTION_FIRST_ACTIVE_SUBTRACK_ADDED_IN_THE_MAINTRACK = "firstActiveTrackAddedInMainTrack";

	/**
	 * This is used to notify that there is no active subtracks left in the main track.
	 * In video conferencing, it means there is no active stream left in the room
	 */
	public static final String HOOK_ACTION_NO_ACTIVE_SUBTRACKS_LEFT_IN_THE_MAINTRACK = "noActiveSubtracksLeftInMainTrack";

	public static final String STREAMS = "streams";

	public static final String DEFAULT_LOCALHOST = "127.0.0.1";

	protected static Logger logger = LoggerFactory.getLogger(AntMediaApplicationAdapter.class);
	private ServerSettings serverSettings;
	public static final String VOD = "VoD";
	public static final String LIVE_STREAM = "liveStream";
	public static final String IP_CAMERA = "ipCamera";
	public static final String STREAM_SOURCE = "streamSource";
	public static final String PLAY_LIST = "playlist";
	protected static final int END_POINT_LIMIT = 20;
	public static final int CLUSTER_POST_RETRY_ATTEMPT_COUNT = 3;
	public static final int CLUSTER_POST_TIMEOUT_MS = 1000;

	//Allow any sub directory under /
	private static final String VOD_IMPORT_ALLOWED_DIRECTORY = "/";


	private List<IStreamPublishSecurity> streamPublishSecurityList;
	private Map<String, OnvifCamera> onvifCameraList = new ConcurrentHashMap<>();
	protected StreamFetcherManager streamFetcherManager;
	protected Map<String, MuxAdaptor> muxAdaptors = new ConcurrentHashMap<>();
	private DataStore dataStore;
	private DataStoreFactory dataStoreFactory;

	private StreamAcceptFilter streamAcceptFilter;
	private AppSettings appSettings;
	private Vertx vertx;

	protected List<String> encoderBlockedStreams = new ArrayList<>();
	private int numberOfEncoderNotOpenedErrors = 0;
	protected int publishTimeoutStreams = 0;
	private List<String> publishTimeoutStreamsList = new ArrayList<>();
	private boolean shutdownProperly = true;

	protected WebRTCVideoReceiveStats webRTCVideoReceiveStats = new WebRTCVideoReceiveStats();

	protected WebRTCAudioReceiveStats webRTCAudioReceiveStats = new WebRTCAudioReceiveStats();


	protected WebRTCVideoSendStats webRTCVideoSendStats = new WebRTCVideoSendStats();

	protected WebRTCAudioSendStats webRTCAudioSendStats = new WebRTCAudioSendStats();

	private IClusterNotifier clusterNotifier;

	protected boolean serverShuttingDown = false;

	protected StorageClient storageClient;

	protected Queue<IStreamListener> streamListeners = new ConcurrentLinkedQueue<>();

	protected Map<String, Long> playListSchedulerTimer = new ConcurrentHashMap<>();

	IClusterStreamFetcher clusterStreamFetcher;

	protected ISubtrackPoller subtrackPoller;

	private Random random = new Random();

	private IStatsCollector statsCollector;

	@Override
	public boolean appStart(IScope app) {
		setScope(app);
		for (IStreamPublishSecurity streamPublishSecurity : getStreamPublishSecurityList()) {
			registerStreamPublishSecurity(streamPublishSecurity);
		}
		//init vertx
		getVertx();

		//initalize to access the data store directly in the code
		getDataStore();

		// Create initialized file in application
		Result result = createInitializationProcess(app.getName());

		//initialize storage client
		storageClient = (StorageClient) app.getContext().getBean(StorageClient.BEAN_NAME);

		if (!result.isSuccess()) {
			//Save App Setting
			this.shutdownProperly = false;

			// Reset Broadcast Stats
			resetBroadcasts();
		}

		if (app.getContext().hasBean(IClusterNotifier.BEAN_NAME)) {
			//which means it's in cluster mode
			clusterNotifier = (IClusterNotifier) app.getContext().getBean(IClusterNotifier.BEAN_NAME);
			logger.info("Registering settings listener to the cluster notifier for app: {}", app.getName());			
			
			clusterNotifier.registerSettingUpdateListener(getAppSettings().getAppName(), new IAppSettingsUpdateListener() {
				
				@Override
				public boolean settingsUpdated(AppSettings settings) {
					return updateSettings(settings, false, true);
				}
				
				@Override
				public AppSettings getCurrentSettings() {
					
					return getAppSettings();
				}
			});
			AppSettings storedSettings = clusterNotifier.getClusterStore().getSettings(app.getName());

			boolean updateClusterSettings = false;
			if(storedSettings == null)
			{
				logger.warn("There is not a stored settings for the app:{}. It will update the database for app settings", app.getName());
				storedSettings = appSettings;
				updateClusterSettings = true;
			}
			else if (getServerSettings().getHostAddress().equals(storedSettings.getWarFileOriginServerAddress())
					&& storedSettings.isPullWarFile())
			{
				logger.info("This instance is the host of the app:{} to be deployed to the cluster", app.getName());
				//get the current value of isPullWarFile here otherwise it will be set to false below
				boolean isPullWarFile = storedSettings.isPullWarFile();
				storedSettings = appSettings;
				updateClusterSettings = true;

				//keep the settings to let the app distributed to all nodes
				storedSettings.setPullWarFile(isPullWarFile);
				storedSettings.setWarFileOriginServerAddress(getServerSettings().getHostAddress());
			}


			logger.info("Updating settings while app({}) is being started. AppSettings will be saved to Cluster db? Answer -> {}", app.getName(), updateClusterSettings ? "yes" : "no");
			updateSettings(storedSettings, updateClusterSettings, false);

		}

		vertx.setTimer(1000, l -> {

			getStreamFetcherManager();
			if(appSettings.isStartStreamFetcherAutomatically()) {
				List<Broadcast> streams = getDataStore().getExternalStreamsList();
				logger.info("Stream source size: {}", streams.size());
				for (Broadcast broadcast : streams)
				{
					if (!broadcast.isAutoStartStopEnabled()) {
						//start streaming is auto/stop is not enabled
						streamFetcherManager.startStreaming(broadcast);
					}
				}
			}

			//Schedule Playlist items 
			int offset = 0;
			int batch = 50;
			List<Broadcast> playlist;
			long now = System.currentTimeMillis();
			while ((playlist = getDataStore().getBroadcastList(offset, batch, AntMediaApplicationAdapter.PLAY_LIST, null, null, null)) != null ) {

				if (playlist.isEmpty()) {
					break;
				}


				for (Broadcast broadcast : playlist) 
				{
					schedulePlayList(now, broadcast);
				}

				offset += batch;

			} 


			synchUserVoDFolder(null, appSettings.getVodFolder());
		});


		AMSShutdownManager.getInstance().subscribe(this);

		//With the common app structure, we won't need to null check for WebRTCAdaptor
		if (app.getContext().hasBean(IWebRTCAdaptor.BEAN_NAME))
		{
			IWebRTCAdaptor webRTCAdaptor = (IWebRTCAdaptor) app.getContext().getBean(IWebRTCAdaptor.BEAN_NAME);

			webRTCAdaptor.setExcessiveBandwidthValue(appSettings.getExcessiveBandwidthValue());
			webRTCAdaptor.setExcessiveBandwidthCallThreshold(appSettings.getExcessiveBandwidthCallThreshold());
			webRTCAdaptor.setTryCountBeforeSwitchback(appSettings.getExcessiveBandwithTryCountBeforeSwitchback());
			webRTCAdaptor.setExcessiveBandwidthAlgorithmEnabled(appSettings.isExcessiveBandwidthAlgorithmEnabled());
			webRTCAdaptor.setPacketLossDiffThresholdForSwitchback(appSettings.getPacketLossDiffThresholdForSwitchback());
			webRTCAdaptor.setRttMeasurementDiffThresholdForSwitchback(appSettings.getRttMeasurementDiffThresholdForSwitchback());
		}

		setStorageclientSettings(appSettings);


		logger.info("{} started", app.getName());

		return true;
	}

	public void schedulePlayList(long now, Broadcast broadcast) 
	{
		if (broadcast.getPlannedStartDate() != 0) 
		{	
			long startTimeDelay = (broadcast.getPlannedStartDate()*1000) - now;

			if (startTimeDelay > 0) 
			{
				//Create some random value to not let any other node pull the stream at the same time.
				//I also improve the StreamFetcher to not get started in the WorkerThread if another node is pulling.
				//TBH, It's not a good solution and I could not find something better for now
				//@mekya

				long randomDelay = random.nextInt(5000);
				logger.info("Scheduling playlist to play after {}ms with random delay:{}ms, total delay:{}ms for id:{}", startTimeDelay, randomDelay, (startTimeDelay + randomDelay), broadcast.getStreamId());
				startTimeDelay += randomDelay;
				long timerId = vertx.setTimer(startTimeDelay, 
						(timer) -> 
				{

					Broadcast freshBroadcast = getDataStore().get(broadcast.getStreamId());
					if (freshBroadcast != null && 
							AntMediaApplicationAdapter.PLAY_LIST.equals(freshBroadcast.getType())) 
					{
						logger.info("Starting scheduled playlist for id:{} ", freshBroadcast.getStreamId());
						streamFetcherManager.startPlaylist(freshBroadcast);
					}
					else 
					{
						if (freshBroadcast == null) {
							logger.warn("Not starting playlist because it's null for stream id:{}. It must have been deleted", broadcast.getStreamId());
						}
						else {
							logger.error("Not starting playlist because wrong configuration for streamId:{}. It should be a bug in somewhere", broadcast.getStreamId());
						}
					}
					playListSchedulerTimer.remove(freshBroadcast.getStreamId());

				});

				playListSchedulerTimer.put(broadcast.getStreamId(), timerId);
			}		
		}
	}

	public void cancelPlaylistSchedule(String streamId) {
		Long timerId = playListSchedulerTimer.remove(streamId);
		if (timerId != null) {
			vertx.cancelTimer(timerId);
		}

	}

	/**
	 * This method is called after ungraceful shutdown
	 * @return
	 */
	public Result resetBroadcasts(){

		logger.info("Resetting streams viewer numbers because there is an unexpected stop happened in app: {}", getScope() != null? getScope().getName() : "[scope is null]");

		int operationCount = getDataStore().resetBroadcasts(getServerSettings().getHostAddress());

		logger.info("Resetting subscriber connection status" );
		getDataStore().resetSubscribersConnectedStatus();

		Result result = new Result(true);
		result.setMessage("Successfull operations: "+ operationCount);

		return result;
	}

	/**
	 * @Deprecated
	 * This method is deprecated. Use {@link #importVoDFolder(String)} {@link #unlinksVoD(String)}
	 * @param oldFolderPath
	 * @param vodFolderPath
	 * @return
	 */
	public boolean synchUserVoDFolder(String oldFolderPath, String vodFolderPath)
	{
		boolean result = false;
		File streamsFolder = new File(WEBAPPS_PATH + getScope().getName() + "/streams");

		if(oldFolderPath != null && !oldFolderPath.equals("")){
			deleteSymbolicLink(new File(oldFolderPath), streamsFolder);
		}


		if(vodFolderPath != null && !vodFolderPath.equals(""))
		{
			File f = new File(vodFolderPath);
			createSymbolicLink(streamsFolder, f);
			//if file does not exists, it means reset the vod
			getDataStore().fetchUserVodList(f);
			result = true;
		}

		return result;
	}

	public Result createSymbolicLink(File streamsFolder, File vodFolder) {
		Result result = null;
		try {
			if (!streamsFolder.exists()) {
				streamsFolder.mkdirs();
			}
			if (vodFolder.exists() && vodFolder.isDirectory())
			{
				File newLinkFile = new File(streamsFolder, vodFolder.getName());
				if (!Files.isSymbolicLink(newLinkFile.toPath()))
				{
					Path target = vodFolder.toPath();
					Files.createSymbolicLink(newLinkFile.toPath(), target);
					result = new Result(true);
				}
				else {
					result = new Result(false, "There is already a file with the name "+ vodFolder.getName()+" in the streams directory");
				}
			}
			else {
				result = new Result(false, vodFolder.getAbsolutePath() + " does not exist or is not a directory");
			}

		} catch (IOException e) {
			logger.error(ExceptionUtils.getStackTrace(e));
			result = new Result(false, "Exception in creating symbolic link");
		}
		return result;
	}

	/**
	 * Import vod files recursively in the directory. It also created symbolic link to make the files streamable
	 * @param vodFolderPath absolute path of the vod folder to be imported
	 * @return
	 */
	public Result importVoDFolder(String vodFolderPath) {
		File streamsFolder = new File(WEBAPPS_PATH + getScope().getName() + "/streams");
		File directory = new File(vodFolderPath == null ? "" : vodFolderPath);

		File allowedDirectory = new File(VOD_IMPORT_ALLOWED_DIRECTORY);
		Result result = null;
		try {
			if (FileUtils.directoryContains(allowedDirectory, directory))
			{

				result = createSymbolicLink(streamsFolder, directory);
				if (result.isSuccess()) {
					int numberOfFilesImported = importToDB(directory, directory);
					result.setMessage(numberOfFilesImported + " files are imported");
				}
			}
			else {
				result = new Result(false, "VoD import directory is allowed under " + VOD_IMPORT_ALLOWED_DIRECTORY );
			}
		} catch (IOException e) {
			logger.error(ExceptionUtils.getStackTrace(e));
			result = new Result(false, "VoD import directory is allowed under " + VOD_IMPORT_ALLOWED_DIRECTORY );
		}

		return result;
	}

	public Result unlinksVoD(String directory)
	{
		//check the directory exist
		File folder = new File(directory == null ? "" : directory);
		Result result = null;
		if (folder.exists() && folder.isDirectory()) {

			File streamsFolder = new File(WEBAPPS_PATH + getScope().getName() + "/streams");
			//check the symbolic links exists and delete it

			deleteSymbolicLink(folder, streamsFolder);

			int deletedRecords = deleteUserVoDByStreamId(folder.getName());
			result = new Result(true, deletedRecords + " of records are deleted");
		}
		else {
			result = new Result(false, directory + " does not exist or it's not a directory");
		}
		return result;
	}

	private int deleteUserVoDByStreamId(String streamId)
	{
		int numberOfDeletedRecords = 0;
		List<VoD> vodList;
		do {
			vodList = getDataStore().getVodList(0, 50, null, null, streamId, null);

			if (vodList != null && !vodList.isEmpty())
			{
				for (VoD voD : vodList) {
					if (VoD.USER_VOD.equals(voD.getType()))
					{
						if (getDataStore().deleteVod(voD.getVodId())) {
							numberOfDeletedRecords++;
						}
					}

				}
			}
		} while(vodList != null && !vodList.isEmpty());

		return numberOfDeletedRecords;
	}

	public int importToDB(File subDirectory, File baseDirectory)
	{
		File[] listOfFiles = subDirectory.listFiles();
		int numberOfFilesImported = 0;
		if (listOfFiles != null)
		{
			for (File file : listOfFiles) {

				String fileExtension = FilenameUtils.getExtension(file.getName());

				if (file.isFile() && ("mp4".equals(fileExtension) || "flv".equals(fileExtension)
						|| "mkv".equals(fileExtension) || "m3u8".equals(fileExtension)))
				{

					long fileSize = file.length();
					long unixTime = System.currentTimeMillis();

					String relativePath = "streams" + File.separator +
							subDirectory.getAbsolutePath().substring(baseDirectory.getAbsolutePath().length() - baseDirectory.getName().length())
							+  File.separator + file.getName();

					String vodId = RandomStringUtils.randomNumeric(24);

					//add base directory folder name as streamId in order to find it easily
					VoD newVod = new VoD(baseDirectory.getName(), baseDirectory.getName(), relativePath, file.getName(), unixTime, 0, Muxer.getDurationInMs(file, null),
							fileSize, VoD.USER_VOD, vodId, null);
					if (getDataStore().addVod(newVod) != null)
					{
						numberOfFilesImported++;
					}

				}
				else if (file.isDirectory())
				{
					numberOfFilesImported += importToDB(file, baseDirectory);
				}
			}
		}
		return numberOfFilesImported;
	}

	/**
	 * Deletes the symbolic link under the streams directory
	 * @param vodDirectory
	 * @param streamsFolder
	 * @return
	 * @throws IOException
	 */
	public boolean deleteSymbolicLink(File vodDirectory, File streamsFolder){
		boolean result = false;
		try {
			if (vodDirectory != null && streamsFolder != null)
			{
				File linkFile = new File(streamsFolder.getAbsolutePath(), vodDirectory.getName());

				if (!streamsFolder.getAbsolutePath().equals(linkFile.getAbsolutePath())
						&&
						Files.isSymbolicLink(linkFile.toPath()))
				{
					Files.delete(linkFile.toPath());
					result = true;
				}
			}
		} catch (IOException e) {
			logger.error(ExceptionUtils.getStackTrace(e));
		}
		return result;
	}

	public String getListenerHookURL(Broadcast broadcast)
	{
		String listenerHookURL = broadcast != null ? broadcast.getListenerHookURL() : null;
		if (StringUtils.isBlank(listenerHookURL))
		{
			listenerHookURL = getAppSettings().getListenerHookURL();
		}
		return listenerHookURL;

	}

	public void closeBroadcast(String streamId) {

		try {
			logger.info("Closing broadcast stream id: {}", streamId);
			Broadcast broadcast = getDataStore().get(streamId);
			if (broadcast != null) {

				if (broadcast.isZombi()) {

					logger.info("Deleting streamId:{} because it's a zombi stream", streamId);
					getDataStore().delete(streamId);
				}
				else {

					getDataStore().updateStatus(streamId, BROADCAST_STATUS_FINISHED);
					// This is resets Viewer map in HLS Viewer Stats
					resetHLSStats(streamId);

					// This is resets Viewer map in DASH Viewer Stats
					resetDASHStats(streamId);
				}

				final String listenerHookURL = getListenerHookURL(broadcast);
				if (listenerHookURL != null && !listenerHookURL.isEmpty()) {
					final String name = broadcast.getName();
					final String category = broadcast.getCategory();
					final String metaData = broadcast.getMetaData();
					final String mainTrackId = broadcast.getMainTrackStreamId();
					logger.info("call live stream ended hook for stream:{}",streamId );
					notifyHook(listenerHookURL, streamId, mainTrackId, HOOK_ACTION_END_LIVE_STREAM, name, category, 
							null, null, metaData, null);
				}

				PublishEndedEvent publishEndedEvent = new PublishEndedEvent();
				publishEndedEvent.setStreamId(streamId);
				publishEndedEvent.setDurationMs(System.currentTimeMillis() - broadcast.getStartTime());
				publishEndedEvent.setApp(scope.getName());

				LoggerUtils.logAnalyticsFromServer(publishEndedEvent);

				if(StringUtils.isNotBlank(broadcast.getMainTrackStreamId())) {
					updateMainTrackWithRecentlyFinishedBroadcast(broadcast);
				}	

				for (IStreamListener listener : streamListeners) {
					listener.streamFinished(broadcast.getStreamId());
				}
				logger.info("Leaving closeBroadcast for streamId:{}", streamId);
			}
		} catch (Exception e) {
			logger.error(ExceptionUtils.getStackTrace(e));
		}
	}

	public static Broadcast saveMainBroadcast(String streamId, String mainTrackId, DataStore dataStore) {
		Broadcast mainBroadcast = new Broadcast();
		try {
			mainBroadcast.setStreamId(mainTrackId);
		} catch (Exception e) {
			logger.error(ExceptionUtils.getStackTrace(e));
		}
		mainBroadcast.setZombi(true);
		mainBroadcast.setStatus(BROADCAST_STATUS_BROADCASTING);
		mainBroadcast.getSubTrackStreamIds().add(streamId);
		// don't set  setOriginAdress because it's not a real stream and it causes extra delay  -> mainBroadcast.setOriginAdress(serverSettings.getHostAddress()) 
		mainBroadcast.setStartTime(System.currentTimeMillis());

		return StringUtils.isNotBlank(dataStore.save(mainBroadcast)) ? mainBroadcast : null;
	}

	public static boolean isInstanceAlive(String originAdress, String hostAddress, int httpPort, String appName) {
		if (StringUtils.isBlank(originAdress) || StringUtils.equals(originAdress, hostAddress)) {
			return true;
		}

		String url = "http://" + originAdress + ":" + httpPort + "/" + appName;

		boolean result = isEndpointReachable(url);
		if (!result) {
			logger.warn("Instance with origin address {} is not reachable through its app:{}", originAdress, appName);
		}
		return result;
	}

	public static boolean isEndpointReachable(String endpoint) {
		HttpClient client = HttpClient.newHttpClient();
		HttpRequest request = HttpRequest.newBuilder()
				.uri(URI.create(endpoint))
				.method("HEAD", HttpRequest.BodyPublishers.noBody()) // HEAD request
				.timeout(java.time.Duration.ofSeconds(1))
				.build();


		try {
			HttpResponse<Void> response = client.send(request, HttpResponse.BodyHandlers.discarding());
		} catch (InterruptedException e) {
			logger.error("InterruptedException Enpoint is not reachable: {}, {}", endpoint, ExceptionUtils.getStackTrace(e));
			Thread.currentThread().interrupt();
			return false;
		} catch (Exception e) {
			logger.error("Enpoint is not reachable: {}, {}", endpoint, ExceptionUtils.getStackTrace(e));
			return false;
		}
		return true;


	}

	/**
	 * If multiple threads enter the method at the same time, the following method does not work correctly.
	 * So we have made it synchronized
	 *
	 * It fixes the bug that sometimes main track(room) is not deleted in the video conferences
	 *
	 * mekya
	 *
	 * @param finishedBroadcast
	 */
	public synchronized void updateMainTrackWithRecentlyFinishedBroadcast(Broadcast finishedBroadcast) 
	{
		Broadcast mainBroadcast = getDataStore().get(finishedBroadcast.getMainTrackStreamId());
		logger.info("updating main track:{} status with recently finished broadcast:{}", finishedBroadcast.getMainTrackStreamId(), finishedBroadcast.getStreamId());

		if (mainBroadcast != null) {

			mainBroadcast.getSubTrackStreamIds().remove(finishedBroadcast.getStreamId());

			long activeSubtracksCount = getDataStore().getActiveSubtracksCount(mainBroadcast.getStreamId(), null);

			if (activeSubtracksCount == 0) {

				if (mainBroadcast.isZombi()) {
					logger.info("Deleting main track streamId:{} because it's a zombi stream and there is no activeSubtrack", mainBroadcast.getStreamId());
					getDataStore().delete(mainBroadcast.getStreamId());
				}
				else {
					logger.info("Update main track:{} status to finished ", finishedBroadcast.getMainTrackStreamId());
					BroadcastUpdate broadcastUpdate = new BroadcastUpdate();
					broadcastUpdate.setStatus(IAntMediaStreamHandler.BROADCAST_STATUS_FINISHED);

					getDataStore().updateBroadcastFields(mainBroadcast.getStreamId(), broadcastUpdate);
				}
				notifyNoActiveSubtracksLeftInMainTrack(mainBroadcast);
			}
			else {
				logger.info("There are {} active subtracks in the main track:{} status to finished. Just removing the subtrack:{}", activeSubtracksCount, finishedBroadcast.getMainTrackStreamId(), finishedBroadcast.getStreamId());
				BroadcastUpdate broadcastUpdate = new BroadcastUpdate();
				broadcastUpdate.setSubTrackStreamIds(mainBroadcast.getSubTrackStreamIds());

				getDataStore().updateBroadcastFields(mainBroadcast.getStreamId(), broadcastUpdate);
			}
		}
		else {
			logger.warn("Maintrack is null while removing subtrack from maintrack for streamId:{} maintrackId:{}", finishedBroadcast.getStreamId(), finishedBroadcast.getMainTrackStreamId());
		}



		leftTheRoom(finishedBroadcast.getMainTrackStreamId(), finishedBroadcast.getStreamId());

	}

	public void resetHLSStats(String streamId) {
		if (scope.getContext().getApplicationContext().containsBean(HlsViewerStats.BEAN_NAME)) {
			HlsViewerStats hlsViewerStats = (HlsViewerStats) scope.getContext().getApplicationContext().getBean(HlsViewerStats.BEAN_NAME);
			hlsViewerStats.resetViewerMap(streamId, ViewerStats.HLS_TYPE);
		}
	}

	public void resetDASHStats(String streamId) {
		if (scope.getContext().getApplicationContext().containsBean(DashViewerStats.BEAN_NAME)) {
			DashViewerStats dashViewerStats = (DashViewerStats) scope.getContext().getApplicationContext().getBean(DashViewerStats.BEAN_NAME);
			dashViewerStats.resetViewerMap(streamId, ViewerStats.DASH_TYPE);
		}
	}

	@Override
	public void streamPlayItemPlay(ISubscriberStream stream, IPlayItem item, boolean isLive) {
		vertx.setTimer(1, l -> getDataStore().updateRtmpViewerCount(item.getName(), true));
	}
	@Override
	public void streamPlayItemStop(ISubscriberStream stream, IPlayItem item) {
		vertx.setTimer(1, l -> getDataStore().updateRtmpViewerCount(item.getName(), false));
	}

	@Override
	public void streamSubscriberClose(ISubscriberStream stream) {
		vertx.setTimer(1, l -> getDataStore().updateRtmpViewerCount(stream.getBroadcastStreamPublishName(), false));
	}

	@Override
	public void startPublish(String streamId, long absoluteStartTimeMs, String publishType) {
		vertx.executeBlocking( () -> {
			try {

				Broadcast broadcast = updateBroadcastStatus(streamId, absoluteStartTimeMs, publishType, getDataStore().get(streamId));

				final String listenerHookURL = getListenerHookURL(broadcast);
				if (listenerHookURL != null && !listenerHookURL.isEmpty())
				{
					final String name = broadcast.getName();
					final String category = broadcast.getCategory();
					final String metaData = broadcast.getMetaData();
					final String mainTrackId = broadcast.getMainTrackStreamId();

					logger.info("Call live stream started hook for stream:{}",streamId );
					notifyHook(listenerHookURL, streamId, mainTrackId, HOOK_ACTION_START_LIVE_STREAM, name, category,
							null, null, metaData, null);
				}

				int ingestingStreamLimit = appSettings.getIngestingStreamLimit();

				long activeBroadcastNumber = dataStore.getActiveBroadcastCount();
				if (ingestingStreamLimit != -1 && activeBroadcastNumber > ingestingStreamLimit)
				{
					logger.info("Active broadcast count({}) is more than ingesting stream limit:{} so stopping broadcast:{}", activeBroadcastNumber, ingestingStreamLimit, broadcast.getStreamId());
					stopStreaming(broadcast);
				}

				for (IStreamListener listener : streamListeners) {
					listener.streamStarted(broadcast.getStreamId());
				}

				long videoHeight = 0;
				long videoWidth = 0;
				String videoCodecName=null;
				String audioCodecName=null;
				MuxAdaptor adaptor = getMuxAdaptor(streamId);
				if(adaptor!=null) {
					if(adaptor.isEnableVideo()) {
						AVCodecParameters videoCodecPar = adaptor.getVideoCodecParameters();
						videoWidth = videoCodecPar.width();
						videoHeight = videoCodecPar.height();
						videoCodecName = avcodec_get_name(videoCodecPar.codec_id()).getString();
					}
					if(adaptor.isEnableAudio()) {
						audioCodecName = avcodec_get_name(adaptor.getAudioCodecParameters().codec_id()).getString();
					}
				}

				PublishStartedEvent event = new PublishStartedEvent();
				event.setStreamId(streamId);
				event.setProtocol(publishType);
				event.setHeight((int) videoHeight);
				event.setWidth((int) videoWidth);
				event.setVideoCodec(videoCodecName);
				event.setAudioCodec(audioCodecName);
				event.setApp(scope.getName());

				LoggerUtils.logAnalyticsFromServer(event);
			} catch (Exception e) {
				logger.error(ExceptionUtils.getStackTrace(e));
			}
			return null;

		});


		if (absoluteStartTimeMs == 0)
		{
			vertx.setTimer(2000, h ->
			{
				IBroadcastStream broadcastStream = getBroadcastStream(getScope(), streamId);
				if (broadcastStream instanceof ClientBroadcastStream)
				{
					long absoluteStarTime = ((ClientBroadcastStream)broadcastStream).getAbsoluteStartTimeMs();
					if (absoluteStarTime != 0)
					{
						Broadcast broadcast = getDataStore().get(streamId);
						if (broadcast != null)
						{
							broadcast.setAbsoluteStartTimeMs(absoluteStarTime);

							getDataStore().save(broadcast);
							logger.info("Updating broadcast absolute time {} ms for stream:{}", absoluteStarTime, streamId);
						}
						else {
							logger.info("Broadcast is not available in the database to update the absolute start time for stream:{}", streamId);
						}

					}
					else {
						logger.info("Broadcast absolute time is not available for stream:{}", streamId);
					}

				}
			});
		}

		logger.info("start publish leaved for stream:{}", streamId);
	}



	public Broadcast updateBroadcastStatus(String streamId, long absoluteStartTimeMs, String publishType, Broadcast broadcast) {
		return updateBroadcastStatus(streamId, absoluteStartTimeMs, publishType, broadcast, IAntMediaStreamHandler.BROADCAST_STATUS_BROADCASTING);
	}


	public Broadcast updateBroadcastStatus(String streamId, long absoluteStartTimeMs, String publishType, Broadcast broadcast, String status) {
		if (broadcast == null)
		{

			logger.info("Saving zombi broadast to data store with streamId:{}", streamId);
			broadcast = saveUndefinedBroadcast(streamId, null, this, status, absoluteStartTimeMs, publishType, "", "", "");
		}
		else {

			BroadcastUpdate broadcastUpdate = new BroadcastUpdate();
			broadcastUpdate.setStatus(status);
			long now = System.currentTimeMillis();
			broadcastUpdate.setStartTime(now);
			broadcastUpdate.setUpdateTime(now);
			broadcastUpdate.setOriginAdress(getServerSettings().getHostAddress());
			broadcastUpdate.setWebRTCViewerCount(0);
			broadcastUpdate.setHlsViewerCount(0);
			broadcastUpdate.setDashViewerCount(0);
			broadcastUpdate.setPublishType(publishType);
			//updateBroadcastFields just updates broadcast with the updated fields. No need to give real object
			boolean result = getDataStore().updateBroadcastFields(broadcast.getStreamId(), broadcastUpdate);

			logger.info(" Status of stream {} is set to {} with result: {}", broadcast.getStreamId(), status, result);
		}
		return broadcast;
	}

	public ServerSettings getServerSettings()
	{
		if (serverSettings == null) {
			serverSettings = (ServerSettings)getScope().getContext().getApplicationContext().getBean(ServerSettings.BEAN_NAME);
		}
		return serverSettings;
	}


	public static Broadcast saveUndefinedBroadcast(String streamId, String streamName, AntMediaApplicationAdapter appAdapter, String streamStatus, long absoluteStartTimeMs, String publishType, String mainTrackStreamId, String metaData, String role) {
		Broadcast newBroadcast = new Broadcast();
		long now = System.currentTimeMillis();
		newBroadcast.setDate(now);
		newBroadcast.setStartTime(now);
		newBroadcast.setUpdateTime(now);
		newBroadcast.setZombi(true);
		newBroadcast.setName(streamName);
		newBroadcast.setMainTrackStreamId(mainTrackStreamId);
		newBroadcast.setMetaData(metaData);
		newBroadcast.setRole(role);
		try {
			newBroadcast.setStreamId(streamId);
			newBroadcast.setPublishType(publishType);

			return RestServiceBase.saveBroadcast(newBroadcast,
					streamStatus, appAdapter.getScope().getName(), appAdapter.getDataStore(),
					appAdapter.getAppSettings().getListenerHookURL(), appAdapter.getServerSettings(), absoluteStartTimeMs);
		} catch (Exception e) {
			logger.error(ExceptionUtils.getStackTrace(e));
		}

		return null;
	}

	@Override
	public void muxingFinished(final String streamId, File file, long startTime, long duration, int resolution, String previewFilePath, String vodId) {
		String vodName = file.getName();
		String filePath = file.getPath();
		long fileSize = file.length();
		long systemTime = System.currentTimeMillis();

		String relativePath = getRelativePath(filePath);
		String listenerHookURL = null;
		String streamName = file.getName();

		Broadcast broadcast = getDataStore().get(streamId);

		if(broadcast != null){
			listenerHookURL = broadcast.getListenerHookURL();
			if(broadcast.getName() != null){
				streamName =  resolution != 0 ? broadcast.getName() + " (" + resolution + "p)" : broadcast.getName();
			}
		}

		//We need to get the webhook url explicitly because broadcast may be deleted here
		if (listenerHookURL == null || listenerHookURL.isEmpty()) {
			// if hook URL is not defined for stream specific, then try to get common one from app
			listenerHookURL = appSettings.getListenerHookURL();
		}

		String vodIdFinal;
		if (vodId != null) {
			vodIdFinal = vodId;
		}
		else {
			vodIdFinal = RandomStringUtils.randomAlphanumeric(24);
		}

		VoD newVod = new VoD(streamName, streamId, relativePath, vodName, systemTime, startTime, duration, fileSize, VoD.STREAM_VOD, vodIdFinal, previewFilePath);
		if(broadcast != null){
			newVod.setDescription(broadcast.getDescription());
			newVod.setMetadata(broadcast.getMetaData());
			newVod.setLongitude(broadcast.getLongitude());
			newVod.setLatitude(broadcast.getLatitude());
			newVod.setAltitude(broadcast.getAltitude());
		}


		if (getDataStore().addVod(newVod) == null) {
			logger.warn("Stream vod with stream id {} cannot be added to data store", streamId);
		}

		int index;

		//HOOK_ACTION_VOD_READY is called only the listenerHookURL is defined either for stream or in AppSettings
		if (StringUtils.isNotBlank(listenerHookURL) &&
				((index = vodName.lastIndexOf(".mp4")) != -1)
				|| ((index = vodName.lastIndexOf(".webm")) != -1) )
		{
			final String baseName = vodName.substring(0, index);
			final String metaData = (broadcast != null) ? broadcast.getMetaData() : null;
			logger.info("Setting timer for calling vod ready hook for stream:{}", streamId);
			notifyHook(listenerHookURL, streamId, null, HOOK_ACTION_VOD_READY, null, null, baseName, vodIdFinal, metaData, null);
		}

		String muxerFinishScript = appSettings.getMuxerFinishScript();
		if (muxerFinishScript != null && !muxerFinishScript.isEmpty()) {
			runScript(muxerFinishScript + "  " + file.getAbsolutePath());
		}


	}

	public void notifyFirstActiveSubtrackInMainTrack(Broadcast mainTrack, String subtrackId) 
	{
		final String listenerHookURL = getListenerHookURL(mainTrack);
		if(listenerHookURL == null || listenerHookURL.isEmpty()){
			return;
		}
		final String name = mainTrack.getName();
		final String category = mainTrack.getCategory();
		notifyHook(listenerHookURL, subtrackId, mainTrack.getStreamId(), HOOK_ACTION_FIRST_ACTIVE_SUBTRACK_ADDED_IN_THE_MAINTRACK, name, category, null, null, null, null);
	}

	public void notifyNoActiveSubtracksLeftInMainTrack(Broadcast mainTrack) 
	{
		final String listenerHookURL = getListenerHookURL(mainTrack);

		if (StringUtils.isNotBlank(listenerHookURL)) {
			final String name = mainTrack.getName();
			final String category = mainTrack.getCategory();
			notifyHook(listenerHookURL, mainTrack.getStreamId(), null, HOOK_ACTION_NO_ACTIVE_SUBTRACKS_LEFT_IN_THE_MAINTRACK, name, category, null, null, null, null);
		}
	}
	public void runScript(String scriptFile) {
		vertx.executeBlocking(() -> {
			try {
				logger.info("running script: {}", scriptFile);
				Process exec = Runtime.getRuntime().exec(scriptFile);
				int result = exec.waitFor();

				logger.info("completing script: {} with return value {}", scriptFile, result);
			} catch (IOException e) {
				logger.error(ExceptionUtils.getStackTrace(e));
			} catch (InterruptedException e) {
				logger.error(ExceptionUtils.getStackTrace(e));
				Thread.currentThread().interrupt();
			}

			return null;

		}, false);
	}

	public static String getRelativePath(String filePath){
		StringBuilder relativePath= new StringBuilder();
		String[] subDirs = filePath.split(STREAMS);
		if(subDirs.length == 2)
			relativePath = new StringBuilder(STREAMS + subDirs[1]);
		else{
			for(int i=1;i<subDirs.length;i++){
				relativePath.append(STREAMS).append(subDirs[i]);
			}
		}
		return relativePath.toString();
	}


	public void sendWebHook(String id, String mainTrackId, String action, String streamName, String category,
			String vodName, String vodId, String metadata, String subscriberId)  
	{
		String listenerHookURL = getListenerHookURL(getDataStore().get(id));	
		if (StringUtils.isNotBlank(listenerHookURL)) 
		{
			notifyHook(listenerHookURL, id, mainTrackId, action, streamName, category, vodName, vodId, metadata, subscriberId);
		} 
	}

	/**
	 * Notify hook with parameters below
	 *
	 * @param streamName, name of the stream. It is not the name of the file. It is just
	 *                    a user friendly name
	 * @param category,   category of the stream
	 * @param url         is the url of the service to be called
	 * @param id          is the stream id that is unique for each stream
	 * @param mainTrackId mainTrackId(roomId) of the stream
	 * @param action      is the name of the action to be notified, it has values such
	 *                    as {@link #HOOK_ACTION_END_LIVE_STREAM}
	 *                    {@link #HOOK_ACTION_START_LIVE_STREAM}
	 * @param vodName     name of the vod
	 * @param vodId       id of the vod in the datastore
	 * @return
	 */
	public void notifyHook(@NotNull String url, String id, String mainTrackId, String action, String streamName, String category,
			String vodName, String vodId, String metadata, String subscriberId) {

		//Previously, we're using runOnContext and switched to executeBlocking without ordered because this operation may take some time
		//and we don't want to block the event loop, the disadvantage of this approach is that the order of the operations may not be guaranteed 
		//then it's meaningful to check the timestamp of the event in the webhook - mekya


		vertx.executeBlocking(() -> {
			logger.info("Running notify hook url:{} stream id: {} mainTrackId:{} action:{} vod name:{} vod id:{}", url, id, mainTrackId, action, vodName, vodId);

			Map<String, Object> variables = new HashMap<>();

			variables.put("id", id);
			variables.put("action", action);


			putToMap("streamName", streamName, variables);
			putToMap("category", category, variables);
			putToMap("vodName", vodName, variables);
			putToMap("vodId", vodId, variables);
			putToMap("mainTrackId", mainTrackId, variables);
			putToMap("roomId", mainTrackId, variables);
			putToMap("subscriberId", subscriberId, variables);

			if (StringUtils.isNotBlank(metadata)) {
				Object metaDataJsonObj = null;
				try {
					JSONParser jsonParser = new JSONParser();
					metaDataJsonObj = (JSONObject) jsonParser.parse(metadata);
				} catch (ParseException parseException) {
					metaDataJsonObj = metadata;
				}
				putToMap("metadata", metaDataJsonObj, variables);

			}
			putToMap("timestamp", String.valueOf(System.currentTimeMillis()), variables);


			try {
				sendPOST(url, variables, appSettings.getWebhookRetryCount(), appSettings.getWebhookContentType());
			} catch (Exception exception) {
				logger.error(ExceptionUtils.getStackTrace(exception));
			}

			return null;

		}, false);
	}

	@Override
	public void notifyWebhookForStreamStatus(Broadcast broadcast, int width, int height, long totalByteReceived,
			int inputQueueSize, double speed) {
		String listenerHookURL = getListenerHookURL(broadcast);

		if (StringUtils.isNotBlank(listenerHookURL)) {

			vertx.executeBlocking(() -> 
			{
				Map<String, Object> variables = new HashMap<>();

				variables.put("id", broadcast.getStreamId());
				variables.put("action", HOOK_ACTION_STREAM_STATUS);
				variables.put("width", width);
				variables.put("height", height);
				variables.put("totalByteReceived", totalByteReceived);
				variables.put("inputQueueSize", inputQueueSize);
				variables.put("speed", speed);
				variables.put("timestamp", System.currentTimeMillis());
				variables.put("streamName",broadcast.getName());

				try {
					sendPOST(listenerHookURL, variables, appSettings.getWebhookRetryCount(), appSettings.getWebhookContentType());
				} catch (Exception exception) {
					logger.error(ExceptionUtils.getStackTrace(exception));
				}

				return null;
			}, false);

		}
	}

	private void putToMap(String keyName, Object keyValue, Map<String, Object> map) {
		if (keyValue != null && StringUtils.isNotBlank(keyValue.toString())) {
			map.put(keyName, keyValue);
		}
	}

	public CompletableFuture<Boolean> sendClusterPost(String url, String clusterCommunicationToken, int retryAttempts) {
		CompletableFuture<Boolean> future = new CompletableFuture<>();

		vertx.executeBlocking(promise -> {
			try (CloseableHttpClient httpClient = getHttpClient()) {
				HttpPost httpPost = new HttpPost(url);
				RequestConfig requestConfig = RequestConfig.custom()
						.setConnectTimeout(CLUSTER_POST_TIMEOUT_MS)
						.setConnectionRequestTimeout(CLUSTER_POST_TIMEOUT_MS)
						.setSocketTimeout(CLUSTER_POST_TIMEOUT_MS)
						.build();
				httpPost.setConfig(requestConfig);

				httpPost.setHeader(TokenFilterManager.TOKEN_HEADER_FOR_NODE_COMMUNICATION, clusterCommunicationToken);

				try (CloseableHttpResponse httpResponse = httpClient.execute(httpPost)) {
					int statusCode = httpResponse.getStatusLine().getStatusCode();
					logger.info("Cluster POST Response Status: {}", statusCode);
					if (statusCode == HttpStatus.SC_OK) {
						promise.complete(true);
					} else {
						if (retryAttempts >= 1) {
							logger.info("Retry attempt for Cluster POST in {} milliseconds due to non-200 response: {}",
									appSettings.getWebhookRetryDelay(), statusCode);
							retrySendClusterPostWithDelay(url, clusterCommunicationToken, retryAttempts - 1)
									.thenAccept(promise::complete); // Chain retry result
						} else {
							logger.info("Stopping sending Cluster POST because no more retry attempts left. Giving up.");
							promise.complete(false);
						}
					}
				}
			} catch (IOException e) {
				if (retryAttempts >= 1) {
					logger.info("Retry attempt for Cluster POST in {} milliseconds due to IO exception: {}",
							appSettings.getWebhookRetryDelay(), ExceptionUtils.getStackTrace(e));
					retrySendClusterPostWithDelay(url, clusterCommunicationToken, retryAttempts - 1)
							.thenAccept(promise::complete); // Chain retry result
				} else {
					logger.info("Stopping sending Cluster POST because no more retry attempts left. Giving up.");
					promise.complete(false);
				}
			}
		}, result -> {
			if (result.succeeded()) {
				future.complete((Boolean) result.result());
			} else {
				future.completeExceptionally(result.cause());
			}
		});

		return future;
	}

	public CompletableFuture<Boolean> retrySendClusterPostWithDelay(String url, String clusterCommunicationToken, int retryAttempts) {
		CompletableFuture<Boolean> future = new CompletableFuture<>();
		vertx.setTimer(appSettings.getWebhookRetryDelay(), timerId -> {
			sendClusterPost(url, clusterCommunicationToken, retryAttempts).thenAccept(future::complete);
		});
		return future;
	}

	/**
	 *
	 * @param url
	 * @param variables
	 * @param retryAttempts
	 * @param sendType the type of the entity to be sent. It can be either "application/x-www-form-urlencoded" or "application/json"
	 */
	public void sendPOST(String url, Map<String, Object> variables, int retryAttempts, String contentType) {
		logger.info("Sending POST request to {}", url);
		try (CloseableHttpClient httpClient = getHttpClient()) {
			HttpPost httpPost = new HttpPost(url);
			RequestConfig requestConfig = RequestConfig.custom()
					.setConnectTimeout(2000)
					.setConnectionRequestTimeout(2000)
					.setSocketTimeout(2000)
					.build();
			httpPost.setConfig(requestConfig);


			if (ContentType.APPLICATION_FORM_URLENCODED.getMimeType().equals(contentType))
			{
				List<NameValuePair> urlParameters = new ArrayList<>();
				Set<Entry<String, Object>> entrySet = variables.entrySet();
				for (Entry<String, Object> entry : entrySet)
				{
					urlParameters.add(new BasicNameValuePair(entry.getKey(), entry.getValue().toString()));
				}

				HttpEntity postParams = new UrlEncodedFormEntity(urlParameters);
				httpPost.setEntity(postParams);
			}
			else
			{
				JSONObject hookPayload = new JSONObject(variables);
				httpPost.setEntity(new StringEntity(hookPayload.toString(), ContentType.APPLICATION_JSON));
			}

			try (CloseableHttpResponse httpResponse = httpClient.execute(httpPost)) {
				int statusCode = httpResponse.getStatusLine().getStatusCode();
				logger.info("POST Response Status: {}", statusCode);

				if (statusCode != HttpStatus.SC_OK)
				{
					if (retryAttempts >= 1)
					{
						logger.info("Retry attempt for POST in {} milliseconds due to non-200 response: {}", appSettings.getWebhookRetryDelay(), statusCode);
						retrySendPostWithDelay(url, variables, retryAttempts - 1, contentType);
					} else if (appSettings.getWebhookRetryCount() != 0)
					{
						logger.info("Stopping sending POST because no more retry attempts left. Giving up.");
					}
				}
			}
		} catch (IOException e) {
			if (retryAttempts >= 1)
			{
				logger.info("Retry attempt for POST in {} milliseconds due to IO exception: {}", appSettings.getWebhookRetryDelay(), ExceptionUtils.getStackTrace(e));
				retrySendPostWithDelay(url, variables, retryAttempts - 1, contentType);
			}
			else if (appSettings.getWebhookRetryCount() != 0)
			{
				logger.info("Stopping sending POST because no more retry attempts left. Giving up.");
			}
		}
	}

	public void retrySendPostWithDelay(String url, Map<String, Object> variables, int retryAttempts, String contentType) {
		vertx.setTimer(appSettings.getWebhookRetryDelay(), timerId -> {
			sendPOST(url, variables, retryAttempts, contentType);
		});
	}

	public CloseableHttpClient getHttpClient() {
		return HttpClients.createDefault();
	}

	public List<IStreamPublishSecurity> getStreamPublishSecurityList() {
		return streamPublishSecurityList;
	}

	public void setStreamPublishSecurityList(List<IStreamPublishSecurity> streamPublishSecurityList) {
		this.streamPublishSecurityList = streamPublishSecurityList;
	}

	@Override
	public AppSettings getAppSettings() {
		return appSettings;
	}


	public void setAppSettings(AppSettings appSettings) {
		this.appSettings = appSettings;
	}

	public StreamAcceptFilter getStreamAcceptFilter() {
		return streamAcceptFilter;
	}


	public void setStreamAcceptFilter(StreamAcceptFilter streamAcceptFilter) {
		this.streamAcceptFilter = streamAcceptFilter;
	}

	@Override
	public boolean isValidStreamParameters(int width, int height, int fps, int bitrate, String streamId) {
		return streamAcceptFilter.isValidStreamParameters(width, height, fps, bitrate, streamId);
	}


	public static final boolean isStreaming(Broadcast broadcast) {
		//if updatetime is older than 2 times update period time, regard that it's not streaming
		return System.currentTimeMillis() - broadcast.getUpdateTime() < (2 * MuxAdaptor.STAT_UPDATE_PERIOD_MS) &&
				(IAntMediaStreamHandler.BROADCAST_STATUS_BROADCASTING.equals(broadcast.getStatus())
						||	IAntMediaStreamHandler.BROADCAST_STATUS_PREPARING.equals(broadcast.getStatus()));
	}

	public Result startStreaming(Broadcast broadcast) {
		Result result = new Result(false);

		// Check resource availability first
		if (!getStatsCollector().enoughResource()) {
			result.setMessage("Not enough resource on server to start streaming.");
			return result;
		}

		// Handle streaming for IP camera, stream source, and VOD
		if (broadcast.getType().equals(AntMediaApplicationAdapter.IP_CAMERA) ||
				broadcast.getType().equals(AntMediaApplicationAdapter.STREAM_SOURCE) ||
				broadcast.getType().equals(AntMediaApplicationAdapter.VOD)) {

			if (isClusterMode()) {
				String broadcastOriginAddress = broadcast.getOriginAdress();

				// Handle null or empty origin address
				if (broadcastOriginAddress == null || broadcastOriginAddress.isEmpty()) {
					result = getStreamFetcherManager().startStreaming(broadcast);
					result.setMessage("Broadcasts origin address is not set. " +
							getServerSettings().getHostAddress() + " will fetch the stream.");
					return result;
				}

				// Handle matching origin address
				if (broadcastOriginAddress.equals(getServerSettings().getHostAddress())) {
					result = getStreamFetcherManager().startStreaming(broadcast);
					return result;
				}

				// Forward request to origin server
				forwardStartStreaming(broadcast);
				result.setSuccess(true);
				result.setErrorId(FETCH_REQUEST_REDIRECTED_TO_ORIGIN);
				result.setMessage("Request forwarded to origin server for fetching. " +
						"Check broadcast status for final confirmation.");
				return result;
			} else {
				result = getStreamFetcherManager().startStreaming(broadcast);
			}
		}
		// Handle playlist type
		else if (broadcast.getType().equals(AntMediaApplicationAdapter.PLAY_LIST)) {
			result = getStreamFetcherManager().startPlaylist(broadcast);
		}
		// Handle unsupported broadcast types
		else {
			logger.info("Broadcast type is not supported for startStreaming:{} streamId:{}",
					broadcast.getType(), broadcast.getStreamId());
			result.setMessage("Broadcast type is not supported. It can be StreamSource, IP Camera, VOD, Playlist");
		}

		return result;
	}

	public void forwardStartStreaming(Broadcast broadcast) {
		String jwtToken = JWTFilter.generateJwtToken(
				getAppSettings().getClusterCommunicationKey(),
				System.currentTimeMillis() + 5000
		);

		String restRouteOfNode = "http://" + broadcast.getOriginAdress() + ":" +
				getServerSettings().getDefaultHttpPort() +
				File.separator + getAppSettings().getAppName() +
				File.separator + "rest" +
				File.separator + "v2" +
				File.separator + "broadcasts" +
				File.separator + broadcast.getStreamId() +
				File.separator + "start";

		sendClusterPost(restRouteOfNode, jwtToken, CLUSTER_POST_RETRY_ATTEMPT_COUNT)
				.thenAccept(success -> {
					if (success) {
						logger.info("Cluster POST redirection to {} succeeded", restRouteOfNode);
					} else {
						logger.info("Cluster POST redirection to {} failed. Local node {} will fetch the stream. ", restRouteOfNode, getServerSettings().getHostAddress());
						getStreamFetcherManager().startStreaming(broadcast);
					}
				})
				.exceptionally(ex -> {
					logger.error("Cluster POST encountered an exception: {}", ExceptionUtils.getStackTrace(ex));
					getStreamFetcherManager().startStreaming(broadcast);
					return null;
				});
	}

	public Result stopStreaming(Broadcast broadcast)
	{
		Result result = new Result(false);
		logger.info("stopStreaming is called for stream:{}", broadcast.getStreamId());
		if (broadcast.getType().equals(AntMediaApplicationAdapter.IP_CAMERA) ||
				broadcast.getType().equals(AntMediaApplicationAdapter.STREAM_SOURCE) ||
				broadcast.getType().equals(AntMediaApplicationAdapter.VOD))
		{
			result = getStreamFetcherManager().stopStreaming(broadcast.getStreamId());
		}
		else if (broadcast.getType().equals(AntMediaApplicationAdapter.PLAY_LIST))
		{
			result = getStreamFetcherManager().stopPlayList(broadcast.getStreamId());
		}
		else if (broadcast.getType().equals(AntMediaApplicationAdapter.LIVE_STREAM))
		{

			IBroadcastStream broadcastStream = getBroadcastStream(getScope(), broadcast.getStreamId());
			if (broadcastStream != null)
			{

				IStreamCapableConnection connection = ((IClientBroadcastStream) broadcastStream).getConnection();
				if (connection != null) {
					connection.close();
				}
				else {
					logger.warn("Connection is null. It should not happen for stream: {}. Analyze the logs", broadcast.getStreamId());
				}
				result.setSuccess(true);
			}
		}
		return result;
	}

	public OnvifCamera getOnvifCamera(String id) {
		OnvifCamera onvifCamera = onvifCameraList.get(id);
		if (onvifCamera == null) {

			Broadcast camera = getDataStore().get(id);
			if (camera != null) {
				onvifCamera = new OnvifCamera();
				onvifCamera.connect(camera.getIpAddr(), camera.getUsername(), camera.getPassword());

				onvifCameraList.put(id, onvifCamera);
			}
		}
		return onvifCamera;
	}

	public StreamFetcherManager getStreamFetcherManager() {
		if(streamFetcherManager == null) {
			streamFetcherManager = new StreamFetcherManager(vertx, getDataStore(), getScope());
		}
		return streamFetcherManager;
	}

	public void setStreamFetcherManager(StreamFetcherManager streamFetcherManager) {
		this.streamFetcherManager = streamFetcherManager;
	}



	@Override
	public void setQualityParameters(String id, String quality, double speed, int pendingPacketSize, long updateTimeMs) {

		vertx.runOnContext(h -> {

			Broadcast broadcastLocal = getDataStore().get(id);
			if (broadcastLocal != null)
			{
				//round the number to three decimal places,
				double roundedSpeed = Math.round(speed * 1000.0) / 1000.0;

				logger.debug("update source quality for stream: {} quality:{} speed:{}", id, quality, speed);

				BroadcastUpdate broadcastUpdate = new BroadcastUpdate();
				broadcastUpdate.setSpeed(roundedSpeed);	
				broadcastUpdate.setPendingPacketSize(pendingPacketSize);
				broadcastUpdate.setUpdateTime(updateTimeMs);
				broadcastUpdate.setQuality(quality);
				long elapsedTime = System.currentTimeMillis() - broadcastLocal.getStartTime();
				broadcastUpdate.setDuration(elapsedTime);


				getDataStore().updateBroadcastFields(id, broadcastUpdate);

				ViewerCountEvent viewerCountEvent = new ViewerCountEvent();
				viewerCountEvent.setApp(getScope().getName());
				viewerCountEvent.setStreamId(id);
				viewerCountEvent.setDashViewerCount(broadcastLocal.getDashViewerCount());
				viewerCountEvent.setHlsViewerCount(broadcastLocal.getHlsViewerCount());
				viewerCountEvent.setWebRTCViewerCount(broadcastLocal.getWebRTCViewerCount());

				LoggerUtils.logAnalyticsFromServer(viewerCountEvent);
			}

		});
	}

	@Override
	public DataStore getDataStore() {
		//vertx should be initialized before calling this method
		if(dataStore == null)
		{
			dataStore = dataStoreFactory.getDataStore();
		}
		return dataStore;
	}

	public void setDataStore(DataStore dataStore) {
		this.dataStore = dataStore;
	}

	public DataStoreFactory getDataStoreFactory() {
		return dataStoreFactory;
	}


	public void setDataStoreFactory(DataStoreFactory dataStoreFactory) {
		this.dataStoreFactory = dataStoreFactory;
	}

	/**
	 * This setter for test cases
	 * @param vertx
	 */
	public void setVertx(Vertx vertx) {
		this.vertx = vertx;
	}

	public void closeRTMPStreams()
	{
		Collection<MuxAdaptor> adaptors = getMuxAdaptors();
		synchronized (adaptors)
		{
			for (MuxAdaptor adaptor : adaptors) {
				if(adaptor.getBroadcast().getType().equals(AntMediaApplicationAdapter.LIVE_STREAM)) {

					ClientBroadcastStream broadcastStream = adaptor.getBroadcastStream();
					if (broadcastStream != null) {
						broadcastStream.stop();
					}
					adaptor.stop(true);
				}
			}
		}
	}

	public void closeStreamFetchers() {
		if (streamFetcherManager != null) {
			Map<String, StreamFetcher> fetchers = streamFetcherManager.getStreamFetcherList();
			for (StreamFetcher streamFetcher : fetchers.values()) {
				streamFetcher.stopStream();
				//it may be also play list so stop it if it's 
				getStreamFetcherManager().stopPlayList(streamFetcher.getStreamId());
			}
			fetchers.clear();

		}
	}

	public void waitUntilLiveStreamsStopped() {
		int i = 0;
		int waitPeriod = 500;
		boolean everythingHasStopped = true;
		while(getDataStore().getLocalLiveBroadcastCount(getServerSettings().getHostAddress()) > 0) {
			try {
				if (i > 3) {
					logger.warn("Waiting for active broadcasts number decrease to zero for app: {}"
							+ " total wait time: {}ms", getScope().getName(), i*waitPeriod);
				}
				if (i>10) {
					logger.error("Not all live streams're stopped gracefully. It will update the streams' status to finished explicitly");
					everythingHasStopped = false;
					break;
				}
				i++;
				Thread.sleep(waitPeriod);

			} catch (InterruptedException e) {
				logger.error(ExceptionUtils.getStackTrace(e));
				Thread.currentThread().interrupt();
			}
		}

		if (!everythingHasStopped)
		{
			List<Broadcast> localLiveBroadcasts = getDataStore().getLocalLiveBroadcasts(getServerSettings().getHostAddress());
			List<String> streamIdList = new ArrayList<>();
			for (Broadcast broadcast : localLiveBroadcasts) {
				//if it's not closed properly, let's set the state to failed
				BroadcastUpdate broadcastUpdate = new BroadcastUpdate();

				broadcastUpdate.setStatus(IAntMediaStreamHandler.BROADCAST_STATUS_FINISHED);
				broadcastUpdate.setPlayListStatus(IAntMediaStreamHandler.BROADCAST_STATUS_FINISHED);
				broadcastUpdate.setWebRTCViewerCount(0);
				broadcastUpdate.setHlsViewerCount(0);
				broadcastUpdate.setDashViewerCount(0);

				getDataStore().updateBroadcastFields(broadcast.getStreamId(), broadcastUpdate);
				streamIdList.add(broadcast.getStreamId());
			}

			if (logger.isWarnEnabled()) {
				logger.warn("Following streams status set to finished explicitly because they're not stopped properly: {}", String.join(",", streamIdList));
			}
		}


	}


	public void waitUntilThreadsStop() {
		int i = 0;
		int waitPeriod = 1000;
		int activeVertxThreadCount = 0;
		while((activeVertxThreadCount = getActiveVertxThreadCount()) > 0) {
			try {
				if (i > 3) {
					logger.warn("Waiting for active vertx threads count({}) decrease to zero for app: {}"
							+ " total wait time: {}ms", activeVertxThreadCount, getScope().getName(), i*waitPeriod);
				}
				if (i>10) {
					logger.error("*********************************************************************");
					logger.error("Not all active vertx threads are stopped. It's even breaking the loop");
					logger.error("*********************************************************************");
					break;
				}
				i++;
				Thread.sleep(waitPeriod);

			} catch (InterruptedException e) {
				logger.error(ExceptionUtils.getStackTrace(e));
				Thread.currentThread().interrupt();
			}
		}
	}

	private int getActiveVertxThreadCount() {
		int activeVertexThreadCount = 0;
		try {
			MetricsService metricsService = MetricsService.create(vertx);
			String activeThreadKey = "vertx.pools.worker.vert.x-worker-thread.in-use";
			JsonObject metrics = metricsService.getMetricsSnapshot(activeThreadKey);
			if (metrics != null) {
				activeVertexThreadCount = metrics.getJsonObject(activeThreadKey).getInteger("count");
			}
		}
		catch (Exception e) {
			logger.error(ExceptionUtils.getStackTrace(e));
		}
		return activeVertexThreadCount;
	}

	@Override
	public void serverShuttingdown() {
		stopApplication(false);

	}


	@Override
	public void appStop(IScope app) {
		super.appStop(app);
		//we may use this method for stopApplication
		logger.info("appStop is being called for {}", app.getName());
	}


	public void stopApplication(boolean deleteDB) {
		logger.info("{} is closing streams", getScope().getName());
		serverShuttingDown = true;
		closeStreamFetchers();
		closeRTMPStreams();

		waitUntilLiveStreamsStopped();
		waitUntilThreadsStop();

		createShutdownFile(getScope().getName());


		closeDB(deleteDB);

	}

	public void closeDB(boolean deleteDB) {
		boolean clusterMode = isClusterMode();
		if (deleteDB && clusterMode)
		{
			//let the other nodes have enough time to synch
			getVertx().setTimer(ClusterNode.NODE_UPDATE_PERIOD + 1000, l->
			getDataStore().close(deleteDB)
					);
		}
		else {
			getDataStore().close(deleteDB);
		}
	}



	public Result createInitializationProcess(String appName){

		Result result = new Result(false);

		String initializedFilePath =WEBAPPS_PATH + appName + "/.initialized";
		File initializedFile = new File(initializedFilePath);

		String closedFilePath =WEBAPPS_PATH + appName + "/.closed";
		File closedFile = new File(closedFilePath);

		try {
			// Check first start
			if(!initializedFile.exists() && !closedFile.exists()) {
				createInitializationFile(appName, result, initializedFile);
			}
			// Check repeated starting - It's normal start
			else if(initializedFile.exists() && closedFile.exists()) {
				// Delete old .closed file in application
				Files.delete(closedFile.toPath());

				if(!closedFile.exists()) {
					result.setMessage("System works, deleted closed file in " + appName);
					result.setSuccess(true);
					logger.info("Delete the \".closed\" file in {}",appName);
				}
				else {
					result.setMessage("Delete couldn't closed file in " + appName);
					result.setSuccess(false);
					logger.info("Not deleted the \".closed\" file in {}",appName);
				}
			}
			// It means didn't close normal (unexpected stop)
			else if(initializedFile.exists() && !closedFile.exists()) {
				// It's problem here
				// Notify user to send logs
				result.setMessage("Something wrong in " + appName);
				result.setSuccess(false);
				logger.error("Something wrong in {}",appName);
			}
			else {
				// Other odd is initialization file doesn't exist and closed file exist.
				// This case happens when app is created but not deployed for some reason
				createInitializationFile(appName, result, initializedFile);
				Files.deleteIfExists(closedFile.toPath());

			}



		} catch (IOException e) {
			logger.error(e.getMessage());
		}

		return result;
	}

	public void createInitializationFile(String appName, Result result, File initializedFile) throws IOException {
		if(initializedFile.createNewFile()) {
			result.setMessage("Initialized file created in " + appName);
			result.setSuccess(true);
			logger.info("Initialized file is created in {}",appName);
		}
		else {
			result.setMessage("Initialized file couldn't create in " + appName);
			result.setSuccess(false);
			logger.info("Initialized file couldn't be created in {}",appName);
		}
	}


	public void createShutdownFile(String appName){

		String closedFilePath =WEBAPPS_PATH + appName + "/.closed";
		File closedFile = new File(closedFilePath);

		try {
			if(!closedFile.exists()) {
				if(closedFile.createNewFile()) {
					logger.info("Closed file created in {}",appName);
				}
				else {
					logger.error("Closed file couldn't create in {}",appName);
				}
			}
			else {
				logger.warn("Closed file already exists for app: {}", appName);
			}

		} catch (IOException e) {
			logger.error(e.getMessage());
		}
	}

	public boolean isShutdownProperly() {
		return shutdownProperly;
	}

	public void setShutdownProperly(boolean shutdownProperly) {
		this.shutdownProperly = shutdownProperly;
	}

	@Override
	public void muxAdaptorAdded(MuxAdaptor muxAdaptor){
		muxAdaptors.put(muxAdaptor.getStreamId(), muxAdaptor);
	}

	@Override
	public void muxAdaptorRemoved(MuxAdaptor muxAdaptor) {
		muxAdaptors.remove(muxAdaptor.getStreamId());
	}

	public MuxAdaptor getMuxAdaptor(String streamId) {
		return muxAdaptors.get(streamId);
	}

	public Collection<MuxAdaptor> getMuxAdaptors() {
		return muxAdaptors.values();
	}


	/**
	 * Number of encoders blocked.
	 * @return
	 */
	public int getNumberOfEncodersBlocked() {
		return encoderBlockedStreams.size();
	}

	public synchronized void encoderBlocked(String streamId, boolean blocked) {
		if (blocked) {
			encoderBlockedStreams.add(streamId);
		}
		else {
			encoderBlockedStreams.remove(streamId);
		}
	}


	public synchronized void incrementEncoderNotOpenedError(String streamId) {
		numberOfEncoderNotOpenedErrors ++;

		Broadcast broadcast = getDataStore().get(streamId);

		if (broadcast != null) {
			final String listenerHookURL = getListenerHookURL(broadcast);
			if (listenerHookURL != null && listenerHookURL.length() > 0) {
				final String name = broadcast.getName();
				final String category = broadcast.getCategory();
				final String metaData = broadcast.getMetaData();
				String mainTrackId = broadcast.getMainTrackStreamId();
				logger.info("Setting timer to call encoder not opened error for stream:{}", streamId);
				notifyHook(listenerHookURL, streamId, mainTrackId, HOOK_ACTION_ENCODER_NOT_OPENED_ERROR, name, category, null, null, metaData, null);
			}
		}
	}

	public int getNumberOfEncoderNotOpenedErrors() {
		return numberOfEncoderNotOpenedErrors;
	}

	public int getNumberOfPublishTimeoutError() {
		return publishTimeoutStreams;
	}

	public synchronized void publishTimeoutError(String streamId, String subscriberId) {
		publishTimeoutStreams++;
		publishTimeoutStreamsList.add(streamId);
		Broadcast broadcast = getDataStore().get(streamId);

		if (broadcast != null)
		{
			final String listenerHookURL = getListenerHookURL(broadcast);
			if (listenerHookURL != null && listenerHookURL.length() > 0) {
				final String name = broadcast.getName();
				final String category = broadcast.getCategory();
				String mainTrackId = broadcast.getMainTrackStreamId();
				logger.info("Setting timer to call hook that means live stream is not started to the publish timeout for stream:{}", streamId);

				JSONObject jsonResponse = new JSONObject();
				jsonResponse.put(WebSocketConstants.SUBSCRIBER_ID, subscriberId);



				notifyHook(listenerHookURL, streamId, mainTrackId, HOOK_ACTION_PUBLISH_TIMEOUT_ERROR, name, category, null, null, jsonResponse.toJSONString(), null);
			}
		}
	}

	public WebRTCAudioReceiveStats getWebRTCAudioReceiveStats() {
		return webRTCAudioReceiveStats;
	}

	public WebRTCVideoReceiveStats getWebRTCVideoReceiveStats() {
		return webRTCVideoReceiveStats;
	}

	public WebRTCAudioSendStats getWebRTCAudioSendStats() {
		return webRTCAudioSendStats;
	}

	public WebRTCVideoSendStats getWebRTCVideoSendStats() {
		return webRTCVideoSendStats;
	}

	public Vertx getVertx() {
		if (vertx == null) {
			vertx = (Vertx) getScope().getContext().getBean(VERTX_BEAN_NAME);
		}
		return vertx;
	}

	/*
	 * This method can be called by multiple threads especially in cluster mode
	 * and this cause some issues for settings synchronization. So that it's synchronized
	 * 
	 * @param newSettings
	 * @param notifyCluster
	 * @param checkUpdateTime, if it is false it checks the update time of the currents settings and incoming settings.
	 *   If the incoming setting is older than current settings, it returns false.
	 *   If it is false, it just writes the settings without checking time
	 * @return
	 */
	public synchronized boolean updateSettings(AppSettings newSettings, boolean notifyCluster, boolean checkUpdateTime) {

		boolean result = false;

		if (checkUpdateTime && !isIncomingSettingsDifferent(newSettings)) {
			//if current app settings update time is bigger than the newSettings, don't update the bean
			//it may happen in cluster mode, app settings may be updated locally then a new update just may come instantly from cluster settings.
			logger.debug("Not saving the settings because current appsettings update time({}) incoming settings update time({}) are same", appSettings.getUpdateTime(), newSettings.getUpdateTime() );
			return result;
		}


		//if there is any wrong encoder settings, return false
		List<EncoderSettings> encoderSettingsList = newSettings.getEncoderSettings();
		if (!isEncoderSettingsValid(encoderSettingsList)) {
			return result;
		}


		//if there is any wrong publish/play token settings, return false.
		//A single token security setting can be activated for both publishing and playing, with a maximum limit of two settings—one for each.
		if(!isTokenSecuritySettingsValid(newSettings)){
			logger.info("Could not save app settings. Only one type of token control should be enabled for publish or play.");
			return result;
		}

		//synch again because of string to list mapping- TODO: There is a better way for string to list mapping
		//in properties files
		newSettings.setEncoderSettings(encoderSettingsList);

		if (newSettings.getHlsListSize() == null || Integer.valueOf(newSettings.getHlsListSize()) < 5) {
			newSettings.setHlsListSize("5");
		}

		if (newSettings.getHlsTime() == null || Integer.valueOf(newSettings.getHlsTime()) < 1) {
			newSettings.setHlsTime("1");
		}

		/**
		 * ATTENTION: When a new settings added both
		 *   {@link #updateAppSettingsFile} && {@link #updateAppSettingsBean} should be updated
		 */
		updateAppSettingsBean(appSettings, newSettings, notifyCluster);
		AcceptOnlyStreamsInDataStore securityHandler = (AcceptOnlyStreamsInDataStore)  getScope().getContext().getBean(AcceptOnlyStreamsInDataStore.BEAN_NAME);
		securityHandler.setEnabled(newSettings.isAcceptOnlyStreamsInDataStore());

		if (notifyCluster && clusterNotifier != null) {
			//we should set to be deleted because app deletion fully depends on the cluster synch TODO remove the following line because toBeDeleted is deprecated
			appSettings.setToBeDeleted(newSettings.isToBeDeleted());

			appSettings.setAppStatus(newSettings.getAppStatus());
			

			boolean saveSettings = clusterNotifier.getClusterStore().saveSettings(appSettings);
			logger.info("Saving settings to cluster db -> {} for app: {} and updateTime:{}", saveSettings, getScope().getName(), appSettings.getUpdateTime());
		}

		if (updateAppSettingsFile(getScope().getName(), newSettings))
		{
			result = true;
		}
		else {
			logger.warn("Settings cannot be saved for {}", getScope().getName());
		}

		return result;
	}

	private boolean isEncoderSettingsValid(List<EncoderSettings> encoderSettingsList) {
		if (encoderSettingsList != null) {
			for (Iterator<EncoderSettings> iterator = encoderSettingsList.iterator(); iterator.hasNext();) {
				EncoderSettings encoderSettings = iterator.next();
				if (encoderSettings.getHeight() <= 0)
				{
					logger.error("Unexpected encoder parameter. None of the parameters(height:{}, video bitrate:{}, audio bitrate:{}) can be zero or less", encoderSettings.getHeight(), encoderSettings.getVideoBitrate(), encoderSettings.getAudioBitrate());
					return false;
				}
			}
		}
		return true;
	}

	private boolean isTokenSecuritySettingsValid(AppSettings newSettings) {
		int publishTokenSecurityEnabledCount = 0;
		int playTokenSecurityEnabledCount = 0;

		if (newSettings.isPublishTokenControlEnabled()) {
			publishTokenSecurityEnabledCount++;
		}
		if (newSettings.isPublishJwtControlEnabled()) {
			publishTokenSecurityEnabledCount++;
		}
		if (newSettings.isEnableTimeTokenForPublish()) {
			publishTokenSecurityEnabledCount++;
		}
		if (newSettings.isEnableTimeTokenForPlay()) {
			playTokenSecurityEnabledCount++;
		}

		if (newSettings.isPlayTokenControlEnabled()) {
			playTokenSecurityEnabledCount++;
		}
		if (newSettings.isPlayJwtControlEnabled()) {
			playTokenSecurityEnabledCount++;
		}


		// Only one type of token control should be enabled for publish and play
		return publishTokenSecurityEnabledCount <= 1 && playTokenSecurityEnabledCount <= 1;
	}

	/**
	 *
	 * @param newSettings
	 * @param checkUpdateTime
	 * @return true if time are not equal, it means new settings is different than the current settings
	 */
	public boolean isIncomingSettingsDifferent(AppSettings newSettings)
	{
		return appSettings.getUpdateTime() != newSettings.getUpdateTime();
	}

	public void setClusterNotifier(IClusterNotifier clusterNotifier) {
		this.clusterNotifier = clusterNotifier;
	}


	public static boolean updateAppSettingsFile(String appName, AppSettings newAppsettings)
	{
		/*
		 * Remember remember the 23th of November
		 *
		 * String.valueof(null) returns "null" string.
		 *
		 * If we know the case above, we will write better codes.
		 *
		 */


		PreferenceStore store = new PreferenceStore(WEBAPPS_PATH + appName + "/WEB-INF/red5-web.properties");

		Field[] declaredFields = newAppsettings.getClass().getDeclaredFields();

		for (Field field : declaredFields)
		{
			if (!Modifier.isFinal(field.getModifiers()) && !Modifier.isStatic(field.getModifiers()))
			{
				if (field.trySetAccessible())
				{
					try {
						Object value = field.get(newAppsettings);
						if (value instanceof List) {
							store.put(field.getName(), AppSettings.encodersList2Str(newAppsettings.getEncoderSettings()));
						}
						else if (value instanceof Map) {
							store.put(field.getName(), new JSONObject((Map) value).toJSONString());
						}
						else {
							store.put(field.getName(), value != null ? String.valueOf(value) : "");
						}
					} 
					catch (IllegalArgumentException | IllegalAccessException e) {
						logger.error(ExceptionUtils.getStackTrace(e));
					}
					field.setAccessible(false);
				}
			}
		}

		return store.save();
	}


	public void updateAppSettingsBean(AppSettings appSettings, AppSettings newSettings, boolean updateTime)
	{
		Field[] declaredFields = appSettings.getClass().getDeclaredFields();

		for (Field field : declaredFields)
		{
			setAppSettingsFieldValue(appSettings, newSettings, field);
		}

		if (updateTime) {
			//updateTime is true when the app settings is updated from the REST API or it's first updated when the app starts first in the cluster
			appSettings.setUpdateTime(System.currentTimeMillis());
		}
		String oldVodFolder = appSettings.getVodFolder();
		synchUserVoDFolder(oldVodFolder, newSettings.getVodFolder());


		setStorageclientSettings(newSettings);

		logger.warn("app settings bean updated for {}", getScope().getName());

	}

	public void setStorageclientSettings(AppSettings settings) {
		storageClient.setEndpoint(settings.getS3Endpoint());
		storageClient.setStorageName(settings.getS3BucketName());
		storageClient.setAccessKey(settings.getS3AccessKey());
		storageClient.setSecretKey(settings.getS3SecretKey());
		storageClient.setRegion(settings.getS3RegionName());
		storageClient.setEnabled(settings.isS3RecordingEnabled());
		storageClient.setPermission(settings.getS3Permission());
		storageClient.setStorageClass(settings.getS3StorageClass());
		storageClient.setCacheControl(settings.getS3CacheControl());
		storageClient.reset();
	}

	public static boolean setAppSettingsFieldValue(AppSettings appSettings, AppSettings newSettings, Field field) {
		boolean result = false;
		try {

			if (!Modifier.isFinal(field.getModifiers()) && !Modifier.isStatic(field.getModifiers())) {

				if (field.trySetAccessible())
				{
					field.set(appSettings, field.get(newSettings));
					field.setAccessible(false);
					result = true;
				}
				else
				{
					logger.warn("Cannot set the value this field: {}", field.getName());
				}
			}
		}
		catch (IllegalArgumentException | IllegalAccessException e)
		{
			logger.error(ExceptionUtils.getStackTrace(e));
		}
		return result;
	}

	public void setServerSettings(ServerSettings serverSettings) {
		this.serverSettings = serverSettings;
	}

	/*
	 * This method is overridden in enterprise edition since RTMP to WebRTC streaming is an enterprise feature.
	 */
	public RTMPToWebRTCStats getRTMPToWebRTCStats(String streamId) {
		return new RTMPToWebRTCStats(streamId);
	}

	public boolean isDataChannelEnabled() {
		return false;
	}

	public boolean isDataChannelMessagingSupported() {

		return false;
	}

	public boolean sendDataChannelMessage(String streamId, String message) {

		return false;
	}

	public boolean doesWebRTCStreamExist(String streamId) {
		return false;
	}

	public boolean addPacketListener(String streamId, IPacketListener listener) {
		boolean isAdded = false;
		MuxAdaptor muxAdaptorsLocal = getMuxAdaptor(streamId);

		if (muxAdaptorsLocal != null) {
			muxAdaptorsLocal.addPacketListener(listener);
			logger.info("Packet listener({}) is added to streamId:{}", listener.getClass().getSimpleName(), streamId);
			isAdded = true;
		}

		if(!isAdded) {
			logger.info("Stream:{} is not in this server. It's creating cluster stream fetcher to get the stream", streamId);
			if(clusterStreamFetcher == null) {
				clusterStreamFetcher = createClusterStreamFetcher();
			}

			isAdded = clusterStreamFetcher.register(streamId, listener);
		}

		return isAdded;

	}

	public void endpointFailedUpdate(String streamId, String url) {
		Broadcast broadcast = getDataStore().get(streamId);

		if (broadcast != null)
		{
			final String listenerHookURL = getListenerHookURL(broadcast);
			if (listenerHookURL != null && listenerHookURL.length() > 0)
			{
				final String name = broadcast.getName();
				final String category = broadcast.getCategory();
				String mainTrackId = broadcast.getMainTrackStreamId();
				logger.info("Setting timer to call rtmp endpoint failed hook for stream:{}", streamId);
				JSONObject jsonObject = new JSONObject();
				jsonObject.put("rtmp-url", url);
				notifyHook(listenerHookURL, streamId, mainTrackId, HOOK_ACTION_ENDPOINT_FAILED, name, category, null, null, jsonObject.toJSONString(), null);
			}
		}
	}


	public boolean removePacketListener(String streamId, IPacketListener listener) {
		boolean isRemoved = false;

		MuxAdaptor muxAdaptorsLocal = getMuxAdaptor(streamId);

		if (muxAdaptorsLocal != null) {
			isRemoved = muxAdaptorsLocal.removePacketListener(listener);
		}


		if (!isRemoved)
		{
			if (clusterStreamFetcher != null)
			{
				isRemoved = clusterStreamFetcher.remove(streamId, listener);
			}
			else {
				logger.warn("Cluster stream fetcher is null so that packet listener cannot be removed for streamId:{}", streamId);
			}
		}

		if (isRemoved) {
			logger.info("Packet listener is removed succesfully from adaptor for streamId:{}", streamId);
		}
		else {
			logger.warn("Packet listener cannot be removed from adaptor for streamId:{}", streamId);
		}

		return isRemoved;
	}





	public void addFrameListener(String streamId, IFrameListener listener) {
		//for enterprise
	}

	public IFrameListener createCustomBroadcast(String streamId) {
		throw new IllegalStateException("This method is not implemented in Community Edition");
	}

	public void stopCustomBroadcast(String streamId) {
	}

	public void removeFrameListener(String streamId, IFrameListener listener) {
	}

	@Override
	public boolean isServerShuttingDown() {
		return serverShuttingDown;
	}

	public void setStorageClient(StorageClient storageClient) {
		this.storageClient = storageClient;
	}

	public StorageClient getStorageClient() {
		return storageClient;
	}

	public void addStreamListener(IStreamListener listener) {
		streamListeners.add(listener);
	}

	public void removeStreamListener(IStreamListener listener) {
		streamListeners.remove(listener);
	}

	public boolean stopPlaying(String viewerId) {
		return false;
	}

	public CompletableFuture<Result> startHttpSignaling(PublishParameters publishParameters, String sdp, String sessionId){
		//for enterprise
		return null;
	}

	public Result stopWhipBroadcast(String streamId, String sessionId){
		return new Result(false);
	}

	public boolean stopPlayingBySubscriberId(String subscriberId){
		return false;
	}

	public boolean stopPublishingBySubscriberId(String subscriberId){
		return false;
	}

	public void stopPublish(String streamId) {

		vertx.executeBlocking(() -> {
			closeBroadcast(streamId);
			return null;
		});
	}

	public boolean isClusterMode() {
		return getScope().getContext().hasBean(IClusterNotifier.BEAN_NAME);
	}

	public void joinedTheRoom(String roomId, String streamId) {
		//No need to implement here.
	}

	public void leftTheRoom(String mainTrackId, String subtrackId) {
		//No need to implement here.
	}

	public IClusterStreamFetcher createClusterStreamFetcher() {
		return null;
	}

	public Map<String, Queue<IWebRTCClient>> getWebRTCClientsMap() {
		return Collections.emptyMap();
	}

	public ISubtrackPoller getSubtrackPoller() {
		return subtrackPoller;
	}

	public void setSubtrackPoller(ISubtrackPoller subtrackPoller) {
		this.subtrackPoller = subtrackPoller;
	}

	public Map<String, Long> getPlayListSchedulerTimer() {
		return playListSchedulerTimer;
	}

	public IStatsCollector getStatsCollector() {
		if(statsCollector == null)
		{
			statsCollector = (IStatsCollector)getScope().getContext().getApplicationContext().getBean(StatsCollector.BEAN_NAME);
		}
		return statsCollector;
	}

	public void setStatsCollector(IStatsCollector statsCollector) {
		this.statsCollector = statsCollector;
	}

}<|MERGE_RESOLUTION|>--- conflicted
+++ resolved
@@ -1,10 +1,7 @@
 package io.antmedia;
 
-<<<<<<< HEAD
 import static io.antmedia.rest.RestServiceBase.FETCH_REQUEST_REDIRECTED_TO_ORIGIN;
-=======
 import static io.antmedia.muxer.IAntMediaStreamHandler.BROADCAST_STATUS_BROADCASTING;
->>>>>>> 0bab383a
 import static org.bytedeco.ffmpeg.global.avcodec.avcodec_get_name;
 
 import java.io.File;
@@ -261,17 +258,17 @@
 			//which means it's in cluster mode
 			clusterNotifier = (IClusterNotifier) app.getContext().getBean(IClusterNotifier.BEAN_NAME);
 			logger.info("Registering settings listener to the cluster notifier for app: {}", app.getName());			
-			
+
 			clusterNotifier.registerSettingUpdateListener(getAppSettings().getAppName(), new IAppSettingsUpdateListener() {
-				
+
 				@Override
 				public boolean settingsUpdated(AppSettings settings) {
 					return updateSettings(settings, false, true);
 				}
-				
+
 				@Override
 				public AppSettings getCurrentSettings() {
-					
+
 					return getAppSettings();
 				}
 			});
@@ -1255,66 +1252,65 @@
 		}
 	}
 
-	public CompletableFuture<Boolean> sendClusterPost(String url, String clusterCommunicationToken, int retryAttempts) {
-		CompletableFuture<Boolean> future = new CompletableFuture<>();
-
-		vertx.executeBlocking(promise -> {
-			try (CloseableHttpClient httpClient = getHttpClient()) {
-				HttpPost httpPost = new HttpPost(url);
-				RequestConfig requestConfig = RequestConfig.custom()
-						.setConnectTimeout(CLUSTER_POST_TIMEOUT_MS)
-						.setConnectionRequestTimeout(CLUSTER_POST_TIMEOUT_MS)
-						.setSocketTimeout(CLUSTER_POST_TIMEOUT_MS)
-						.build();
-				httpPost.setConfig(requestConfig);
-
-				httpPost.setHeader(TokenFilterManager.TOKEN_HEADER_FOR_NODE_COMMUNICATION, clusterCommunicationToken);
-
-				try (CloseableHttpResponse httpResponse = httpClient.execute(httpPost)) {
-					int statusCode = httpResponse.getStatusLine().getStatusCode();
-					logger.info("Cluster POST Response Status: {}", statusCode);
-					if (statusCode == HttpStatus.SC_OK) {
-						promise.complete(true);
-					} else {
-						if (retryAttempts >= 1) {
-							logger.info("Retry attempt for Cluster POST in {} milliseconds due to non-200 response: {}",
-									appSettings.getWebhookRetryDelay(), statusCode);
-							retrySendClusterPostWithDelay(url, clusterCommunicationToken, retryAttempts - 1)
-									.thenAccept(promise::complete); // Chain retry result
-						} else {
-							logger.info("Stopping sending Cluster POST because no more retry attempts left. Giving up.");
-							promise.complete(false);
-						}
+	public boolean sendClusterPost(String url, String clusterCommunicationToken) 
+	{
+
+		boolean result = false;
+		try (CloseableHttpClient httpClient = getHttpClient()) 
+		{
+			HttpPost httpPost = new HttpPost(url);
+			RequestConfig requestConfig = RequestConfig.custom()
+					.setConnectTimeout(CLUSTER_POST_TIMEOUT_MS)
+					.setConnectionRequestTimeout(CLUSTER_POST_TIMEOUT_MS)
+					.setSocketTimeout(CLUSTER_POST_TIMEOUT_MS)
+					.build();
+			httpPost.setConfig(requestConfig);
+
+			httpPost.setHeader(TokenFilterManager.TOKEN_HEADER_FOR_NODE_COMMUNICATION, clusterCommunicationToken);
+
+			try (CloseableHttpResponse httpResponse = httpClient.execute(httpPost)) 
+			{
+				int statusCode = httpResponse.getStatusLine().getStatusCode();
+				logger.info("Cluster POST Response Status: {}", statusCode);
+				if (statusCode == HttpStatus.SC_OK) {
+					result = true;
+				} 
+			}
+		} 
+		catch (IOException e) 
+		{
+			logger.error(ExceptionUtils.getStackTrace(e));
+		}
+		return result;
+	}
+
+	public void trySendClusterPostWithDelay(String url, String clusterCommunicationToken, int retryAttempts, CompletableFuture<Boolean> future) {
+		vertx.setTimer(appSettings.getWebhookRetryDelay(), timerId -> {
+
+			vertx.executeBlocking(() -> {
+
+				boolean result = sendClusterPost(url, clusterCommunicationToken);
+
+				if (!result && retryAttempts >= 1) {
+					trySendClusterPostWithDelay(url, clusterCommunicationToken, retryAttempts - 1, future);
+				}
+				else {
+
+					future.complete(result);
+					if (result) {
+						logger.info("Cluster POST is successful another node for url:{}", url);
 					}
-				}
-			} catch (IOException e) {
-				if (retryAttempts >= 1) {
-					logger.info("Retry attempt for Cluster POST in {} milliseconds due to IO exception: {}",
-							appSettings.getWebhookRetryDelay(), ExceptionUtils.getStackTrace(e));
-					retrySendClusterPostWithDelay(url, clusterCommunicationToken, retryAttempts - 1)
-							.thenAccept(promise::complete); // Chain retry result
-				} else {
-					logger.info("Stopping sending Cluster POST because no more retry attempts left. Giving up.");
-					promise.complete(false);
-				}
-			}
-		}, result -> {
-			if (result.succeeded()) {
-				future.complete((Boolean) result.result());
-			} else {
-				future.completeExceptionally(result.cause());
-			}
+					else {
+						logger.info("Cluster POST is not successful to another node for url:{} and no more retry attempts left",
+								url);
+					}
+				}
+				return null;
+
+			});
+
+
 		});
-
-		return future;
-	}
-
-	public CompletableFuture<Boolean> retrySendClusterPostWithDelay(String url, String clusterCommunicationToken, int retryAttempts) {
-		CompletableFuture<Boolean> future = new CompletableFuture<>();
-		vertx.setTimer(appSettings.getWebhookRetryDelay(), timerId -> {
-			sendClusterPost(url, clusterCommunicationToken, retryAttempts).thenAccept(future::complete);
-		});
-		return future;
 	}
 
 	/**
@@ -1451,7 +1447,7 @@
 				String broadcastOriginAddress = broadcast.getOriginAdress();
 
 				// Handle null or empty origin address
-				if (broadcastOriginAddress == null || broadcastOriginAddress.isEmpty()) {
+				if (StringUtils.isBlank(broadcastOriginAddress)) {
 					result = getStreamFetcherManager().startStreaming(broadcast);
 					result.setMessage("Broadcasts origin address is not set. " +
 							getServerSettings().getHostAddress() + " will fetch the stream.");
@@ -1493,7 +1489,7 @@
 		String jwtToken = JWTFilter.generateJwtToken(
 				getAppSettings().getClusterCommunicationKey(),
 				System.currentTimeMillis() + 5000
-		);
+				);
 
 		String restRouteOfNode = "http://" + broadcast.getOriginAdress() + ":" +
 				getServerSettings().getDefaultHttpPort() +
@@ -1504,20 +1500,25 @@
 				File.separator + broadcast.getStreamId() +
 				File.separator + "start";
 
-		sendClusterPost(restRouteOfNode, jwtToken, CLUSTER_POST_RETRY_ATTEMPT_COUNT)
-				.thenAccept(success -> {
-					if (success) {
-						logger.info("Cluster POST redirection to {} succeeded", restRouteOfNode);
-					} else {
-						logger.info("Cluster POST redirection to {} failed. Local node {} will fetch the stream. ", restRouteOfNode, getServerSettings().getHostAddress());
-						getStreamFetcherManager().startStreaming(broadcast);
-					}
-				})
-				.exceptionally(ex -> {
-					logger.error("Cluster POST encountered an exception: {}", ExceptionUtils.getStackTrace(ex));
-					getStreamFetcherManager().startStreaming(broadcast);
-					return null;
-				});
+
+		CompletableFuture<Boolean> future = new CompletableFuture<>();
+
+		trySendClusterPostWithDelay(restRouteOfNode, jwtToken, CLUSTER_POST_RETRY_ATTEMPT_COUNT, future);
+
+
+		future.thenAccept(success -> {
+			if (success) {
+				logger.info("Cluster POST redirection to {} succeeded", restRouteOfNode);
+			} else {
+				logger.info("Cluster POST redirection to {} failed. Local node {} will fetch the stream. ", restRouteOfNode, getServerSettings().getHostAddress());
+				getStreamFetcherManager().startStreaming(broadcast);
+			}
+		})
+		.exceptionally(ex -> {
+			logger.error("Cluster POST encountered an exception: {}", ExceptionUtils.getStackTrace(ex));
+			getStreamFetcherManager().startStreaming(broadcast);
+			return null;
+		});
 	}
 
 	public Result stopStreaming(Broadcast broadcast)
@@ -2094,7 +2095,7 @@
 			appSettings.setToBeDeleted(newSettings.isToBeDeleted());
 
 			appSettings.setAppStatus(newSettings.getAppStatus());
-			
+
 
 			boolean saveSettings = clusterNotifier.getClusterStore().saveSettings(appSettings);
 			logger.info("Saving settings to cluster db -> {} for app: {} and updateTime:{}", saveSettings, getScope().getName(), appSettings.getUpdateTime());
