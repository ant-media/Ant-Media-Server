--- conflicted
+++ resolved
@@ -893,13 +893,8 @@
 			httpPost.setConfig(requestConfig);
 			List<NameValuePair> urlParameters = new ArrayList<>();
 			Set<Entry<String, String>> entrySet = variables.entrySet();
-<<<<<<< HEAD
 			for (Entry<String, String> entry : entrySet) {
-=======
-
-			for (Entry<String, String> entry : entrySet) 
-			{
->>>>>>> 316cc320
+
 				urlParameters.add(new BasicNameValuePair(entry.getKey(), entry.getValue()));
 			}
 
