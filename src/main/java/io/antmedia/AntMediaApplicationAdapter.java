package io.antmedia;

import static io.antmedia.rest.RestServiceBase.FETCH_REQUEST_REDIRECTED_TO_ORIGIN;
import static io.antmedia.muxer.IAntMediaStreamHandler.BROADCAST_STATUS_BROADCASTING;
import static org.bytedeco.ffmpeg.global.avcodec.avcodec_get_name;

import java.io.File;
import java.io.IOException;
import java.lang.reflect.Field;
import java.lang.reflect.Modifier;
import java.net.HttpURLConnection;
import java.net.URI;
import java.net.URL;
import java.net.http.HttpClient;
import java.net.http.HttpRequest;
import java.net.http.HttpResponse;
import java.nio.file.Files;
import java.nio.file.Path;
import java.util.ArrayList;
import java.util.Collection;
import java.util.Collections;
import java.util.HashMap;
import java.util.Iterator;
import java.util.List;
import java.util.Map;
import java.util.Map.Entry;
import java.util.Queue;
import java.util.Random;
import java.util.Set;
import java.util.concurrent.*;

import javax.annotation.Nonnull;

import io.antmedia.filter.JWTFilter;
import io.antmedia.filter.TokenFilterManager;
import io.antmedia.statistic.*;
import org.apache.commons.io.FileUtils;
import org.apache.commons.io.FilenameUtils;
import org.apache.commons.lang3.RandomStringUtils;
import org.apache.commons.lang3.StringUtils;
import org.apache.commons.lang3.exception.ExceptionUtils;
import org.apache.http.HttpEntity;
import org.apache.http.HttpStatus;
import org.apache.http.NameValuePair;
import org.apache.http.client.config.RequestConfig;
import org.apache.http.client.entity.UrlEncodedFormEntity;
import org.apache.http.client.methods.CloseableHttpResponse;
import org.apache.http.client.methods.HttpDelete;
import org.apache.http.client.methods.HttpPost;
import org.apache.http.client.methods.HttpRequestBase;
import org.apache.http.entity.ContentType;
import org.apache.http.entity.StringEntity;
import org.apache.http.impl.client.CloseableHttpClient;
import org.apache.http.impl.client.HttpClients;
import org.apache.http.message.BasicNameValuePair;
import org.bytedeco.ffmpeg.avcodec.AVCodecParameters;
import org.json.simple.JSONObject;
import org.json.simple.parser.JSONParser;
import org.json.simple.parser.ParseException;
import org.red5.server.adapter.MultiThreadedApplicationAdapter;
import org.red5.server.api.scope.IScope;
import org.red5.server.api.stream.IBroadcastStream;
import org.red5.server.api.stream.IClientBroadcastStream;
import org.red5.server.api.stream.IPlayItem;
import org.red5.server.api.stream.IStreamCapableConnection;
import org.red5.server.api.stream.IStreamPublishSecurity;
import org.red5.server.api.stream.ISubscriberStream;
import org.red5.server.stream.ClientBroadcastStream;
import org.slf4j.Logger;
import org.slf4j.LoggerFactory;

import io.antmedia.analytic.model.PublishEndedEvent;
import io.antmedia.analytic.model.PublishStartedEvent;
import io.antmedia.analytic.model.PublishStatsEvent;
import io.antmedia.analytic.model.ViewerCountEvent;
import io.antmedia.cluster.ClusterNode;
import io.antmedia.cluster.IClusterNotifier;
import io.antmedia.datastore.db.DataStore;
import io.antmedia.datastore.db.DataStoreFactory;
import io.antmedia.datastore.db.types.Broadcast;
import io.antmedia.datastore.db.types.BroadcastUpdate;
import io.antmedia.datastore.db.types.VoD;
import io.antmedia.datastore.preference.PreferenceStore;
import io.antmedia.filter.StreamAcceptFilter;
import io.antmedia.ipcamera.OnvifCamera;
import io.antmedia.logger.LoggerUtils;
import io.antmedia.muxer.IAntMediaStreamHandler;
import io.antmedia.muxer.MuxAdaptor;
import io.antmedia.muxer.Muxer;
import io.antmedia.plugin.api.IClusterStreamFetcher;
import io.antmedia.plugin.api.IFrameListener;
import io.antmedia.plugin.api.IPacketListener;
import io.antmedia.plugin.api.IStreamListener;
import io.antmedia.rest.RestServiceBase;
import io.antmedia.rest.model.Result;
import io.antmedia.security.AcceptOnlyStreamsInDataStore;
import io.antmedia.settings.ServerSettings;
import io.antmedia.shutdown.AMSShutdownManager;
import io.antmedia.shutdown.IShutdownListener;
import io.antmedia.statistic.type.RTMPToWebRTCStats;
import io.antmedia.statistic.type.WebRTCAudioReceiveStats;
import io.antmedia.statistic.type.WebRTCAudioSendStats;
import io.antmedia.statistic.type.WebRTCVideoReceiveStats;
import io.antmedia.statistic.type.WebRTCVideoSendStats;
import io.antmedia.storage.StorageClient;
import io.antmedia.streamsource.StreamFetcher;
import io.antmedia.streamsource.StreamFetcherManager;
import io.antmedia.track.ISubtrackPoller;
import io.antmedia.webrtc.PublishParameters;
import io.antmedia.webrtc.api.IWebRTCAdaptor;
import io.antmedia.webrtc.api.IWebRTCClient;
import io.antmedia.websocket.WebSocketConstants;
import io.vertx.core.Vertx;
import io.vertx.core.impl.ConcurrentHashSet;
import io.vertx.core.json.JsonObject;
import io.vertx.ext.dropwizard.MetricsService;
import jakarta.validation.constraints.NotNull;

public class AntMediaApplicationAdapter  extends MultiThreadedApplicationAdapter implements IAntMediaStreamHandler, IShutdownListener {

	/**
	 * Timeout value that stream is considered as finished or stuck
	 */
	public static final int STREAM_TIMEOUT_MS = 2 * MuxAdaptor.STAT_UPDATE_PERIOD_MS;

	public static final String BEAN_NAME = "web.handler";

	public static final int BROADCAST_STATS_RESET = 0;
	public static final String HOOK_ACTION_END_LIVE_STREAM = "liveStreamEnded";
	public static final String HOOK_ACTION_START_LIVE_STREAM = "liveStreamStarted";
	public static final String HOOK_ACTION_STREAM_STATUS = "liveStreamStatus";

	public static final String HOOK_ACTION_VOD_READY = "vodReady";

	public static final String HOOK_ACTION_PUBLISH_TIMEOUT_ERROR = "publishTimeoutError";
	public static final String HOOK_ACTION_ENCODER_NOT_OPENED_ERROR =  "encoderNotOpenedError";
	public static final String HOOK_ACTION_ENDPOINT_FAILED = "endpointFailed";


	/**
	 * This is used to notify that the play is stopped
	 */
	public static final String HOOK_ACTION_PLAY_STOPPED = "playStopped";


	/**
	 * This is used to notify that the play is started
	 */
	public static final String HOOK_ACTION_PLAY_STARTED = "playStarted";


	/**
	 * This is used to notify that the subtrack is created in the main track
	 * In video conferencing, it means a stream is started in the room
	 */
	public static final String HOOK_ACTION_SUBTRACK_ADDED_IN_THE_MAINTRACK = "subtrackAddedInTheMainTrack";


	/**
	 * This is used to notify that the subtrack left the main track
	 * In video conferencing, it means a stream left the room
	 */
	public static final String HOOK_ACTION_SUBTRACK_LEFT_FROM_THE_MAINTRACK = "subtrackLeftTheMainTrack";


	/**
	 * This is used to notify that the first active subtrack is created in the main track
	 * In video conferencing, it means the first stream is started in the room
	 */
	public static final String HOOK_ACTION_FIRST_ACTIVE_SUBTRACK_ADDED_IN_THE_MAINTRACK = "firstActiveTrackAddedInMainTrack";

	/**
	 * This is used to notify that there is no active subtracks left in the main track.
	 * In video conferencing, it means there is no active stream left in the room
	 */
	public static final String HOOK_ACTION_NO_ACTIVE_SUBTRACKS_LEFT_IN_THE_MAINTRACK = "noActiveSubtracksLeftInMainTrack";

	public static final String STREAMS = "streams";

	public static final String DEFAULT_LOCALHOST = "127.0.0.1";

	protected static Logger logger = LoggerFactory.getLogger(AntMediaApplicationAdapter.class);
	private ServerSettings serverSettings;
	public static final String VOD = "VoD";
	public static final String LIVE_STREAM = "liveStream";
	public static final String IP_CAMERA = "ipCamera";
	public static final String STREAM_SOURCE = "streamSource";
	public static final String PLAY_LIST = "playlist";
	protected static final int END_POINT_LIMIT = 20;
	public static final int CLUSTER_POST_RETRY_ATTEMPT_COUNT = 3;
	public static final int CLUSTER_POST_TIMEOUT_MS = 1000;

	//Allow any sub directory under /
	private static final String VOD_IMPORT_ALLOWED_DIRECTORY = "/";


	private List<IStreamPublishSecurity> streamPublishSecurityList;
	private Map<String, OnvifCamera> onvifCameraList = new ConcurrentHashMap<>();
	protected StreamFetcherManager streamFetcherManager;
	protected Map<String, MuxAdaptor> muxAdaptors = new ConcurrentHashMap<>();
	private DataStore dataStore;
	private DataStoreFactory dataStoreFactory;

	private StreamAcceptFilter streamAcceptFilter;
	private AppSettings appSettings;
	private Vertx vertx;

	protected List<String> encoderBlockedStreams = new ArrayList<>();
	private int numberOfEncoderNotOpenedErrors = 0;
	protected int publishTimeoutStreams = 0;
	private List<String> publishTimeoutStreamsList = new ArrayList<>();
	private boolean shutdownProperly = true;

	protected WebRTCVideoReceiveStats webRTCVideoReceiveStats = new WebRTCVideoReceiveStats();

	protected WebRTCAudioReceiveStats webRTCAudioReceiveStats = new WebRTCAudioReceiveStats();


	protected WebRTCVideoSendStats webRTCVideoSendStats = new WebRTCVideoSendStats();

	protected WebRTCAudioSendStats webRTCAudioSendStats = new WebRTCAudioSendStats();

	private IClusterNotifier clusterNotifier;

	protected boolean serverShuttingDown = false;

	protected StorageClient storageClient;

	protected Queue<IStreamListener> streamListeners = new ConcurrentLinkedQueue<>();

	protected Map<String, Long> playListSchedulerTimer = new ConcurrentHashMap<>();

	IClusterStreamFetcher clusterStreamFetcher;

	protected ISubtrackPoller subtrackPoller;

	private Random random = new Random();

	private IStatsCollector statsCollector;

	private Set<IAppSettingsUpdateListener> settingsUpdateListenerSet = new ConcurrentHashSet<IAppSettingsUpdateListener>();

	@Override
	public boolean appStart(IScope app) {
		setScope(app);
		for (IStreamPublishSecurity streamPublishSecurity : getStreamPublishSecurityList()) {
			registerStreamPublishSecurity(streamPublishSecurity);
		}
		//init vertx
		getVertx();

		//initalize to access the data store directly in the code
		getDataStore();

		// Create initialized file in application
		Result result = createInitializationProcess(app.getName());

		//initialize storage client
		storageClient = (StorageClient) app.getContext().getBean(StorageClient.BEAN_NAME);

		if (!result.isSuccess()) {
			//Save App Setting
			this.shutdownProperly = false;

			// Reset Broadcast Stats
			resetBroadcasts();
		}

		if (app.getContext().hasBean(IClusterNotifier.BEAN_NAME)) {
			//which means it's in cluster mode
			clusterNotifier = (IClusterNotifier) app.getContext().getBean(IClusterNotifier.BEAN_NAME);
			logger.info("Registering settings listener to the cluster notifier for app: {}", app.getName());			

			clusterNotifier.registerSettingUpdateListener(getAppSettings().getAppName(), new IAppSettingsUpdateListener() {

				@Override
				public boolean settingsUpdated(AppSettings settings) {
					return updateSettings(settings, false, true);
				}

				@Override
				public AppSettings getCurrentSettings() {

					return getAppSettings();
				}
			});
			AppSettings storedSettings = clusterNotifier.getClusterStore().getSettings(app.getName());

			boolean updateClusterSettings = false;
			if(storedSettings == null)
			{
				logger.warn("There is not a stored settings for the app:{}. It will update the database for app settings", app.getName());
				storedSettings = appSettings;
				updateClusterSettings = true;
			}
			else if (getServerSettings().getHostAddress().equals(storedSettings.getWarFileOriginServerAddress())
					&& storedSettings.isPullWarFile())
			{
				logger.info("This instance is the host of the app:{} to be deployed to the cluster", app.getName());
				//get the current value of isPullWarFile here otherwise it will be set to false below
				boolean isPullWarFile = storedSettings.isPullWarFile();
				storedSettings = appSettings;
				updateClusterSettings = true;

				//keep the settings to let the app distributed to all nodes
				storedSettings.setPullWarFile(isPullWarFile);
				storedSettings.setWarFileOriginServerAddress(getServerSettings().getHostAddress());
			}


			logger.info("Updating settings while app({}) is being started. AppSettings will be saved to Cluster db? Answer -> {}", app.getName(), updateClusterSettings ? "yes" : "no");
			updateSettings(storedSettings, updateClusterSettings, false);

		}

		vertx.setTimer(1000, l -> {

			getStreamFetcherManager();
			if(appSettings.isStartStreamFetcherAutomatically()) {
				List<Broadcast> streams = getDataStore().getExternalStreamsList();
				logger.info("Stream source size: {}", streams.size());
				for (Broadcast broadcast : streams)
				{
					if (!broadcast.isAutoStartStopEnabled()) {
						//start streaming is auto/stop is not enabled
						streamFetcherManager.startStreaming(broadcast);
					}
				}
			}

			//Schedule Playlist items 
			int offset = 0;
			int batch = 50;
			List<Broadcast> playlist;
			long now = System.currentTimeMillis();
			while ((playlist = getDataStore().getBroadcastList(offset, batch, AntMediaApplicationAdapter.PLAY_LIST, null, null, null)) != null ) {

				if (playlist.isEmpty()) {
					break;
				}


				for (Broadcast broadcast : playlist) 
				{
					schedulePlayList(now, broadcast);
				}

				offset += batch;

			} 


			synchUserVoDFolder(null, appSettings.getVodFolder());
		});


		AMSShutdownManager.getInstance().subscribe(this);

		//With the common app structure, we won't need to null check for WebRTCAdaptor
		if (app.getContext().hasBean(IWebRTCAdaptor.BEAN_NAME))
		{
			IWebRTCAdaptor webRTCAdaptor = (IWebRTCAdaptor) app.getContext().getBean(IWebRTCAdaptor.BEAN_NAME);

			webRTCAdaptor.setExcessiveBandwidthValue(appSettings.getExcessiveBandwidthValue());
			webRTCAdaptor.setExcessiveBandwidthCallThreshold(appSettings.getExcessiveBandwidthCallThreshold());
			webRTCAdaptor.setTryCountBeforeSwitchback(appSettings.getExcessiveBandwithTryCountBeforeSwitchback());
			webRTCAdaptor.setExcessiveBandwidthAlgorithmEnabled(appSettings.isExcessiveBandwidthAlgorithmEnabled());
			webRTCAdaptor.setPacketLossDiffThresholdForSwitchback(appSettings.getPacketLossDiffThresholdForSwitchback());
			webRTCAdaptor.setRttMeasurementDiffThresholdForSwitchback(appSettings.getRttMeasurementDiffThresholdForSwitchback());
		}

		setStorageclientSettings(appSettings);


		logger.info("{} started", app.getName());

		return true;
	}

	public void schedulePlayList(long now, Broadcast broadcast) 
	{
		if (broadcast.getPlannedStartDate() != 0) 
		{	
			long startTimeDelay = (broadcast.getPlannedStartDate()*1000) - now;

			if (startTimeDelay > 0) 
			{
				//Create some random value to not let any other node pull the stream at the same time.
				//I also improve the StreamFetcher to not get started in the WorkerThread if another node is pulling.
				//TBH, It's not a good solution and I could not find something better for now
				//@mekya

				long randomDelay = random.nextInt(5000);
				logger.info("Scheduling playlist to play after {}ms with random delay:{}ms, total delay:{}ms for id:{}", startTimeDelay, randomDelay, (startTimeDelay + randomDelay), broadcast.getStreamId());
				startTimeDelay += randomDelay;
				long timerId = vertx.setTimer(startTimeDelay, 
						(timer) -> 
				{

					Broadcast freshBroadcast = getDataStore().get(broadcast.getStreamId());
					if (freshBroadcast != null && 
							AntMediaApplicationAdapter.PLAY_LIST.equals(freshBroadcast.getType())) 
					{
						logger.info("Starting scheduled playlist for id:{} ", freshBroadcast.getStreamId());
						streamFetcherManager.startPlaylist(freshBroadcast);
					}
					else 
					{
						if (freshBroadcast == null) {
							logger.warn("Not starting playlist because it's null for stream id:{}. It must have been deleted", broadcast.getStreamId());
						}
						else {
							logger.error("Not starting playlist because wrong configuration for streamId:{}. It should be a bug in somewhere", broadcast.getStreamId());
						}
					}
					playListSchedulerTimer.remove(freshBroadcast.getStreamId());

				});

				playListSchedulerTimer.put(broadcast.getStreamId(), timerId);
			}		
		}
	}

	public void cancelPlaylistSchedule(String streamId) {
		Long timerId = playListSchedulerTimer.remove(streamId);
		if (timerId != null) {
			vertx.cancelTimer(timerId);
		}

	}

	/**
	 * This method is called after ungraceful shutdown
	 * @return
	 */
	public Result resetBroadcasts(){

		logger.info("Resetting streams viewer numbers because there is an unexpected stop happened in app: {}", getScope() != null? getScope().getName() : "[scope is null]");

		int operationCount = getDataStore().resetBroadcasts(getServerSettings().getHostAddress());

		logger.info("Resetting subscriber connection status" );
		getDataStore().resetSubscribersConnectedStatus();

		Result result = new Result(true);
		result.setMessage("Successfull operations: "+ operationCount);

		return result;
	}

	/**
	 * @Deprecated
	 * This method is deprecated. Use {@link #importVoDFolder(String)} {@link #unlinksVoD(String)}
	 * @param oldFolderPath
	 * @param vodFolderPath
	 * @return
	 */
	public boolean synchUserVoDFolder(String oldFolderPath, String vodFolderPath)
	{
		boolean result = false;
		File streamsFolder = new File(WEBAPPS_PATH + getScope().getName() + "/streams");

		if(oldFolderPath != null && !oldFolderPath.equals("")){
			deleteSymbolicLink(new File(oldFolderPath), streamsFolder);
		}


		if(vodFolderPath != null && !vodFolderPath.equals(""))
		{
			File f = new File(vodFolderPath);
			createSymbolicLink(streamsFolder, f);
			//if file does not exists, it means reset the vod
			getDataStore().fetchUserVodList(f);
			result = true;
		}

		return result;
	}

	public Result createSymbolicLink(File streamsFolder, File vodFolder) {
		Result result = null;
		try {
			if (!streamsFolder.exists()) {
				streamsFolder.mkdirs();
			}
			if (vodFolder.exists() && vodFolder.isDirectory())
			{
				File newLinkFile = new File(streamsFolder, vodFolder.getName());
				if (!Files.isSymbolicLink(newLinkFile.toPath()))
				{
					Path target = vodFolder.toPath();
					Files.createSymbolicLink(newLinkFile.toPath(), target);
					result = new Result(true);
				}
				else {
					result = new Result(false, "There is already a file with the name "+ vodFolder.getName()+" in the streams directory");
				}
			}
			else {
				result = new Result(false, vodFolder.getAbsolutePath() + " does not exist or is not a directory");
			}

		} catch (IOException e) {
			logger.error(ExceptionUtils.getStackTrace(e));
			result = new Result(false, "Exception in creating symbolic link");
		}
		return result;
	}

	/**
	 * Import vod files recursively in the directory. It also created symbolic link to make the files streamable
	 * @param vodFolderPath absolute path of the vod folder to be imported
	 * @return
	 */
	public Result importVoDFolder(String vodFolderPath) {
		File streamsFolder = new File(WEBAPPS_PATH + getScope().getName() + "/streams");
		File directory = new File(vodFolderPath == null ? "" : vodFolderPath);

		File allowedDirectory = new File(VOD_IMPORT_ALLOWED_DIRECTORY);
		Result result = null;
		try {
			if (FileUtils.directoryContains(allowedDirectory, directory))
			{

				result = createSymbolicLink(streamsFolder, directory);
				if (result.isSuccess()) {
					int numberOfFilesImported = importToDB(directory, directory);
					result.setMessage(numberOfFilesImported + " files are imported");
				}
			}
			else {
				result = new Result(false, "VoD import directory is allowed under " + VOD_IMPORT_ALLOWED_DIRECTORY );
			}
		} catch (IOException e) {
			logger.error(ExceptionUtils.getStackTrace(e));
			result = new Result(false, "VoD import directory is allowed under " + VOD_IMPORT_ALLOWED_DIRECTORY );
		}

		return result;
	}

	public Result unlinksVoD(String directory)
	{
		//check the directory exist
		File folder = new File(directory == null ? "" : directory);
		Result result = null;
		if (folder.exists() && folder.isDirectory()) {

			File streamsFolder = new File(WEBAPPS_PATH + getScope().getName() + "/streams");
			//check the symbolic links exists and delete it

			deleteSymbolicLink(folder, streamsFolder);

			int deletedRecords = deleteUserVoDByStreamId(folder.getName());
			result = new Result(true, deletedRecords + " of records are deleted");
		}
		else {
			result = new Result(false, directory + " does not exist or it's not a directory");
		}
		return result;
	}

	private int deleteUserVoDByStreamId(String streamId)
	{
		int numberOfDeletedRecords = 0;
		List<VoD> vodList;
		do {
			vodList = getDataStore().getVodList(0, 50, null, null, streamId, null);

			if (vodList != null && !vodList.isEmpty())
			{
				for (VoD voD : vodList) {
					if (VoD.USER_VOD.equals(voD.getType()))
					{
						if (getDataStore().deleteVod(voD.getVodId())) {
							numberOfDeletedRecords++;
						}
					}

				}
			}
		} while(vodList != null && !vodList.isEmpty());

		return numberOfDeletedRecords;
	}

	public int importToDB(File subDirectory, File baseDirectory)
	{
		File[] listOfFiles = subDirectory.listFiles();
		int numberOfFilesImported = 0;
		if (listOfFiles != null)
		{
			for (File file : listOfFiles) {

				String fileExtension = FilenameUtils.getExtension(file.getName());

				if (file.isFile() && ("mp4".equals(fileExtension) || "flv".equals(fileExtension)
						|| "mkv".equals(fileExtension) || "m3u8".equals(fileExtension)))
				{

					long fileSize = file.length();
					long unixTime = System.currentTimeMillis();

					String relativePath = "streams" + File.separator +
							subDirectory.getAbsolutePath().substring(baseDirectory.getAbsolutePath().length() - baseDirectory.getName().length())
							+  File.separator + file.getName();

					String vodId = RandomStringUtils.randomNumeric(24);

					//add base directory folder name as streamId in order to find it easily
					VoD newVod = new VoD(baseDirectory.getName(), baseDirectory.getName(), relativePath, file.getName(), unixTime, 0, Muxer.getDurationInMs(file, null),
							fileSize, VoD.USER_VOD, vodId, null);
					if (getDataStore().addVod(newVod) != null)
					{
						numberOfFilesImported++;
					}

				}
				else if (file.isDirectory())
				{
					numberOfFilesImported += importToDB(file, baseDirectory);
				}
			}
		}
		return numberOfFilesImported;
	}

	/**
	 * Deletes the symbolic link under the streams directory
	 * @param vodDirectory
	 * @param streamsFolder
	 * @return
	 * @throws IOException
	 */
	public boolean deleteSymbolicLink(File vodDirectory, File streamsFolder){
		boolean result = false;
		try {
			if (vodDirectory != null && streamsFolder != null)
			{
				File linkFile = new File(streamsFolder.getAbsolutePath(), vodDirectory.getName());

				if (!streamsFolder.getAbsolutePath().equals(linkFile.getAbsolutePath())
						&&
						Files.isSymbolicLink(linkFile.toPath()))
				{
					Files.delete(linkFile.toPath());
					result = true;
				}
			}
		} catch (IOException e) {
			logger.error(ExceptionUtils.getStackTrace(e));
		}
		return result;
	}

	public String getListenerHookURL(Broadcast broadcast)
	{
		String listenerHookURL = broadcast != null ? broadcast.getListenerHookURL() : null;
		if (StringUtils.isBlank(listenerHookURL))
		{
			listenerHookURL = getAppSettings().getListenerHookURL();
		}
		return listenerHookURL;

	}

	public void closeBroadcast(String streamId) {

		try {
			logger.info("Closing broadcast stream id: {}", streamId);
			Broadcast broadcast = getDataStore().get(streamId);
			if (broadcast != null) {

				if (broadcast.isZombi()) {

					logger.info("Deleting streamId:{} because it's a zombi stream", streamId);
					getDataStore().delete(streamId);
				}
				else {

					BroadcastUpdate broadcastUpdate = new BroadcastUpdate();
					broadcastUpdate.setUpdateTime(System.currentTimeMillis());
					broadcastUpdate.setStatus(AntMediaApplicationAdapter.BROADCAST_STATUS_FINISHED);
					getDataStore().updateBroadcastFields(streamId, broadcastUpdate);
					// This is resets Viewer map in HLS Viewer Stats
					resetHLSStats(streamId);

					// This is resets Viewer map in DASH Viewer Stats
					resetDASHStats(streamId);
				}

				final String listenerHookURL = getListenerHookURL(broadcast);
				if (listenerHookURL != null && !listenerHookURL.isEmpty()) {
					final String name = broadcast.getName();
					final String category = broadcast.getCategory();
					final String metaData = broadcast.getMetaData();
					final String mainTrackId = broadcast.getMainTrackStreamId();
					logger.info("call live stream ended hook for stream:{}",streamId );
					notifyHook(listenerHookURL, streamId, mainTrackId, HOOK_ACTION_END_LIVE_STREAM, name, category, 
							null, null, metaData, null);
				}

				PublishEndedEvent publishEndedEvent = new PublishEndedEvent();
				publishEndedEvent.setStreamId(streamId);
				publishEndedEvent.setDurationMs(System.currentTimeMillis() - broadcast.getStartTime());
				publishEndedEvent.setApp(scope.getName());

				LoggerUtils.logAnalyticsFromServer(publishEndedEvent);

				if(StringUtils.isNotBlank(broadcast.getMainTrackStreamId())) {
					updateMainTrackWithRecentlyFinishedBroadcast(broadcast);
				}	

				for (IStreamListener listener : streamListeners) {
					//keep backward compatibility
					listener.streamFinished(broadcast.getStreamId());
					listener.streamFinished(broadcast);
				}
				logger.info("Leaving closeBroadcast for streamId:{}", streamId);
			}
		} catch (Exception e) {
			logger.error(ExceptionUtils.getStackTrace(e));
		}
	}

	public static Broadcast saveMainBroadcast(String streamId, String mainTrackId, DataStore dataStore) {
		Broadcast mainBroadcast = new Broadcast();
		try {
			mainBroadcast.setStreamId(mainTrackId);
		} catch (Exception e) {
			logger.error(ExceptionUtils.getStackTrace(e));
		}
		mainBroadcast.setZombi(true);
		mainBroadcast.setStatus(BROADCAST_STATUS_BROADCASTING);
		mainBroadcast.getSubTrackStreamIds().add(streamId);
		mainBroadcast.setVirtual(true);
		// don't set  setOriginAdress because it's not a real stream and it causes extra delay  -> mainBroadcast.setOriginAdress(serverSettings.getHostAddress()) 
		mainBroadcast.setStartTime(System.currentTimeMillis());

		return StringUtils.isNotBlank(dataStore.save(mainBroadcast)) ? mainBroadcast : null;
	}

	public static boolean isInstanceAlive(String originAdress, String hostAddress, int httpPort, String appName) {
		if (StringUtils.isBlank(originAdress) || StringUtils.equals(originAdress, hostAddress)) {
			return true;
		}

		String url = "http://" + originAdress + ":" + httpPort + "/" + appName;

		boolean result = isEndpointReachable(url);
		if (!result) {
			logger.warn("Instance with origin address {} is not reachable through its app:{}", originAdress, appName);
		}
		return result;
	}

	public static boolean isEndpointReachable(String endpoint) {
		HttpClient client = HttpClient.newHttpClient();
		HttpRequest request = HttpRequest.newBuilder()
				.uri(URI.create(endpoint))
				.method("HEAD", HttpRequest.BodyPublishers.noBody()) // HEAD request
				.timeout(java.time.Duration.ofSeconds(1))
				.build();


		try {
			HttpResponse<Void> response = client.send(request, HttpResponse.BodyHandlers.discarding());
		} catch (InterruptedException e) {
			logger.error("InterruptedException Enpoint is not reachable: {}, {}", endpoint, ExceptionUtils.getStackTrace(e));
			Thread.currentThread().interrupt();
			return false;
		} catch (Exception e) {
			logger.error("Enpoint is not reachable: {}, {}", endpoint, ExceptionUtils.getStackTrace(e));
			return false;
		}
		return true;


	}

	/**
	 * If multiple threads enter the method at the same time, the following method does not work correctly.
	 * So we have made it synchronized
	 *
	 * It fixes the bug that sometimes main track(room) is not deleted in the video conferences
	 *
	 * mekya
	 *
	 * @param finishedBroadcast
	 */
	public synchronized void updateMainTrackWithRecentlyFinishedBroadcast(Broadcast finishedBroadcast) 
	{
		Broadcast mainBroadcast = getDataStore().get(finishedBroadcast.getMainTrackStreamId());
		logger.info("updating main track:{} status with recently finished broadcast:{}", finishedBroadcast.getMainTrackStreamId(), finishedBroadcast.getStreamId());

		if (mainBroadcast != null) {

			mainBroadcast.getSubTrackStreamIds().remove(finishedBroadcast.getStreamId());

			long activeSubtracksCount = getDataStore().getActiveSubtracksCount(mainBroadcast.getStreamId(), null);

			if (activeSubtracksCount == 0) {

				if (mainBroadcast.isZombi()) {
					logger.info("Deleting main track streamId:{} because it's a zombi stream and there is no activeSubtrack", mainBroadcast.getStreamId());
					getDataStore().delete(mainBroadcast.getStreamId());
				}
				else {
					logger.info("Update main track:{} status to finished ", finishedBroadcast.getMainTrackStreamId());
					BroadcastUpdate broadcastUpdate = new BroadcastUpdate();
					broadcastUpdate.setStatus(IAntMediaStreamHandler.BROADCAST_STATUS_FINISHED);

					getDataStore().updateBroadcastFields(mainBroadcast.getStreamId(), broadcastUpdate);
				}
				notifyNoActiveSubtracksLeftInMainTrack(mainBroadcast);
			}
			else {
				logger.info("There are {} active subtracks in the main track:{} status to finished. Just removing the subtrack:{}", activeSubtracksCount, finishedBroadcast.getMainTrackStreamId(), finishedBroadcast.getStreamId());
				BroadcastUpdate broadcastUpdate = new BroadcastUpdate();
				broadcastUpdate.setSubTrackStreamIds(mainBroadcast.getSubTrackStreamIds());

				getDataStore().updateBroadcastFields(mainBroadcast.getStreamId(), broadcastUpdate);
			}
		}
		else {
			logger.warn("Maintrack is null while removing subtrack from maintrack for streamId:{} maintrackId:{}", finishedBroadcast.getStreamId(), finishedBroadcast.getMainTrackStreamId());
		}



		leftTheRoom(finishedBroadcast.getMainTrackStreamId(), finishedBroadcast.getStreamId());

	}

	public void resetHLSStats(String streamId) {
		if (scope.getContext().getApplicationContext().containsBean(HlsViewerStats.BEAN_NAME)) {
			HlsViewerStats hlsViewerStats = (HlsViewerStats) scope.getContext().getApplicationContext().getBean(HlsViewerStats.BEAN_NAME);
			hlsViewerStats.resetViewerMap(streamId, ViewerStats.HLS_TYPE);
		}
	}

	public void resetDASHStats(String streamId) {
		if (scope.getContext().getApplicationContext().containsBean(DashViewerStats.BEAN_NAME)) {
			DashViewerStats dashViewerStats = (DashViewerStats) scope.getContext().getApplicationContext().getBean(DashViewerStats.BEAN_NAME);
			dashViewerStats.resetViewerMap(streamId, ViewerStats.DASH_TYPE);
		}
	}

	@Override
	public void streamPlayItemPlay(ISubscriberStream stream, IPlayItem item, boolean isLive) {
		vertx.setTimer(1, l -> getDataStore().updateRtmpViewerCount(item.getName(), true));
	}
	@Override
	public void streamPlayItemStop(ISubscriberStream stream, IPlayItem item) {
		vertx.setTimer(1, l -> getDataStore().updateRtmpViewerCount(item.getName(), false));
	}

	@Override
	public void streamSubscriberClose(ISubscriberStream stream) {
		vertx.setTimer(1, l -> getDataStore().updateRtmpViewerCount(stream.getBroadcastStreamPublishName(), false));
	}

	@Override
	public void startPublish(String streamId, long absoluteStartTimeMs, String publishType) {
		vertx.executeBlocking( () -> {
			try {

				Broadcast broadcast = updateBroadcastStatus(streamId, absoluteStartTimeMs, publishType, getDataStore().get(streamId));

				final String listenerHookURL = getListenerHookURL(broadcast);
				if (listenerHookURL != null && !listenerHookURL.isEmpty())
				{
					final String name = broadcast.getName();
					final String category = broadcast.getCategory();
					final String metaData = broadcast.getMetaData();
					final String mainTrackId = broadcast.getMainTrackStreamId();

					logger.info("Call live stream started hook for stream:{}",streamId );
					notifyHook(listenerHookURL, streamId, mainTrackId, HOOK_ACTION_START_LIVE_STREAM, name, category,
							null, null, metaData, null);
				}

				int ingestingStreamLimit = appSettings.getIngestingStreamLimit();

				long activeBroadcastNumber = dataStore.getActiveBroadcastCount();
				if (ingestingStreamLimit != -1 && activeBroadcastNumber > ingestingStreamLimit)
				{
					logger.info("Active broadcast count({}) is more than ingesting stream limit:{} so stopping broadcast:{}", activeBroadcastNumber, ingestingStreamLimit, broadcast.getStreamId());
					stopStreaming(broadcast, true);
				}

				for (IStreamListener listener : streamListeners) {
					listener.streamStarted(broadcast.getStreamId());
					listener.streamStarted(broadcast);
				}

				long videoHeight = 0;
				long videoWidth = 0;
				String videoCodecName=null;
				String audioCodecName=null;
				MuxAdaptor adaptor = getMuxAdaptor(streamId);
				if(adaptor!=null) {
					if(adaptor.isEnableVideo()) {
						AVCodecParameters videoCodecPar = adaptor.getVideoCodecParameters();
						videoWidth = videoCodecPar.width();
						videoHeight = videoCodecPar.height();
						videoCodecName = avcodec_get_name(videoCodecPar.codec_id()).getString();
					}
					if(adaptor.isEnableAudio()) {
						audioCodecName = avcodec_get_name(adaptor.getAudioCodecParameters().codec_id()).getString();
					}
				}

				PublishStartedEvent event = new PublishStartedEvent();
				event.setStreamId(streamId);
				event.setProtocol(publishType);
				event.setHeight((int) videoHeight);
				event.setWidth((int) videoWidth);
				event.setVideoCodec(videoCodecName);
				event.setAudioCodec(audioCodecName);
				event.setApp(scope.getName());

				LoggerUtils.logAnalyticsFromServer(event);
			} catch (Exception e) {
				logger.error(ExceptionUtils.getStackTrace(e));
			}
			return null;

		}, false);


		if (absoluteStartTimeMs == 0)
		{
			vertx.setTimer(2000, h ->
			{
				IBroadcastStream broadcastStream = getBroadcastStream(getScope(), streamId);
				if (broadcastStream instanceof ClientBroadcastStream)
				{
					long absoluteStarTime = ((ClientBroadcastStream)broadcastStream).getAbsoluteStartTimeMs();
					if (absoluteStarTime != 0)
					{
						Broadcast broadcast = getDataStore().get(streamId);
						if (broadcast != null)
						{
							broadcast.setAbsoluteStartTimeMs(absoluteStarTime);

							getDataStore().save(broadcast);
							logger.info("Updating broadcast absolute time {} ms for stream:{}", absoluteStarTime, streamId);
						}
						else {
							logger.info("Broadcast is not available in the database to update the absolute start time for stream:{}", streamId);
						}

					}
					else {
						logger.info("Broadcast absolute time is not available for stream:{}", streamId);
					}

				}
			});
		}

		logger.info("start publish leaved for stream:{}", streamId);
	}



	public Broadcast updateBroadcastStatus(String streamId, long absoluteStartTimeMs, String publishType, Broadcast broadcast) {
		return updateBroadcastStatus(streamId, absoluteStartTimeMs, publishType, broadcast, null, IAntMediaStreamHandler.BROADCAST_STATUS_BROADCASTING);
	}

	/**
	 * 
	 * @param streamId
	 * @param absoluteStartTimeMs
	 * @param publishType
	 * @param broadcast: if it's null, it will be created
	 * @param broadcastUpdate: if it's null, it will be created with getBroadcastUpdateForStatus(publishType, status). It's used to update some specific fields
	 * @param status: 
	 * @return
	 */
	public Broadcast updateBroadcastStatus(String streamId, long absoluteStartTimeMs, String publishType, Broadcast broadcast, BroadcastUpdate broadcastUpdate, String status) {
		if (broadcast == null)
		{

			logger.info("Saving zombi broadcast to data store with streamId:{}", streamId);
			broadcast = saveUndefinedBroadcast(streamId, null, this, status, absoluteStartTimeMs, publishType, "", "", "");
		}
		else 
		{
			if (broadcastUpdate == null) 
			{
				broadcastUpdate = getFreshBroadcastUpdateForStatus(publishType, status);
			}
			else {
				broadcastUpdate.setStatus(status);
				broadcastUpdate.setPublishType(publishType);
			}
			//updateBroadcastFields just updates broadcast with the updated fields. No need to give real object
			boolean result = getDataStore().updateBroadcastFields(broadcast.getStreamId(), broadcastUpdate);

			logger.info(" Status of stream {} is set to {} with result: {}", streamId, status, result);
		}
		return broadcast;
	}

	/**
	 * It creates a broadcast update object for a broadcast that is about to start 
	 * @param publishType
	 * @param status
	 * @return
	 */
	public BroadcastUpdate getFreshBroadcastUpdateForStatus(String publishType, String status) {
		BroadcastUpdate broadcastUpdate = new BroadcastUpdate();
		broadcastUpdate.setStatus(status);
		long now = System.currentTimeMillis();
		broadcastUpdate.setStartTime(now);
		broadcastUpdate.setUpdateTime(now);
		broadcastUpdate.setOriginAdress(getServerSettings().getHostAddress());
		broadcastUpdate.setWebRTCViewerCount(0);
		broadcastUpdate.setHlsViewerCount(0);
		broadcastUpdate.setDashViewerCount(0);
		broadcastUpdate.setPublishType(publishType);
		return broadcastUpdate;
	}

	public ServerSettings getServerSettings()
	{
		if (serverSettings == null) {
			serverSettings = (ServerSettings)getScope().getContext().getApplicationContext().getBean(ServerSettings.BEAN_NAME);
		}
		return serverSettings;
	}

	public static Broadcast createZombiBroadcast(String streamId, String streamName, String streamStatus, String publishType, String mainTrackStreamId, String metaData, String role)  {
		Broadcast newBroadcast = new Broadcast();
		long now = System.currentTimeMillis();
		newBroadcast.setDate(now);
		newBroadcast.setStartTime(now);
		newBroadcast.setUpdateTime(now);
		newBroadcast.setZombi(true);
		newBroadcast.setName(streamName);
		newBroadcast.setMainTrackStreamId(mainTrackStreamId);
		newBroadcast.setMetaData(metaData);
		newBroadcast.setRole(role);
		try {
			newBroadcast.setStreamId(streamId);
			newBroadcast.setPublishType(publishType);
			newBroadcast.setStatus(streamStatus);
			return newBroadcast;
		}
		catch (Exception e) {
			logger.error(ExceptionUtils.getStackTrace(e));
		}
		return null;
	}

	public static Broadcast saveUndefinedBroadcast(String streamId, String streamName, AntMediaApplicationAdapter appAdapter, String streamStatus, long absoluteStartTimeMs, String publishType, String mainTrackStreamId, String metaData, String role) {
		Broadcast broadcast = createZombiBroadcast(streamId, streamName, streamStatus, publishType, mainTrackStreamId, metaData, role);
		if (broadcast != null) {

			broadcast.setAbsoluteStartTimeMs(absoluteStartTimeMs);
			return RestServiceBase.saveBroadcast(broadcast,
					streamStatus, appAdapter.getScope().getName(), appAdapter.getDataStore(),
					appAdapter.getAppSettings().getListenerHookURL(), appAdapter.getServerSettings(), absoluteStartTimeMs);
		}
		return null;
	}

	public static Broadcast saveBroadcast(Broadcast broadcast, AntMediaApplicationAdapter appAdapter) {
		return RestServiceBase.saveBroadcast(broadcast,
				null, appAdapter.getScope().getName(), appAdapter.getDataStore(),
				appAdapter.getAppSettings().getListenerHookURL(), appAdapter.getServerSettings(), 0);
	}


	@Override
	@Deprecated
	public void muxingFinished(String streamId, File File, long startTime, long duration, int resolution,
			String previewFilePath, String vodId) 
	{
		muxingFinished(getDataStore().get(streamId), streamId, File, startTime, duration, resolution, previewFilePath, vodId);
	}

	@Override
	public void muxingFinished(Broadcast broadcast, String streamId, File file, long startTime, long duration, int resolution, String previewFilePath, String vodId) {

		String listenerHookURL = null;
		String streamName = file.getName();
		String description = null;
		String metadata = null;
		String longitude = null;
		String latitude = null;
		String altitude = null;

		if (broadcast != null) {
			listenerHookURL = broadcast.getListenerHookURL();
			if(StringUtils.isNotBlank(broadcast.getName())){
				streamName =  resolution != 0 ? broadcast.getName() + " (" + resolution + "p)" : broadcast.getName();
			}
			description = broadcast.getDescription();
			metadata = broadcast.getMetaData();
			longitude = broadcast.getLongitude();
			latitude = broadcast.getLatitude();
			altitude = broadcast.getAltitude();
		}
		else {
			logger.error("Broadcast is null for muxingFinished for stream: {}. This happens if the broadcast is deleted before muxing has finished. "
					+ "If there is a webhook specific to broadcast, it will not be called", streamId);
		}

		String vodName = file.getName();
		String filePath = file.getPath();
		long fileSize = file.length();
		long systemTime = System.currentTimeMillis();

		String relativePath = getRelativePath(filePath);

		logger.info("muxing finished for stream: {} with file: {} and duration:{}", streamId, file, duration);

		//We need to get the webhook url explicitly because broadcast may be deleted here
		if (StringUtils.isBlank(listenerHookURL)) {
			// if hook URL is not defined for stream specific, then try to get common one from app
			listenerHookURL = appSettings.getListenerHookURL();
		}

		if (StringUtils.isBlank(vodId)) {
			vodId = RandomStringUtils.randomAlphanumeric(24);
		}

		VoD newVod = new VoD(streamName, streamId, relativePath, vodName, systemTime, startTime, duration, fileSize, VoD.STREAM_VOD, vodId, previewFilePath);
		newVod.setDescription(description);
		newVod.setMetadata(metadata);
		newVod.setLongitude(longitude);
		newVod.setLatitude(latitude);
		newVod.setAltitude(altitude);



		if (getDataStore().addVod(newVod) == null) {
			logger.warn("Stream vod with stream id {} cannot be added to data store", streamId);
		}

		int index;

		//HOOK_ACTION_VOD_READY is called only the listenerHookURL is defined either for stream or in AppSettings
		if (StringUtils.isNotBlank(listenerHookURL) &&
				((index = vodName.lastIndexOf(".mp4")) != -1)
				|| ((index = vodName.lastIndexOf(".webm")) != -1) )
		{
			final String baseName = vodName.substring(0, index);
			logger.info("Setting timer for calling vod ready hook for stream:{}", streamId);
			notifyHook(listenerHookURL, streamId, null, HOOK_ACTION_VOD_READY, null, null, baseName, vodId, metadata, null);
		}

		String muxerFinishScript = appSettings.getMuxerFinishScript();
		if (muxerFinishScript != null && !muxerFinishScript.isEmpty()) {
			runScript(muxerFinishScript + "  " + file.getAbsolutePath());
		}


	}

	public void notifyFirstActiveSubtrackInMainTrack(Broadcast mainTrack, String subtrackId) 
	{
		final String listenerHookURL = getListenerHookURL(mainTrack);
		if(listenerHookURL == null || listenerHookURL.isEmpty()){
			return;
		}
		final String name = mainTrack.getName();
		final String category = mainTrack.getCategory();
		notifyHook(listenerHookURL, subtrackId, mainTrack.getStreamId(), HOOK_ACTION_FIRST_ACTIVE_SUBTRACK_ADDED_IN_THE_MAINTRACK, name, category, null, null, null, null);
	}

	public void notifyNoActiveSubtracksLeftInMainTrack(Broadcast mainTrack) 
	{
		final String listenerHookURL = getListenerHookURL(mainTrack);

		if (StringUtils.isNotBlank(listenerHookURL)) {
			final String name = mainTrack.getName();
			final String category = mainTrack.getCategory();
			notifyHook(listenerHookURL, mainTrack.getStreamId(), null, HOOK_ACTION_NO_ACTIVE_SUBTRACKS_LEFT_IN_THE_MAINTRACK, name, category, null, null, null, null);
		}
	}
	public void runScript(String scriptFile) {
		vertx.executeBlocking(() -> {
			try {
				logger.info("running script: {}", scriptFile);
				Process exec = Runtime.getRuntime().exec(scriptFile);
				int result = exec.waitFor();

				logger.info("completing script: {} with return value {}", scriptFile, result);
			} catch (IOException e) {
				logger.error(ExceptionUtils.getStackTrace(e));
			} catch (InterruptedException e) {
				logger.error(ExceptionUtils.getStackTrace(e));
				Thread.currentThread().interrupt();
			}

			return null;

		}, false);
	}

	public static String getRelativePath(String filePath){
		StringBuilder relativePath= new StringBuilder();
		String[] subDirs = filePath.split(STREAMS);
		if(subDirs.length == 2)
			relativePath = new StringBuilder(STREAMS + subDirs[1]);
		else{
			for(int i=1;i<subDirs.length;i++){
				relativePath.append(STREAMS).append(subDirs[i]);
			}
		}
		return relativePath.toString();
	}


	public void sendWebHook(String id, String mainTrackId, String action, String streamName, String category,
			String vodName, String vodId, String metadata, String subscriberId)  
	{
		String listenerHookURL = getListenerHookURL(getDataStore().get(id));	
		if (StringUtils.isNotBlank(listenerHookURL)) 
		{
			notifyHook(listenerHookURL, id, mainTrackId, action, streamName, category, vodName, vodId, metadata, subscriberId);
		} 
	}

	/**
	 * Notify hook with parameters below
	 *
	 * @param streamName, name of the stream. It is not the name of the file. It is just
	 *                    a user friendly name
	 * @param category,   category of the stream
	 * @param url         is the url of the service to be called
	 * @param id          is the stream id that is unique for each stream
	 * @param mainTrackId mainTrackId(roomId) of the stream
	 * @param action      is the name of the action to be notified, it has values such
	 *                    as {@link #HOOK_ACTION_END_LIVE_STREAM}
	 *                    {@link #HOOK_ACTION_START_LIVE_STREAM}
	 * @param vodName     name of the vod
	 * @param vodId       id of the vod in the datastore
	 * @return
	 */
	public void notifyHook(@NotNull String url, String id, String mainTrackId, String action, String streamName, String category,
			String vodName, String vodId, String metadata, String subscriberId) {

		//Previously, we're using runOnContext and switched to executeBlocking without ordered because this operation may take some time
		//and we don't want to block the event loop, the disadvantage of this approach is that the order of the operations may not be guaranteed 
		//then it's meaningful to check the timestamp of the event in the webhook - mekya


		vertx.executeBlocking(() -> {
			logger.info("Running notify hook url:{} stream id: {} mainTrackId:{} action:{} vod name:{} vod id:{}", url, id, mainTrackId, action, vodName, vodId);

			Map<String, Object> variables = new HashMap<>();

			variables.put("id", id);
			variables.put("action", action);


			putToMap("streamName", streamName, variables);
			putToMap("category", category, variables);
			putToMap("vodName", vodName, variables);
			putToMap("vodId", vodId, variables);
			putToMap("mainTrackId", mainTrackId, variables);
			putToMap("roomId", mainTrackId, variables);
			putToMap("subscriberId", subscriberId, variables);

			if (StringUtils.isNotBlank(metadata)) {
				Object metaDataJsonObj = null;
				try {
					JSONParser jsonParser = new JSONParser();
					metaDataJsonObj = (JSONObject) jsonParser.parse(metadata);
				} catch (ParseException parseException) {
					metaDataJsonObj = metadata;
				}
				putToMap("metadata", metaDataJsonObj, variables);

			}
			putToMap("timestamp", String.valueOf(System.currentTimeMillis()), variables);


			try {
				sendPOST(url, variables, appSettings.getWebhookRetryCount(), appSettings.getWebhookContentType());
			} catch (Exception exception) {
				logger.error(ExceptionUtils.getStackTrace(exception));
			}

			return null;

		}, false);
	}

	@Override
	public void notifyWebhookForStreamStatus(Broadcast broadcast, int width, int height, long totalByteReceived,
			int inputQueueSize,  int encodingQueueSize, int dropFrameCountInEncoding, int dropPacketCountInIngestion, double speed) {
		String listenerHookURL = getListenerHookURL(broadcast);

		if (StringUtils.isNotBlank(listenerHookURL)) {

			vertx.executeBlocking(() -> 
			{
				Map<String, Object> variables = new HashMap<>();

				variables.put("id", broadcast.getStreamId());
				variables.put("action", HOOK_ACTION_STREAM_STATUS);
				variables.put("width", width);
				variables.put("height", height);
				variables.put("totalByteReceived", totalByteReceived);
				variables.put("inputQueueSize", inputQueueSize);
				variables.put("speed", speed);
				variables.put("timestamp", System.currentTimeMillis());
				variables.put("streamName",broadcast.getName());
				variables.put("encodingQueueSize", encodingQueueSize);
				variables.put("dropFrameCountInEncoding", dropFrameCountInEncoding);
				variables.put("dropPacketCountInIngestion", dropPacketCountInIngestion);

				try {
					sendPOST(listenerHookURL, variables, appSettings.getWebhookRetryCount(), appSettings.getWebhookContentType());
				} catch (Exception exception) {
					logger.error(ExceptionUtils.getStackTrace(exception));
				}

				return null;
			}, false);

		}
	}

	private void putToMap(String keyName, Object keyValue, Map<String, Object> map) {
		if (keyValue != null && StringUtils.isNotBlank(keyValue.toString())) {
			map.put(keyName, keyValue);
		}
	}

	public boolean sendClusterPost(String url, String clusterCommunicationToken) 
	{

		return callClusterRestMethod(url, clusterCommunicationToken);
	}

	public boolean callClusterRestMethod(String url, String clusterCommunicationToken) 
	{

		boolean result = false;
		try (CloseableHttpClient httpClient = getHttpClient()) 
		{
			HttpPost request = new HttpPost(url);

			RequestConfig requestConfig = RequestConfig.custom()
					.setConnectTimeout(CLUSTER_POST_TIMEOUT_MS)
					.setConnectionRequestTimeout(CLUSTER_POST_TIMEOUT_MS)
					.setSocketTimeout(CLUSTER_POST_TIMEOUT_MS)
					.build();
			request.setConfig(requestConfig);

			request.setHeader(TokenFilterManager.TOKEN_HEADER_FOR_NODE_COMMUNICATION, clusterCommunicationToken);

			try (CloseableHttpResponse httpResponse = httpClient.execute(request)) 
			{
				int statusCode = httpResponse.getStatusLine().getStatusCode();
				logger.info("Cluster POST Response Status: {} for url:{}", statusCode, request.getURI());
				if (statusCode == HttpStatus.SC_OK) {
					result = true;
				} 
			}
		} 
		catch (Exception e) 
		{
			//Cover all exceptions
			logger.error(ExceptionUtils.getStackTrace(e));
		}
		return result;
	}

	public void trySendClusterPostWithDelay(String url, String clusterCommunicationToken, int retryAttempts, CompletableFuture<Boolean> future) {
		vertx.setTimer(appSettings.getWebhookRetryDelay(), timerId -> {

			vertx.executeBlocking(() -> {

				boolean result = sendClusterPost(url, clusterCommunicationToken);

				if (!result && retryAttempts >= 1) {
					trySendClusterPostWithDelay(url, clusterCommunicationToken, retryAttempts - 1, future);
				}
				else {

					future.complete(result);
					if (result) {
						logger.info("Cluster POST is successful another node for url:{}", url);
					}
					else {
						logger.info("Cluster POST is not successful to another node for url:{} and no more retry attempts left",
								url);
					}
				}
				return null;

			}, false);


		});
	}

	/**
	 *
	 * @param url
	 * @param variables
	 * @param retryAttempts
	 * @param sendType the type of the entity to be sent. It can be either "application/x-www-form-urlencoded" or "application/json"
	 */
	public void sendPOST(String url, Map<String, Object> variables, int retryAttempts, String contentType) {
		logger.info("Sending POST request to {}", url);
		try (CloseableHttpClient httpClient = getHttpClient()) {
			HttpPost httpPost = new HttpPost(url);
			RequestConfig requestConfig = RequestConfig.custom()
					.setConnectTimeout(2000)
					.setConnectionRequestTimeout(2000)
					.setSocketTimeout(2000)
					.build();
			httpPost.setConfig(requestConfig);


			if (ContentType.APPLICATION_FORM_URLENCODED.getMimeType().equals(contentType))
			{
				List<NameValuePair> urlParameters = new ArrayList<>();
				Set<Entry<String, Object>> entrySet = variables.entrySet();
				for (Entry<String, Object> entry : entrySet)
				{
					urlParameters.add(new BasicNameValuePair(entry.getKey(), entry.getValue().toString()));
				}

				HttpEntity postParams = new UrlEncodedFormEntity(urlParameters);
				httpPost.setEntity(postParams);
			}
			else
			{
				JSONObject hookPayload = new JSONObject(variables);
				httpPost.setEntity(new StringEntity(hookPayload.toString(), ContentType.APPLICATION_JSON));
			}

			try (CloseableHttpResponse httpResponse = httpClient.execute(httpPost)) {
				int statusCode = httpResponse.getStatusLine().getStatusCode();
				logger.info("POST Response Status: {}", statusCode);

				if (statusCode != HttpStatus.SC_OK)
				{
					if (retryAttempts >= 1)
					{
						logger.info("Retry attempt for POST in {} milliseconds due to non-200 response: {}", appSettings.getWebhookRetryDelay(), statusCode);
						retrySendPostWithDelay(url, variables, retryAttempts - 1, contentType);
					} else if (appSettings.getWebhookRetryCount() != 0)
					{
						logger.info("Stopping sending POST because no more retry attempts left. Giving up.");
					}
				}
			}
		} catch (IOException e) {
			if (retryAttempts >= 1)
			{
				logger.info("Retry attempt for POST in {} milliseconds due to IO exception: {}", appSettings.getWebhookRetryDelay(), ExceptionUtils.getStackTrace(e));
				retrySendPostWithDelay(url, variables, retryAttempts - 1, contentType);
			}
			else if (appSettings.getWebhookRetryCount() != 0)
			{
				logger.info("Stopping sending POST because no more retry attempts left. Giving up.");
			}
		}
	}

	public void retrySendPostWithDelay(String url, Map<String, Object> variables, int retryAttempts, String contentType) {
		vertx.setTimer(appSettings.getWebhookRetryDelay(), timerId -> {
			sendPOST(url, variables, retryAttempts, contentType);
		});
	}

	public CloseableHttpClient getHttpClient() {
		return HttpClients.createDefault();
	}

	public List<IStreamPublishSecurity> getStreamPublishSecurityList() {
		return streamPublishSecurityList;
	}

	public void setStreamPublishSecurityList(List<IStreamPublishSecurity> streamPublishSecurityList) {
		this.streamPublishSecurityList = streamPublishSecurityList;
	}

	@Override
	public AppSettings getAppSettings() {
		return appSettings;
	}


	public void setAppSettings(AppSettings appSettings) {
		this.appSettings = appSettings;
	}

	public StreamAcceptFilter getStreamAcceptFilter() {
		return streamAcceptFilter;
	}


	public void setStreamAcceptFilter(StreamAcceptFilter streamAcceptFilter) {
		this.streamAcceptFilter = streamAcceptFilter;
	}

	@Override
	public boolean isValidStreamParameters(int width, int height, int fps, int bitrate, String streamId) {
		return streamAcceptFilter.isValidStreamParameters(width, height, fps, bitrate, streamId);
	}

	/**
	 * Important information: Status field of Broadcast class checks the update time to report the status is broadcasting or not.
	 * {@link Broadcast#getStatus()}
	 */
	public static final boolean isStreaming(String status) {

		return (IAntMediaStreamHandler.BROADCAST_STATUS_BROADCASTING.equals(status)
				||	IAntMediaStreamHandler.BROADCAST_STATUS_PREPARING.equals(status));
	}

	public Result startStreaming(Broadcast broadcast) {
		Result result = new Result(false);

		// Check resource availability first
		if (!getStatsCollector().enoughResource()) {
			result.setMessage("Not enough resource on server to start streaming.");
			return result;
		}

		// Handle streaming for IP camera, stream source, and VOD
		if (broadcast.getType().equals(AntMediaApplicationAdapter.IP_CAMERA) ||
				broadcast.getType().equals(AntMediaApplicationAdapter.STREAM_SOURCE) ||
				broadcast.getType().equals(AntMediaApplicationAdapter.VOD)) {

			if (isClusterMode()) {
				String broadcastOriginAddress = broadcast.getOriginAdress();

				// Handle null or empty origin address
				if (StringUtils.isBlank(broadcastOriginAddress)) {
					result = getStreamFetcherManager().startStreaming(broadcast);
					result.setMessage("Broadcasts origin address is not set. " +
							getServerSettings().getHostAddress() + " will fetch the stream.");
					return result;
				}

				// Handle matching origin address
				if (broadcastOriginAddress.equals(getServerSettings().getHostAddress())) {
					result = getStreamFetcherManager().startStreaming(broadcast);
					return result;
				}

				// Forward request to origin server
				forwardStartStreaming(broadcast);
				result.setSuccess(true);
				result.setErrorId(FETCH_REQUEST_REDIRECTED_TO_ORIGIN);
				result.setMessage("Request forwarded to origin server for fetching. " +
						"Check broadcast status for final confirmation.");
				return result;
			} 
			else {
				result = getStreamFetcherManager().startStreaming(broadcast);
			}
		}
		// Handle playlist type
		else if (broadcast.getType().equals(AntMediaApplicationAdapter.PLAY_LIST)) {
			result = getStreamFetcherManager().startPlaylist(broadcast);
		}
		// Handle unsupported broadcast types
		else {
			logger.info("Broadcast type is not supported for startStreaming:{} streamId:{}",
					broadcast.getType(), broadcast.getStreamId());
			result.setMessage("Broadcast type is not supported. It can be StreamSource, IP Camera, VOD, Playlist");
		}

		return result;
	}

	public void forwardStartStreaming(Broadcast broadcast) {
		String jwtToken = JWTFilter.generateJwtToken(
				getAppSettings().getClusterCommunicationKey(),
				System.currentTimeMillis() + 5000
				);

		String restRouteOfNode = "http://" + broadcast.getOriginAdress() + ":" +
				getServerSettings().getDefaultHttpPort() +
				File.separator + getAppSettings().getAppName() +
				File.separator + "rest" +
				File.separator + "v2" +
				File.separator + "broadcasts" +
				File.separator + broadcast.getStreamId() +
				File.separator + "start";


		CompletableFuture<Boolean> future = new CompletableFuture<>();

		trySendClusterPostWithDelay(restRouteOfNode, jwtToken, CLUSTER_POST_RETRY_ATTEMPT_COUNT, future);


		future.thenAccept(success -> {
			if (success) {
				logger.info("Cluster POST redirection to {} succeeded", restRouteOfNode);
			} else {
				logger.info("Cluster POST redirection to {} failed. Local node {} will fetch the stream. ", restRouteOfNode, getServerSettings().getHostAddress());
				getStreamFetcherManager().startStreaming(broadcast);
			}
		})
		.exceptionally(ex -> {
			logger.error("Cluster POST encountered an exception: {}", ExceptionUtils.getStackTrace(ex));
			getStreamFetcherManager().startStreaming(broadcast);
			return null;
		});
	}

	public Result stopStreaming(Broadcast broadcast, boolean stopSubtracks)
	{
		Result result = new Result(false);
		logger.info("stopStreaming is called for stream:{}", broadcast.getStreamId());
		if (broadcast.getType().equals(AntMediaApplicationAdapter.IP_CAMERA) ||
				broadcast.getType().equals(AntMediaApplicationAdapter.STREAM_SOURCE) ||
				broadcast.getType().equals(AntMediaApplicationAdapter.VOD))
		{
			result = getStreamFetcherManager().stopStreaming(broadcast.getStreamId());
		}
		else if (broadcast.getType().equals(AntMediaApplicationAdapter.PLAY_LIST))
		{
			result = getStreamFetcherManager().stopPlayList(broadcast.getStreamId());
		}
		else if (broadcast.getType().equals(AntMediaApplicationAdapter.LIVE_STREAM))
		{

			IBroadcastStream broadcastStream = getBroadcastStream(getScope(), broadcast.getStreamId());
			if (broadcastStream != null)
			{

				IStreamCapableConnection connection = ((IClientBroadcastStream) broadcastStream).getConnection();
				if (connection != null) {
					connection.close();
				}
				else {
					logger.warn("Connection is null. It should not happen for stream: {}. Analyze the logs", broadcast.getStreamId());
				}
				result.setSuccess(true);
			}
		}
		return result;
	}

	public OnvifCamera getOnvifCamera(String id) {
		OnvifCamera onvifCamera = onvifCameraList.get(id);
		if (onvifCamera == null) {

			Broadcast camera = getDataStore().get(id);
			if (camera != null) {
				onvifCamera = new OnvifCamera();
				onvifCamera.connect(camera.getIpAddr(), camera.getUsername(), camera.getPassword());

				onvifCameraList.put(id, onvifCamera);
			}
		}
		return onvifCamera;
	}

	public StreamFetcherManager getStreamFetcherManager() {
		if(streamFetcherManager == null) {
			streamFetcherManager = new StreamFetcherManager(vertx, getDataStore(), getScope());
		}
		return streamFetcherManager;
	}

	public void setStreamFetcherManager(StreamFetcherManager streamFetcherManager) {
		this.streamFetcherManager = streamFetcherManager;
	}


	@Override
	public void setQualityParameters(String streamId, PublishStatsEvent stats, long currentTimeMillis) {
		vertx.runOnContext(h -> {

			Broadcast broadcastLocal = getDataStore().get(streamId);
			if (broadcastLocal != null)
			{


				BroadcastUpdate broadcastUpdate = new BroadcastUpdate();
				broadcastUpdate.setSpeed(stats.getSpeed());	
				broadcastUpdate.setPendingPacketSize(stats.getInputQueueSize());
				broadcastUpdate.setUpdateTime(currentTimeMillis);
				long elapsedTimeMs = System.currentTimeMillis() - broadcastLocal.getStartTime();
				broadcastUpdate.setDuration(elapsedTimeMs);
				long elapsedSeconds = elapsedTimeMs / 1000;
				if (elapsedSeconds > 0 ) { //protect by zero division
					long bitrate = (stats.getTotalByteReceived()/elapsedSeconds)*8;
					broadcastUpdate.setBitrate(bitrate);
				}



				broadcastUpdate.setWidth(stats.getWidth());
				broadcastUpdate.setHeight(stats.getHeight());

				broadcastUpdate.setEncoderQueueSize(stats.getEncodingQueueSize());		
				broadcastUpdate.setDropPacketCountInIngestion(stats.getDroppedPacketCountInIngestion());
				broadcastUpdate.setDropFrameCountInEncoding(stats.getDroppedFrameCountInEncoding());
				broadcastUpdate.setPacketLostRatio(stats.getPacketLostRatio());
				broadcastUpdate.setPacketsLost(stats.getPacketsLost());
				broadcastUpdate.setJitterMs(stats.getJitterMs());
				broadcastUpdate.setRttMs(stats.getRoundTripTimeMs());	

				broadcastUpdate.setRemoteIp(stats.getRemoteIp());
				broadcastUpdate.setUserAgent(stats.getUserAgent()); 
				broadcastUpdate.setReceivedBytes(stats.getTotalByteReceived());

				getDataStore().updateBroadcastFields(streamId, broadcastUpdate);

				ViewerCountEvent viewerCountEvent = new ViewerCountEvent();
				viewerCountEvent.setApp(getScope().getName());
				viewerCountEvent.setStreamId(streamId);
				viewerCountEvent.setDashViewerCount(broadcastLocal.getDashViewerCount());
				viewerCountEvent.setHlsViewerCount(broadcastLocal.getHlsViewerCount());
				viewerCountEvent.setWebRTCViewerCount(broadcastLocal.getWebRTCViewerCount());

				LoggerUtils.logAnalyticsFromServer(viewerCountEvent);

				logger.debug("update source quality for stream:{} width:{} height:{} bitrate:{} input queue size:{} encoding queue size:{} packetsLost:{} packetLostRatio:{} jitter:{} rtt:{}",

						streamId, stats.getWidth(), stats.getHeight(), broadcastUpdate.getBitrate(), stats.getInputQueueSize(), stats.getEncodingQueueSize(),
						stats.getPacketsLost(), stats.getPacketLostRatio(), stats.getJitterMs(), stats.getRoundTripTimeMs());
			}

		});


	}

	@Override
	public void setQualityParameters(String id, String quality, double speed, int pendingPacketSize, long updateTimeMs) {
		PublishStatsEvent stats = new PublishStatsEvent();
		stats.setSpeed(speed);
		stats.setInputQueueSize(pendingPacketSize);

		setQualityParameters(id, stats, updateTimeMs);
	}

	@Override
	public DataStore getDataStore() {
		//vertx should be initialized before calling this method
		if(dataStore == null)
		{
			dataStore = dataStoreFactory.getDataStore();
		}
		return dataStore;
	}

	public void setDataStore(DataStore dataStore) {
		this.dataStore = dataStore;
	}

	public DataStoreFactory getDataStoreFactory() {
		return dataStoreFactory;
	}


	public void setDataStoreFactory(DataStoreFactory dataStoreFactory) {
		this.dataStoreFactory = dataStoreFactory;
	}

	/**
	 * This setter for test cases
	 * @param vertx
	 */
	public void setVertx(Vertx vertx) {
		this.vertx = vertx;
	}

	public void closeRTMPStreams()
	{
		Collection<MuxAdaptor> adaptors = getMuxAdaptors();
		synchronized (adaptors)
		{
			for (MuxAdaptor adaptor : adaptors) {
				if(adaptor.getBroadcast().getType().equals(AntMediaApplicationAdapter.LIVE_STREAM)) {

					ClientBroadcastStream broadcastStream = adaptor.getBroadcastStream();
					if (broadcastStream != null) {
						broadcastStream.stop();
					}
					adaptor.stop(true);
				}
			}
		}
	}

	public void closeStreamFetchers() {
		if (streamFetcherManager != null) {
			Map<String, StreamFetcher> fetchers = streamFetcherManager.getStreamFetcherList();
			for (StreamFetcher streamFetcher : fetchers.values()) {
				streamFetcher.stopStream();
				//it may be also play list so stop it if it's 
				getStreamFetcherManager().stopPlayList(streamFetcher.getStreamId());
			}
			fetchers.clear();

		}
	}

	public void waitUntilLiveStreamsStopped() {
		int i = 0;
		int waitPeriod = 500;
		boolean everythingHasStopped = true;
		while(getDataStore().getLocalLiveBroadcastCount(getServerSettings().getHostAddress()) > 0) {
			try {
				if (i > 3) {
					logger.warn("Waiting for active broadcasts number decrease to zero for app: {}"
							+ " total wait time: {}ms", getScope().getName(), i*waitPeriod);
				}
				if (i>10) {
					logger.error("Not all live streams're stopped gracefully. It will update the streams' status to finished_unexpectedly");
					everythingHasStopped = false;
					break;
				}
				i++;
				Thread.sleep(waitPeriod);

			} catch (InterruptedException e) {
				logger.error(ExceptionUtils.getStackTrace(e));
				Thread.currentThread().interrupt();
			}
		}

		if (!everythingHasStopped)
		{
			List<Broadcast> localLiveBroadcasts = getDataStore().getLocalLiveBroadcasts(getServerSettings().getHostAddress());
			List<String> streamIdList = new ArrayList<>();
			for (Broadcast broadcast : localLiveBroadcasts) {
				//if it's not closed properly, let's set the state to failed
				BroadcastUpdate broadcastUpdate = new BroadcastUpdate();

				broadcastUpdate.setStatus(IAntMediaStreamHandler.BROADCAST_STATUS_TERMINATED_UNEXPECTEDLY);
				broadcastUpdate.setPlayListStatus(IAntMediaStreamHandler.BROADCAST_STATUS_TERMINATED_UNEXPECTEDLY);
				broadcastUpdate.setWebRTCViewerCount(0);
				broadcastUpdate.setHlsViewerCount(0);
				broadcastUpdate.setDashViewerCount(0);

				getDataStore().updateBroadcastFields(broadcast.getStreamId(), broadcastUpdate);
				streamIdList.add(broadcast.getStreamId());
			}

			if (logger.isWarnEnabled()) {
				logger.warn("Following streams status set to finished explicitly because they're not stopped properly: {}", String.join(",", streamIdList));
			}
		}


	}


	public void waitUntilThreadsStop() {
		int i = 0;
		int waitPeriod = 1000;
		int activeVertxThreadCount = 0;
		while((activeVertxThreadCount = getActiveVertxThreadCount()) > 0) {
			try {
				if (i > 3) {
					logger.warn("Waiting for active vertx threads count({}) decrease to zero for app: {}"
							+ " total wait time: {}ms", activeVertxThreadCount, getScope().getName(), i*waitPeriod);
				}
				if (i>10) {
					logger.error("*********************************************************************");
					logger.error("Not all active vertx threads are stopped. It's even breaking the loop");
					logger.error("*********************************************************************");
					break;
				}
				i++;
				Thread.sleep(waitPeriod);

			} catch (InterruptedException e) {
				logger.error(ExceptionUtils.getStackTrace(e));
				Thread.currentThread().interrupt();
			}
		}
	}

	private int getActiveVertxThreadCount() {
		int activeVertexThreadCount = 0;
		try {
			MetricsService metricsService = MetricsService.create(vertx);
			String activeThreadKey = "vertx.pools.worker.vert.x-worker-thread.in-use";
			JsonObject metrics = metricsService.getMetricsSnapshot(activeThreadKey);
			if (metrics != null) {
				activeVertexThreadCount = metrics.getJsonObject(activeThreadKey).getInteger("count");
			}
		}
		catch (Exception e) {
			logger.error(ExceptionUtils.getStackTrace(e));
		}
		return activeVertexThreadCount;
	}

	@Override
	public void serverShuttingdown() {
		stopApplication(false);

	}


	@Override
	public void appStop(IScope app) {
		super.appStop(app);
		//we may use this method for stopApplication
		logger.info("appStop is being called for {}", app.getName());
	}


	public void stopApplication(boolean deleteDB) {
		logger.info("{} is closing streams", getScope().getName());
		serverShuttingDown = true;
		closeStreamFetchers();
		closeRTMPStreams();

		waitUntilLiveStreamsStopped();
		waitUntilThreadsStop();

		createShutdownFile(getScope().getName());


		closeDB(deleteDB);

	}

	public void closeDB(boolean deleteDB) {
		boolean clusterMode = isClusterMode();
		if (deleteDB && clusterMode)
		{
			//let the other nodes have enough time to synch
			getVertx().setTimer(ClusterNode.NODE_UPDATE_PERIOD + 1000, l->
			getDataStore().close(deleteDB)
					);
		}
		else {
			getDataStore().close(deleteDB);
		}
	}



	public Result createInitializationProcess(String appName){

		Result result = new Result(false);

		String initializedFilePath =WEBAPPS_PATH + appName + "/.initialized";
		File initializedFile = new File(initializedFilePath);

		String closedFilePath =WEBAPPS_PATH + appName + "/.closed";
		File closedFile = new File(closedFilePath);

		try {
			// Check first start
			if(!initializedFile.exists() && !closedFile.exists()) {
				createInitializationFile(appName, result, initializedFile);
			}
			// Check repeated starting - It's normal start
			else if(initializedFile.exists() && closedFile.exists()) {
				// Delete old .closed file in application
				Files.delete(closedFile.toPath());

				if(!closedFile.exists()) {
					result.setMessage("System works, deleted closed file in " + appName);
					result.setSuccess(true);
					logger.info("Delete the \".closed\" file in {}",appName);
				}
				else {
					result.setMessage("Delete couldn't closed file in " + appName);
					result.setSuccess(false);
					logger.info("Not deleted the \".closed\" file in {}",appName);
				}
			}
			// It means didn't close normal (unexpected stop)
			else if(initializedFile.exists() && !closedFile.exists()) {
				// It's problem here
				// Notify user to send logs
				result.setMessage("Something wrong in " + appName);
				result.setSuccess(false);
				logger.error("Something wrong in {}",appName);
			}
			else {
				// Other odd is initialization file doesn't exist and closed file exist.
				// This case happens when app is created but not deployed for some reason
				createInitializationFile(appName, result, initializedFile);
				Files.deleteIfExists(closedFile.toPath());

			}



		} catch (IOException e) {
			logger.error(e.getMessage());
		}

		return result;
	}

	public void createInitializationFile(String appName, Result result, File initializedFile) throws IOException {
		if(initializedFile.createNewFile()) {
			result.setMessage("Initialized file created in " + appName);
			result.setSuccess(true);
			logger.info("Initialized file is created in {}",appName);
		}
		else {
			result.setMessage("Initialized file couldn't create in " + appName);
			result.setSuccess(false);
			logger.info("Initialized file couldn't be created in {}",appName);
		}
	}


	public void createShutdownFile(String appName){

		String closedFilePath =WEBAPPS_PATH + appName + "/.closed";
		File closedFile = new File(closedFilePath);

		try {
			if(!closedFile.exists()) {
				if(closedFile.createNewFile()) {
					logger.info("Closed file created in {}",appName);
				}
				else {
					logger.error("Closed file couldn't create in {}",appName);
				}
			}
			else {
				logger.warn("Closed file already exists for app: {}", appName);
			}

		} catch (IOException e) {
			logger.error(e.getMessage());
		}
	}

	public boolean isShutdownProperly() {
		return shutdownProperly;
	}

	public void setShutdownProperly(boolean shutdownProperly) {
		this.shutdownProperly = shutdownProperly;
	}

	@Override
	public void muxAdaptorAdded(MuxAdaptor muxAdaptor){
		muxAdaptors.put(muxAdaptor.getStreamId(), muxAdaptor);
	}

	@Override
	public void muxAdaptorRemoved(MuxAdaptor muxAdaptor) {
		muxAdaptors.remove(muxAdaptor.getStreamId());
	}

	public MuxAdaptor getMuxAdaptor(String streamId) {
		return muxAdaptors.get(streamId);
	}

	public Collection<MuxAdaptor> getMuxAdaptors() {
		return muxAdaptors.values();
	}


	/**
	 * Number of encoders blocked.
	 * @return
	 */
	public int getNumberOfEncodersBlocked() {
		return encoderBlockedStreams.size();
	}

	public synchronized void encoderBlocked(String streamId, boolean blocked) {
		if (blocked) {
			encoderBlockedStreams.add(streamId);
		}
		else {
			encoderBlockedStreams.remove(streamId);
		}
	}


	public synchronized void incrementEncoderNotOpenedError(String streamId) {
		numberOfEncoderNotOpenedErrors ++;

		Broadcast broadcast = getDataStore().get(streamId);

		if (broadcast != null) {
			final String listenerHookURL = getListenerHookURL(broadcast);
			if (listenerHookURL != null && listenerHookURL.length() > 0) {
				final String name = broadcast.getName();
				final String category = broadcast.getCategory();
				final String metaData = broadcast.getMetaData();
				String mainTrackId = broadcast.getMainTrackStreamId();
				logger.info("Setting timer to call encoder not opened error for stream:{}", streamId);
				notifyHook(listenerHookURL, streamId, mainTrackId, HOOK_ACTION_ENCODER_NOT_OPENED_ERROR, name, category, null, null, metaData, null);
			}
		}
	}

	public int getNumberOfEncoderNotOpenedErrors() {
		return numberOfEncoderNotOpenedErrors;
	}

	public int getNumberOfPublishTimeoutError() {
		return publishTimeoutStreams;
	}

	public synchronized void publishTimeoutError(String streamId, String subscriberId) {
		publishTimeoutStreams++;
		publishTimeoutStreamsList.add(streamId);
		Broadcast broadcast = getDataStore().get(streamId);

		if (broadcast != null)
		{
			final String listenerHookURL = getListenerHookURL(broadcast);
			if (listenerHookURL != null && listenerHookURL.length() > 0) {
				final String name = broadcast.getName();
				final String category = broadcast.getCategory();
				String mainTrackId = broadcast.getMainTrackStreamId();
				logger.info("Setting timer to call hook that means live stream is not started to the publish timeout for stream:{}", streamId);

				JSONObject jsonResponse = new JSONObject();
				jsonResponse.put(WebSocketConstants.SUBSCRIBER_ID, subscriberId);



				notifyHook(listenerHookURL, streamId, mainTrackId, HOOK_ACTION_PUBLISH_TIMEOUT_ERROR, name, category, null, null, jsonResponse.toJSONString(), null);
			}
		}
	}

	public WebRTCAudioReceiveStats getWebRTCAudioReceiveStats() {
		return webRTCAudioReceiveStats;
	}

	public WebRTCVideoReceiveStats getWebRTCVideoReceiveStats() {
		return webRTCVideoReceiveStats;
	}

	public WebRTCAudioSendStats getWebRTCAudioSendStats() {
		return webRTCAudioSendStats;
	}

	public WebRTCVideoSendStats getWebRTCVideoSendStats() {
		return webRTCVideoSendStats;
	}

	public Vertx getVertx() {
		if (vertx == null) {
			vertx = (Vertx) getScope().getContext().getBean(VERTX_BEAN_NAME);
		}
		return vertx;
	}

	/*
	 * This method can be called by multiple threads especially in cluster mode
	 * and this cause some issues for settings synchronization. So that it's synchronized
	 * 
	 * @param newSettings
	 * @param notifyCluster
	 * @param checkUpdateTime, if it is false it checks the update time of the currents settings and incoming settings.
	 *   If the incoming setting is older than current settings, it returns false.
	 *   If it is false, it just writes the settings without checking time
	 * @return
	 */
	public synchronized boolean updateSettings(AppSettings newSettings, boolean notifyCluster, boolean checkUpdateTime) {

		boolean result = false;

		if (checkUpdateTime && !isIncomingSettingsDifferent(newSettings)) {
			//if current app settings update time is bigger than the newSettings, don't update the bean
			//it may happen in cluster mode, app settings may be updated locally then a new update just may come instantly from cluster settings.
			logger.debug("Not saving the settings because current appsettings update time({}) incoming settings update time({}) are same", appSettings.getUpdateTime(), newSettings.getUpdateTime() );
			return result;
		}


		//if there is any wrong encoder settings, return false
		List<EncoderSettings> encoderSettingsList = newSettings.getEncoderSettings();


		//if there is any wrong publish/play token settings, return false.
		//A single token security setting can be activated for both publishing and playing, with a maximum limit of two settings—one for each.
		if(!isTokenSecuritySettingsValid(newSettings)){
			logger.info("Could not save app settings. Only one type of token control should be enabled for publish or play.");
			return result;
		}

		//synch again because of string to list mapping- TODO: There is a better way for string to list mapping
		//in properties files
		newSettings.setEncoderSettings(encoderSettingsList);

		if (newSettings.getHlsListSize() == null || Integer.valueOf(newSettings.getHlsListSize()) < 5) {
			newSettings.setHlsListSize("5");
		}

		if (newSettings.getHlsTime() == null || Integer.valueOf(newSettings.getHlsTime()) < 1) {
			newSettings.setHlsTime("1");
		}

		/**
		 * ATTENTION: When a new settings added both
		 *   {@link #updateAppSettingsFile} && {@link #updateAppSettingsBean} should be updated
		 */
		updateAppSettingsBean(appSettings, newSettings, notifyCluster);
		AcceptOnlyStreamsInDataStore securityHandler = (AcceptOnlyStreamsInDataStore)  getScope().getContext().getBean(AcceptOnlyStreamsInDataStore.BEAN_NAME);
		securityHandler.setEnabled(newSettings.isAcceptOnlyStreamsInDataStore());

		if (notifyCluster && clusterNotifier != null) {
			//we should set to be deleted because app deletion fully depends on the cluster synch TODO remove the following line because toBeDeleted is deprecated
			appSettings.setToBeDeleted(newSettings.isToBeDeleted());

			appSettings.setAppStatus(newSettings.getAppStatus());


			boolean saveSettings = clusterNotifier.getClusterStore().saveSettings(appSettings);
			logger.info("Saving settings to cluster db -> {} for app: {} and updateTime:{}", saveSettings, getScope().getName(), appSettings.getUpdateTime());
		}

		if (updateAppSettingsFile(getScope().getName(), newSettings))
		{
			result = true;
		}
		else {
			logger.warn("Settings cannot be saved for {}", getScope().getName());
		}

		notifySettingsUpdateListeners(appSettings);

		return result;
	}

<<<<<<< HEAD
=======
	public void notifySettingsUpdateListeners(AppSettings appSettings) {
		for (IAppSettingsUpdateListener listener : settingsUpdateListenerSet) {
			listener.settingsUpdated(appSettings);
		}
	}

	@Override
	public void addSettingsUpdateListener(IAppSettingsUpdateListener listener) {
		settingsUpdateListenerSet.add(listener);
	}

	private boolean isEncoderSettingsValid(List<EncoderSettings> encoderSettingsList) {
		if (encoderSettingsList != null) {
			for (Iterator<EncoderSettings> iterator = encoderSettingsList.iterator(); iterator.hasNext();) {
				EncoderSettings encoderSettings = iterator.next();
				if (encoderSettings.getHeight() <= 0)
				{
					logger.error("Unexpected encoder parameter. None of the parameters(height:{}, video bitrate:{}, audio bitrate:{}) can be zero or less", encoderSettings.getHeight(), encoderSettings.getVideoBitrate(), encoderSettings.getAudioBitrate());
					return false;
				}
			}
		}
		return true;
	}

	private boolean isTokenSecuritySettingsValid(AppSettings newSettings) {
		int publishTokenSecurityEnabledCount = 0;
		int playTokenSecurityEnabledCount = 0;

		if (newSettings.isPublishTokenControlEnabled()) {
			publishTokenSecurityEnabledCount++;
		}
		if (newSettings.isPublishJwtControlEnabled()) {
			publishTokenSecurityEnabledCount++;
		}
		if (newSettings.isEnableTimeTokenForPublish()) {
			publishTokenSecurityEnabledCount++;
		}
		if (newSettings.isEnableTimeTokenForPlay()) {
			playTokenSecurityEnabledCount++;
		}

		if (newSettings.isPlayTokenControlEnabled()) {
			playTokenSecurityEnabledCount++;
		}
		if (newSettings.isPlayJwtControlEnabled()) {
			playTokenSecurityEnabledCount++;
		}


		// Only one type of token control should be enabled for publish and play
		return publishTokenSecurityEnabledCount <= 1 && playTokenSecurityEnabledCount <= 1;
	}

>>>>>>> 1e04be1b
	/**
	 *
	 * @param newSettings
	 * @param checkUpdateTime
	 * @return true if time are not equal, it means new settings is different than the current settings
	 */
	public boolean isIncomingSettingsDifferent(AppSettings newSettings)
	{
		return appSettings.getUpdateTime() != newSettings.getUpdateTime();
	}

	public void setClusterNotifier(IClusterNotifier clusterNotifier) {
		this.clusterNotifier = clusterNotifier;
	}


	public static boolean updateAppSettingsFile(String appName, AppSettings newAppsettings)
	{
		/*
		 * Remember remember the 23th of November
		 *
		 * String.valueof(null) returns "null" string.
		 *
		 * If we know the case above, we will write better codes.
		 *
		 */


		PreferenceStore store = new PreferenceStore(WEBAPPS_PATH + appName + "/WEB-INF/red5-web.properties");

		Field[] declaredFields = newAppsettings.getClass().getDeclaredFields();

		for (Field field : declaredFields)
		{
			if (!Modifier.isFinal(field.getModifiers()) && !Modifier.isStatic(field.getModifiers()))
			{
				if (field.trySetAccessible())
				{
					try {
						Object value = field.get(newAppsettings);
						if (value instanceof List) {
							store.put(field.getName(), AppSettings.encodersList2Str(newAppsettings.getEncoderSettings()));
						}
						else if (value instanceof Map) {
							store.put(field.getName(), new JSONObject((Map) value).toJSONString());
						}
						else {
							store.put(field.getName(), value != null ? String.valueOf(value) : "");
						}
					} 
					catch (IllegalArgumentException | IllegalAccessException e) {
						logger.error(ExceptionUtils.getStackTrace(e));
					}
					field.setAccessible(false);
				}
			}
		}

		return store.save();
	}


	public void updateAppSettingsBean(AppSettings appSettings, AppSettings newSettings, boolean updateTime)
	{
		Field[] declaredFields = appSettings.getClass().getDeclaredFields();

		for (Field field : declaredFields)
		{
			setAppSettingsFieldValue(appSettings, newSettings, field);
		}

		if (updateTime) {
			//updateTime is true when the app settings is updated from the REST API or it's first updated when the app starts first in the cluster
			appSettings.setUpdateTime(System.currentTimeMillis());
		}
		String oldVodFolder = appSettings.getVodFolder();
		synchUserVoDFolder(oldVodFolder, newSettings.getVodFolder());


		setStorageclientSettings(newSettings);

		logger.warn("app settings bean updated for {}", getScope().getName());

	}

	public void setStorageclientSettings(AppSettings settings) {
		storageClient.setEndpoint(settings.getS3Endpoint());
		storageClient.setStorageName(settings.getS3BucketName());
		storageClient.setAccessKey(settings.getS3AccessKey());
		storageClient.setSecretKey(settings.getS3SecretKey());
		storageClient.setRegion(settings.getS3RegionName());
		storageClient.setEnabled(settings.isS3RecordingEnabled());
		storageClient.setPermission(settings.getS3Permission());
		storageClient.setStorageClass(settings.getS3StorageClass());
		storageClient.setCacheControl(settings.getS3CacheControl());
		storageClient.setPathStyleAccessEnabled(settings.isS3PathStyleAccessEnabled());
		storageClient.setTransferBufferSize(settings.getS3TransferBufferSizeInBytes());
		storageClient.reset();
	}

	public static boolean setAppSettingsFieldValue(AppSettings appSettings, AppSettings newSettings, Field field) {
		boolean result = false;
		try {

			if (!Modifier.isFinal(field.getModifiers()) && !Modifier.isStatic(field.getModifiers())) {

				if (field.trySetAccessible())
				{
					field.set(appSettings, field.get(newSettings));
					field.setAccessible(false);
					result = true;
				}
				else
				{
					logger.warn("Cannot set the value this field: {}", field.getName());
				}
			}
		}
		catch (IllegalArgumentException | IllegalAccessException e)
		{
			logger.error(ExceptionUtils.getStackTrace(e));
		}
		return result;
	}

	public void setServerSettings(ServerSettings serverSettings) {
		this.serverSettings = serverSettings;
	}

	/*
	 * This method is overridden in enterprise edition since RTMP to WebRTC streaming is an enterprise feature.
	 */
	public RTMPToWebRTCStats getRTMPToWebRTCStats(String streamId) {
		return new RTMPToWebRTCStats(streamId);
	}

	public boolean isDataChannelEnabled() {
		return false;
	}

	public boolean isDataChannelMessagingSupported() {

		return false;
	}

	public boolean sendDataChannelMessage(String streamId, String message) {

		return false;
	}

	public boolean doesWebRTCStreamExist(String streamId) {
		return false;
	}

	public boolean addPacketListener(String streamId, IPacketListener listener) {
		boolean isAdded = false;
		MuxAdaptor muxAdaptorsLocal = getMuxAdaptor(streamId);

		if (muxAdaptorsLocal != null) {
			muxAdaptorsLocal.addPacketListener(listener);
			logger.info("Packet listener({}) is added to streamId:{}", listener.getClass().getSimpleName(), streamId);
			isAdded = true;
		}

		if(!isAdded) {
			logger.info("Stream:{} is not in this server. It's creating cluster stream fetcher to get the stream", streamId);
			if(clusterStreamFetcher == null) {
				clusterStreamFetcher = createClusterStreamFetcher();
			}

			isAdded = clusterStreamFetcher.register(streamId, listener);
		}

		return isAdded;

	}

	public void endpointFailedUpdate(String streamId, String url) {
		Broadcast broadcast = getDataStore().get(streamId);

		if (broadcast != null)
		{
			final String listenerHookURL = getListenerHookURL(broadcast);
			if (listenerHookURL != null && listenerHookURL.length() > 0)
			{
				final String name = broadcast.getName();
				final String category = broadcast.getCategory();
				String mainTrackId = broadcast.getMainTrackStreamId();
				logger.info("Setting timer to call rtmp endpoint failed hook for stream:{}", streamId);
				JSONObject jsonObject = new JSONObject();
				jsonObject.put("rtmp-url", url);
				notifyHook(listenerHookURL, streamId, mainTrackId, HOOK_ACTION_ENDPOINT_FAILED, name, category, null, null, jsonObject.toJSONString(), null);
			}
		}
	}


	public boolean removePacketListener(String streamId, IPacketListener listener) {
		boolean isRemoved = false;

		MuxAdaptor muxAdaptorsLocal = getMuxAdaptor(streamId);

		if (muxAdaptorsLocal != null) {
			isRemoved = muxAdaptorsLocal.removePacketListener(listener);
		}


		if (!isRemoved)
		{
			if (clusterStreamFetcher != null)
			{
				isRemoved = clusterStreamFetcher.remove(streamId, listener);
			}
			else {
				logger.warn("Cluster stream fetcher is null so that packet listener cannot be removed for streamId:{}", streamId);
			}
		}

		if (isRemoved) {
			logger.info("Packet listener is removed succesfully from adaptor for streamId:{}", streamId);
		}
		else {
			logger.warn("Packet listener cannot be removed from adaptor for streamId:{}", streamId);
		}

		return isRemoved;
	}





	public void addFrameListener(String streamId, IFrameListener listener) {
		//for enterprise
	}

	public IFrameListener createCustomBroadcast(String streamId) {
		throw new IllegalStateException("This method is not implemented in Community Edition");
	}

	public IFrameListener createCustomBroadcast(String streamId, int height, int bitrate) {
		throw new IllegalStateException("This method is not implemented in Community Edition");
	}

	public void stopCustomBroadcast(String streamId) {
	}

	public void removeFrameListener(String streamId, IFrameListener listener) {
	}

	@Override
	public boolean isServerShuttingDown() {
		return serverShuttingDown;
	}

	public void setStorageClient(StorageClient storageClient) {
		this.storageClient = storageClient;
	}

	public StorageClient getStorageClient() {
		return storageClient;
	}

	public void addStreamListener(IStreamListener listener) {
		streamListeners.add(listener);
	}

	public void removeStreamListener(IStreamListener listener) {
		streamListeners.remove(listener);
	}

	public boolean stopPlaying(String viewerId) {
		return false;
	}

	public CompletableFuture<Result> startHttpSignaling(PublishParameters publishParameters, String sdp, String sessionId){
		//for enterprise
		return null;
	}

	public Result stopWhipBroadcast(String streamId, String sessionId){
		return new Result(false);
	}

	public boolean stopPlayingBySubscriberId(String subscriberId){
		return false;
	}

	public boolean stopPublishingBySubscriberId(String subscriberId){
		return false;
	}

	public void stopPublish(String streamId) {

		vertx.executeBlocking(() -> {
			closeBroadcast(streamId);
			return null;
		}, false);
	}

	public boolean isClusterMode() {
		return getScope().getContext().hasBean(IClusterNotifier.BEAN_NAME);
	}

	public void joinedTheRoom(String roomId, String streamId) {
		//No need to implement here.
	}

	public void leftTheRoom(String mainTrackId, String subtrackId) {
		//No need to implement here.
	}

	public IClusterStreamFetcher createClusterStreamFetcher() {
		return null;
	}

	public Map<String, Queue<IWebRTCClient>> getWebRTCClientsMap() {
		return Collections.emptyMap();
	}

	public ISubtrackPoller getSubtrackPoller() {
		return subtrackPoller;
	}

	public void setSubtrackPoller(ISubtrackPoller subtrackPoller) {
		this.subtrackPoller = subtrackPoller;
	}

	public Map<String, Long> getPlayListSchedulerTimer() {
		return playListSchedulerTimer;
	}

	public IStatsCollector getStatsCollector() {
		if(statsCollector == null)
		{
			statsCollector = (IStatsCollector)getScope().getContext().getApplicationContext().getBean(StatsCollector.BEAN_NAME);
		}
		return statsCollector;
	}

	public void setStatsCollector(IStatsCollector statsCollector) {
		this.statsCollector = statsCollector;
	}

}<|MERGE_RESOLUTION|>--- conflicted
+++ resolved
@@ -2236,8 +2236,6 @@
 		return result;
 	}
 
-<<<<<<< HEAD
-=======
 	public void notifySettingsUpdateListeners(AppSettings appSettings) {
 		for (IAppSettingsUpdateListener listener : settingsUpdateListenerSet) {
 			listener.settingsUpdated(appSettings);
@@ -2249,20 +2247,6 @@
 		settingsUpdateListenerSet.add(listener);
 	}
 
-	private boolean isEncoderSettingsValid(List<EncoderSettings> encoderSettingsList) {
-		if (encoderSettingsList != null) {
-			for (Iterator<EncoderSettings> iterator = encoderSettingsList.iterator(); iterator.hasNext();) {
-				EncoderSettings encoderSettings = iterator.next();
-				if (encoderSettings.getHeight() <= 0)
-				{
-					logger.error("Unexpected encoder parameter. None of the parameters(height:{}, video bitrate:{}, audio bitrate:{}) can be zero or less", encoderSettings.getHeight(), encoderSettings.getVideoBitrate(), encoderSettings.getAudioBitrate());
-					return false;
-				}
-			}
-		}
-		return true;
-	}
-
 	private boolean isTokenSecuritySettingsValid(AppSettings newSettings) {
 		int publishTokenSecurityEnabledCount = 0;
 		int playTokenSecurityEnabledCount = 0;
@@ -2292,7 +2276,6 @@
 		return publishTokenSecurityEnabledCount <= 1 && playTokenSecurityEnabledCount <= 1;
 	}
 
->>>>>>> 1e04be1b
 	/**
 	 *
 	 * @param newSettings
