package io.antmedia;

import java.io.BufferedReader;
import java.io.File;
import java.io.IOException;
import java.io.InputStreamReader;
import java.lang.reflect.Field;
import java.lang.reflect.Modifier;
import java.nio.file.Files;
import java.nio.file.Path;
import java.util.ArrayList;
import java.util.Collections;
import java.util.HashMap;
import java.util.Iterator;
import java.util.List;
import java.util.Map;
import java.util.Map.Entry;
import java.util.Queue;
import java.util.Set;

import org.apache.commons.lang3.RandomStringUtils;
import org.apache.commons.lang3.exception.ExceptionUtils;
import org.apache.http.HttpEntity;
import org.apache.http.NameValuePair;
import org.apache.http.client.config.RequestConfig;
import org.apache.http.client.entity.UrlEncodedFormEntity;
import org.apache.http.client.methods.CloseableHttpResponse;
import org.apache.http.client.methods.HttpPost;
import org.apache.http.impl.client.CloseableHttpClient;
import org.apache.http.impl.client.HttpClients;
import org.apache.http.message.BasicNameValuePair;
import org.json.simple.JSONObject;
import org.red5.server.adapter.MultiThreadedApplicationAdapter;
import org.red5.server.api.scope.IScope;
import org.red5.server.api.stream.IBroadcastStream;
import org.red5.server.api.stream.IClientBroadcastStream;
import org.red5.server.api.stream.IPlayItem;
import org.red5.server.api.stream.IStreamCapableConnection;
import org.red5.server.api.stream.IStreamPublishSecurity;
import org.red5.server.api.stream.ISubscriberStream;
import org.red5.server.stream.ClientBroadcastStream;
import org.slf4j.Logger;
import org.slf4j.LoggerFactory;

import io.antmedia.cluster.ClusterNode;
import io.antmedia.cluster.IClusterNotifier;
import io.antmedia.datastore.db.DataStore;
import io.antmedia.datastore.db.DataStoreFactory;
import io.antmedia.datastore.db.types.Broadcast;
import io.antmedia.datastore.db.types.VoD;
import io.antmedia.datastore.preference.PreferenceStore;
import io.antmedia.filter.StreamAcceptFilter;
import io.antmedia.ipcamera.OnvifCamera;
import io.antmedia.muxer.IAntMediaStreamHandler;
import io.antmedia.muxer.MuxAdaptor;
import io.antmedia.plugin.api.IFrameListener;
import io.antmedia.plugin.api.IPacketListener;
import io.antmedia.plugin.api.IStreamListener;
import io.antmedia.rest.RestServiceBase;
import io.antmedia.rest.model.Result;
import io.antmedia.security.AcceptOnlyStreamsInDataStore;
import io.antmedia.settings.ServerSettings;
import io.antmedia.shutdown.AMSShutdownManager;
import io.antmedia.shutdown.IShutdownListener;
import io.antmedia.statistic.HlsViewerStats;
import io.antmedia.statistic.type.RTMPToWebRTCStats;
import io.antmedia.statistic.type.WebRTCAudioReceiveStats;
import io.antmedia.statistic.type.WebRTCAudioSendStats;
import io.antmedia.statistic.type.WebRTCVideoReceiveStats;
import io.antmedia.statistic.type.WebRTCVideoSendStats;
import io.antmedia.storage.StorageClient;
import io.antmedia.streamsource.StreamFetcher;
import io.antmedia.streamsource.StreamFetcherManager;
import io.antmedia.webrtc.api.IWebRTCAdaptor;
import io.vertx.core.Vertx;
import io.vertx.core.json.JsonObject;
import io.vertx.ext.dropwizard.MetricsService;

public class AntMediaApplicationAdapter  extends MultiThreadedApplicationAdapter implements IAntMediaStreamHandler, IShutdownListener {

	public static final String BEAN_NAME = "web.handler";

	public static final int BROADCAST_STATS_RESET = 0;
	public static final String HOOK_ACTION_END_LIVE_STREAM = "liveStreamEnded";
	public static final String HOOK_ACTION_START_LIVE_STREAM = "liveStreamStarted";
	public static final String HOOK_ACTION_VOD_READY = "vodReady";
	public static final String HOOK_ACTION_PUBLISH_TIMEOUT_ERROR = "publishTimeoutError";
	public static final String HOOK_ACTION_ENCODER_NOT_OPENED_ERROR =  "encoderNotOpenedError";
	public static final String HOOK_ACTION_ENDPOINT_FAILED = "endpointFailed";

	public static final String DEFAULT_LOCALHOST = "127.0.0.1";

	protected static Logger logger = LoggerFactory.getLogger(AntMediaApplicationAdapter.class);
	private ServerSettings serverSettings;
	public static final String VOD = "VoD";
	public static final String LIVE_STREAM = "liveStream";
	public static final String IP_CAMERA = "ipCamera";
	public static final String STREAM_SOURCE = "streamSource";
	public static final String PLAY_LIST = "playlist";
	protected static final int END_POINT_LIMIT = 20;
	public static final String WEBAPPS_PATH = "webapps/";


	private List<IStreamPublishSecurity> streamPublishSecurityList;
	private HashMap<String, OnvifCamera> onvifCameraList = new HashMap<>();
	protected StreamFetcherManager streamFetcherManager;
	protected List<MuxAdaptor> muxAdaptors;
	private DataStore dataStore;
	private DataStoreFactory dataStoreFactory;

	private StreamAcceptFilter streamAcceptFilter;
	private AppSettings appSettings;
	private Vertx vertx;

	protected List<String> encoderBlockedStreams = new ArrayList<>();
	private int numberOfEncoderNotOpenedErrors = 0;
	protected int publishTimeoutStreams = 0;
	private List<String> publishTimeoutStreamsList = new ArrayList<>();
	private boolean shutdownProperly = true;

	protected WebRTCVideoReceiveStats webRTCVideoReceiveStats = new WebRTCVideoReceiveStats();

	protected WebRTCAudioReceiveStats webRTCAudioReceiveStats = new WebRTCAudioReceiveStats();


	protected WebRTCVideoSendStats webRTCVideoSendStats = new WebRTCVideoSendStats();

	protected WebRTCAudioSendStats webRTCAudioSendStats = new WebRTCAudioSendStats();

	private IClusterNotifier clusterNotifier;

	protected boolean serverShuttingDown = false;

	protected StorageClient storageClient;

	protected ArrayList<IStreamListener> streamListeners = new ArrayList<IStreamListener>();

	@Override
	public boolean appStart(IScope app) {
		setScope(app);
		for (IStreamPublishSecurity streamPublishSecurity : getStreamPublishSecurityList()) {
			registerStreamPublishSecurity(streamPublishSecurity);
		}
		//init vertx
		getVertx();

		//initalize to access the data store directly in the code
		getDataStore();

		// Create initialized file in application
		Result result = createInitializationProcess(app.getName());

		//initialize storage client
		storageClient = (StorageClient) app.getContext().getBean(StorageClient.BEAN_NAME);

		if (!result.isSuccess()) {
			//Save App Setting
			this.shutdownProperly = false;
			// Reset Broadcast Stats
			resetBroadcasts();
		}

		if (app.getContext().hasBean(IClusterNotifier.BEAN_NAME)) {
			//which means it's in cluster mode
			clusterNotifier = (IClusterNotifier) app.getContext().getBean(IClusterNotifier.BEAN_NAME);
			logger.info("Registering settings listener to the cluster notifier for app: {}", app.getName());
			clusterNotifier.registerSettingUpdateListener(getAppSettings().getAppName(), settings -> {

				updateSettings(settings, false, true);
			});
			AppSettings storedSettings = clusterNotifier.getClusterStore().getSettings(app.getName());

			boolean updateClusterSettings = false;
			if(storedSettings == null) 
			{
				//if storedSettings is null, it means app is just created

				logger.warn("There is not a stored settings for the app:{}. It will update the database for app settings", app.getName());

				storedSettings = appSettings;
				updateClusterSettings = true;
			}


			logger.info("Updating settings while app({}) is being started. AppSettings will be saved to Cluster db? Answer -> {}", app.getName(), updateClusterSettings ? "yes" : "no");
			updateSettings(storedSettings, updateClusterSettings, false);

		}

		vertx.setTimer(10, l -> {

			getStreamFetcherManager();
			if(appSettings.isStartStreamFetcherAutomatically()) {
				List<Broadcast> streams = getDataStore().getExternalStreamsList();
				logger.info("Stream source size: {}", streams.size());
				streamFetcherManager.startStreams(streams);
			}

			synchUserVoDFolder(null, appSettings.getVodFolder());
		});


		AMSShutdownManager.getInstance().subscribe(this);

		//With the common app structure, we won't need to null check for WebRTCAdaptor
		if (app.getContext().hasBean(IWebRTCAdaptor.BEAN_NAME)) 
		{
			IWebRTCAdaptor webRTCAdaptor = (IWebRTCAdaptor) app.getContext().getBean(IWebRTCAdaptor.BEAN_NAME);

			webRTCAdaptor.setExcessiveBandwidthValue(appSettings.getExcessiveBandwidthValue());
			webRTCAdaptor.setExcessiveBandwidthCallThreshold(appSettings.getExcessiveBandwidthCallThreshold());
			webRTCAdaptor.setTryCountBeforeSwitchback(appSettings.getExcessiveBandwithTryCountBeforeSwitchback());
			webRTCAdaptor.setExcessiveBandwidthAlgorithmEnabled(appSettings.isExcessiveBandwidthAlgorithmEnabled());
			webRTCAdaptor.setPacketLossDiffThresholdForSwitchback(appSettings.getPacketLossDiffThresholdForSwitchback());
			webRTCAdaptor.setRttMeasurementDiffThresholdForSwitchback(appSettings.getRttMeasurementDiffThresholdForSwitchback());
		}
		
		setStorageclientSettings(appSettings);


		logger.info("{} started", app.getName());

		return true;
	}

	/**
	 * This method is called after ungraceful shutdown
	 * @return
	 */
	public Result resetBroadcasts(){

		logger.info("Resetting streams viewer numbers because there is an unexpected stop happened in app: {}", getScope() != null? getScope().getName() : "[scope is null]");

		int operationCount = getDataStore().resetBroadcasts(getServerSettings().getHostAddress());

		logger.info("Resetting subscriber connection status" );
		getDataStore().resetSubscribersConnectedStatus();

		Result result = new Result(true);
		result.setMessage("Successfull operations: "+ operationCount);

		return result;
	}

	public boolean synchUserVoDFolder(String oldFolderPath, String vodFolderPath) 
	{
		boolean result = false;
		File streamsFolder = new File(WEBAPPS_PATH + getScope().getName() + "/streams");

		try {
			deleteOldFolderPath(oldFolderPath, streamsFolder);
			//even if an exception occurs, catch it in here and do not prevent the below operations
		} catch (IOException e) {
			logger.error(e.getMessage());
		}

		File f = new File(vodFolderPath == null ? "" : vodFolderPath);
		try {
			if (!streamsFolder.exists()) {
				streamsFolder.mkdir();
			}
			if (f.exists() && f.isDirectory()) {
				String newLinkPath = streamsFolder.getAbsolutePath() + "/" + f.getName();
				File newLinkFile = new File(newLinkPath);
				if (!newLinkFile.exists()) {
					Path target = f.toPath();
					Files.createSymbolicLink(newLinkFile.toPath(), target);
				}
			}
			//if file does not exists, it means reset the vod
			getDataStore().fetchUserVodList(f);
			result = true;
		} catch (IOException e) {
			logger.error(e.getMessage());
		}



		return result;
	}

	public boolean deleteOldFolderPath(String oldFolderPath, File streamsFolder) throws IOException {
		boolean result = false;
		if (oldFolderPath != null && !oldFolderPath.isEmpty() && streamsFolder != null) 
		{
			File f = new File(oldFolderPath);
			File linkFile = new File(streamsFolder.getAbsolutePath(), f.getName());
			if (linkFile.exists() && linkFile.isDirectory()) {
				Files.delete(linkFile.toPath());
				result = true;
			}
		}
		return result;
	}

	public void closeBroadcast(String streamName) {

		try {
			logger.info("Closing broadcast stream id: {}", streamName);
			getDataStore().updateStatus(streamName, BROADCAST_STATUS_FINISHED);
			Broadcast broadcast = getDataStore().get(streamName);

			if (broadcast != null) {
				final String listenerHookURL = broadcast.getListenerHookURL();
				final String streamId = broadcast.getStreamId();
				if (listenerHookURL != null && listenerHookURL.length() > 0) {
					final String name = broadcast.getName();
					final String category = broadcast.getCategory();
					logger.info("Setting timer to call live stream ended hook for stream:{}",streamId );
					vertx.runOnContext(e -> notifyHook(listenerHookURL, streamId, HOOK_ACTION_END_LIVE_STREAM, name, category, null, null, null));
				}

				if (broadcast.isZombi()) {
					if(broadcast.getMainTrackStreamId() != null && !broadcast.getMainTrackStreamId().isEmpty()) {
						updateMainBroadcast(broadcast);
					}
					getDataStore().delete(streamName);
				}
				else {
					// This is resets Viewer map in HLS Viewer Stats
					resetHLSStats(streamId);
				}

				for (IStreamListener listener : streamListeners) {
					listener.streamFinished(broadcast.getStreamId());
				}
			}
		} catch (Exception e) {
			logger.error(ExceptionUtils.getStackTrace(e));
		}
	}

	public void updateMainBroadcast(Broadcast broadcast) {
		Broadcast mainBroadcast = getDataStore().get(broadcast.getMainTrackStreamId());
		mainBroadcast.getSubTrackStreamIds().remove(broadcast.getStreamId());
		if(mainBroadcast.getSubTrackStreamIds().isEmpty() && mainBroadcast.isZombi()) {
			getDataStore().delete(mainBroadcast.getStreamId());
		}
		else {
			getDataStore().updateBroadcastFields(mainBroadcast.getStreamId(), mainBroadcast);
		}
	}

	public void resetHLSStats(String streamId) {
		if (scope.getContext().getApplicationContext().containsBean(HlsViewerStats.BEAN_NAME)) {
			HlsViewerStats hlsViewerStats = (HlsViewerStats) scope.getContext().getApplicationContext().getBean(HlsViewerStats.BEAN_NAME);
			if (hlsViewerStats != null) {
				hlsViewerStats.resetHLSViewerMap(streamId);
			}
		}
	}

	@Override
	public void streamPlayItemPlay(ISubscriberStream stream, IPlayItem item, boolean isLive) {
		vertx.setTimer(1, l -> getDataStore().updateRtmpViewerCount(item.getName(), true));
	}
	@Override
	public void streamPlayItemStop(ISubscriberStream stream, IPlayItem item) {
		vertx.setTimer(1, l -> getDataStore().updateRtmpViewerCount(item.getName(), false));
	}

	@Override
	public void streamSubscriberClose(ISubscriberStream stream) {
		vertx.setTimer(1, l -> getDataStore().updateRtmpViewerCount(stream.getBroadcastStreamPublishName(), false));
	}

	@Override
	public void startPublish(String streamId, long absoluteStartTimeMs, String publishType) {
		vertx.executeBlocking( handler -> {
			try {

				Broadcast broadcast = updateBroadcastStatus(streamId, absoluteStartTimeMs, publishType, getDataStore().get(streamId));

				final String listenerHookURL = broadcast.getListenerHookURL();
				if (listenerHookURL != null && !listenerHookURL.isEmpty())
				{
					final String name = broadcast.getName();
					final String category = broadcast.getCategory();
					logger.info("Setting timer to call live stream started hook for stream:{}",streamId );
					vertx.setTimer(10, e -> notifyHook(listenerHookURL, streamId, HOOK_ACTION_START_LIVE_STREAM, name, category,
							null, null, null));
				}

				int ingestingStreamLimit = appSettings.getIngestingStreamLimit();

				long activeBroadcastNumber = dataStore.getActiveBroadcastCount();
				if (ingestingStreamLimit != -1 && activeBroadcastNumber > ingestingStreamLimit) 
				{
					logger.info("Active broadcast count({}) is more than ingesting stream limit:{} so stopping broadcast:{}", activeBroadcastNumber, ingestingStreamLimit, broadcast.getStreamId());
					stopStreaming(broadcast);
				}


				for (IStreamListener listener : streamListeners) {
					listener.streamStarted(broadcast.getStreamId());
				}


				handler.complete();
			} catch (Exception e) {
				logger.error(ExceptionUtils.getStackTrace(e));
				handler.fail(ExceptionUtils.getStackTrace(e));
			}

		}, null);


		if (absoluteStartTimeMs == 0) 
		{
			vertx.setTimer(2000, h -> 
			{
				IBroadcastStream broadcastStream = getBroadcastStream(getScope(), streamId);
				if (broadcastStream instanceof ClientBroadcastStream) 
				{
					long absoluteStarTime = ((ClientBroadcastStream)broadcastStream).getAbsoluteStartTimeMs();
					if (absoluteStarTime != 0) 
					{
						Broadcast broadcast = getDataStore().get(streamId);
						if (broadcast != null) 
						{
							broadcast.setAbsoluteStartTimeMs(absoluteStarTime);

							getDataStore().save(broadcast);
							logger.info("Updating broadcast absolute time {} ms for stream:{}", absoluteStarTime, streamId);
						}
						else {
							logger.info("Broadcast is not available in the database to update the absolute start time for stream:{}", streamId);
						}

					}
					else {
						logger.info("Broadcast absolute time is not available for stream:{}", streamId);
					}

				}
			});
		}

		logger.info("start publish leaved for stream:{}", streamId);
	}


	public Broadcast updateBroadcastStatus(String streamId, long absoluteStartTimeMs, String publishType, Broadcast broadcast) {
		if (broadcast == null) 
		{

			broadcast = saveUndefinedBroadcast(streamId, null, this, IAntMediaStreamHandler.BROADCAST_STATUS_BROADCASTING, absoluteStartTimeMs, publishType, "", "");
		} 
		else {

			broadcast.setStatus(BROADCAST_STATUS_BROADCASTING);
			broadcast.setStartTime(System.currentTimeMillis());
			broadcast.setOriginAdress(getServerSettings().getHostAddress());
			broadcast.setWebRTCViewerCount(0);
			broadcast.setHlsViewerCount(0);
			broadcast.setPublishType(publishType);
			boolean result = getDataStore().updateBroadcastFields(broadcast.getStreamId(), broadcast);

			logger.info(" Status of stream {} is set to Broadcasting with result: {}", broadcast.getStreamId(), result);
		}
		return broadcast;
	}

	protected ServerSettings getServerSettings() 
	{
		if (serverSettings == null) {
			serverSettings = (ServerSettings)scope.getContext().getApplicationContext().getBean(ServerSettings.BEAN_NAME);
		}
		return serverSettings;
	}


	public static Broadcast saveUndefinedBroadcast(String streamId, String streamName, AntMediaApplicationAdapter appAdapter, String streamStatus, long absoluteStartTimeMs, String publishType, String mainTrackStreamId,  String metaData) {		
		Broadcast newBroadcast = new Broadcast();
		long now = System.currentTimeMillis();
		newBroadcast.setDate(now);
		newBroadcast.setStartTime(now);
		newBroadcast.setZombi(true);
		newBroadcast.setName(streamName);
		newBroadcast.setMainTrackStreamId(mainTrackStreamId);
		newBroadcast.setMetaData(metaData);
		try {
			newBroadcast.setStreamId(streamId);
			newBroadcast.setPublishType(publishType);
			String settingsListenerHookURL = null; 
			settingsListenerHookURL = appAdapter.getAppSettings().getListenerHookURL();

			return RestServiceBase.saveBroadcast(newBroadcast,
					streamStatus, appAdapter.getScope().getName(), appAdapter.getDataStore(),
					settingsListenerHookURL, appAdapter.getServerSettings(), absoluteStartTimeMs);
		} catch (Exception e) {
			logger.error(ExceptionUtils.getStackTrace(e));
		}

		return null;
	}	

	@Override
<<<<<<< HEAD
	public void muxingFinished(final String streamId, File file, long startTime, long duration, int resolution) {
=======
	public void muxingFinished(final String streamId, File file, long duration, int resolution, String previewFilePath) {
>>>>>>> 68ff0a0b
		String vodName = file.getName();
		String filePath = file.getPath();
		long fileSize = file.length();
		long systemTime = System.currentTimeMillis();

		String relativePath=getRelativePath(filePath);
		String listenerHookURL = null;
		String streamName = file.getName();

		Broadcast broadcast = getDataStore().get(streamId);

		if(broadcast != null){
			listenerHookURL = broadcast.getListenerHookURL();
			if(broadcast.getName() != null){
				streamName =  resolution != 0 ? broadcast.getName() + " (" + resolution + "p)" : broadcast.getName();
			}
		}

		if (listenerHookURL == null || listenerHookURL.isEmpty()) {
			// if hook URL is not defined for stream specific, then try to get common one from app
			listenerHookURL = appSettings.getListenerHookURL();
		}

		String vodId = RandomStringUtils.randomNumeric(24);
<<<<<<< HEAD
		VoD newVod = new VoD(streamName, streamId, relativePath, vodName, systemTime, startTime, duration, fileSize, VoD.STREAM_VOD, vodId);
=======
		VoD newVod = new VoD(streamName, streamId, relativePath, vodName, systemTime, duration, fileSize, VoD.STREAM_VOD, vodId, previewFilePath);
>>>>>>> 68ff0a0b

		if (getDataStore().addVod(newVod) == null) {
			logger.warn("Stream vod with stream id {} cannot be added to data store", streamId);
		}

		int index;

		//HOOK_ACTION_VOD_READY is called only the listenerHookURL is defined either for stream or in AppSettings
		if (listenerHookURL != null && !listenerHookURL.isEmpty() && 
				((index = vodName.lastIndexOf(".mp4")) != -1) 
				|| ((index = vodName.lastIndexOf(".webm")) != -1) )
		{
			final String baseName = vodName.substring(0, index);
			String finalListenerHookURL = listenerHookURL;
			logger.info("Setting timer for calling vod ready hook for stream:{}", streamId);
			vertx.runOnContext(e ->	notifyHook(finalListenerHookURL, streamId, HOOK_ACTION_VOD_READY, null, null, baseName, vodId, null));
		}

		String muxerFinishScript = appSettings.getMuxerFinishScript();
		if (muxerFinishScript != null && !muxerFinishScript.isEmpty()) {	
			runScript(muxerFinishScript + "  " + file.getAbsolutePath());
		}


	}

	public void runScript(String scriptFile) {
		vertx.executeBlocking(future -> {
			try {
				logger.info("running muxer finish script: {}", scriptFile);
				Process exec = Runtime.getRuntime().exec(scriptFile);
				int result = exec.waitFor();

				logger.info("completing script: {} with return value {}", scriptFile, result);
			} catch (IOException e) {
				logger.error(ExceptionUtils.getStackTrace(e));
			} catch (InterruptedException e) {
				logger.error(ExceptionUtils.getStackTrace(e));
				Thread.currentThread().interrupt();
			} 
			future.complete();

		}, null);
	}

	public static String getRelativePath(String filePath){
		StringBuilder relativePath= new StringBuilder();
		String[] subDirs = filePath.split("streams");
		if(subDirs.length == 2)
			relativePath = new StringBuilder("streams" + subDirs[1]);
		else{
			for(int i=1;i<subDirs.length;i++){
				relativePath.append("streams").append(subDirs[i]);
			}
		}
		return relativePath.toString();
	}

	/**
	 * Notify hook with parameters below
	 * 
	 * @param url
	 *            is the url of the service to be called
	 * 
	 * @param id
	 *            is the stream id that is unique for each stream
	 * 
	 * @param action
	 *            is the name of the action to be notified, it has values such
	 *            as {@link #HOOK_ACTION_END_LIVE_STREAM}
	 *            {@link #HOOK_ACTION_START_LIVE_STREAM}
	 * 
	 * @param streamName,
	 *            name of the stream. It is not the name of the file. It is just
	 *            a user friendly name
	 * 
	 * @param category,
	 *            category of the stream
	 * 
	 * @param vodName name of the vod 
	 * 
	 * @param vodId id of the vod in the datastore
	 * 
	 * @return
	 */
	public StringBuilder notifyHook(String url, String id, String action, String streamName, String category,
			String vodName, String vodId, String metadata) {
		StringBuilder response = null;
		logger.info("Running notify hook url:{} stream id: {} action:{} vod name:{} vod id:{}", url, id, action, vodName, vodId);
		if (url != null && url.length() > 0) {
			Map<String, String> variables = new HashMap<>();

			variables.put("id", id);
			variables.put("action", action);
			if (streamName != null) {
				variables.put("streamName", streamName);
			}
			if (category != null) {
				variables.put("category", category);
			}

			if (vodName != null) {
				variables.put("vodName", vodName);
			}

			if (vodId != null) {
				variables.put("vodId", vodId);
			}
			
			if (metadata != null) {
				variables.put("metadata", metadata);
			}

			try {
				response = sendPOST(url, variables);
			} catch (Exception e) {
				//Make Exception generi
				logger.error(ExceptionUtils.getStackTrace(e));
			}
		}
		return response;
	}

	public StringBuilder sendPOST(String url, Map<String, String> variables) throws IOException {

		StringBuilder response = null;
		try (CloseableHttpClient httpClient = getHttpClient()) 
		{
			HttpPost httpPost = new HttpPost(url);
			RequestConfig requestConfig =RequestConfig.custom()
					.setConnectTimeout(2000)
					.setConnectionRequestTimeout(2000)
					.setSocketTimeout(2000).build();
			httpPost.setConfig(requestConfig);
			List<NameValuePair> urlParameters = new ArrayList<>();
			Set<Entry<String, String>> entrySet = variables.entrySet();
			for (Entry<String, String> entry : entrySet) {
				urlParameters.add(new BasicNameValuePair(entry.getKey(), entry.getValue()));
			}

			HttpEntity postParams = new UrlEncodedFormEntity(urlParameters);
			httpPost.setEntity(postParams);

			try (CloseableHttpResponse httpResponse = httpClient.execute(httpPost)) {
				logger.info("POST Response Status:: {}" , httpResponse.getStatusLine().getStatusCode());

				HttpEntity entity = httpResponse.getEntity();
				if (entity != null) 
				{ 
					//read entity if it's available
					BufferedReader reader = new BufferedReader(new InputStreamReader(entity.getContent()));

					String inputLine;
					response = new StringBuilder();

					while ((inputLine = reader.readLine()) != null) {
						response.append(inputLine);
					}
					reader.close();
				}
			}

		}
		return response;
	}

	public CloseableHttpClient getHttpClient() {
		return HttpClients.createDefault();
	}

	public List<IStreamPublishSecurity> getStreamPublishSecurityList() {
		return streamPublishSecurityList;
	}

	public void setStreamPublishSecurityList(List<IStreamPublishSecurity> streamPublishSecurityList) {
		this.streamPublishSecurityList = streamPublishSecurityList;
	}


	public AppSettings getAppSettings() {
		return appSettings;
	}


	public void setAppSettings(AppSettings appSettings) {
		this.appSettings = appSettings;
	}

	public StreamAcceptFilter getStreamAcceptFilter() {
		return streamAcceptFilter;
	}


	public void setStreamAcceptFilter(StreamAcceptFilter streamAcceptFilter) {
		this.streamAcceptFilter = streamAcceptFilter;
	}

	@Override
	public boolean isValidStreamParameters(int width, int height, int fps, int bitrate, String streamId) {
		return streamAcceptFilter.isValidStreamParameters(width, height, fps, bitrate, streamId);
	}


	public Result startStreaming(Broadcast broadcast) 
	{		
		Result result = new Result(false);
		if(broadcast.getType().equals(AntMediaApplicationAdapter.IP_CAMERA) ||
				broadcast.getType().equals(AntMediaApplicationAdapter.STREAM_SOURCE) ||
				broadcast.getType().equals(AntMediaApplicationAdapter.VOD)
				)  {
			result = getStreamFetcherManager().startStreaming(broadcast);
		}
		else if (broadcast.getType().equals(AntMediaApplicationAdapter.PLAY_LIST)) {
			result = getStreamFetcherManager().startPlaylist(broadcast);

		}
		return result;
	}

	public Result stopStreaming(Broadcast broadcast) 
	{
		Result result = new Result(false);
		logger.info("stopStreaming is called for stream:{}", broadcast.getStreamId());
		if (broadcast.getType().equals(AntMediaApplicationAdapter.IP_CAMERA) ||
				broadcast.getType().equals(AntMediaApplicationAdapter.STREAM_SOURCE) ||
				broadcast.getType().equals(AntMediaApplicationAdapter.VOD)) 
		{
			result = getStreamFetcherManager().stopStreaming(broadcast.getStreamId());
		} 
		else if (broadcast.getType().equals(AntMediaApplicationAdapter.PLAY_LIST)) 
		{
			result = getStreamFetcherManager().stopPlayList(broadcast.getStreamId());
		}
		else if (broadcast.getType().equals(AntMediaApplicationAdapter.LIVE_STREAM)) 
		{
			IBroadcastStream broadcastStream = getBroadcastStream(getScope(), broadcast.getStreamId());
			if (broadcastStream != null) 
			{

				IStreamCapableConnection connection = ((IClientBroadcastStream) broadcastStream).getConnection();
				if (connection != null) {
					connection.close();
				}
				else {
					logger.warn("Connection is null. It should not happen for stream: {}. Analyze the logs", broadcast.getStreamId());
				}
				result.setSuccess(true);
			}
		}
		return result;
	}

	public OnvifCamera getOnvifCamera(String id) {
		OnvifCamera onvifCamera = onvifCameraList.get(id);
		if (onvifCamera == null) {

			Broadcast camera = getDataStore().get(id);
			if (camera != null) {
				onvifCamera = new OnvifCamera();
				onvifCamera.connect(camera.getIpAddr(), camera.getUsername(), camera.getPassword());

				onvifCameraList.put(id, onvifCamera);
			}
		}
		return onvifCamera;
	}

	public StreamFetcherManager getStreamFetcherManager() {
		if(streamFetcherManager == null) {
			streamFetcherManager = new StreamFetcherManager(vertx, getDataStore(), getScope());
		}
		return streamFetcherManager;
	}

	public void setStreamFetcherManager(StreamFetcherManager streamFetcherManager) {
		this.streamFetcherManager = streamFetcherManager;
	}

	@Override
	public void setQualityParameters(String id, String quality, double speed, int pendingPacketSize) {

		vertx.setTimer(500, h -> {
			logger.debug("update source quality for stream: {} quality:{} speed:{}", id, quality, speed);
			getDataStore().updateSourceQualityParameters(id, quality, speed, pendingPacketSize);
		});
	}

	public DataStore getDataStore() {
		//vertx should be initialized before calling this method
		if(dataStore == null)
		{
			dataStore = dataStoreFactory.getDataStore();
		}
		return dataStore;
	}

	public void setDataStore(DataStore dataStore) {
		this.dataStore = dataStore;
	}

	public DataStoreFactory getDataStoreFactory() {
		return dataStoreFactory;
	}


	public void setDataStoreFactory(DataStoreFactory dataStoreFactory) {
		this.dataStoreFactory = dataStoreFactory;
	}

	/**
	 * This setter for test cases
	 * @param vertx
	 */
	public void setVertx(Vertx vertx) {
		this.vertx = vertx;
	}

	public void closeRTMPStreams() 
	{
		List<MuxAdaptor> adaptors = getMuxAdaptors();
		synchronized (adaptors) 
		{
			for (MuxAdaptor adaptor : adaptors) {
				if(adaptor.getBroadcast().getType().equals(AntMediaApplicationAdapter.LIVE_STREAM)) {

					ClientBroadcastStream broadcastStream = adaptor.getBroadcastStream();
					if (broadcastStream != null) {
						broadcastStream.stop();
					}
					adaptor.stop(true);
				}
			}
		}
	}

	public void closeStreamFetchers() {
		if (streamFetcherManager != null) {
			Queue<StreamFetcher> fetchers = streamFetcherManager.getStreamFetcherList();
			for (StreamFetcher streamFetcher : fetchers) {
				streamFetcher.stopStream();
				fetchers.remove(streamFetcher);
			}
		}
	}

	public void waitUntilLiveStreamsStopped() {
		int i = 0;
		int waitPeriod = 1000;
		while(getDataStore().getLocalLiveBroadcastCount(getServerSettings().getHostAddress()) > 0) {
			try {
				if (i > 3) {
					logger.warn("Waiting for active broadcasts number decrease to zero for app: {}"
							+ "total wait time: {}ms", getScope().getName(), i*waitPeriod);
				}
				if (i>10) {
					logger.error("*********************************************************************************");
					logger.error("Not all live streams're stopped. It's even breaking the loop to finish the server");
					logger.error("*********************************************************************************");
					break;
				}
				i++;
				Thread.sleep(waitPeriod);

			} catch (InterruptedException e) {
				logger.error(ExceptionUtils.getStackTrace(e));
				Thread.currentThread().interrupt();
			}
		}
	}


	public void waitUntilThreadsStop() {
		int i = 0;
		int waitPeriod = 1000;
		int activeVertxThreadCount = 0;
		while((activeVertxThreadCount = getActiveVertxThreadCount()) > 0) {
			try {
				if (i > 3) {
					logger.warn("Waiting for active vertx threads count({}) decrease to zero for app: {}"
							+ " total wait time: {}ms", activeVertxThreadCount, getScope().getName(), i*waitPeriod);
				}
				if (i>10) {
					logger.error("*********************************************************************");
					logger.error("Not all active vertx threads are stopped. It's even breaking the loop");
					logger.error("*********************************************************************");
					break;
				}
				i++;
				Thread.sleep(waitPeriod);

			} catch (InterruptedException e) {
				logger.error(ExceptionUtils.getStackTrace(e));
				Thread.currentThread().interrupt();
			}
		}
	}

	private int getActiveVertxThreadCount() {
		int activeVertexThreadCount = 0;
		try {
			MetricsService metricsService = MetricsService.create(vertx);
			String activeThreadKey = "vertx.pools.worker.vert.x-worker-thread.in-use";
			JsonObject metrics = metricsService.getMetricsSnapshot(activeThreadKey);
			if (metrics != null) {
				activeVertexThreadCount = metrics.getJsonObject(activeThreadKey).getInteger("count");
			}
		}
		catch (Exception e) {
			logger.error(ExceptionUtils.getStackTrace(e));
		}
		return activeVertexThreadCount;
	}

	@Override
	public void serverShuttingdown() {
		stopApplication(false);

	}


	public void stopApplication(boolean deleteDB) {
		logger.info("{} is closing streams", getScope().getName());
		serverShuttingDown = true;
		closeStreamFetchers();
		closeRTMPStreams();

		waitUntilLiveStreamsStopped();
		waitUntilThreadsStop();

		createShutdownFile(getScope().getName());

		vertx.setTimer(ClusterNode.NODE_UPDATE_PERIOD, l-> { 
			getDataStore().close(deleteDB);
		});

	}


	public Result createInitializationProcess(String appName){

		Result result = new Result(false);

		String initializedFilePath =WEBAPPS_PATH + appName + "/.initialized";
		File initializedFile = new File(initializedFilePath);

		String closedFilePath =WEBAPPS_PATH + appName + "/.closed";
		File closedFile = new File(closedFilePath);

		try {
			// Check first start
			if(!initializedFile.exists() && !closedFile.exists()) {
				createInitializationFile(appName, result, initializedFile);
			} 
			// Check repeated starting - It's normal start
			else if(initializedFile.exists() && closedFile.exists()) {
				// Delete old .closed file in application
				Files.delete(closedFile.toPath());

				if(!closedFile.exists()) {
					result.setMessage("System works, deleted closed file in " + appName);
					result.setSuccess(true);
					logger.info("Delete the \".closed\" file in {}",appName);
				}
				else {
					result.setMessage("Delete couldn't closed file in " + appName);
					result.setSuccess(false);
					logger.info("Not deleted the \".closed\" file in {}",appName);
				}
			}
			// It means didn't close normal (unexpected stop)
			else if(initializedFile.exists() && !closedFile.exists()) {
				// It's problem here
				// Notify user to send logs
				result.setMessage("Something wrong in " + appName);
				result.setSuccess(false);
				logger.error("Something wrong in {}",appName);
			}
			else {
				// Other odd is initialization file doesn't exist and closed file exist.
				// This case happens when app is created but not deployed for some reason
				createInitializationFile(appName, result, initializedFile);
				Files.deleteIfExists(closedFile.toPath());

			}



		} catch (IOException e) {
			logger.error(e.getMessage());
		}

		return result;
	}

	public void createInitializationFile(String appName, Result result, File initializedFile) throws IOException {
		if(initializedFile.createNewFile()) {
			result.setMessage("Initialized file created in " + appName);
			result.setSuccess(true);
			logger.info("Initialized file is created in {}",appName);
		}
		else {
			result.setMessage("Initialized file couldn't create in " + appName);
			result.setSuccess(false);
			logger.info("Initialized file couldn't be created in {}",appName);
		}
	}


	public void createShutdownFile(String appName){

		String closedFilePath =WEBAPPS_PATH + appName + "/.closed";
		File closedFile = new File(closedFilePath);

		try {
			if(!closedFile.exists()) {
				if(closedFile.createNewFile()) {
					logger.info("Closed file created in {}",appName);
				}
				else {
					logger.error("Closed file couldn't create in {}",appName);
				}
			}
			else {
				logger.warn("Closed file already exists for app: {}", appName);
			}

		} catch (IOException e) {
			logger.error(e.getMessage());
		}
	}

	public boolean isShutdownProperly() {
		return shutdownProperly;
	}

	public void setShutdownProperly(boolean shutdownProperly) {
		this.shutdownProperly = shutdownProperly;
	}

	@Override
	public void muxAdaptorAdded(MuxAdaptor muxAdaptor){
		getMuxAdaptors().add(muxAdaptor);
	}

	@Override
	public void muxAdaptorRemoved(MuxAdaptor muxAdaptor) {
		getMuxAdaptors().remove(muxAdaptor);
	}

	public List<MuxAdaptor> getMuxAdaptors() {
		if(muxAdaptors == null){
			muxAdaptors = Collections.synchronizedList(new ArrayList<MuxAdaptor>());
		}
		return muxAdaptors;
	}


	/**
	 * Number of encoders blocked. 
	 * @return
	 */
	public int getNumberOfEncodersBlocked() {
		return encoderBlockedStreams.size();
	}

	public synchronized void encoderBlocked(String streamId, boolean blocked) {
		if (blocked) {
			encoderBlockedStreams.add(streamId);
		}
		else {
			encoderBlockedStreams.remove(streamId);
		}
	}


	public synchronized void incrementEncoderNotOpenedError(String streamId) {
		numberOfEncoderNotOpenedErrors ++;

		Broadcast broadcast = getDataStore().get(streamId);

		if (broadcast != null) {
			final String listenerHookURL = broadcast.getListenerHookURL();
			if (listenerHookURL != null && listenerHookURL.length() > 0) {
				final String name = broadcast.getName();
				final String category = broadcast.getCategory();
				logger.info("Setting timer to call encoder not opened error for stream:{}", streamId);
				vertx.runOnContext(e -> notifyHook(listenerHookURL, streamId, HOOK_ACTION_ENCODER_NOT_OPENED_ERROR, name, category, null, null, null));
			}
		}
	}

	public int getNumberOfEncoderNotOpenedErrors() {
		return numberOfEncoderNotOpenedErrors;
	}

	public int getNumberOfPublishTimeoutError() {
		return publishTimeoutStreams;
	}

	public synchronized void publishTimeoutError(String streamId) {
		publishTimeoutStreams++;
		publishTimeoutStreamsList.add(streamId);
		Broadcast broadcast = getDataStore().get(streamId);

		if (broadcast != null) {
			final String listenerHookURL = broadcast.getListenerHookURL();
			if (listenerHookURL != null && listenerHookURL.length() > 0) {
				final String name = broadcast.getName();
				final String category = broadcast.getCategory();
				logger.info("Setting timer to call hook that means live stream is not started to the publish timeout for stream:{}", streamId);
				vertx.runOnContext(e -> notifyHook(listenerHookURL, streamId, HOOK_ACTION_PUBLISH_TIMEOUT_ERROR, name, category, null, null, null));
			}
		}
	}

	public WebRTCAudioReceiveStats getWebRTCAudioReceiveStats() {
		return webRTCAudioReceiveStats;
	}

	public WebRTCVideoReceiveStats getWebRTCVideoReceiveStats() {
		return webRTCVideoReceiveStats;
	}

	public WebRTCAudioSendStats getWebRTCAudioSendStats() {
		return webRTCAudioSendStats;
	}

	public WebRTCVideoSendStats getWebRTCVideoSendStats() {
		return webRTCVideoSendStats;
	} 

	public Vertx getVertx() {
		if (vertx == null) {
			vertx = (Vertx) getScope().getContext().getBean(VERTX_BEAN_NAME);
		}
		return vertx;
	}

	/*
	 * This method can be called by multiple threads especially in cluster mode
	 * and this cause some issues for settings synchronization. So that it's synchronized
	 * @param newSettings
	 * @param notifyCluster
	 * @param checkUpdateTime, if it is false it checks the update time of the currents settings and incoming settings. 
	 *   If the incoming setting is older than current settings, it returns false.
	 *   If it is false, it just writes the settings without checking time
	 * @return
	 */
	public synchronized boolean updateSettings(AppSettings newSettings, boolean notifyCluster, boolean checkUpdateTime) {

		boolean result = false;

		if (checkUpdateTime && !isIncomingTimeValid(newSettings)) {
			//if current app settings update time is bigger than the newSettings, don't update the bean
			//it may happen in cluster mode, app settings may be updated locally then a new update just may come instantly from cluster settings.
			logger.warn("Not saving the settings because current appsettings update time({}) is later than incoming settings update time({}) ", appSettings.getUpdateTime(), newSettings.getUpdateTime() );
			return result;
		}


		//if there is any wrong encoder settings, return false
		List<EncoderSettings> encoderSettingsList = newSettings.getEncoderSettings();
		if (!isEncoderSettingsValid(encoderSettingsList)) {
			return result;
		}

		//synch again because of string to list mapping- TODO: There is a better way for string to list mapping
		//in properties files
		newSettings.setEncoderSettings(encoderSettingsList);

		if (newSettings.getHlsListSize() == null || Integer.valueOf(newSettings.getHlsListSize()) < 5) {
			newSettings.setHlsListSize("5");
		}

		if (newSettings.getHlsTime() == null || Integer.valueOf(newSettings.getHlsTime()) < 1) {
			newSettings.setHlsTime("1");
		}

		/**
		 * ATTENTION: When a new settings added both 
		 *   {@link #updateAppSettingsFile} && {@link #updateAppSettingsBean} should be updated
		 */
		if (updateAppSettingsFile(getScope().getName(), newSettings))
		{
			AcceptOnlyStreamsInDataStore securityHandler = (AcceptOnlyStreamsInDataStore)  getScope().getContext().getBean(AcceptOnlyStreamsInDataStore.BEAN_NAME);
			securityHandler.setEnabled(newSettings.isAcceptOnlyStreamsInDataStore());

			updateAppSettingsBean(appSettings, newSettings);

			if (notifyCluster && clusterNotifier != null) {
				//we should set to be deleted because app deletion fully depends on the cluster synch
				appSettings.setToBeDeleted(newSettings.isToBeDeleted());
				boolean saveSettings = clusterNotifier.getClusterStore().saveSettings(appSettings);
				logger.info("Saving settings to cluster db -> {} for app: {}", saveSettings, getScope().getName());
			}

			result = true;
		}
		else {
			logger.warn("Settings cannot be saved for {}", getScope().getName());
		}

		return result;
	}

	private boolean isEncoderSettingsValid(List<EncoderSettings> encoderSettingsList) {
		if (encoderSettingsList != null) {
			for (Iterator<EncoderSettings> iterator = encoderSettingsList.iterator(); iterator.hasNext();) {
				EncoderSettings encoderSettings = iterator.next();
				if (encoderSettings.getHeight() <= 0 || encoderSettings.getVideoBitrate() <= 0 || encoderSettings.getAudioBitrate() <= 0)
				{
					logger.error("Unexpected encoder parameter. None of the parameters(height:{}, video bitrate:{}, audio bitrate:{}) can be zero or less", encoderSettings.getHeight(), encoderSettings.getVideoBitrate(), encoderSettings.getAudioBitrate());
					return false;
				}
			}
		}
		return true;
	}

	/**
	 * 
	 * @param newSettings
	 * @param checkUpdateTime
	 * @return true if timing is valid, false if it is invalid
	 */
	public boolean isIncomingTimeValid(AppSettings newSettings) 
	{
		return appSettings.getUpdateTime() != 0 && newSettings.getUpdateTime() != 0 
				&& appSettings.getUpdateTime() < newSettings.getUpdateTime();
	}

	public void setClusterNotifier(IClusterNotifier clusterNotifier) {
		this.clusterNotifier = clusterNotifier;
	}


	public static boolean updateAppSettingsFile(String appName, AppSettings newAppsettings) 
	{
		/*
		 * Remember remember the 23th of November
		 * 
		 * String.valueof(null) returns "null" string. 
		 * 
		 * If we know the case above, we will write better codes. 
		 * 
		 */
		PreferenceStore store = new PreferenceStore(WEBAPPS_PATH + appName + "/WEB-INF/red5-web.properties");

		store.put(AppSettings.SETTINGS_MP4_MUXING_ENABLED, String.valueOf(newAppsettings.isMp4MuxingEnabled()));
		store.put(AppSettings.SETTINGS_WEBM_MUXING_ENABLED, String.valueOf(newAppsettings.isWebMMuxingEnabled()));
		store.put(AppSettings.SETTINGS_ADD_DATE_TIME_TO_MP4_FILE_NAME, String.valueOf(newAppsettings.isAddDateTimeToMp4FileName()));
		store.put(AppSettings.SETTINGS_HLS_MUXING_ENABLED, String.valueOf(newAppsettings.isHlsMuxingEnabled()));
		store.put(AppSettings.SETTINGS_DASH_MUXING_ENABLED, String.valueOf(newAppsettings.isDashMuxingEnabled()));
		store.put(AppSettings.SETTINGS_DELETE_DASH_FILES_ON_ENDED, String.valueOf(newAppsettings.isDeleteDASHFilesOnEnded()));

		store.put(AppSettings.SETTINGS_HLS_ENABLED_VIA_DASH_LOW_LATENCY, String.valueOf(newAppsettings.isHlsEnabledViaDash()));
		store.put(AppSettings.SETTINGS_HLS_ENABLE_LOW_LATENCY, String.valueOf(newAppsettings.islLHLSEnabled()));
		store.put(AppSettings.SETTINGS_DASH_ENABLE_LOW_LATENCY, String.valueOf(newAppsettings.islLDashEnabled()));

		store.put(AppSettings.SETTINGS_RTSP_TIMEOUT_DURATION_MS, String.valueOf(newAppsettings.getRtspTimeoutDurationMs()));

		store.put(AppSettings.SETTINGS_UPLOAD_EXTENSIONS_TO_S3, String.valueOf(newAppsettings.getUploadExtensionsToS3()));
		store.put(AppSettings.SETTINGS_S3_STORAGE_CLASS, String.valueOf(newAppsettings.getS3StorageClass()));


		store.put(AppSettings.SETTINGS_ACCEPT_ONLY_STREAMS_IN_DATA_STORE, String.valueOf(newAppsettings.isAcceptOnlyStreamsInDataStore()));
		store.put(AppSettings.SETTINGS_OBJECT_DETECTION_ENABLED, String.valueOf(newAppsettings.isObjectDetectionEnabled()));
		store.put(AppSettings.SETTINGS_PUBLISH_TOKEN_CONTROL_ENABLED, String.valueOf(newAppsettings.isPublishTokenControlEnabled()));
		store.put(AppSettings.SETTINGS_PLAY_TOKEN_CONTROL_ENABLED, String.valueOf(newAppsettings.isPlayTokenControlEnabled()));
		store.put(AppSettings.SETTINGS_TIME_TOKEN_SUBSCRIBER_ONLY, String.valueOf(newAppsettings.isTimeTokenSubscriberOnly()));
		store.put(AppSettings.SETTINGS_ENABLE_TIME_TOKEN_PLAY, String.valueOf(newAppsettings.isEnableTimeTokenForPlay()));
		store.put(AppSettings.SETTINGS_ENABLE_TIME_TOKEN_PUBLISH, String.valueOf(newAppsettings.isEnableTimeTokenForPublish()));

		store.put(AppSettings.SETTINGS_ENDPOINT_HEALTH_CHECK_PERIOD_MS, String.valueOf(newAppsettings.getEndpointHealthCheckPeriodMs()));
		store.put(AppSettings.SETTINGS_ENDPOINT_REPUBLISH_LIMIT, String.valueOf(newAppsettings.getEndpointRepublishLimit()));


		store.put(AppSettings.SETTINGS_PUBLISH_JWT_CONTROL_ENABLED, String.valueOf(newAppsettings.isPublishJwtControlEnabled()));
		store.put(AppSettings.SETTINGS_PLAY_JWT_CONTROL_ENABLED, String.valueOf(newAppsettings.isPlayJwtControlEnabled()));
		store.put(AppSettings.SETTINGS_JWT_STREAM_SECRET_KEY, newAppsettings.getJwtStreamSecretKey() != null ? newAppsettings.getJwtStreamSecretKey() : "");

		store.put(AppSettings.SETTINGS_WEBRTC_ENABLED, String.valueOf(newAppsettings.isWebRTCEnabled()));
		store.put(AppSettings.SETTINGS_WEBRTC_FRAME_RATE, String.valueOf(newAppsettings.getWebRTCFrameRate()));
		store.put(AppSettings.SETTINGS_HASH_CONTROL_PUBLISH_ENABLED, String.valueOf(newAppsettings.isHashControlPublishEnabled()));
		store.put(AppSettings.SETTINGS_HASH_CONTROL_PLAY_ENABLED, String.valueOf(newAppsettings.isHashControlPlayEnabled()));

		store.put(AppSettings.SETTINGS_REMOTE_ALLOWED_CIDR, newAppsettings.getRemoteAllowedCIDR() != null 
				? newAppsettings.getRemoteAllowedCIDR() 
						: DEFAULT_LOCALHOST);

		store.put(AppSettings.SETTINGS_VOD_FOLDER, newAppsettings.getVodFolder() != null ? newAppsettings.getVodFolder() : "");
		store.put(AppSettings.SETTINGS_HLS_LIST_SIZE, String.valueOf(newAppsettings.getHlsListSize()));
		store.put(AppSettings.SETTINGS_HLS_TIME, String.valueOf(newAppsettings.getHlsTime()));
		store.put(AppSettings.SETTINGS_HLS_PLAY_LIST_TYPE, newAppsettings.getHlsPlayListType() != null ?  newAppsettings.getHlsPlayListType() : "");
		store.put(AppSettings.SETTINGS_ENCODER_SETTINGS_STRING, AppSettings.encodersList2Str(newAppsettings.getEncoderSettings()));
		store.put(AppSettings.TOKEN_HASH_SECRET, newAppsettings.getTokenHashSecret() != null ? newAppsettings.getTokenHashSecret() : "");
		store.put(AppSettings.SETTINGS_PREVIEW_OVERWRITE, String.valueOf(newAppsettings.isPreviewOverwrite()));
		store.put(AppSettings.SETTINGS_ALLOWED_PUBLISHER_IPS, newAppsettings.getAllowedPublisherCIDR() != null ? 
				String.valueOf(newAppsettings.getAllowedPublisherCIDR())
				: "");
		store.put(AppSettings.SETTINGS_H264_ENABLED, String.valueOf(newAppsettings.isH264Enabled()));
		store.put(AppSettings.SETTINGS_VP8_ENABLED, String.valueOf(newAppsettings.isVp8Enabled()));
		store.put(AppSettings.SETTINGS_H265_ENABLED, String.valueOf(newAppsettings.isH265Enabled()));
		store.put(AppSettings.SETTINGS_DATA_CHANNEL_ENABLED, String.valueOf(newAppsettings.isDataChannelEnabled()));
		store.put(AppSettings.SETTINGS_DATA_CHANNEL_PLAYER_DISTRIBUTION, String.valueOf(newAppsettings.getDataChannelPlayerDistribution()));

		store.put(AppSettings.SETTINGS_MAX_RESOLUTION_ACCEPT, String.valueOf(newAppsettings.getMaxResolutionAccept()));


		store.put(AppSettings.SETTINGS_LISTENER_HOOK_URL, newAppsettings.getListenerHookURL() != null ? newAppsettings.getListenerHookURL() : "");

		store.put(AppSettings.SETTINGS_STREAM_FETCHER_RESTART_PERIOD, String.valueOf(newAppsettings.getRestartStreamFetcherPeriod()));

		store.put(AppSettings.SETTINGS_JWT_CONTROL_ENABLED, String.valueOf(newAppsettings.isJwtControlEnabled()));
		store.put(AppSettings.SETTINGS_JWT_SECRET_KEY, newAppsettings.getJwtSecretKey() != null ? newAppsettings.getJwtSecretKey() : "");

		store.put(AppSettings.SETTINGS_S3_RECORDING_ENABLED, String.valueOf(newAppsettings.isS3RecordingEnabled()));
		// app setting S3
		store.put(AppSettings.SETTINGS_S3_ACCESS_KEY, newAppsettings.getS3AccessKey() != null ? newAppsettings.getS3AccessKey() : "");
		store.put(AppSettings.SETTINGS_S3_SECRET_KEY, newAppsettings.getS3SecretKey() != null ? newAppsettings.getS3SecretKey() : "");
		store.put(AppSettings.SETTINGS_S3_REGION_NAME, newAppsettings.getS3RegionName() != null ? newAppsettings.getS3RegionName() : "");
		store.put(AppSettings.SETTINGS_S3_BUCKET_NAME, newAppsettings.getS3BucketName() != null ? newAppsettings.getS3BucketName() : "");
		store.put(AppSettings.SETTINGS_S3_ENDPOINT, newAppsettings.getS3Endpoint() != null ? newAppsettings.getS3Endpoint() : "");
		store.put(AppSettings.SETTINGS_S3_PERMISSION, newAppsettings.getS3Permission() != null ? newAppsettings.getS3Permission() : "");

		store.put(AppSettings.SETTINGS_IP_FILTER_ENABLED, String.valueOf(newAppsettings.isIpFilterEnabled()));
		store.put(AppSettings.SETTINGS_GENERATE_PREVIEW, String.valueOf(newAppsettings.isGeneratePreview()));

		store.put(AppSettings.SETTINGS_HLS_ENCRYPTION_KEY_INFO_FILE, newAppsettings.getHlsEncryptionKeyInfoFile() != null ? newAppsettings.getHlsEncryptionKeyInfoFile() : "");
		store.put(AppSettings.SETTINGS_WEBHOOK_AUTHENTICATE_URL, newAppsettings.getWebhookAuthenticateURL() != null ? String.valueOf(newAppsettings.getWebhookAuthenticateURL()) : "");

		store.put(AppSettings.SETTINGS_FORCE_ASPECT_RATIO_IN_TRANSCODING, String.valueOf(newAppsettings.isForceAspectRatioInTranscoding()));
		return store.save();
	}

		
	public void updateAppSettingsBean(AppSettings appSettings, AppSettings newSettings) 
	{		
		Field[] declaredFields = appSettings.getClass().getDeclaredFields();
		
		for (Field field : declaredFields) 
		{     
            setAppSettingsFieldValue(appSettings, newSettings, field); 
		}
		
		appSettings.setUpdateTime(System.currentTimeMillis());
		
		String oldVodFolder = appSettings.getVodFolder();
		synchUserVoDFolder(oldVodFolder, newSettings.getVodFolder());

		
		setStorageclientSettings(newSettings);
		
		logger.warn("app settings bean updated for {}", getScope().getName());	

	}

	private void setStorageclientSettings(AppSettings settings) {
		storageClient.setEndpoint(settings.getS3Endpoint());
		storageClient.setStorageName(settings.getS3BucketName());
		storageClient.setAccessKey(settings.getS3AccessKey());
		storageClient.setSecretKey(settings.getS3SecretKey());
		storageClient.setRegion(settings.getS3RegionName());
		storageClient.setEnabled(settings.isS3RecordingEnabled());
		storageClient.setPermission(settings.getS3Permission());
		storageClient.setStorageClass(settings.getS3StorageClass());
		storageClient.reset();
	}

	public static boolean setAppSettingsFieldValue(AppSettings appSettings, AppSettings newSettings, Field field) {
		boolean result = false;
		try {
			
			if (!Modifier.isFinal(field.getModifiers()) && !Modifier.isStatic(field.getModifiers())) {

		    	if (field.trySetAccessible()) 
		    	{	            		
		    		field.set(appSettings, field.get(newSettings));
		    		field.setAccessible(false);
		    		result = true;
		    	}
		    	else 
		    	{
		    		logger.warn("Cannot set the value this field: {}", field.getName());
		    	}
			}
		} 
		catch (IllegalArgumentException | IllegalAccessException e) 
		{
			logger.error(ExceptionUtils.getStackTrace(e));
		}
		return result;
	}

	public void setServerSettings(ServerSettings serverSettings) {
		this.serverSettings = serverSettings;
	}

	/*
	 * This method is overridden in enterprise edition since RTMP to WebRTC streaming is an enterprise feature.
	 */
	public RTMPToWebRTCStats getRTMPToWebRTCStats(String streamId) {
		return new RTMPToWebRTCStats(streamId);
	}

	public boolean isDataChannelEnabled() {
		return false;
	}

	public boolean isDataChannelMessagingSupported() {

		return false;
	}

	public boolean sendDataChannelMessage(String streamId, String message) {

		return false;
	}

	public boolean doesWebRTCStreamExist(String streamId) {
		return false;
	}

	public void addPacketListener(String streamId, IPacketListener listener) {
		List<MuxAdaptor> muxAdaptors = getMuxAdaptors();
		for (MuxAdaptor muxAdaptor : muxAdaptors) 
		{
			if (streamId.equals(muxAdaptor.getStreamId())) 
			{
				muxAdaptor.addPacketListener(listener);
				break;
			}
		}
	}

	public void endpointFailedUpdate(String streamId, String url) {
		Broadcast broadcast = getDataStore().get(streamId);

		if (broadcast != null) 
		{
			final String listenerHookURL = broadcast.getListenerHookURL();
			if (listenerHookURL != null && listenerHookURL.length() > 0)
			{
				final String name = broadcast.getName();
				final String category = broadcast.getCategory();
				logger.info("Setting timer to call rtmp endpoint failed hook for stream:{}", streamId);
				JSONObject jsonObject = new JSONObject();
				jsonObject.put("rtmp-url", url);
				vertx.runOnContext(e -> notifyHook(listenerHookURL, streamId, HOOK_ACTION_ENDPOINT_FAILED, name, category, null, null, jsonObject.toJSONString()));
			}
		}
	}


	public void removePacketListener(String streamId, IPacketListener listener) {
		for (MuxAdaptor muxAdaptor : getMuxAdaptors()) 
		{
			if (streamId.equals(muxAdaptor.getStreamId())) 
			{
				muxAdaptor.removePacketListener(listener);
				break;

			}
		}
	}

	public void addFrameListener(String streamId, IFrameListener listener) {
		//for enterprise
	}

	public IFrameListener createCustomBroadcast(String streamId) {
		throw new IllegalStateException("This method is not implemented in Community Edition");
	}

	public void stopCustomBroadcast(String streamId) {
	}

	public void removeFrameListener(String streamId, IFrameListener listener) {
	}

	@Override
	public boolean isServerShuttingDown() {
		return serverShuttingDown;
	}

	public void setStorageClient(StorageClient storageClient) {
		this.storageClient = storageClient;
	}

	public void addStreamListener(IStreamListener listener) {
		streamListeners.add(listener);
	}

	public void removeStreamListener(IStreamListener listener) {
		streamListeners.remove(listener);
	}

	public boolean stopPlaying(String viewerId) {
		return false;
	}
	public void stopPublish(String streamId) {
		vertx.executeBlocking(handler-> closeBroadcast(streamId) , null);
	}

}<|MERGE_RESOLUTION|>--- conflicted
+++ resolved
@@ -496,11 +496,7 @@
 	}	
 
 	@Override
-<<<<<<< HEAD
-	public void muxingFinished(final String streamId, File file, long startTime, long duration, int resolution) {
-=======
-	public void muxingFinished(final String streamId, File file, long duration, int resolution, String previewFilePath) {
->>>>>>> 68ff0a0b
+	public void muxingFinished(final String streamId, File file, long startTime, long duration, int resolution, String previewFilePath) {
 		String vodName = file.getName();
 		String filePath = file.getPath();
 		long fileSize = file.length();
@@ -525,11 +521,7 @@
 		}
 
 		String vodId = RandomStringUtils.randomNumeric(24);
-<<<<<<< HEAD
-		VoD newVod = new VoD(streamName, streamId, relativePath, vodName, systemTime, startTime, duration, fileSize, VoD.STREAM_VOD, vodId);
-=======
-		VoD newVod = new VoD(streamName, streamId, relativePath, vodName, systemTime, duration, fileSize, VoD.STREAM_VOD, vodId, previewFilePath);
->>>>>>> 68ff0a0b
+		VoD newVod = new VoD(streamName, streamId, relativePath, vodName, systemTime, startTime, duration, fileSize, VoD.STREAM_VOD, vodId, previewFilePath);
 
 		if (getDataStore().addVod(newVod) == null) {
 			logger.warn("Stream vod with stream id {} cannot be added to data store", streamId);
