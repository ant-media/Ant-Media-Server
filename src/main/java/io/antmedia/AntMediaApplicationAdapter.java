package io.antmedia;

import java.io.BufferedReader;
import java.io.File;
import java.io.FileInputStream;
import java.io.FileNotFoundException;
import java.io.IOException;
import java.io.InputStreamReader;
import java.nio.file.Files;
import java.nio.file.Path;
import java.util.ArrayList;
import java.util.HashMap;
import java.util.List;
import java.util.Map;
import java.util.Map.Entry;
import java.util.Set;
import java.util.regex.Pattern;

import org.apache.commons.lang3.RandomStringUtils;
import org.apache.commons.lang3.exception.ExceptionUtils;
import org.apache.http.HttpEntity;
import org.apache.http.NameValuePair;
import org.apache.http.client.entity.UrlEncodedFormEntity;
import org.apache.http.client.methods.CloseableHttpResponse;
import org.apache.http.client.methods.HttpPost;
import org.apache.http.impl.client.CloseableHttpClient;
import org.apache.http.impl.client.HttpClients;
import org.apache.http.message.BasicNameValuePair;
import org.red5.server.adapter.MultiThreadedApplicationAdapter;
import org.red5.server.api.scheduling.IScheduledJob;
import org.red5.server.api.scheduling.ISchedulingService;
import org.red5.server.api.scope.IScope;
import org.red5.server.api.stream.IBroadcastStream;
import org.red5.server.api.stream.IPlayItem;
import org.red5.server.api.stream.IStreamPublishSecurity;
import org.red5.server.api.stream.ISubscriberStream;
import org.slf4j.Logger;
import org.slf4j.LoggerFactory;

<<<<<<< HEAD
import com.google.auth.oauth2.GoogleCredentials;
import com.google.firebase.FirebaseApp;
import com.google.firebase.FirebaseOptions;
import com.google.firebase.database.DatabaseReference;
import com.google.firebase.database.FirebaseDatabase;
import com.google.firebase.internal.FirebaseService;

=======
import io.antmedia.datastore.db.DataStoreFactory;
>>>>>>> f46c7704
import io.antmedia.datastore.db.IDataStore;
import io.antmedia.datastore.db.types.Broadcast;
import io.antmedia.datastore.db.types.Endpoint;
import io.antmedia.datastore.db.types.Licence;
import io.antmedia.datastore.db.types.SocialEndpointCredentials;
import io.antmedia.datastore.db.types.VoD;
import io.antmedia.ipcamera.OnvifCamera;
import io.antmedia.muxer.IAntMediaStreamHandler;

import io.antmedia.rest.BroadcastRestService;
import io.antmedia.rest.model.Result;
import io.antmedia.social.endpoint.PeriscopeEndpoint;
import io.antmedia.social.endpoint.VideoServiceEndpoint;
import io.antmedia.social.endpoint.VideoServiceEndpoint.DeviceAuthParameters;
import io.antmedia.streamsource.StreamFetcher;
import io.antmedia.streamsource.StreamFetcherManager;
import io.vertx.core.Vertx;

public class AntMediaApplicationAdapter extends MultiThreadedApplicationAdapter implements IAntMediaStreamHandler {

	public static final String BEAN_NAME = "web.handler";
	public static final String BROADCAST_STATUS_CREATED = "created";
	public static final String BROADCAST_STATUS_BROADCASTING = "broadcasting";
	public static final String BROADCAST_STATUS_FINISHED = "finished";
	public static final String HOOK_ACTION_END_LIVE_STREAM = "liveStreamEnded";
	public static final String HOOK_ACTION_START_LIVE_STREAM = "liveStreamStarted";
	public static final String HOOK_ACTION_VOD_READY = "vodReady";

	public static final String VERTX_BEAN_NAME = "vertxCore";

	protected static Logger logger = LoggerFactory.getLogger(AntMediaApplicationAdapter.class);
	public static final String LIVE_STREAM = "liveStream";
	public static final String IP_CAMERA = "ipCamera";
	public static final String STREAM_SOURCE = "streamSource";
	protected static final int END_POINT_LIMIT = 20;
	public static final String FACEBOOK = "facebook";
	public static final String PERISCOPE = "periscope";
	public static final String YOUTUBE = "youtube";
	public static final String FACEBOOK_ENDPOINT_CLASS = "io.antmedia.enterprise.social.endpoint.FacebookEndpoint";
	public static final String YOUTUBE_ENDPOINT_CLASS = "io.antmedia.enterprise.social.endpoint.YoutubeEndpoint";
	private Map<String, VideoServiceEndpoint> videoServiceEndpoints = new HashMap<>();
	private List<VideoServiceEndpoint> videoServiceEndpointsHavingError = new ArrayList<>();
	private List<IStreamPublishSecurity> streamPublishSecurityList;
	private HashMap<String, OnvifCamera> onvifCameraList = new HashMap<>();
	private StreamFetcherManager streamFetcherManager;
	private IDataStore dataStore;
	DataStoreFactory dataStoreFactory;

	private AppSettings appSettings;
	private Vertx vertx;


	@Override
	public boolean appStart(IScope app) {
		vertx = (Vertx) getContext().getBean(VERTX_BEAN_NAME);

		//initalize to access the data store directly in the code
		getDataStore();


		if (getStreamPublishSecurityList() != null) {
			for (IStreamPublishSecurity streamPublishSecurity : getStreamPublishSecurityList()) {
				registerStreamPublishSecurity(streamPublishSecurity);
			}
		}
		String scheduledJobName = addScheduledOnceJob(0, new IScheduledJob() {

			@Override
			public void execute(ISchedulingService service) throws CloneNotSupportedException {
				streamFetcherManager = new StreamFetcherManager(AntMediaApplicationAdapter.this, getDataStore(),app);
				streamFetcherManager.setRestartStreamFetcherPeriod(appSettings.getRestartStreamFetcherPeriod());
				List<Broadcast> streams = getDataStore().getExternalStreamsList();
				logger.info("Stream source size: {}", streams.size());
				streamFetcherManager.startStreams(streams);

				List<SocialEndpointCredentials> socialEndpoints = getDataStore().getSocialEndpoints(0, END_POINT_LIMIT);

				logger.info("socialEndpoints size: {}", socialEndpoints.size());

				for (SocialEndpointCredentials socialEndpointCredentials : socialEndpoints) 
				{
					VideoServiceEndpoint endPointService = null;
					if (socialEndpointCredentials.getServiceName().equals(FACEBOOK)) 
					{
						endPointService = getEndpointService(FACEBOOK_ENDPOINT_CLASS, socialEndpointCredentials, appSettings.getFacebookClientId(), appSettings.getFacebookClientSecret());
					}
					else if (socialEndpointCredentials.getServiceName().equals(PERISCOPE)) 
					{
						endPointService = getEndpointService(PeriscopeEndpoint.class.getName(), socialEndpointCredentials, appSettings.getPeriscopeClientId(), appSettings.getPeriscopeClientSecret());
					}
					else if (socialEndpointCredentials.getServiceName().equals(YOUTUBE)) 
					{
						endPointService = getEndpointService(YOUTUBE_ENDPOINT_CLASS, socialEndpointCredentials, appSettings.getYoutubeClientId(), appSettings.getYoutubeClientSecret());
					}

					if (endPointService != null) {
						videoServiceEndpoints.put(endPointService.getCredentials().getId(), endPointService);
					}
				}

				if (appSettings != null) {
					synchUserVoDFolder(null, appSettings.getVodFolder());
				}
			}
		});
<<<<<<< HEAD
		
=======
>>>>>>> f46c7704

		logger.info("AppStart scheduled job name: {}", scheduledJobName);


		return super.appStart(app);
	}


	public boolean synchUserVoDFolder(String oldFolderPath, String vodFolderPath) 
	{
		boolean result = false;
		File streamsFolder = new File("webapps/" + getScope().getName() + "/streams");

		try {
			deleteOldFolderPath(oldFolderPath, streamsFolder);
			//even if an exception occurs, catch it in here and do not prevent the below operations
		} catch (IOException e) {
			logger.error(e.getMessage());
		}

		File f = new File(vodFolderPath == null ? "" : vodFolderPath);
		try {
			if (!streamsFolder.exists()) {
				streamsFolder.mkdir();
			}
			if (f.exists() && f.isDirectory()) {
				String newLinkPath = streamsFolder.getAbsolutePath() + "/" + f.getName();
				File newLinkFile = new File(newLinkPath);
				if (!newLinkFile.exists()) {
					Path target = f.toPath();
					Files.createSymbolicLink(newLinkFile.toPath(), target);
				}
			}
			//if file does not exists, it means reset the vod
			getDataStore().fetchUserVodList(f);
			result = true;
		} catch (IOException e) {
			logger.error(e.getMessage());
		}



		return result;
	}

	public boolean deleteOldFolderPath(String oldFolderPath, File streamsFolder) throws IOException {
		boolean result = false;
		if (oldFolderPath != null && !oldFolderPath.isEmpty() && streamsFolder != null) 
		{
			File f = new File(oldFolderPath);
			File linkFile = new File(streamsFolder.getAbsolutePath(), f.getName());
			if (linkFile.exists() && linkFile.isDirectory()) {
				Files.delete(linkFile.toPath());
				result = true;
			}
		}
		return result;
	}

	@Override
	public void streamBroadcastClose(IBroadcastStream stream) {

		
		String streamName = stream.getPublishedName();
		vertx.executeBlocking(future -> {
			try {
				closeBroadcast(streamName);
				future.complete(true);
			}
			catch (Exception e) {
				logger.error(ExceptionUtils.getStackTrace(e));
				future.complete(false);
			}
		},
		result -> 
			logger.info("close broadcast operation for {} is finished with {}", streamName, result.result())
		);


		super.streamBroadcastClose(stream);
	}

	public void closeBroadcast(String streamName) {

		try {

			if (dataStore != null) {
				getDataStore().updateStatus(streamName, BROADCAST_STATUS_FINISHED);
				Broadcast broadcast = getDataStore().get(streamName);

				if (broadcast != null) {
					final String listenerHookURL = broadcast.getListenerHookURL();
					final String streamId = broadcast.getStreamId();
					if (listenerHookURL != null && listenerHookURL.length() > 0) {
						final String name = broadcast.getName();
						final String category = broadcast.getCategory();
						addScheduledOnceJob(100, new IScheduledJob() {

							@Override
							public void execute(ISchedulingService service) throws CloneNotSupportedException {
								notifyHook(listenerHookURL, streamId, HOOK_ACTION_END_LIVE_STREAM, name, category,
										null);
							}
						});
					}

					List<Endpoint> endPointList = broadcast.getEndPointList();
					if (endPointList != null) {
						for (Endpoint endpoint : endPointList) {
							VideoServiceEndpoint videoServiceEndPoint = getVideoServiceEndPoint(endpoint.getEndpointServiceId());
							if (videoServiceEndPoint != null) {
								try {
									videoServiceEndPoint.stopBroadcast(endpoint);
								} catch (Exception e) {
									logger.error(ExceptionUtils.getStackTrace(e));
								}
							}
						}
					}
					// recreate endpoints for social media

					if (endPointList != null) {
						recreateEndpointsForSocialMedia(broadcast, endPointList);
					}

					if (broadcast.isZombi()) {
						getDataStore().delete(streamName);
					}

				}

			}
		} catch (Exception e) {
			logger.error(ExceptionUtils.getStackTrace(e));
		}
	}

	public void recreateEndpointsForSocialMedia(Broadcast broadcast, List<Endpoint> endPointList) {
		for (Endpoint endpoint : endPointList) {

			if (endpoint.type != null && !endpoint.type.equals("")) {
				VideoServiceEndpoint videoServiceEndPoint = getVideoServiceEndPoint(endpoint.getEndpointServiceId());
				if (videoServiceEndPoint != null) {
					Endpoint newEndpoint;
					try {
						newEndpoint = videoServiceEndPoint.createBroadcast(broadcast.getName(),
								broadcast.getDescription(), broadcast.getStreamId(), broadcast.isIs360(), broadcast.isPublicStream(), 720, true);
						getDataStore().removeEndpoint(broadcast.getStreamId(), endpoint);
						getDataStore().addEndpoint(broadcast.getStreamId(), newEndpoint);
					} catch (Exception e) {
						logger.error(ExceptionUtils.getStackTrace(e));
					}

				}
			}
		}
	}

	public VideoServiceEndpoint getEndpointService(String className, 
			SocialEndpointCredentials socialEndpointCredentials, String clientId, String clientSecret)
	{
		try {
			VideoServiceEndpoint endPointService;
			Class endpointClass = Class.forName(className);

			endPointService = (VideoServiceEndpoint) endpointClass.getConstructor(String.class, String.class, IDataStore.class, SocialEndpointCredentials.class, Vertx.class)
					.newInstance(clientId, clientSecret, dataStore, socialEndpointCredentials, vertx);
			return endPointService;
		}
		catch (Exception e) {
			logger.error(ExceptionUtils.getStackTrace(e));
		}
		return null;
	}


	@Override
	public void streamPlayItemPlay(ISubscriberStream stream, IPlayItem item, boolean isLive) {
		super.streamPlayItemPlay(stream, item, isLive);
		addScheduledOnceJob(0, service -> {
			if (dataStore != null) {
				dataStore.updateRtmpViewerCount(item.getName(), true);
			}

		});
	}

	@Override
	public void streamPlayItemStop(ISubscriberStream stream, IPlayItem item) {
		super.streamPlayItemStop(stream, item);
		addScheduledOnceJob(0, service -> {
			if (dataStore != null) {
				dataStore.updateRtmpViewerCount(item.getName(), false);
			}
		});
	}

	@Override
	public void streamSubscriberClose(ISubscriberStream stream) {
		super.streamSubscriberClose(stream);
		addScheduledOnceJob(0, service -> {
			if (dataStore != null) {
				dataStore.updateRtmpViewerCount(stream.getBroadcastStreamPublishName(), false);
			}
		});
	}

	@Override
	public void streamPublishStart(final IBroadcastStream stream) {
		String streamName = stream.getPublishedName();
		logger.info("stream name in streamPublishStart: {}", streamName );

		startPublish(streamName);

		super.streamPublishStart(stream);
	}

	public void startPublish(String streamName) {
		addScheduledOnceJob(0, new IScheduledJob() {

			@Override
			public void execute(ISchedulingService service) throws CloneNotSupportedException {

				try {

					IDataStore dataStoreLocal = getDataStore();
					if (dataStoreLocal != null) {

						Broadcast broadcast = dataStoreLocal.get(streamName);

						if (broadcast == null) {

							broadcast = saveUndefinedBroadcast(streamName, getScope().getName(), dataStoreLocal, appSettings);

						} else {

							boolean result = dataStoreLocal.updateStatus(streamName, BROADCAST_STATUS_BROADCASTING);
							logger.info(" Status of stream {} is set to Broadcasting with result: {}", broadcast.getStreamId(), result);
						}

						final String listenerHookURL = broadcast.getListenerHookURL();
						final String streamId = broadcast.getStreamId();
						if (listenerHookURL != null && listenerHookURL.length() > 0) {
							final String name = broadcast.getName();
							final String category = broadcast.getCategory();
							addScheduledOnceJob(100, new IScheduledJob() {

								@Override
								public void execute(ISchedulingService service) throws CloneNotSupportedException {
									notifyHook(listenerHookURL, streamId, HOOK_ACTION_START_LIVE_STREAM, name, category,
											null);
								}
							});
						}

						List<Endpoint> endPointList = broadcast.getEndPointList();
						if (endPointList != null) {
							for (Endpoint endpoint : endPointList) {
								VideoServiceEndpoint videoServiceEndPoint = getVideoServiceEndPoint(endpoint.getEndpointServiceId());
								if (videoServiceEndPoint != null) {
									try {
										videoServiceEndPoint.publishBroadcast(endpoint);
										log.info("publish broadcast called for {}" , videoServiceEndPoint.getName());
									} catch (Exception e) {
										logger.error(ExceptionUtils.getStackTrace(e));
									}
								}

							}
						}
					}
				} catch (Exception e) {
					logger.error(ExceptionUtils.getStackTrace(e));
				}
			}

		});
	}

	public static Broadcast saveUndefinedBroadcast(String streamName, String scopeName, IDataStore dataStore, AppSettings appSettings) {
		Broadcast newBroadcast = new Broadcast();
		newBroadcast.setDate(System.currentTimeMillis());
		newBroadcast.setZombi(true);
		try {
			newBroadcast.setStreamId(streamName);

			String settingsListenerHookURL = null; 
			String fqdn = null;
			if (appSettings != null) {
				settingsListenerHookURL = appSettings.getListenerHookURL();
				fqdn = appSettings.getServerName();
			}

			return BroadcastRestService.saveBroadcast(newBroadcast,
					AntMediaApplicationAdapter.BROADCAST_STATUS_BROADCASTING, scopeName, dataStore,
					settingsListenerHookURL, fqdn);
		} catch (Exception e) {
			logger.error(ExceptionUtils.getStackTrace(e));
		}

		return null;
	}

	public VideoServiceEndpoint getVideoServiceEndPoint(String id) {
		if (videoServiceEndpoints != null) {
			return videoServiceEndpoints.get(id);
		}
		return null;
	}

	@Override
	public void muxingFinished(final String streamId, File file, long duration, int resolution) {
		String vodName = file.getName();
		String filePath = file.getPath();
		long fileSize = file.length();
		long systemTime = System.currentTimeMillis();
		String[] subDirs = filePath.split(Pattern.quote(File.separator));
		Integer pathLength=Integer.valueOf(subDirs.length);
		String relativePath= subDirs[pathLength-2]+'/'+subDirs[pathLength-1];
		String listenerHookURL = null;
		String streamName = file.getName();


		Broadcast broadcast = getDataStore().get(streamId);
		if (broadcast != null) {
			streamName = broadcast.getName();
			listenerHookURL = broadcast.getListenerHookURL();
			if (resolution != 0) {
				streamName = streamName + " (" + resolution + "p)";
			}
		}

		String vodId = RandomStringUtils.randomNumeric(24);
		VoD newVod = new VoD(streamName, streamId, relativePath, vodName, systemTime, duration, fileSize, VoD.STREAM_VOD, vodId);

		if (getDataStore().addVod(newVod) == null) {
			logger.warn("Stream vod with stream id {} cannot be added to data store", streamId);
		}

		int index;
		//HOOK_ACTION_VOD_READY is called only the stream in the datastore
		//it is not called for zombi streams
		if (listenerHookURL != null && !listenerHookURL.isEmpty() && 
				(index = vodName.lastIndexOf(".mp4")) != -1) 
		{
			final String baseName = vodName.substring(0, index);
			String finalListenerHookURL = listenerHookURL;
			addScheduledOnceJob(100, new IScheduledJob() {

				@Override
				public void execute(ISchedulingService service) throws CloneNotSupportedException {
					notifyHook(finalListenerHookURL, streamId, HOOK_ACTION_VOD_READY, null, null, baseName, vodId);
				}
			});
		}

<<<<<<< HEAD
				Integer pathLength=Integer.valueOf(subDirs.length);
				String relativePath=subDirs[pathLength-3]+'/'+subDirs[pathLength-2]+'/'+subDirs[pathLength-1];

				if (broadcast != null) {
					streamName = broadcast.getName();
					final String listenerHookURL = broadcast.getListenerHookURL();
=======
		String muxerFinishScript = appSettings.getMuxerFinishScript();
		if (muxerFinishScript != null && !muxerFinishScript.isEmpty()) {	
			runScript(muxerFinishScript + "  " + file.getAbsolutePath());
		}
>>>>>>> f46c7704


	}

	public void runScript(String scriptFile) {
		vertx.executeBlocking(future -> {
			try {
				logger.info("running muxer finish script: {}", scriptFile);
				Process exec = Runtime.getRuntime().exec(scriptFile);
				int result = exec.waitFor();
				future.complete();
				logger.info("completing script: {} with return value {}", scriptFile, result);
			} catch (IOException e) {
				logger.error(ExceptionUtils.getStackTrace(e));
			} catch (InterruptedException e) {
				logger.error(ExceptionUtils.getStackTrace(e));
				Thread.currentThread().interrupt();
			} 

		}, res -> {

		});
	}

	private static class AuthCheckJob implements IScheduledJob {

		private int count;
		private VideoServiceEndpoint videoServiceEndpoint;
		private int interval;
		private AntMediaApplicationAdapter appAdapter;

		public AuthCheckJob(int count, int interval, VideoServiceEndpoint videoServiceEndpoint, AntMediaApplicationAdapter adapter) {
			this.count = count;
			this.videoServiceEndpoint = videoServiceEndpoint;
			this.interval = interval;
			this.appAdapter = adapter;
		}

		@Override
		public void execute(ISchedulingService service) throws CloneNotSupportedException {

			try {
				if (!videoServiceEndpoint.askIfDeviceAuthenticated()) {
					count++;
					if (count < 10) {
						if (videoServiceEndpoint.getError() == null) {
							service.addScheduledOnceJob(interval, new AuthCheckJob(count, interval, videoServiceEndpoint, appAdapter));
							logger.info("Asking authetnication for {}", videoServiceEndpoint.getName());
						}
						else {
							//there is an error so do not ask again
							this.appAdapter.getVideoServiceEndpointsHavingError().add(videoServiceEndpoint);
						}
					}
					else {
						videoServiceEndpoint.setError(VideoServiceEndpoint.AUTHENTICATION_TIMEOUT);
						this.appAdapter.getVideoServiceEndpointsHavingError().add(videoServiceEndpoint);
						logger.info("Not authenticated for {} and will not try again", videoServiceEndpoint.getName());
					}
				}
				else {
					logger.info("Authenticated, adding video service endpoint type: {} with id: {} to the app", videoServiceEndpoint.getName(), videoServiceEndpoint.getCredentials().getId());
					this.appAdapter.getVideoServiceEndpoints().put(videoServiceEndpoint.getCredentials().getId(), videoServiceEndpoint);

				}
			} catch (Exception e) {
				logger.error(ExceptionUtils.getStackTrace(e));
			}
		}
	}

	public void startDeviceAuthStatusPolling(VideoServiceEndpoint videoServiceEndpoint,
			DeviceAuthParameters askDeviceAuthParameters) {
		int timeDelta = askDeviceAuthParameters.interval * 1000;
		addScheduledOnceJob(timeDelta, new AuthCheckJob(0, timeDelta, videoServiceEndpoint, this));
	}

	public Map<String, VideoServiceEndpoint> getVideoServiceEndpoints() {
		return videoServiceEndpoints;
	}

	public List<VideoServiceEndpoint> getVideoServiceEndpointsHavingError(){
		return videoServiceEndpointsHavingError ;
	}

	public void setVideoServiceEndpoints(Map<String, VideoServiceEndpoint> videoServiceEndpoints) {
		this.videoServiceEndpoints = videoServiceEndpoints;
	}

	/**
	 * Notify hook with parameters below
	 * 
	 * @param url
	 *            is the url of the service to be called
	 * 
	 * @param id
	 *            is the stream id that is unique for each stream
	 * 
	 * @param action
	 *            is the name of the action to be notified, it has values such
	 *            as {@link #HOOK_ACTION_END_LIVE_STREAM}
	 *            {@link #HOOK_ACTION_START_LIVE_STREAM}
	 * 
	 * @param streamName,
	 *            name of the stream. It is not the name of the file. It is just
	 *            a user friendly name
	 * 
	 * @param category,
	 *            category of the stream
	 * 
	 * 
	 * @return
	 */
	public final StringBuilder notifyHook(String url, String id, String action, String streamName, String category, String vodName) {
		return notifyHook(url, id, action, streamName, category, vodName, null);
	}

	/**
	 * Notify hook with parameters below
	 * 
	 * @param url
	 *            is the url of the service to be called
	 * 
	 * @param id
	 *            is the stream id that is unique for each stream
	 * 
	 * @param action
	 *            is the name of the action to be notified, it has values such
	 *            as {@link #HOOK_ACTION_END_LIVE_STREAM}
	 *            {@link #HOOK_ACTION_START_LIVE_STREAM}
	 * 
	 * @param streamName,
	 *            name of the stream. It is not the name of the file. It is just
	 *            a user friendly name
	 * 
	 * @param category,
	 *            category of the stream
	 * 
	 * @param vodName name of the vod 
	 * 
	 * @param vodId id of the vod in the datastore
	 * 
	 * @return
	 */
	public StringBuilder notifyHook(String url, String id, String action, String streamName, String category,
			String vodName, String vodId) {

		StringBuilder response = null;


		if (url != null && url.length() > 0) {
			Map<String, String> variables = new HashMap<>();

			variables.put("id", id);
			variables.put("action", action);
			if (streamName != null) {
				variables.put("streamName", streamName);
			}
			if (category != null) {
				variables.put("category", category);
			}

			if (vodName != null) {
				variables.put("vodName", vodName);
			}

			if (vodId != null) {
				variables.put("vodId", vodId);
			}

			try {
				response = sendPOST(url, variables);
			} catch (IOException e) {
				logger.error(ExceptionUtils.getStackTrace(e));
			}
		}
		return response;
	}

	public static StringBuilder sendPOST(String url, Map<String, String> variables) throws IOException {

		StringBuilder response = null;
		try (CloseableHttpClient httpClient = HttpClients.createDefault()) 
		{
			HttpPost httpPost = new HttpPost(url);
			httpPost.addHeader("User-Agent", "Daaavuuuuuttttt https://www.youtube.com/watch?v=cbyTDRgW4Jg");

			List<NameValuePair> urlParameters = new ArrayList<>();
			Set<Entry<String, String>> entrySet = variables.entrySet();
			for (Entry<String, String> entry : entrySet) {
				urlParameters.add(new BasicNameValuePair(entry.getKey(), entry.getValue()));
			}

			HttpEntity postParams = new UrlEncodedFormEntity(urlParameters);
			httpPost.setEntity(postParams);

			CloseableHttpResponse httpResponse = httpClient.execute(httpPost);

			logger.info("POST Response Status:: {}" , httpResponse.getStatusLine().getStatusCode());

			BufferedReader reader = new BufferedReader(new InputStreamReader(httpResponse.getEntity().getContent()));

			String inputLine;
			response = new StringBuilder();

			while ((inputLine = reader.readLine()) != null) {
				response.append(inputLine);
			}
			reader.close();

		}


		return response;

	}

	public List<IStreamPublishSecurity> getStreamPublishSecurityList() {
		return streamPublishSecurityList;
	}

	public void setStreamPublishSecurityList(List<IStreamPublishSecurity> streamPublishSecurityList) {
		this.streamPublishSecurityList = streamPublishSecurityList;
	}

	public AppSettings getAppSettings() {

		if(appSettings == null) {

			AppSettings appSettingsTmp = new AppSettings();

			appSettingsTmp.setMp4MuxingEnabled(true);
			appSettingsTmp.setAddDateTimeToMp4FileName(true);
			appSettingsTmp.setWebRTCEnabled(false);
			appSettingsTmp.setHlsMuxingEnabled(true);
			appSettingsTmp.setObjectDetectionEnabled(false);
			appSettingsTmp.setAdaptiveResolutionList(null);
			appSettingsTmp.setHlsListSize(null);
			appSettingsTmp.setHlsTime(null);
			appSettingsTmp.setHlsPlayListType(null);
			appSettingsTmp.setDeleteHLSFilesOnEnded(true);
			appSettingsTmp.setPreviewOverwrite(false);
			appSettingsTmp.setTokenControlEnabled(false);
			this.appSettings=appSettingsTmp;
		}

		return appSettings;
	}

	public void setAppSettings(AppSettings appSettings) {
		this.appSettings = appSettings;
	}


	public StreamFetcher startStreaming(Broadcast broadcast) {
		return streamFetcherManager.startStreaming(broadcast);
	}

	public void stopStreaming(Broadcast cam) {
		streamFetcherManager.stopStreaming(cam);
	}

	public OnvifCamera getOnvifCamera(String id) {
		OnvifCamera onvifCamera = onvifCameraList.get(id);
		if (onvifCamera == null) {

			Broadcast camera = getDataStore().get(id);
			if (camera != null) {
				onvifCamera = new OnvifCamera();
				onvifCamera.connect(camera.getIpAddr(), camera.getUsername(), camera.getPassword());

				onvifCameraList.put(id, onvifCamera);
			}
		}
		return onvifCamera;
	}

	public StreamFetcherManager getStreamFetcherManager() {
		return streamFetcherManager;
	}

	@Override
	public void setQualityParameters(String id, String quality, double speed, int pendingPacketSize) {
		logger.info("update source quality for stream: {} quality:{} speed:{}", id, quality, speed);
		getDataStore().updateSourceQualityParameters(id, quality, speed, pendingPacketSize);

	}

	public IDataStore getDataStore() {
		if(dataStore == null)
		{
			dataStore = dataStoreFactory.getDataStore();
		}
		return dataStore;
	}

	public DataStoreFactory getDataStoreFactory() {
		return dataStoreFactory;
	}


	public void setDataStoreFactory(DataStoreFactory dataStoreFactory) {
		this.dataStoreFactory = dataStoreFactory;
	}

	/**
	 * This setter for test cases
	 * @param vertx
	 */
	public void setVertx(Vertx vertx) {
		this.vertx = vertx;
	}

}<|MERGE_RESOLUTION|>--- conflicted
+++ resolved
@@ -2,8 +2,6 @@
 
 import java.io.BufferedReader;
 import java.io.File;
-import java.io.FileInputStream;
-import java.io.FileNotFoundException;
 import java.io.IOException;
 import java.io.InputStreamReader;
 import java.nio.file.Files;
@@ -37,28 +35,15 @@
 import org.slf4j.Logger;
 import org.slf4j.LoggerFactory;
 
-<<<<<<< HEAD
-import com.google.auth.oauth2.GoogleCredentials;
-import com.google.firebase.FirebaseApp;
-import com.google.firebase.FirebaseOptions;
-import com.google.firebase.database.DatabaseReference;
-import com.google.firebase.database.FirebaseDatabase;
-import com.google.firebase.internal.FirebaseService;
-
-=======
 import io.antmedia.datastore.db.DataStoreFactory;
->>>>>>> f46c7704
 import io.antmedia.datastore.db.IDataStore;
 import io.antmedia.datastore.db.types.Broadcast;
 import io.antmedia.datastore.db.types.Endpoint;
-import io.antmedia.datastore.db.types.Licence;
 import io.antmedia.datastore.db.types.SocialEndpointCredentials;
 import io.antmedia.datastore.db.types.VoD;
 import io.antmedia.ipcamera.OnvifCamera;
 import io.antmedia.muxer.IAntMediaStreamHandler;
-
 import io.antmedia.rest.BroadcastRestService;
-import io.antmedia.rest.model.Result;
 import io.antmedia.social.endpoint.PeriscopeEndpoint;
 import io.antmedia.social.endpoint.VideoServiceEndpoint;
 import io.antmedia.social.endpoint.VideoServiceEndpoint.DeviceAuthParameters;
@@ -153,10 +138,6 @@
 				}
 			}
 		});
-<<<<<<< HEAD
-		
-=======
->>>>>>> f46c7704
 
 		logger.info("AppStart scheduled job name: {}", scheduledJobName);
 
@@ -219,7 +200,7 @@
 	@Override
 	public void streamBroadcastClose(IBroadcastStream stream) {
 
-		
+
 		String streamName = stream.getPublishedName();
 		vertx.executeBlocking(future -> {
 			try {
@@ -231,9 +212,9 @@
 				future.complete(false);
 			}
 		},
-		result -> 
-			logger.info("close broadcast operation for {} is finished with {}", streamName, result.result())
-		);
+				result -> 
+		logger.info("close broadcast operation for {} is finished with {}", streamName, result.result())
+				);
 
 
 		super.streamBroadcastClose(stream);
@@ -479,13 +460,13 @@
 		String listenerHookURL = null;
 		String streamName = file.getName();
 
-
 		Broadcast broadcast = getDataStore().get(streamId);
 		if (broadcast != null) {
 			streamName = broadcast.getName();
 			listenerHookURL = broadcast.getListenerHookURL();
 			if (resolution != 0) {
 				streamName = streamName + " (" + resolution + "p)";
+
 			}
 		}
 
@@ -513,19 +494,10 @@
 			});
 		}
 
-<<<<<<< HEAD
-				Integer pathLength=Integer.valueOf(subDirs.length);
-				String relativePath=subDirs[pathLength-3]+'/'+subDirs[pathLength-2]+'/'+subDirs[pathLength-1];
-
-				if (broadcast != null) {
-					streamName = broadcast.getName();
-					final String listenerHookURL = broadcast.getListenerHookURL();
-=======
 		String muxerFinishScript = appSettings.getMuxerFinishScript();
 		if (muxerFinishScript != null && !muxerFinishScript.isEmpty()) {	
 			runScript(muxerFinishScript + "  " + file.getAbsolutePath());
 		}
->>>>>>> f46c7704
 
 
 	}
