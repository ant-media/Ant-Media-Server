--- conflicted
+++ resolved
@@ -1406,13 +1406,8 @@
 			String vodName, String vodId, String metadata, String subscriberId, Map<String, String> parameters)  
 	{
 		Broadcast broadcast = getDataStore().get(id);
-<<<<<<< HEAD
-        if(broadcast == null)
-            return;
-		String metaDataLocal = StringUtils.isNotBlank(metadata) ? metadata : broadcast.getMetaData();
-=======
 		String metaDataLocal = StringUtils.isNotBlank(metadata) ? metadata : (broadcast != null ? broadcast.getMetaData() : null);
->>>>>>> 5e4f8048
+
 		
 		String listenerHookURL = getListenerHookURL(broadcast);	
 		if (StringUtils.isNotBlank(listenerHookURL)) 
