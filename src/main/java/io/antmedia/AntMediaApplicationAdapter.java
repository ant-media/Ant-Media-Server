--- conflicted
+++ resolved
@@ -1387,15 +1387,11 @@
 				final String name = broadcast.getName();
 				final String category = broadcast.getCategory();
 				logger.info("Setting timer to call hook that means live stream is not started to the publish timeout for stream:{}", streamId);
-<<<<<<< HEAD
-				vertx.runOnContext(e -> notifyHook(listenerHookURL, streamId, HOOK_ACTION_PUBLISH_TIMEOUT_ERROR, name, category, null, null, null, null, null));
-=======
 				
 				JSONObject jsonResponse = new JSONObject();
 				jsonResponse.put(WebSocketConstants.SUBSCRIBER_ID, subscriberId);
 				
-				vertx.runOnContext(e -> notifyHook(listenerHookURL, streamId, HOOK_ACTION_PUBLISH_TIMEOUT_ERROR, name, category, null, null, jsonResponse.toJSONString()));
->>>>>>> dcdc6ece
+				vertx.runOnContext(e -> notifyHook(listenerHookURL, streamId, HOOK_ACTION_PUBLISH_TIMEOUT_ERROR, name, category, null, null, null, null, jsonResponse.toJSONString()));
 			}
 		}
 	}
