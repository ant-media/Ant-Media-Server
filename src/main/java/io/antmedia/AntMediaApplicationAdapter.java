package io.antmedia;

import java.io.BufferedReader;
import java.io.File;
import java.io.IOException;
import java.io.InputStreamReader;
import java.nio.file.Files;
import java.nio.file.Path;
import java.util.ArrayList;
import java.util.Collections;
import java.util.HashMap;
import java.util.List;
import java.util.Map;
import java.util.Map.Entry;
import java.util.Queue;
import java.util.Set;
import java.util.regex.Pattern;

import org.apache.commons.lang3.RandomStringUtils;
import org.apache.commons.lang3.exception.ExceptionUtils;
import org.apache.http.HttpEntity;
import org.apache.http.NameValuePair;
import org.apache.http.client.entity.UrlEncodedFormEntity;
import org.apache.http.client.methods.CloseableHttpResponse;
import org.apache.http.client.methods.HttpPost;
import org.apache.http.impl.client.CloseableHttpClient;
import org.apache.http.impl.client.HttpClients;
import org.apache.http.message.BasicNameValuePair;
import org.red5.server.adapter.MultiThreadedApplicationAdapter;
import org.red5.server.api.scheduling.IScheduledJob;
import org.red5.server.api.scheduling.ISchedulingService;
import org.red5.server.api.scope.IBroadcastScope;
import org.red5.server.api.scope.IScope;
import org.red5.server.api.stream.IBroadcastStream;
import org.red5.server.api.stream.IClientBroadcastStream;
import org.red5.server.api.stream.IPlayItem;
import org.red5.server.api.stream.IStreamPublishSecurity;
import org.red5.server.api.stream.IStreamService;
import org.red5.server.api.stream.ISubscriberStream;
import org.red5.server.stream.StreamService;
import org.red5.server.util.ScopeUtils;
import org.slf4j.Logger;
import org.slf4j.LoggerFactory;

import io.antmedia.datastore.db.DataStore;
import io.antmedia.datastore.db.DataStoreFactory;
import io.antmedia.datastore.db.types.Broadcast;
import io.antmedia.datastore.db.types.Endpoint;
import io.antmedia.datastore.db.types.SocialEndpointCredentials;
import io.antmedia.datastore.db.types.VoD;
import io.antmedia.ipcamera.OnvifCamera;
import io.antmedia.muxer.IAntMediaStreamHandler;
import io.antmedia.muxer.MuxAdaptor;
import io.antmedia.rest.BroadcastRestService;
import io.antmedia.rest.model.Result;
import io.antmedia.shutdown.AMSShutdownManager;
import io.antmedia.shutdown.IShutdownListener;
import io.antmedia.social.endpoint.PeriscopeEndpoint;
import io.antmedia.social.endpoint.VideoServiceEndpoint;
import io.antmedia.social.endpoint.VideoServiceEndpoint.DeviceAuthParameters;
import io.antmedia.streamsource.StreamFetcher;
import io.antmedia.streamsource.StreamFetcherManager;
import io.vertx.core.Handler;
import io.vertx.core.Vertx;

public class AntMediaApplicationAdapter implements IAntMediaStreamHandler, IShutdownListener {

	public static final String BEAN_NAME = "web.handler";
	public static final String BROADCAST_STATUS_CREATED = "created";
	public static final String BROADCAST_STATUS_BROADCASTING = "broadcasting";
	public static final String BROADCAST_STATUS_FINISHED = "finished";
	public static final String BROADCAST_STATUS_PREPARING = "preparing";
	public static final int BROADCAST_STATS_RESET = 0;
	public static final String HOOK_ACTION_END_LIVE_STREAM = "liveStreamEnded";
	public static final String HOOK_ACTION_START_LIVE_STREAM = "liveStreamStarted";
	public static final String HOOK_ACTION_VOD_READY = "vodReady";

	public static final String VERTX_BEAN_NAME = "vertxCore";

	protected static Logger logger = LoggerFactory.getLogger(AntMediaApplicationAdapter.class);
	public static final String LIVE_STREAM = "liveStream";
	public static final String IP_CAMERA = "ipCamera";
	public static final String STREAM_SOURCE = "streamSource";
	protected static final int END_POINT_LIMIT = 20;
	public static final String FACEBOOK = "facebook";
	public static final String PERISCOPE = "periscope";
	public static final String YOUTUBE = "youtube";
	public static final String FACEBOOK_ENDPOINT_CLASS = "io.antmedia.enterprise.social.endpoint.FacebookEndpoint";
	public static final String YOUTUBE_ENDPOINT_CLASS = "io.antmedia.enterprise.social.endpoint.YoutubeEndpoint";
	
	private Map<String, VideoServiceEndpoint> videoServiceEndpoints = new HashMap<>();
	private List<VideoServiceEndpoint> videoServiceEndpointsHavingError = new ArrayList<>();
	private List<IStreamPublishSecurity> streamPublishSecurityList;
	private HashMap<String, OnvifCamera> onvifCameraList = new HashMap<>();
	protected StreamFetcherManager streamFetcherManager;
	protected List<MuxAdaptor> muxAdaptors;
	private DataStore dataStore;
	DataStoreFactory dataStoreFactory;

	private AppSettings appSettings;
	private Vertx vertx;
	private IScope scope;

	public boolean appStart(IScope app) {
		setScope(app);
		vertx = (Vertx) app.getContext().getBean(VERTX_BEAN_NAME);

		//initalize to access the data store directly in the code
		getDataStore();


		addScheduledOnceJob(0, l->{
				streamFetcherManager = new StreamFetcherManager(vertx, getDataStore(),app);
				streamFetcherManager.setRestartStreamFetcherPeriod(appSettings.getRestartStreamFetcherPeriod());
				List<Broadcast> streams = getDataStore().getExternalStreamsList();
				logger.info("Stream source size: {}", streams.size());
				streamFetcherManager.startStreams(streams);

				List<SocialEndpointCredentials> socialEndpoints = getDataStore().getSocialEndpoints(0, END_POINT_LIMIT);

				logger.info("socialEndpoints size: {}", socialEndpoints.size());

				for (SocialEndpointCredentials socialEndpointCredentials : socialEndpoints) 
				{
					VideoServiceEndpoint endPointService = null;
					if (socialEndpointCredentials.getServiceName().equals(FACEBOOK)) 
					{
						endPointService = getEndpointService(FACEBOOK_ENDPOINT_CLASS, socialEndpointCredentials, appSettings.getFacebookClientId(), appSettings.getFacebookClientSecret());
					}
					else if (socialEndpointCredentials.getServiceName().equals(PERISCOPE)) 
					{
						endPointService = getEndpointService(PeriscopeEndpoint.class.getName(), socialEndpointCredentials, appSettings.getPeriscopeClientId(), appSettings.getPeriscopeClientSecret());
					}
					else if (socialEndpointCredentials.getServiceName().equals(YOUTUBE)) 
					{
						endPointService = getEndpointService(YOUTUBE_ENDPOINT_CLASS, socialEndpointCredentials, appSettings.getYoutubeClientId(), appSettings.getYoutubeClientSecret());
					}

					if (endPointService != null) {
						endPointService.setCollectInteractivity(appSettings.isCollectSocialMediaActivity());
						videoServiceEndpoints.put(endPointService.getCredentials().getId(), endPointService);
					}
				}

				if (appSettings != null) {
					synchUserVoDFolder(null, appSettings.getVodFolder());
				}
		});

		//logger.info("AppStart scheduled job name: {}", scheduledJobName);
		
		AMSShutdownManager.getInstance().subscribe(this);


		return true;
	}


	public boolean synchUserVoDFolder(String oldFolderPath, String vodFolderPath) 
	{
		boolean result = false;
		File streamsFolder = new File("webapps/" + getScope().getName() + "/streams");

		try {
			deleteOldFolderPath(oldFolderPath, streamsFolder);
			//even if an exception occurs, catch it in here and do not prevent the below operations
		} catch (IOException e) {
			logger.error(e.getMessage());
		}

		File f = new File(vodFolderPath == null ? "" : vodFolderPath);
		try {
			if (!streamsFolder.exists()) {
				streamsFolder.mkdir();
			}
			if (f.exists() && f.isDirectory()) {
				String newLinkPath = streamsFolder.getAbsolutePath() + "/" + f.getName();
				File newLinkFile = new File(newLinkPath);
				if (!newLinkFile.exists()) {
					Path target = f.toPath();
					Files.createSymbolicLink(newLinkFile.toPath(), target);
				}
			}
			//if file does not exists, it means reset the vod
			getDataStore().fetchUserVodList(f);
			result = true;
		} catch (IOException e) {
			logger.error(e.getMessage());
		}



		return result;
	}

	public boolean deleteOldFolderPath(String oldFolderPath, File streamsFolder) throws IOException {
		boolean result = false;
		if (oldFolderPath != null && !oldFolderPath.isEmpty() && streamsFolder != null) 
		{
			File f = new File(oldFolderPath);
			File linkFile = new File(streamsFolder.getAbsolutePath(), f.getName());
			if (linkFile.exists() && linkFile.isDirectory()) {
				Files.delete(linkFile.toPath());
				result = true;
			}
		}
		return result;
	}

	public void streamBroadcastClose(IBroadcastStream stream) {
		String streamName = stream.getPublishedName();
		vertx.executeBlocking(future -> closeBroadcast(streamName), null);
	}

	public void closeBroadcast(String streamName) {

		try {

			if (dataStore != null) {
				getDataStore().updateStatus(streamName, BROADCAST_STATUS_FINISHED);
				Broadcast broadcast = getDataStore().get(streamName);
								
				if (broadcast != null) {
					final String listenerHookURL = broadcast.getListenerHookURL();
					final String streamId = broadcast.getStreamId();
					if (listenerHookURL != null && listenerHookURL.length() > 0) {
						final String name = broadcast.getName();
						final String category = broadcast.getCategory();
						addScheduledOnceJob(100, l-> {
								notifyHook(listenerHookURL, streamId, HOOK_ACTION_END_LIVE_STREAM, name, category,
										null, null);
						});
					}

					stopPublishingSocialEndpoints(broadcast);

					if (broadcast.isZombi()) {
						getDataStore().delete(streamName);
					}

				}

			}
		} catch (Exception e) {
			logger.error(ExceptionUtils.getStackTrace(e));
		}
	}
	
	public void stopPublishingSocialEndpoints(Broadcast broadcast) 
	{
		List<Endpoint> endPointList = broadcast.getEndPointList();
		if (endPointList != null) {
			for (Endpoint endpoint : endPointList) {
				VideoServiceEndpoint videoServiceEndPoint = getVideoServiceEndPoint(endpoint.getEndpointServiceId());
				if (videoServiceEndPoint != null) {
					try {
						videoServiceEndPoint.stopBroadcast(endpoint);
					} catch (Exception e) {
						logger.error(ExceptionUtils.getStackTrace(e));
					}
				}
			}
			// recreate endpoints for social media
			recreateEndpointsForSocialMedia(broadcast, endPointList);
		}
	}

	public void recreateEndpointsForSocialMedia(Broadcast broadcast, List<Endpoint> endPointList) {
		//below removeList and addList is due to avoid concurrent exception
		List<Endpoint> removeList = new ArrayList<>();
		List<Endpoint> addList = new ArrayList<>();
		for (Endpoint endpoint : endPointList) {

			if (!"".equals(endpoint.type)) 
			{
				VideoServiceEndpoint videoServiceEndPoint = getVideoServiceEndPoint(endpoint.getEndpointServiceId());
				if (videoServiceEndPoint != null) 
				{
					Endpoint newEndpoint;
					try {
						newEndpoint = videoServiceEndPoint.createBroadcast(broadcast.getName(),
								broadcast.getDescription(), broadcast.getStreamId(), broadcast.isIs360(), broadcast.isPublicStream(), 720, true);
						removeList.add(endpoint);
						addList.add(newEndpoint);
						
					} catch (Exception e) {
						logger.error(ExceptionUtils.getStackTrace(e));
					}

				}
			}
		}
		for (Endpoint endpoint : removeList) {
			getDataStore().removeEndpoint(broadcast.getStreamId(), endpoint);
		}
		
		for (Endpoint endpoint : addList) {
			getDataStore().addEndpoint(broadcast.getStreamId(), endpoint);
		}
		
	}

	public VideoServiceEndpoint getEndpointService(String className, 
			SocialEndpointCredentials socialEndpointCredentials, String clientId, String clientSecret)
	{
		try {
			VideoServiceEndpoint endPointService;
			Class endpointClass = Class.forName(className);

			endPointService = (VideoServiceEndpoint) endpointClass.getConstructor(String.class, String.class, DataStore.class, SocialEndpointCredentials.class, Vertx.class)
					.newInstance(clientId, clientSecret, dataStore, socialEndpointCredentials, vertx);
			endPointService.setCollectInteractivity(appSettings.isCollectSocialMediaActivity());
			return endPointService;
		}
		catch (Exception e) {
			logger.error(ExceptionUtils.getStackTrace(e));
		}
		return null;
	}


	public void streamPlayItemPlay(ISubscriberStream stream, IPlayItem item, boolean isLive) {
		addScheduledOnceJob(0, service -> {
			if (dataStore != null) {
				dataStore.updateRtmpViewerCount(item.getName(), true);
			}

		});
	}

	public void streamPlayItemStop(ISubscriberStream stream, IPlayItem item) {
		addScheduledOnceJob(0, service -> {
			if (dataStore != null) {
				dataStore.updateRtmpViewerCount(item.getName(), false);
			}
		});
	}

	public void streamSubscriberClose(ISubscriberStream stream) {
		addScheduledOnceJob(0, service -> {
			if (dataStore != null) {
				dataStore.updateRtmpViewerCount(stream.getBroadcastStreamPublishName(), false);
			}
		});
	}

	private void addScheduledOnceJob(int i, Handler<Void> action) {
		vertx.runOnContext(action);
		
	}


	public void streamPublishStart(final IBroadcastStream stream) {
		String streamName = stream.getPublishedName();
		logger.info("stream name in streamPublishStart: {}", streamName );

		startPublish(streamName);
	}

	public void startPublish(String streamName) {
		vertx.executeBlocking( handler -> {
			try {

				DataStore dataStoreLocal = getDataStore();
				if (dataStoreLocal != null) {

					Broadcast broadcast = dataStoreLocal.get(streamName);

					if (broadcast == null) {

						broadcast = saveUndefinedBroadcast(streamName, getScope().getName(), dataStoreLocal, appSettings);

					} else {

						boolean result = dataStoreLocal.updateStatus(streamName, BROADCAST_STATUS_BROADCASTING);
						logger.info(" Status of stream {} is set to Broadcasting with result: {}", broadcast.getStreamId(), result);
					}

					final String listenerHookURL = broadcast.getListenerHookURL();
					final String streamId = broadcast.getStreamId();
					if (listenerHookURL != null && listenerHookURL.length() > 0) {
						final String name = broadcast.getName();
						final String category = broadcast.getCategory();
						addScheduledOnceJob(100, l-> {
								notifyHook(listenerHookURL, streamId, HOOK_ACTION_START_LIVE_STREAM, name, category,
										null, null);
						});
					}

					publishSocialEndpoints(broadcast.getEndPointList());
				}
				handler.complete();
			} catch (Exception e) {
				logger.error(ExceptionUtils.getStackTrace(e));
				handler.fail(ExceptionUtils.getStackTrace(e));
			}
			
		}, null);
		
		logger.info("start publish leaved");
	}
	
	public void publishSocialEndpoints(List<Endpoint> endPointList) 
	{
		if (endPointList != null) 
		{
			for (Endpoint endpoint : endPointList) {
				VideoServiceEndpoint videoServiceEndPoint = getVideoServiceEndPoint(endpoint.getEndpointServiceId());
				if (videoServiceEndPoint != null) {
					try {
						videoServiceEndPoint.publishBroadcast(endpoint);
						logger.info("publish broadcast called for {}" , videoServiceEndPoint.getName());
					} catch (Exception e) {
						logger.error(ExceptionUtils.getStackTrace(e));
					}
				}
			}
		}
	}
	
	
	
	
	

	public static Broadcast saveUndefinedBroadcast(String streamId, String scopeName, DataStore dataStore, AppSettings appSettings) {
		return saveUndefinedBroadcast(streamId, scopeName, dataStore, appSettings, AntMediaApplicationAdapter.BROADCAST_STATUS_BROADCASTING);
	}
	
	public static Broadcast saveUndefinedBroadcast(String streamId, String scopeName, DataStore dataStore, AppSettings appSettings, String streamStatus) {
		Broadcast newBroadcast = new Broadcast();
		newBroadcast.setDate(System.currentTimeMillis());
		newBroadcast.setZombi(true);
		try {
			newBroadcast.setStreamId(streamId);

			String settingsListenerHookURL = null; 
			String fqdn = null;
			if (appSettings != null) {
				settingsListenerHookURL = appSettings.getListenerHookURL();
				fqdn = appSettings.getServerName();
			}

			return BroadcastRestService.saveBroadcast(newBroadcast,
					streamStatus, scopeName, dataStore,
					settingsListenerHookURL, fqdn);
		} catch (Exception e) {
			logger.error(ExceptionUtils.getStackTrace(e));
		}

		return null;
	}

	public VideoServiceEndpoint getVideoServiceEndPoint(String id) {
		if (videoServiceEndpoints != null) {
			return videoServiceEndpoints.get(id);
		}
		return null;
	}

	@Override
	public void muxingFinished(final String streamId, File file, long duration, int resolution) {
		String vodName = file.getName();
		String filePath = file.getPath();
		long fileSize = file.length();
		long systemTime = System.currentTimeMillis();
		String[] subDirs = filePath.split(Pattern.quote(File.separator));
		Integer pathLength=Integer.valueOf(subDirs.length);
		String relativePath= subDirs[pathLength-2]+'/'+subDirs[pathLength-1];
		String listenerHookURL = null;
		String streamName = file.getName();

		Broadcast broadcast = getDataStore().get(streamId);
		if (broadcast != null && broadcast.getName() != null) {
			streamName = broadcast.getName();
			listenerHookURL = broadcast.getListenerHookURL();
			if (resolution != 0) {
				streamName = streamName + " (" + resolution + "p)";

			}
		}
		if (listenerHookURL == null || listenerHookURL.isEmpty()) {
			// if hook URL is not defined for stream specific, then try to get common one from app
			listenerHookURL = appSettings.getListenerHookURL();
		}

		String vodId = RandomStringUtils.randomNumeric(24);
		VoD newVod = new VoD(streamName, streamId, relativePath, vodName, systemTime, duration, fileSize, VoD.STREAM_VOD, vodId);

		if (getDataStore().addVod(newVod) == null) {
			logger.warn("Stream vod with stream id {} cannot be added to data store", streamId);
		}

		int index;
		
		//HOOK_ACTION_VOD_READY is called only the listenerHookURL is defined either for stream or in AppSettings
		if (listenerHookURL != null && !listenerHookURL.isEmpty() && 
				(index = vodName.lastIndexOf(".mp4")) != -1) 
		{
			final String baseName = vodName.substring(0, index);
			String finalListenerHookURL = listenerHookURL;
			addScheduledOnceJob(100, l -> {
				notifyHook(finalListenerHookURL, streamId, HOOK_ACTION_VOD_READY, null, null, baseName, vodId);
			});
		
		}

		String muxerFinishScript = appSettings.getMuxerFinishScript();
		if (muxerFinishScript != null && !muxerFinishScript.isEmpty()) {	
			runScript(muxerFinishScript + "  " + file.getAbsolutePath());
		}


	}

	public void runScript(String scriptFile) {
		vertx.executeBlocking(future -> {
			try {
				logger.info("running muxer finish script: {}", scriptFile);
				Process exec = Runtime.getRuntime().exec(scriptFile);
				int result = exec.waitFor();
				future.complete();
				logger.info("completing script: {} with return value {}", scriptFile, result);
			} catch (IOException e) {
				logger.error(ExceptionUtils.getStackTrace(e));
			} catch (InterruptedException e) {
				logger.error(ExceptionUtils.getStackTrace(e));
				Thread.currentThread().interrupt();
			} 

		}, res -> {

		});
	}

	private static class AuthCheckJob implements IScheduledJob {

		private int count;
		private VideoServiceEndpoint videoServiceEndpoint;
		private int interval;
		private AntMediaApplicationAdapter appAdapter;

		public AuthCheckJob(int count, int interval, VideoServiceEndpoint videoServiceEndpoint, AntMediaApplicationAdapter adapter) {
			this.count = count;
			this.videoServiceEndpoint = videoServiceEndpoint;
			this.interval = interval;
			this.appAdapter = adapter;
		}

		@Override
		public void execute(ISchedulingService service) throws CloneNotSupportedException {

			try {
				if (!videoServiceEndpoint.askIfDeviceAuthenticated()) {
					count++;
					if (count < 10) {
						if (videoServiceEndpoint.getError() == null) {
							service.addScheduledOnceJob(interval, new AuthCheckJob(count, interval, videoServiceEndpoint, appAdapter));
							logger.info("Asking authetnication for {}", videoServiceEndpoint.getName());
						}
						else {
							//there is an error so do not ask again
							this.appAdapter.getVideoServiceEndpointsHavingError().add(videoServiceEndpoint);
						}
					}
					else {
						videoServiceEndpoint.setError(VideoServiceEndpoint.AUTHENTICATION_TIMEOUT);
						this.appAdapter.getVideoServiceEndpointsHavingError().add(videoServiceEndpoint);
						logger.info("Not authenticated for {} and will not try again", videoServiceEndpoint.getName());
					}
				}
				else {
					logger.info("Authenticated, adding video service endpoint type: {} with id: {} to the app", videoServiceEndpoint.getName(), videoServiceEndpoint.getCredentials().getId());
					this.appAdapter.getVideoServiceEndpoints().put(videoServiceEndpoint.getCredentials().getId(), videoServiceEndpoint);

				}
			} catch (Exception e) {
				logger.error(ExceptionUtils.getStackTrace(e));
			}
		}
	}

	public void startDeviceAuthStatusPolling(VideoServiceEndpoint videoServiceEndpoint,
			DeviceAuthParameters askDeviceAuthParameters) {
		int timeDelta = askDeviceAuthParameters.interval * 1000;
		
	//TODO	addScheduledOnceJob(timeDelta, new AuthCheckJob(0, timeDelta, videoServiceEndpoint, this));
	}

	public Map<String, VideoServiceEndpoint> getVideoServiceEndpoints() {
		return videoServiceEndpoints;
	}

	public List<VideoServiceEndpoint> getVideoServiceEndpointsHavingError(){
		return videoServiceEndpointsHavingError ;
	}

	public void setVideoServiceEndpoints(Map<String, VideoServiceEndpoint> videoServiceEndpoints) {
		this.videoServiceEndpoints = videoServiceEndpoints;
	}

	/**
	 * Notify hook with parameters below
	 * 
	 * @param url
	 *            is the url of the service to be called
	 * 
	 * @param id
	 *            is the stream id that is unique for each stream
	 * 
	 * @param action
	 *            is the name of the action to be notified, it has values such
	 *            as {@link #HOOK_ACTION_END_LIVE_STREAM}
	 *            {@link #HOOK_ACTION_START_LIVE_STREAM}
	 * 
	 * @param streamName,
	 *            name of the stream. It is not the name of the file. It is just
	 *            a user friendly name
	 * 
	 * @param category,
	 *            category of the stream
	 * 
	 * @param vodName name of the vod 
	 * 
	 * @param vodId id of the vod in the datastore
	 * 
	 * @return
	 */
	public StringBuilder notifyHook(String url, String id, String action, String streamName, String category,
			String vodName, String vodId) {

		StringBuilder response = null;

		if (url != null && url.length() > 0) {
			Map<String, String> variables = new HashMap<>();

			variables.put("id", id);
			variables.put("action", action);
			if (streamName != null) {
				variables.put("streamName", streamName);
			}
			if (category != null) {
				variables.put("category", category);
			}

			if (vodName != null) {
				variables.put("vodName", vodName);
			}

			if (vodId != null) {
				variables.put("vodId", vodId);
			}

			try {
				response = sendPOST(url, variables);
			} catch (Exception e) {
				//Make Exception generi
				logger.error(ExceptionUtils.getStackTrace(e));
			}
		}
		return response;
	}

	public StringBuilder sendPOST(String url, Map<String, String> variables) throws IOException {

		StringBuilder response = null;
		try (CloseableHttpClient httpClient = getHttpClient()) 
		{
			HttpPost httpPost = new HttpPost(url);
			httpPost.addHeader("User-Agent", "Daaavuuuuuttttt https://www.youtube.com/watch?v=cbyTDRgW4Jg");

			List<NameValuePair> urlParameters = new ArrayList<>();
			Set<Entry<String, String>> entrySet = variables.entrySet();
			for (Entry<String, String> entry : entrySet) {
				urlParameters.add(new BasicNameValuePair(entry.getKey(), entry.getValue()));
			}

			HttpEntity postParams = new UrlEncodedFormEntity(urlParameters);
			httpPost.setEntity(postParams);

			CloseableHttpResponse httpResponse = httpClient.execute(httpPost);
			logger.info("POST Response Status:: {}" , httpResponse.getStatusLine().getStatusCode());

			HttpEntity entity = httpResponse.getEntity();
			if (entity != null) 
			{ 
				//read entity if it's available
				BufferedReader reader = new BufferedReader(new InputStreamReader(entity.getContent()));

				String inputLine;
				response = new StringBuilder();

				while ((inputLine = reader.readLine()) != null) {
					response.append(inputLine);
				}
				reader.close();
			}

		}


		return response;

	}
	
	public CloseableHttpClient getHttpClient() {
		return HttpClients.createDefault();
	}

	public List<IStreamPublishSecurity> getStreamPublishSecurityList() {
		return streamPublishSecurityList;
	}

	public void setStreamPublishSecurityList(List<IStreamPublishSecurity> streamPublishSecurityList) {
		this.streamPublishSecurityList = streamPublishSecurityList;
	}

	public AppSettings getAppSettings() {

		if(appSettings == null) {

			AppSettings appSettingsTmp = new AppSettings();

			appSettingsTmp.setMp4MuxingEnabled(true);
			appSettingsTmp.setAddDateTimeToMp4FileName(true);
			appSettingsTmp.setWebRTCEnabled(false);
			appSettingsTmp.setHlsMuxingEnabled(true);
			appSettingsTmp.setObjectDetectionEnabled(false);
			appSettingsTmp.setAdaptiveResolutionList(null);
			appSettingsTmp.setHlsListSize(null);
			appSettingsTmp.setHlsTime(null);
			appSettingsTmp.setHlsPlayListType(null);
			appSettingsTmp.setDeleteHLSFilesOnEnded(true);
			appSettingsTmp.setPreviewOverwrite(false);
			appSettingsTmp.setTokenControlEnabled(false);
			this.appSettings=appSettingsTmp;
		}

		return appSettings;
	}

	public void setAppSettings(AppSettings appSettings) {
		this.appSettings = appSettings;
	}


	public StreamFetcher startStreaming(Broadcast broadcast) {
		if(broadcast.getType().equals(AntMediaApplicationAdapter.IP_CAMERA) ||
				broadcast.getType().equals(AntMediaApplicationAdapter.STREAM_SOURCE))  {
			return streamFetcherManager.startStreaming(broadcast);
		}
		return null;
	}

	public Result stopStreaming(Broadcast broadcast) {
		Result result = new Result(false);
		if(broadcast.getType().equals(AntMediaApplicationAdapter.IP_CAMERA) ||
				broadcast.getType().equals(AntMediaApplicationAdapter.STREAM_SOURCE)) 
		{
			result = streamFetcherManager.stopStreaming(broadcast);
		} 
		else if (broadcast.getType().equals(AntMediaApplicationAdapter.LIVE_STREAM)) 
		{
			IBroadcastStream broadcastStream = getBroadcastStream(getScope(), broadcast.getStreamId());
			if (broadcastStream != null) 
			{
				((IClientBroadcastStream) broadcastStream).getConnection().close();
				result.setSuccess(true);
			}
		}
		return result;
	}

	public IBroadcastStream getBroadcastStream(IScope scope, String name) {
		IStreamService service = (IStreamService) ScopeUtils.getScopeService(scope, IStreamService.class,
				StreamService.class);
		if (service instanceof StreamService) {
			IBroadcastScope bs = ((StreamService) service).getBroadcastScope(scope, name);
			if (bs != null) {
				return bs.getClientBroadcastStream();
			}
		}
		return null;
	}
	
	public OnvifCamera getOnvifCamera(String id) {
		OnvifCamera onvifCamera = onvifCameraList.get(id);
		if (onvifCamera == null) {

			Broadcast camera = getDataStore().get(id);
			if (camera != null) {
				onvifCamera = new OnvifCamera();
				onvifCamera.connect(camera.getIpAddr(), camera.getUsername(), camera.getPassword());

				onvifCameraList.put(id, onvifCamera);
			}
		}
		return onvifCamera;
	}

	public StreamFetcherManager getStreamFetcherManager() {
		return streamFetcherManager;
	}
	
	public void setStreamFetcherManager(StreamFetcherManager streamFetcherManager) {
		this.streamFetcherManager = streamFetcherManager;
	}

	@Override
	public void setQualityParameters(String id, String quality, double speed, int pendingPacketSize) {
		logger.info("update source quality for stream: {} quality:{} speed:{}", id, quality, speed);
		getDataStore().updateSourceQualityParameters(id, quality, speed, pendingPacketSize);

	}

	public DataStore getDataStore() {
		if(dataStore == null)
		{
			dataStore = dataStoreFactory.getDataStore();
		}
		return dataStore;
	}

	public DataStoreFactory getDataStoreFactory() {
		return dataStoreFactory;
	}


	public void setDataStoreFactory(DataStoreFactory dataStoreFactory) {
		this.dataStoreFactory = dataStoreFactory;
	}

	/**
	 * This setter for test cases
	 * @param vertx
	 */
	public void setVertx(Vertx vertx) {
		this.vertx = vertx;
	}


	@Override
	public void serverShuttingdown() {
<<<<<<< HEAD
		//logger.info("{} is shutting down.", getName());
		Queue<StreamFetcher> fetchers = streamFetcherManager.getStreamFetcherList();
		for (StreamFetcher streamFetcher : fetchers) {
			streamFetcher.stopStream();
=======
		logger.info("{} is shutting down.", getName());
		if (streamFetcherManager != null) {
			Queue<StreamFetcher> fetchers = streamFetcherManager.getStreamFetcherList();
			for (StreamFetcher streamFetcher : fetchers) {
				streamFetcher.stopStream();
			}
>>>>>>> 7ee3670b
		}
		
		logger.info("RTMP Broadcasts are closing.");
		for (MuxAdaptor adaptor : getMuxAdaptors()) {
			if(adaptor.getBroadcast().getType().equals(AntMediaApplicationAdapter.LIVE_STREAM)) {
				adaptor.getBroadcastStream().stop();
				adaptor.stop();
			}
		}
		
		while(getDataStore().getLocalLiveBroadcastCount() > 0) {
			try {
				Thread.sleep(1000);
			} catch (InterruptedException e) {
				logger.error(ExceptionUtils.getStackTrace(e));
				Thread.currentThread().interrupt();
			}
		}
		
		getDataStore().close();
	}

	@Override
	public void muxAdaptorAdded(MuxAdaptor muxAdaptor){
		getMuxAdaptors().add(muxAdaptor);
	}

	@Override
	public void muxAdaptorRemoved(MuxAdaptor muxAdaptor) {
		getMuxAdaptors().remove(muxAdaptor);
	}

	public List<MuxAdaptor> getMuxAdaptors() {
		if(muxAdaptors == null){
			muxAdaptors = Collections.synchronizedList(new ArrayList());
		}
		return muxAdaptors;
	}


	public IScope getScope() {
		return scope;
	}


	public void setScope(IScope scope) {
		this.scope = scope;
	}
}<|MERGE_RESOLUTION|>--- conflicted
+++ resolved
@@ -841,19 +841,13 @@
 
 	@Override
 	public void serverShuttingdown() {
-<<<<<<< HEAD
+
 		//logger.info("{} is shutting down.", getName());
-		Queue<StreamFetcher> fetchers = streamFetcherManager.getStreamFetcherList();
-		for (StreamFetcher streamFetcher : fetchers) {
-			streamFetcher.stopStream();
-=======
-		logger.info("{} is shutting down.", getName());
 		if (streamFetcherManager != null) {
 			Queue<StreamFetcher> fetchers = streamFetcherManager.getStreamFetcherList();
 			for (StreamFetcher streamFetcher : fetchers) {
 				streamFetcher.stopStream();
 			}
->>>>>>> 7ee3670b
 		}
 		
 		logger.info("RTMP Broadcasts are closing.");
