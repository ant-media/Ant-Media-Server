--- conflicted
+++ resolved
@@ -555,9 +555,7 @@
 		logger.info("start publish leaved for stream:{}", streamName);
 	}
 
-<<<<<<< HEAD
-	protected ServerSettings getServerSettings() 
-=======
+
 	private Broadcast saveBroadcast(String streamName, long absoluteStartTimeMs, String publishType, Broadcast broadcast) {
 		if (broadcast == null) 
 		{
@@ -580,7 +578,7 @@
 	}
 
 	private ServerSettings getServerSettings() 
->>>>>>> a7a97f94
+
 	{
 		if (serverSettings == null) {
 			serverSettings = (ServerSettings)scope.getContext().getApplicationContext().getBean(ServerSettings.BEAN_NAME);
@@ -1637,12 +1635,8 @@
 		this.storageClient = storageClient;
 	}
 
-<<<<<<< HEAD
-	
-=======
 	public void streamPublishStart(IBroadcastStream stream) {
 		saveBroadcast(stream.getPublishedName(), ((ClientBroadcastStream)stream).getAbsoluteStartTimeMs() , MuxAdaptor.PUBLISH_TYPE_RTMP, getDataStore().get(stream.getPublishedName()));
 	}
 
->>>>>>> a7a97f94
 }