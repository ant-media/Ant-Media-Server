package io.antmedia;

import java.io.BufferedReader;
import java.io.File;
import java.io.IOException;
import java.io.InputStreamReader;
import java.nio.file.Files;
import java.nio.file.Path;
import java.util.ArrayList;
import java.util.Collections;
import java.util.HashMap;
import java.util.List;
import java.util.Map;
import java.util.Map.Entry;
import java.util.Queue;
import java.util.Set;
import java.util.regex.Pattern;

import org.apache.commons.lang3.RandomStringUtils;
import org.apache.commons.lang3.exception.ExceptionUtils;
import org.apache.http.HttpEntity;
import org.apache.http.NameValuePair;
import org.apache.http.client.entity.UrlEncodedFormEntity;
import org.apache.http.client.methods.CloseableHttpResponse;
import org.apache.http.client.methods.HttpPost;
import org.apache.http.impl.client.CloseableHttpClient;
import org.apache.http.impl.client.HttpClients;
import org.apache.http.message.BasicNameValuePair;
import org.red5.server.adapter.MultiThreadedApplicationAdapter;
import org.red5.server.api.scheduling.IScheduledJob;
import org.red5.server.api.scheduling.ISchedulingService;
import org.red5.server.api.scope.IBroadcastScope;
import org.red5.server.api.scope.IScope;
import org.red5.server.api.stream.IBroadcastStream;
import org.red5.server.api.stream.IClientBroadcastStream;
import org.red5.server.api.stream.IPlayItem;
import org.red5.server.api.stream.IStreamPublishSecurity;
import org.red5.server.api.stream.IStreamService;
import org.red5.server.api.stream.ISubscriberStream;
import org.red5.server.stream.StreamService;
import org.red5.server.util.ScopeUtils;
import org.slf4j.Logger;
import org.slf4j.LoggerFactory;

import io.antmedia.datastore.db.DataStore;
import io.antmedia.datastore.db.DataStoreFactory;
import io.antmedia.datastore.db.types.Broadcast;
import io.antmedia.datastore.db.types.Endpoint;
import io.antmedia.datastore.db.types.SocialEndpointCredentials;
import io.antmedia.datastore.db.types.VoD;
import io.antmedia.ipcamera.OnvifCamera;
import io.antmedia.muxer.IAntMediaStreamHandler;
import io.antmedia.muxer.MuxAdaptor;
import io.antmedia.rest.BroadcastRestService;
import io.antmedia.rest.model.Result;
import io.antmedia.shutdown.AMSShutdownManager;
import io.antmedia.shutdown.IShutdownListener;
import io.antmedia.social.endpoint.PeriscopeEndpoint;
import io.antmedia.social.endpoint.VideoServiceEndpoint;
import io.antmedia.social.endpoint.VideoServiceEndpoint.DeviceAuthParameters;
import io.antmedia.streamsource.StreamFetcher;
import io.antmedia.streamsource.StreamFetcherManager;
import io.vertx.core.Handler;
import io.vertx.core.Vertx;

public class AntMediaApplicationAdapter implements IAntMediaStreamHandler, IShutdownListener {

	public static final String BEAN_NAME = "web.handler";
	public static final String BROADCAST_STATUS_CREATED = "created";
	public static final String BROADCAST_STATUS_BROADCASTING = "broadcasting";
	public static final String BROADCAST_STATUS_FINISHED = "finished";
	public static final String BROADCAST_STATUS_PREPARING = "preparing";
	public static final int BROADCAST_STATS_RESET = 0;
	public static final String HOOK_ACTION_END_LIVE_STREAM = "liveStreamEnded";
	public static final String HOOK_ACTION_START_LIVE_STREAM = "liveStreamStarted";
	public static final String HOOK_ACTION_VOD_READY = "vodReady";

	public static final String VERTX_BEAN_NAME = "vertxCore";

	protected static Logger logger = LoggerFactory.getLogger(AntMediaApplicationAdapter.class);
	public static final String LIVE_STREAM = "liveStream";
	public static final String IP_CAMERA = "ipCamera";
	public static final String STREAM_SOURCE = "streamSource";
	protected static final int END_POINT_LIMIT = 20;
	public static final String FACEBOOK = "facebook";
	public static final String PERISCOPE = "periscope";
	public static final String YOUTUBE = "youtube";
	public static final String FACEBOOK_ENDPOINT_CLASS = "io.antmedia.enterprise.social.endpoint.FacebookEndpoint";
	public static final String YOUTUBE_ENDPOINT_CLASS = "io.antmedia.enterprise.social.endpoint.YoutubeEndpoint";
	
	private Map<String, VideoServiceEndpoint> videoServiceEndpoints = new HashMap<>();
	private List<VideoServiceEndpoint> videoServiceEndpointsHavingError = new ArrayList<>();
	private List<IStreamPublishSecurity> streamPublishSecurityList;
	private HashMap<String, OnvifCamera> onvifCameraList = new HashMap<>();
	protected StreamFetcherManager streamFetcherManager;
	protected List<MuxAdaptor> muxAdaptors;
	private DataStore dataStore;
	DataStoreFactory dataStoreFactory;

	private AppSettings appSettings;
	private Vertx vertx;
	private IScope scope;
	private ISchedulingService schedulingService;


	public boolean appStart(IScope app) {
		setScope(app);
		vertx = (Vertx) app.getContext().getBean(VERTX_BEAN_NAME);

		//initalize to access the data store directly in the code
		getDataStore();


		addScheduledOnceJob(0, l->{
				streamFetcherManager = new StreamFetcherManager(getSchedulingService(), getDataStore(),app);
				streamFetcherManager.setRestartStreamFetcherPeriod(appSettings.getRestartStreamFetcherPeriod());
				List<Broadcast> streams = getDataStore().getExternalStreamsList();
				logger.info("Stream source size: {}", streams.size());
				streamFetcherManager.startStreams(streams);

				List<SocialEndpointCredentials> socialEndpoints = getDataStore().getSocialEndpoints(0, END_POINT_LIMIT);

				logger.info("socialEndpoints size: {}", socialEndpoints.size());

				for (SocialEndpointCredentials socialEndpointCredentials : socialEndpoints) 
				{
					VideoServiceEndpoint endPointService = null;
					if (socialEndpointCredentials.getServiceName().equals(FACEBOOK)) 
					{
						endPointService = getEndpointService(FACEBOOK_ENDPOINT_CLASS, socialEndpointCredentials, appSettings.getFacebookClientId(), appSettings.getFacebookClientSecret());
					}
					else if (socialEndpointCredentials.getServiceName().equals(PERISCOPE)) 
					{
						endPointService = getEndpointService(PeriscopeEndpoint.class.getName(), socialEndpointCredentials, appSettings.getPeriscopeClientId(), appSettings.getPeriscopeClientSecret());
					}
					else if (socialEndpointCredentials.getServiceName().equals(YOUTUBE)) 
					{
						endPointService = getEndpointService(YOUTUBE_ENDPOINT_CLASS, socialEndpointCredentials, appSettings.getYoutubeClientId(), appSettings.getYoutubeClientSecret());
					}

					if (endPointService != null) {
						endPointService.setCollectInteractivity(appSettings.isCollectSocialMediaActivity());
						videoServiceEndpoints.put(endPointService.getCredentials().getId(), endPointService);
					}
				}

				if (appSettings != null) {
					synchUserVoDFolder(null, appSettings.getVodFolder());
				}
		});

		//logger.info("AppStart scheduled job name: {}", scheduledJobName);
		
		AMSShutdownManager.getInstance().subscribe(this);


		return true;
	}


	public boolean synchUserVoDFolder(String oldFolderPath, String vodFolderPath) 
	{
		boolean result = false;
		File streamsFolder = new File("webapps/" + getScope().getName() + "/streams");

		try {
			deleteOldFolderPath(oldFolderPath, streamsFolder);
			//even if an exception occurs, catch it in here and do not prevent the below operations
		} catch (IOException e) {
			logger.error(e.getMessage());
		}

		File f = new File(vodFolderPath == null ? "" : vodFolderPath);
		try {
			if (!streamsFolder.exists()) {
				streamsFolder.mkdir();
			}
			if (f.exists() && f.isDirectory()) {
				String newLinkPath = streamsFolder.getAbsolutePath() + "/" + f.getName();
				File newLinkFile = new File(newLinkPath);
				if (!newLinkFile.exists()) {
					Path target = f.toPath();
					Files.createSymbolicLink(newLinkFile.toPath(), target);
				}
			}
			//if file does not exists, it means reset the vod
			getDataStore().fetchUserVodList(f);
			result = true;
		} catch (IOException e) {
			logger.error(e.getMessage());
		}



		return result;
	}

	public boolean deleteOldFolderPath(String oldFolderPath, File streamsFolder) throws IOException {
		boolean result = false;
		if (oldFolderPath != null && !oldFolderPath.isEmpty() && streamsFolder != null) 
		{
			File f = new File(oldFolderPath);
			File linkFile = new File(streamsFolder.getAbsolutePath(), f.getName());
			if (linkFile.exists() && linkFile.isDirectory()) {
				Files.delete(linkFile.toPath());
				result = true;
			}
		}
		return result;
	}

	public void streamBroadcastClose(IBroadcastStream stream) {
		String streamName = stream.getPublishedName();
		vertx.executeBlocking(future -> closeBroadcast(streamName), null);
	}

	public void closeBroadcast(String streamName) {

		try {

			if (dataStore != null) {
				getDataStore().updateStatus(streamName, BROADCAST_STATUS_FINISHED);
				Broadcast broadcast = getDataStore().get(streamName);
								
				if (broadcast != null) {
					final String listenerHookURL = broadcast.getListenerHookURL();
					final String streamId = broadcast.getStreamId();
					if (listenerHookURL != null && listenerHookURL.length() > 0) {
						final String name = broadcast.getName();
						final String category = broadcast.getCategory();
						addScheduledOnceJob(100, l-> {
								notifyHook(listenerHookURL, streamId, HOOK_ACTION_END_LIVE_STREAM, name, category,
										null, null);
						});
					}

					stopPublishingSocialEndpoints(broadcast);

					if (broadcast.isZombi()) {
						getDataStore().delete(streamName);
					}

				}

			}
		} catch (Exception e) {
			logger.error(ExceptionUtils.getStackTrace(e));
		}
	}
	
	public void stopPublishingSocialEndpoints(Broadcast broadcast) 
	{
		List<Endpoint> endPointList = broadcast.getEndPointList();
		if (endPointList != null) {
			for (Endpoint endpoint : endPointList) {
				VideoServiceEndpoint videoServiceEndPoint = getVideoServiceEndPoint(endpoint.getEndpointServiceId());
				if (videoServiceEndPoint != null) {
					try {
						videoServiceEndPoint.stopBroadcast(endpoint);
					} catch (Exception e) {
						logger.error(ExceptionUtils.getStackTrace(e));
					}
				}
			}
			// recreate endpoints for social media
			recreateEndpointsForSocialMedia(broadcast, endPointList);
		}
	}

	public void recreateEndpointsForSocialMedia(Broadcast broadcast, List<Endpoint> endPointList) {
		//below removeList and addList is due to avoid concurrent exception
		List<Endpoint> removeList = new ArrayList<>();
		List<Endpoint> addList = new ArrayList<>();
		for (Endpoint endpoint : endPointList) {

			if (!"".equals(endpoint.type)) 
			{
				VideoServiceEndpoint videoServiceEndPoint = getVideoServiceEndPoint(endpoint.getEndpointServiceId());
				if (videoServiceEndPoint != null) 
				{
					Endpoint newEndpoint;
					try {
						newEndpoint = videoServiceEndPoint.createBroadcast(broadcast.getName(),
								broadcast.getDescription(), broadcast.getStreamId(), broadcast.isIs360(), broadcast.isPublicStream(), 720, true);
						removeList.add(endpoint);
						addList.add(newEndpoint);
						
					} catch (Exception e) {
						logger.error(ExceptionUtils.getStackTrace(e));
					}

				}
			}
		}
		for (Endpoint endpoint : removeList) {
			getDataStore().removeEndpoint(broadcast.getStreamId(), endpoint);
		}
		
		for (Endpoint endpoint : addList) {
			getDataStore().addEndpoint(broadcast.getStreamId(), endpoint);
		}
		
	}

	public VideoServiceEndpoint getEndpointService(String className, 
			SocialEndpointCredentials socialEndpointCredentials, String clientId, String clientSecret)
	{
		try {
			VideoServiceEndpoint endPointService;
			Class endpointClass = Class.forName(className);

			endPointService = (VideoServiceEndpoint) endpointClass.getConstructor(String.class, String.class, DataStore.class, SocialEndpointCredentials.class, Vertx.class)
					.newInstance(clientId, clientSecret, dataStore, socialEndpointCredentials, vertx);
			endPointService.setCollectInteractivity(appSettings.isCollectSocialMediaActivity());
			return endPointService;
		}
		catch (Exception e) {
			logger.error(ExceptionUtils.getStackTrace(e));
		}
		return null;
	}


	public void streamPlayItemPlay(ISubscriberStream stream, IPlayItem item, boolean isLive) {
		addScheduledOnceJob(0, service -> {
			if (dataStore != null) {
				dataStore.updateRtmpViewerCount(item.getName(), true);
			}

		});
	}

	public void streamPlayItemStop(ISubscriberStream stream, IPlayItem item) {
		addScheduledOnceJob(0, service -> {
			if (dataStore != null) {
				dataStore.updateRtmpViewerCount(item.getName(), false);
			}
		});
	}

	public void streamSubscriberClose(ISubscriberStream stream) {
		addScheduledOnceJob(0, service -> {
			if (dataStore != null) {
				dataStore.updateRtmpViewerCount(stream.getBroadcastStreamPublishName(), false);
			}
		});
	}

	private void addScheduledOnceJob(int i, Handler<Void> action) {
		vertx.runOnContext(action);
		
	}


	public void streamPublishStart(final IBroadcastStream stream) {
		String streamName = stream.getPublishedName();
		logger.info("stream name in streamPublishStart: {}", streamName );

		startPublish(streamName);
	}

	public void startPublish(String streamName) {
		vertx.executeBlocking( handler -> {
			try {

				DataStore dataStoreLocal = getDataStore();
				if (dataStoreLocal != null) {

					Broadcast broadcast = dataStoreLocal.get(streamName);

					if (broadcast == null) {

						broadcast = saveUndefinedBroadcast(streamName, getScope().getName(), dataStoreLocal, appSettings);

					} else {

						boolean result = dataStoreLocal.updateStatus(streamName, BROADCAST_STATUS_BROADCASTING);
						logger.info(" Status of stream {} is set to Broadcasting with result: {}", broadcast.getStreamId(), result);
					}

					final String listenerHookURL = broadcast.getListenerHookURL();
					final String streamId = broadcast.getStreamId();
					if (listenerHookURL != null && listenerHookURL.length() > 0) {
						final String name = broadcast.getName();
						final String category = broadcast.getCategory();
						addScheduledOnceJob(100, l-> {
								notifyHook(listenerHookURL, streamId, HOOK_ACTION_START_LIVE_STREAM, name, category,
										null, null);
						});
					}

					publishSocialEndpoints(broadcast.getEndPointList());
				}
				handler.complete();
			} catch (Exception e) {
				logger.error(ExceptionUtils.getStackTrace(e));
				handler.fail(ExceptionUtils.getStackTrace(e));
			}
			
		}, null);
		
		logger.info("start publish leaved");
	}
	
	public void publishSocialEndpoints(List<Endpoint> endPointList) 
	{
		if (endPointList != null) 
		{
			for (Endpoint endpoint : endPointList) {
				VideoServiceEndpoint videoServiceEndPoint = getVideoServiceEndPoint(endpoint.getEndpointServiceId());
				if (videoServiceEndPoint != null) {
					try {
						videoServiceEndPoint.publishBroadcast(endpoint);
						logger.info("publish broadcast called for {}" , videoServiceEndPoint.getName());
					} catch (Exception e) {
						logger.error(ExceptionUtils.getStackTrace(e));
					}
				}
			}
		}
	}
	
	
	
	
	

	public static Broadcast saveUndefinedBroadcast(String streamId, String scopeName, DataStore dataStore, AppSettings appSettings) {
		return saveUndefinedBroadcast(streamId, scopeName, dataStore, appSettings, AntMediaApplicationAdapter.BROADCAST_STATUS_BROADCASTING);
	}
	
	public static Broadcast saveUndefinedBroadcast(String streamId, String scopeName, DataStore dataStore, AppSettings appSettings, String streamStatus) {
		Broadcast newBroadcast = new Broadcast();
		newBroadcast.setDate(System.currentTimeMillis());
		newBroadcast.setZombi(true);
		try {
			newBroadcast.setStreamId(streamId);

			String settingsListenerHookURL = null; 
			String fqdn = null;
			if (appSettings != null) {
				settingsListenerHookURL = appSettings.getListenerHookURL();
				fqdn = appSettings.getServerName();
			}

			return BroadcastRestService.saveBroadcast(newBroadcast,
					streamStatus, scopeName, dataStore,
					settingsListenerHookURL, fqdn);
		} catch (Exception e) {
			logger.error(ExceptionUtils.getStackTrace(e));
		}

		return null;
	}

	public VideoServiceEndpoint getVideoServiceEndPoint(String id) {
		if (videoServiceEndpoints != null) {
			return videoServiceEndpoints.get(id);
		}
		return null;
	}

	@Override
	public void muxingFinished(final String streamId, File file, long duration, int resolution) {
		String vodName = file.getName();
		String filePath = file.getPath();
		long fileSize = file.length();
		long systemTime = System.currentTimeMillis();
		String[] subDirs = filePath.split(Pattern.quote(File.separator));
		Integer pathLength=Integer.valueOf(subDirs.length);
		String relativePath= subDirs[pathLength-2]+'/'+subDirs[pathLength-1];
		String listenerHookURL = null;
		String streamName = file.getName();

		Broadcast broadcast = getDataStore().get(streamId);
		if (broadcast != null && broadcast.getName() != null) {
			streamName = broadcast.getName();
			listenerHookURL = broadcast.getListenerHookURL();
			if (resolution != 0) {
				streamName = streamName + " (" + resolution + "p)";

			}
		}
		if (listenerHookURL == null || listenerHookURL.isEmpty()) {
			// if hook URL is not defined for stream specific, then try to get common one from app
			listenerHookURL = appSettings.getListenerHookURL();
		}

		String vodId = RandomStringUtils.randomNumeric(24);
		VoD newVod = new VoD(streamName, streamId, relativePath, vodName, systemTime, duration, fileSize, VoD.STREAM_VOD, vodId);

		if (getDataStore().addVod(newVod) == null) {
			logger.warn("Stream vod with stream id {} cannot be added to data store", streamId);
		}

		int index;
		
		//HOOK_ACTION_VOD_READY is called only the listenerHookURL is defined either for stream or in AppSettings
		if (listenerHookURL != null && !listenerHookURL.isEmpty() && 
				(index = vodName.lastIndexOf(".mp4")) != -1) 
		{
			final String baseName = vodName.substring(0, index);
			String finalListenerHookURL = listenerHookURL;
<<<<<<< HEAD
			addScheduledOnceJob(100, l -> {
					notifyHook(finalListenerHookURL, streamId, HOOK_ACTION_VOD_READY, null, null, baseName, vodId);
=======
			
			vertx.executeBlocking(b-> {
				notifyHook(finalListenerHookURL, streamId, HOOK_ACTION_VOD_READY, null, null, baseName, vodId);
				b.complete();
			}, r -> {
				
>>>>>>> 7e228ef6
			});
		
		}

		String muxerFinishScript = appSettings.getMuxerFinishScript();
		if (muxerFinishScript != null && !muxerFinishScript.isEmpty()) {	
			runScript(muxerFinishScript + "  " + file.getAbsolutePath());
		}


	}

	public void runScript(String scriptFile) {
		vertx.executeBlocking(future -> {
			try {
				logger.info("running muxer finish script: {}", scriptFile);
				Process exec = Runtime.getRuntime().exec(scriptFile);
				int result = exec.waitFor();
				future.complete();
				logger.info("completing script: {} with return value {}", scriptFile, result);
			} catch (IOException e) {
				logger.error(ExceptionUtils.getStackTrace(e));
			} catch (InterruptedException e) {
				logger.error(ExceptionUtils.getStackTrace(e));
				Thread.currentThread().interrupt();
			} 

		}, res -> {

		});
	}

	private static class AuthCheckJob implements IScheduledJob {

		private int count;
		private VideoServiceEndpoint videoServiceEndpoint;
		private int interval;
		private AntMediaApplicationAdapter appAdapter;

		public AuthCheckJob(int count, int interval, VideoServiceEndpoint videoServiceEndpoint, AntMediaApplicationAdapter adapter) {
			this.count = count;
			this.videoServiceEndpoint = videoServiceEndpoint;
			this.interval = interval;
			this.appAdapter = adapter;
		}

		@Override
		public void execute(ISchedulingService service) throws CloneNotSupportedException {

			try {
				if (!videoServiceEndpoint.askIfDeviceAuthenticated()) {
					count++;
					if (count < 10) {
						if (videoServiceEndpoint.getError() == null) {
							service.addScheduledOnceJob(interval, new AuthCheckJob(count, interval, videoServiceEndpoint, appAdapter));
							logger.info("Asking authetnication for {}", videoServiceEndpoint.getName());
						}
						else {
							//there is an error so do not ask again
							this.appAdapter.getVideoServiceEndpointsHavingError().add(videoServiceEndpoint);
						}
					}
					else {
						videoServiceEndpoint.setError(VideoServiceEndpoint.AUTHENTICATION_TIMEOUT);
						this.appAdapter.getVideoServiceEndpointsHavingError().add(videoServiceEndpoint);
						logger.info("Not authenticated for {} and will not try again", videoServiceEndpoint.getName());
					}
				}
				else {
					logger.info("Authenticated, adding video service endpoint type: {} with id: {} to the app", videoServiceEndpoint.getName(), videoServiceEndpoint.getCredentials().getId());
					this.appAdapter.getVideoServiceEndpoints().put(videoServiceEndpoint.getCredentials().getId(), videoServiceEndpoint);

				}
			} catch (Exception e) {
				logger.error(ExceptionUtils.getStackTrace(e));
			}
		}
	}

	public void startDeviceAuthStatusPolling(VideoServiceEndpoint videoServiceEndpoint,
			DeviceAuthParameters askDeviceAuthParameters) {
		int timeDelta = askDeviceAuthParameters.interval * 1000;
		
	//TODO	addScheduledOnceJob(timeDelta, new AuthCheckJob(0, timeDelta, videoServiceEndpoint, this));
	}

	public Map<String, VideoServiceEndpoint> getVideoServiceEndpoints() {
		return videoServiceEndpoints;
	}

	public List<VideoServiceEndpoint> getVideoServiceEndpointsHavingError(){
		return videoServiceEndpointsHavingError ;
	}

	public void setVideoServiceEndpoints(Map<String, VideoServiceEndpoint> videoServiceEndpoints) {
		this.videoServiceEndpoints = videoServiceEndpoints;
	}

	/**
	 * Notify hook with parameters below
	 * 
	 * @param url
	 *            is the url of the service to be called
	 * 
	 * @param id
	 *            is the stream id that is unique for each stream
	 * 
	 * @param action
	 *            is the name of the action to be notified, it has values such
	 *            as {@link #HOOK_ACTION_END_LIVE_STREAM}
	 *            {@link #HOOK_ACTION_START_LIVE_STREAM}
	 * 
	 * @param streamName,
	 *            name of the stream. It is not the name of the file. It is just
	 *            a user friendly name
	 * 
	 * @param category,
	 *            category of the stream
	 * 
	 * @param vodName name of the vod 
	 * 
	 * @param vodId id of the vod in the datastore
	 * 
	 * @return
	 */
	public StringBuilder notifyHook(String url, String id, String action, String streamName, String category,
			String vodName, String vodId) {

		StringBuilder response = null;

		if (url != null && url.length() > 0) {
			Map<String, String> variables = new HashMap<>();

			variables.put("id", id);
			variables.put("action", action);
			if (streamName != null) {
				variables.put("streamName", streamName);
			}
			if (category != null) {
				variables.put("category", category);
			}

			if (vodName != null) {
				variables.put("vodName", vodName);
			}

			if (vodId != null) {
				variables.put("vodId", vodId);
			}

			try {
				response = sendPOST(url, variables);
			} catch (Exception e) {
				//Make Exception generi
				logger.error(ExceptionUtils.getStackTrace(e));
			}
		}
		return response;
	}

	public StringBuilder sendPOST(String url, Map<String, String> variables) throws IOException {

		StringBuilder response = null;
		try (CloseableHttpClient httpClient = getHttpClient()) 
		{
			HttpPost httpPost = new HttpPost(url);
			httpPost.addHeader("User-Agent", "Daaavuuuuuttttt https://www.youtube.com/watch?v=cbyTDRgW4Jg");

			List<NameValuePair> urlParameters = new ArrayList<>();
			Set<Entry<String, String>> entrySet = variables.entrySet();
			for (Entry<String, String> entry : entrySet) {
				urlParameters.add(new BasicNameValuePair(entry.getKey(), entry.getValue()));
			}

			HttpEntity postParams = new UrlEncodedFormEntity(urlParameters);
			httpPost.setEntity(postParams);

			CloseableHttpResponse httpResponse = httpClient.execute(httpPost);
			logger.info("POST Response Status:: {}" , httpResponse.getStatusLine().getStatusCode());

			HttpEntity entity = httpResponse.getEntity();
			if (entity != null) 
			{ 
				//read entity if it's available
				BufferedReader reader = new BufferedReader(new InputStreamReader(entity.getContent()));

				String inputLine;
				response = new StringBuilder();

				while ((inputLine = reader.readLine()) != null) {
					response.append(inputLine);
				}
				reader.close();
			}

		}


		return response;

	}
	
	public CloseableHttpClient getHttpClient() {
		return HttpClients.createDefault();
	}

	public List<IStreamPublishSecurity> getStreamPublishSecurityList() {
		return streamPublishSecurityList;
	}

	public void setStreamPublishSecurityList(List<IStreamPublishSecurity> streamPublishSecurityList) {
		this.streamPublishSecurityList = streamPublishSecurityList;
	}

	public AppSettings getAppSettings() {

		if(appSettings == null) {

			AppSettings appSettingsTmp = new AppSettings();

			appSettingsTmp.setMp4MuxingEnabled(true);
			appSettingsTmp.setAddDateTimeToMp4FileName(true);
			appSettingsTmp.setWebRTCEnabled(false);
			appSettingsTmp.setHlsMuxingEnabled(true);
			appSettingsTmp.setObjectDetectionEnabled(false);
			appSettingsTmp.setAdaptiveResolutionList(null);
			appSettingsTmp.setHlsListSize(null);
			appSettingsTmp.setHlsTime(null);
			appSettingsTmp.setHlsPlayListType(null);
			appSettingsTmp.setDeleteHLSFilesOnEnded(true);
			appSettingsTmp.setPreviewOverwrite(false);
			appSettingsTmp.setTokenControlEnabled(false);
			this.appSettings=appSettingsTmp;
		}

		return appSettings;
	}

	public void setAppSettings(AppSettings appSettings) {
		this.appSettings = appSettings;
	}


	public StreamFetcher startStreaming(Broadcast broadcast) {
		if(broadcast.getType().equals(AntMediaApplicationAdapter.IP_CAMERA) ||
				broadcast.getType().equals(AntMediaApplicationAdapter.STREAM_SOURCE))  {
			return streamFetcherManager.startStreaming(broadcast);
		}
		return null;
	}

	public Result stopStreaming(Broadcast broadcast) {
		Result result = new Result(false);
		if(broadcast.getType().equals(AntMediaApplicationAdapter.IP_CAMERA) ||
				broadcast.getType().equals(AntMediaApplicationAdapter.STREAM_SOURCE)) 
		{
			result = streamFetcherManager.stopStreaming(broadcast);
		} 
		else if (broadcast.getType().equals(AntMediaApplicationAdapter.LIVE_STREAM)) 
		{
			IBroadcastStream broadcastStream = getBroadcastStream(getScope(), broadcast.getStreamId());
			if (broadcastStream != null) 
			{
				((IClientBroadcastStream) broadcastStream).getConnection().close();
				result.setSuccess(true);
			}
		}
		return result;
	}

	public IBroadcastStream getBroadcastStream(IScope scope, String name) {
		IStreamService service = (IStreamService) ScopeUtils.getScopeService(scope, IStreamService.class,
				StreamService.class);
		if (service instanceof StreamService) {
			IBroadcastScope bs = ((StreamService) service).getBroadcastScope(scope, name);
			if (bs != null) {
				return bs.getClientBroadcastStream();
			}
		}
		return null;
	}
	
	public OnvifCamera getOnvifCamera(String id) {
		OnvifCamera onvifCamera = onvifCameraList.get(id);
		if (onvifCamera == null) {

			Broadcast camera = getDataStore().get(id);
			if (camera != null) {
				onvifCamera = new OnvifCamera();
				onvifCamera.connect(camera.getIpAddr(), camera.getUsername(), camera.getPassword());

				onvifCameraList.put(id, onvifCamera);
			}
		}
		return onvifCamera;
	}

	public StreamFetcherManager getStreamFetcherManager() {
		return streamFetcherManager;
	}
	
	public void setStreamFetcherManager(StreamFetcherManager streamFetcherManager) {
		this.streamFetcherManager = streamFetcherManager;
	}

	@Override
	public void setQualityParameters(String id, String quality, double speed, int pendingPacketSize) {
		logger.info("update source quality for stream: {} quality:{} speed:{}", id, quality, speed);
		getDataStore().updateSourceQualityParameters(id, quality, speed, pendingPacketSize);

	}

	public DataStore getDataStore() {
		if(dataStore == null)
		{
			dataStore = dataStoreFactory.getDataStore();
		}
		return dataStore;
	}

	public DataStoreFactory getDataStoreFactory() {
		return dataStoreFactory;
	}


	public void setDataStoreFactory(DataStoreFactory dataStoreFactory) {
		this.dataStoreFactory = dataStoreFactory;
	}

	/**
	 * This setter for test cases
	 * @param vertx
	 */
	public void setVertx(Vertx vertx) {
		this.vertx = vertx;
	}


	@Override
	public void serverShuttingdown() {
<<<<<<< HEAD
		//logger.info("{} is shutting down.", getName());
=======
		logger.info("{} is shutting down.", getName());
		Queue<StreamFetcher> fetchers = streamFetcherManager.getStreamFetcherList();
		for (StreamFetcher streamFetcher : fetchers) {
			streamFetcher.stopStream();
		}
		
		logger.info("RTMP Broadcasts are closing.");
		for (MuxAdaptor adaptor : getMuxAdaptors()) {
			if(adaptor.getBroadcast().getType().equals(AntMediaApplicationAdapter.LIVE_STREAM)) {
				adaptor.getBroadcastStream().stop();
				adaptor.stop();
			}
		}
		
		while(getDataStore().getLocalLiveBroadcastCount() > 0) {
			try {
				Thread.sleep(1000);
			} catch (InterruptedException e) {
				logger.error(ExceptionUtils.getStackTrace(e));
				Thread.currentThread().interrupt();
			}
		}
		
		getDataStore().close();
>>>>>>> 7e228ef6
	}

	@Override
	public void muxAdaptorAdded(MuxAdaptor muxAdaptor){
		getMuxAdaptors().add(muxAdaptor);
	}

	@Override
	public void muxAdaptorRemoved(MuxAdaptor muxAdaptor) {
		getMuxAdaptors().remove(muxAdaptor);
	}

	public List<MuxAdaptor> getMuxAdaptors() {
		if(muxAdaptors == null){
			muxAdaptors = Collections.synchronizedList(new ArrayList());
		}
		return muxAdaptors;
	}


	public IScope getScope() {
		return scope;
	}


	public void setScope(IScope scope) {
		this.scope = scope;
	}


	public ISchedulingService getSchedulingService() {
		return schedulingService;
	}


	public void setSchedulingService(ISchedulingService schedulingService) {
		this.schedulingService = schedulingService;
	}
}<|MERGE_RESOLUTION|>--- conflicted
+++ resolved
@@ -501,17 +501,8 @@
 		{
 			final String baseName = vodName.substring(0, index);
 			String finalListenerHookURL = listenerHookURL;
-<<<<<<< HEAD
 			addScheduledOnceJob(100, l -> {
-					notifyHook(finalListenerHookURL, streamId, HOOK_ACTION_VOD_READY, null, null, baseName, vodId);
-=======
-			
-			vertx.executeBlocking(b-> {
 				notifyHook(finalListenerHookURL, streamId, HOOK_ACTION_VOD_READY, null, null, baseName, vodId);
-				b.complete();
-			}, r -> {
-				
->>>>>>> 7e228ef6
 			});
 		
 		}
@@ -852,10 +843,7 @@
 
 	@Override
 	public void serverShuttingdown() {
-<<<<<<< HEAD
 		//logger.info("{} is shutting down.", getName());
-=======
-		logger.info("{} is shutting down.", getName());
 		Queue<StreamFetcher> fetchers = streamFetcherManager.getStreamFetcherList();
 		for (StreamFetcher streamFetcher : fetchers) {
 			streamFetcher.stopStream();
@@ -879,7 +867,6 @@
 		}
 		
 		getDataStore().close();
->>>>>>> 7e228ef6
 	}
 
 	@Override
