--- conflicted
+++ resolved
@@ -19,13 +19,6 @@
 import javax.ws.rs.core.Response;
 import javax.ws.rs.core.Response.Status;
 
-<<<<<<< HEAD
-import com.google.gson.Gson;
-import com.google.gson.JsonObject;
-
-import io.antmedia.settings.SslSettings;
-=======
->>>>>>> 406802e0
 import org.apache.commons.lang3.exception.ExceptionUtils;
 import org.glassfish.jersey.media.multipart.FormDataContentDisposition;
 import org.glassfish.jersey.media.multipart.FormDataParam;
@@ -489,18 +482,6 @@
 		return super.changeServerSettings(serverSettings);
 	}
 
-<<<<<<< HEAD
-	@ApiOperation(value = "Changes ssl settings. Sets ssl configuration type,", response = Result.class)
-	@POST
-	@Path("/ssl-settings")
-	@Produces(MediaType.APPLICATION_JSON)
-	@Consumes(MediaType.APPLICATION_JSON)
-	@Override
-	public String configureSsl(@ApiParam(value = "Ssl settings", required = true) SslSettings sslSettings){
-		return super.configureSsl(sslSettings);
-	}
-
-=======
 	@ApiOperation(value = "Changes ssl settings. Sets ssl configuration type. After this method is called, server will be restarted.", response = Result.class)
 	@POST
 	@Path("/ssl-settings")
@@ -519,7 +500,6 @@
 		return super.configureSsl(domain, type, fullChainFile, fullChainFileDetail, privateKeyFile, privateKeyFileDetail, chainFile, chainFileDetail);
 	}
 	
->>>>>>> 406802e0
 	@ApiOperation(value = "Returns true if the server is enterprise edition.", response = Result.class)
 	@GET
 	@Path("/enterprise-edition")
@@ -548,16 +528,6 @@
 	public ServerSettings getServerSettings() 
 	{
 		return super.getServerSettings();
-	}
-
-	@ApiOperation(value = "Returns the ssl settings. Includes SSL configuration type, domain and custom certificate file names.", response = Result.class)
-	@GET
-	@Path("/ssl-settings")
-	@Produces(MediaType.APPLICATION_JSON)
-	@Override
-	public SslSettings getSslSettings()
-	{
-		return super.getServerSettings().getSslSettings();
 	}
 
 	@ApiOperation(value = "Returns license status. Includes license ID, status, owner, start date, end date, type and license count.", response = Result.class)
