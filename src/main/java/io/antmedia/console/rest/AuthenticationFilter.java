package io.antmedia.console.rest;

import java.io.IOException;
import java.security.interfaces.RSAPublicKey;
import javax.servlet.FilterChain;
import javax.servlet.ServletException;
import javax.servlet.ServletRequest;
import javax.servlet.ServletResponse;
import javax.servlet.http.HttpServletRequest;
import javax.servlet.http.HttpServletResponse;
import javax.ws.rs.HttpMethod;

import org.springframework.web.context.ConfigurableWebApplicationContext;

import com.auth0.jwk.Jwk;
import com.auth0.jwk.JwkException;
import com.auth0.jwk.JwkProvider;
import com.auth0.jwk.UrlJwkProvider;
import com.auth0.jwt.JWT;
import com.auth0.jwt.JWTVerifier;
import com.auth0.jwt.algorithms.Algorithm;
import com.auth0.jwt.exceptions.JWTVerificationException;
import com.auth0.jwt.interfaces.DecodedJWT;

import io.antmedia.console.datastore.AbstractConsoleDataStore;
import io.antmedia.console.datastore.ConsoleDataStoreFactory;
import io.antmedia.datastore.db.IDataStoreFactory;
import io.antmedia.datastore.db.types.User;
import io.antmedia.filter.AbstractFilter;
import io.antmedia.filter.JWTFilter;
import io.antmedia.rest.model.UserType;
import io.antmedia.settings.ServerSettings;

public class AuthenticationFilter extends AbstractFilter {

	public static final String DISPATCH_PATH_URL = "_path";
	/**
	 * Use the same token header with JWT Filter which is {@link JWTFilter#JWT_TOKEN_HEADER }
	 */
	@Deprecated
	public static final String JWT_TOKEN = "ProxyAuthorization";
	public static final String FORBIDDEN_ERROR = "Not allowed to access this resource. Contact system admin";

	public AbstractConsoleDataStore getDataStore()
	{
		AbstractConsoleDataStore dataStore = null;

		ConfigurableWebApplicationContext appContext = getWebApplicationContext();
		if (appContext != null && appContext.isRunning()) 
		{
			Object dataStoreFactory = appContext.getBean(IDataStoreFactory.BEAN_NAME);

			if (dataStoreFactory instanceof ConsoleDataStoreFactory) 
			{
				AbstractConsoleDataStore dataStoreTemp = ((ConsoleDataStoreFactory)dataStoreFactory).getDataStore();
				if (dataStoreTemp.isAvailable()) 
				{
					dataStore = dataStoreTemp;
				}
				else {
					logger.warn("DataStore is not available. It may be closed or not initialized");
				}
			}	
		}
		return dataStore;
	}
	


	/**
	 * Check authentication and authorization
	 * 
	 * There are 3 types of user
	 * 
	 * ADMIN can do anything in its scope.
	 *   If it's scope is system, it can CRUD anything
	 *   If it's scope is an application, it can CRUD anything in the application. 
	 *      it cannot access the web panel services
	 * 	  
	 * READ_ONLY can read anything in its scope.
	 *   If it's scope is system, it can READ anything 
	 *   If it's scope is an application, it can only READ anything in the application
	 *      it cannot access the web panel services
	 * 
	 * USER can do anything but cannot change the settings in its scope.
	 *   If it's scope is system, it can CRUD content but cannot change system settings
	 *   If it's scope is an application, it can CRUD content but cannot change system settings/server settings, 
	 *   	cannot add/remove users or applications
	 *   
	 *   
	 * 
	 * Scope:
	 * - System
	 * - Specific Application
	 */
	@Override
	public void doFilter(ServletRequest request, ServletResponse response, FilterChain chain)
			throws IOException, ServletException {

		HttpServletRequest httpRequest = (HttpServletRequest) request;
		String path = ((HttpServletRequest) request).getRequestURI();

		ServerSettings serverSettings = getServerSetting();
		
		/*
		 * JWT Filter checking below parameters:
		 * JWT Server Filter enable or not 
		 * Is Token filled or not
		 * Is JWT Server Token valid or invalid 
		 */
		String jwtToken = httpRequest.getHeader(JWTFilter.JWT_TOKEN_HEADER);
		if (jwtToken == null) {
			//get it for compatibility
			jwtToken = httpRequest.getHeader(JWT_TOKEN);
		}
		if (serverSettings != null 
				&& serverSettings.isJwtServerControlEnabled()
<<<<<<< HEAD
				&& httpRequest.getHeader(JWT_TOKEN) != null) {
			if(checkJWTServerSettings(httpRequest.getHeader(JWT_TOKEN))) {
=======
				&& jwtToken != null) 
		
		{
			if(checkJWT(jwtToken)) {
>>>>>>> 5f344869
				chain.doFilter(request, response);
			}
			else {
				((HttpServletResponse) response).sendError(HttpServletResponse.SC_FORBIDDEN, "Invalid Server JWT Token");
			}
		}
		else if (path.equals("/rest/isAuthenticated") ||
				path.equals("/rest/authenticateUser") || 
				path.equals("/rest/addInitialUser") ||
				path.equals("/rest/isFirstLogin") ||

				path.equals("/rest/v2/authentication-status") ||
				path.equals("/rest/v2/users/initial") ||
				path.equals("/rest/v2/first-login-status") ||
				path.equals("/rest/v2/users/authenticate") ||
				path.equals("/rest/v2/liveness") ||
				(path.startsWith("/rest/v2/users/") && path.endsWith("/blocked"))
				) 
		{
			chain.doFilter(request, response);
		}
		else if (CommonRestService.isAuthenticated(((HttpServletRequest)request).getSession()))
		{
			String method = httpRequest.getMethod();

			String userEmail = (String)httpRequest.getSession().getAttribute(CommonRestService.USER_EMAIL);
			AbstractConsoleDataStore store = getDataStore();
			if (store != null) 
			{
				User currentUser = store.getUser(userEmail);
				if (currentUser != null) 
				{
					String userScope = currentUser.getScope();
					String dispatchURL = httpRequest.getParameter(DISPATCH_PATH_URL);
					boolean scopeAccess =  scopeAccessGranted(userScope, dispatchURL);
					
					if (HttpMethod.GET.equals(method))  
					{
						//This is the READ part. No need to check the user type because scope is critical
						if (scopeAccess || path.equals("/rest/v2/applications/settings/" + userScope)
								|| path.equals("/rest/v2/version") || path.equals("/rest/v2/enterprise-edition")
								|| path.equals("/rest/v2/admin-status")) 
						{
							chain.doFilter(request, response);
						}
						else 
						{
							((HttpServletResponse) response).sendError(HttpServletResponse.SC_FORBIDDEN, FORBIDDEN_ERROR);
						}

					}
					else
					{
						//if it's not GET method, it should be PUT, DELETE or POST, check the authorization
						if (path.equals("/rest/v2/users/password") || path.startsWith("/rest/v2/support/request")) 
						{
							//changing own password and sending support are allowed for all users
							chain.doFilter(request, response);
						}
						else if (scopeAccess) 
						{
							//if it's an admin, provide access - backward compatible
							if (UserType.ADMIN.equals(currentUser.getUserType()) || currentUser.getUserType() == null) 
							{
								chain.doFilter(request, response);
							}
							//user scope already checked on scopeAccessGranted. No need to check it again
							else if (UserType.USER.equals(currentUser.getUserType()) && 
									(dispatchURL != null && (dispatchURL.contains("/rest/v2/broadcasts") || dispatchURL.contains("/rest/v2/vods") )))
							{
								//if user scope is system and granted, it cannot change anythings in the system scope server-settings, add/delete apps and users
								//if user scope is application and granted, it can do anything in this scope
								chain.doFilter(request, response);
							}
							else {
								((HttpServletResponse)response).sendError(HttpServletResponse.SC_FORBIDDEN, FORBIDDEN_ERROR);
							}
						}
						else {
							if (UserType.ADMIN.equals(currentUser.getUserType()) && 
									(path.startsWith("/rest/v2/applications/settings/" + userScope) || (path.startsWith(userScope) || path.startsWith(userScope, 1)))) 
							{
								//only admin user can access to change the application settings out of its scope
								chain.doFilter(request, response);
							}
							else {
								((HttpServletResponse)response).sendError(HttpServletResponse.SC_FORBIDDEN, FORBIDDEN_ERROR);
							}
						}
					}
				}
				else {
					((HttpServletResponse) response).sendError(HttpServletResponse.SC_FORBIDDEN, "No user in this session");
				}
			}
			else {
				((HttpServletResponse) response).sendError(HttpServletResponse.SC_INTERNAL_SERVER_ERROR, "Database is not available. Please try again");
			}

		}
		else {
			((HttpServletResponse) response).sendError(HttpServletResponse.SC_FORBIDDEN, "Not authenticated user");
		}

	}

	private boolean scopeAccessGranted(String userScope, String dispatchUrl){

		boolean granted = false;
		if (userScope == null || userScope.equals(CommonRestService.SCOPE_SYSTEM)) 
		{
			//Allow system level access 
			granted = true;
		}
		else 
		{
			//Allow application level access
			if ((dispatchUrl != null && (dispatchUrl.startsWith(userScope) || dispatchUrl.startsWith(userScope, 1)))) 
			{
				//second dispatch url is if the url starts with "/"
				granted = true;
			}

		}
		return granted;
	}
	

	private boolean checkJWTServerSettings(String jwtString) {
		boolean result = true;
		try {

			String jwksURL = getServerSetting().getJwksURL();

			if (jwksURL != null && !jwksURL.isEmpty()) {
				DecodedJWT jwt = JWT.decode(jwtString);
				JwkProvider provider = new UrlJwkProvider(getServerSetting().getJwksURL());
				Jwk jwk = provider.get(jwt.getKeyId());
				Algorithm algorithm = Algorithm.RSA256((RSAPublicKey) jwk.getPublicKey(), null);
				algorithm.verify(jwt);
			}
			else {
				Algorithm algorithm = Algorithm.HMAC256(getServerSetting().getJwtServerSecretKey());
				JWTVerifier verifier = JWT.require(algorithm)
						.build();
				verifier.verify(jwtString);
			}

		}
		catch (JWTVerificationException ex) {
			logger.error(ex.toString());
			result = false;
		} catch (JwkException e) {
			logger.error(e.toString());
			result = false;
		}
		return result;
	}
	
}<|MERGE_RESOLUTION|>--- conflicted
+++ resolved
@@ -115,15 +115,10 @@
 		}
 		if (serverSettings != null 
 				&& serverSettings.isJwtServerControlEnabled()
-<<<<<<< HEAD
-				&& httpRequest.getHeader(JWT_TOKEN) != null) {
-			if(checkJWTServerSettings(httpRequest.getHeader(JWT_TOKEN))) {
-=======
 				&& jwtToken != null) 
-		
-		{
-			if(checkJWT(jwtToken)) {
->>>>>>> 5f344869
+		{
+			if(checkJWTServerSettings(jwtToken)) {
+
 				chain.doFilter(request, response);
 			}
 			else {
