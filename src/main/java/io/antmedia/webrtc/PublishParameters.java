--- conflicted
+++ resolved
@@ -97,15 +97,6 @@
 		this.token = tokenId;
 	}
 
-<<<<<<< HEAD
-    public String getRole() {
-        return role;
-    }
-
-    public void setRole(String role) {
-        this.role = role;
-    }
-=======
 	/**
 	 * @return the role
 	 */
@@ -119,5 +110,4 @@
 	public void setRole(String role) {
 		this.role = role;
 	}
->>>>>>> 41b2645f
 }