package io.antmedia.webrtc.api;

import java.nio.ByteBuffer;

import org.webrtc.IceCandidate;
import org.webrtc.SessionDescription;

public interface IWebRTCClient {
	
	
	public void setWebRTCAdaptor(IWebRTCAdaptor webRTCAdaptor);
	
	
	/**
	 * Send video packet to connected client
	 * @param videoPacket
	 * @param isKeyFrame
	 */
	public void sendVideoPacket(byte[] videoPacket, boolean isKeyFrame, long timestamp);
	
	
	/**
	 * Send audio packet to connected client
	 * @param audioPacket
	 */
	public void sendAudioPacket(byte[] audioPacket, long timestamp);
	
	
	
	public int getTargetBitrate();
	
	
	public void start();
	
	public void setRemoteDescription(SessionDescription sdp);
	
	public void addIceCandidate(IceCandidate iceCandidate);

<<<<<<< HEAD
	/**
	 * Send video packet including sps and pps parameters in 
	 * @param videoConfData
	 * 		sps, pps parameter
	 * @param videoPacket
	 * 		video packet key frame
	 * @param timestamp
	 */
=======

>>>>>>> f40865ab
	public void sendVideoConfPacket(byte[] videoConfData, byte[] videoPacket, long timestamp);
	
	public void setVideoResolution(int width, int height);


	public void setWebRTCMuxer(IWebRTCMuxer webRTCMuxer);
	
	public IWebRTCMuxer getWebRTCMuxer();
	
	public void stop();


	/**
	 * Returns the time in milliseconds between the time when start function is called 
	 * and the time when streaming is started
	 * @return the time in milliseconds
	 * or -1 if timing is not available yet
	 */
	long getTimeToStartStreaming();
	
	/**
	 * Returns the time in milliseconds between the time when stop function is called 
	 * and the time when streaming is fully stopped
	 * @return the time in milliseconds
	 * or -1 if timing is not available yet
	 */
	long getTimeToStop();
	
	/**
	 * Return the period of send video period in milliseconds
	 * @return
	 */
	double getVideoFrameSentPeriod();
	
	/**
	 * Return the period of send audio period in milliseconds
	 * @return
	 */
	double getAudioFrameSentPeriod();
	
	/**
	 * Return the period of entering audio thread interval in milliseconds
	 * @return
	 */
	double getAudioThreadCheckInterval();
	
	/**
	 * Return the priod of entering video thread interval in milliseconds
	 * @return
	 */
	double getVideoThreadCheckInterval();

	
}<|MERGE_RESOLUTION|>--- conflicted
+++ resolved
@@ -1,6 +1,4 @@
 package io.antmedia.webrtc.api;
-
-import java.nio.ByteBuffer;
 
 import org.webrtc.IceCandidate;
 import org.webrtc.SessionDescription;
@@ -36,7 +34,6 @@
 	
 	public void addIceCandidate(IceCandidate iceCandidate);
 
-<<<<<<< HEAD
 	/**
 	 * Send video packet including sps and pps parameters in 
 	 * @param videoConfData
@@ -45,9 +42,6 @@
 	 * 		video packet key frame
 	 * @param timestamp
 	 */
-=======
-
->>>>>>> f40865ab
 	public void sendVideoConfPacket(byte[] videoConfData, byte[] videoPacket, long timestamp);
 	
 	public void setVideoResolution(int width, int height);
