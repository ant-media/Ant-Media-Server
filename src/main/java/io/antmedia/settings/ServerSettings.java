package io.antmedia.settings;

import java.io.IOException;
import java.io.InputStream;
import java.net.InetAddress;
import java.net.URL;
import java.net.UnknownHostException;
import java.nio.charset.Charset;
import java.util.Collections;
import java.util.LinkedList;
import java.util.List;
import java.util.Queue;
import java.util.concurrent.ConcurrentLinkedQueue;

import org.apache.commons.io.IOUtils;
import org.apache.commons.lang3.exception.ExceptionUtils;
import org.bytedeco.ffmpeg.global.avutil;
import org.red5.server.tomcat.TomcatConnector;
import org.red5.server.tomcat.TomcatLoader;
import org.slf4j.Logger;
import org.slf4j.LoggerFactory;
import org.springframework.beans.BeansException;
import org.springframework.beans.factory.annotation.Value;
import org.springframework.context.ApplicationContext;
import org.springframework.context.ApplicationContextAware;
import org.springframework.context.annotation.PropertySource;
import org.apache.catalina.util.NetMask;
import org.webrtc.Logging;
import com.fasterxml.jackson.annotation.JsonIgnore;
import com.fasterxml.jackson.annotation.JsonIgnoreProperties;

@PropertySource("/conf/red5.properties")
@JsonIgnoreProperties(ignoreUnknown=true)
public class ServerSettings implements ApplicationContextAware {

	public static final String BEAN_NAME = "ant.media.server.settings";

	private static final String SETTINGS_HEART_BEAT_ENABLED = "server.heartbeatEnabled";

	private static final String SETTINGS_USE_GLOBAL_IP = "useGlobalIp";

	private static final String SETTINGS_PROXY_ADDRESS = "proxy.address";

	private static final String SETTINGS_NODE_GROUP = "nodeGroup";


	public static final String LOG_LEVEL_ALL = "ALL";
	public static final String LOG_LEVEL_TRACE = "TRACE";
	public static final String LOG_LEVEL_DEBUG = "DEBUG";
	public static final String LOG_LEVEL_INFO = "INFO";
	public static final String LOG_LEVEL_WARN = "WARN";
	public static final String LOG_LEVEL_ERROR = "ERROR";
	public static final String LOG_LEVEL_OFF = "OFF";

	public static final String DEFAULT_NODE_GROUP = "default";


	private static final String SETTINGS_CPU_MEASUREMENT_PERIOD_MS = "server.cpu_measurement_period_ms";

	private static final String SETTINGS_CPU_MEASUREMENT_WINDOW_SIZE = "server.cpu_measurement_window_size";

	private static final String SETTINGS_SERVER_DEFAULT_HTTP_PORT = "http.port";

	private static final String SETTINGS_ORIGIN_PORT = "server.origin_port";

	private static final String SETTINGS_SRT_PORT = "server.srt_port";

	private static final String SETTINGS_RTMP_PORT = "rtmp.port";

	private static final String ALLOWED_DASH_BOARD_CIDR = "server.allowed_dashboard_CIDR";

	private static final String SETTINGS_NATIVE_LOG_LEVEL = "nativeLogLevel";

	private static final String SETTINGS_LOG_LEVEL = "logLevel";

	private static final String SETTINGS_MARKET_BUILD = "server.market_build";

	private static final String SETTINGS_LICENSE_KEY = "server.licence_key";

	private static final String SETTINGS_SERVER_NAME = "server.name";

	private static final String SETTINGS_MARKET_PLACE_NAME = "server.marketplace";
	
	public static final String SETTINGS_JWT_SERVER_SECRET_KEY = "server.jwtServerSecretKey";
		
	/** jwt server filter control*/
	public static final String SETTINGS_JWT_SERVER_CONTROL_ENABLED = "server.jwtServerControlEnabled";
	
	public static final String SETTINGS_JWKS_URL = "server.jwksURL";
	
	/**
	 * The IP filter that is allowed to access the web panel of Ant Media Server
	 */
	@Value( "${"+ALLOWED_DASH_BOARD_CIDR+":'0.0.0.0/0'}" )
	private String allowedDashboardCIDR;

	@JsonIgnore
	private Queue<NetMask> allowedCIDRList = new ConcurrentLinkedQueue<>();


	private static Logger logger = LoggerFactory.getLogger(ServerSettings.class);

	private static String localHostAddress;

	private static String globalHostAddress;

	private String hostAddress;

<<<<<<< HEAD
	private SslSettings sslSettings = new SslSettings();
	
=======
>>>>>>> 406802e0
	/**
	 * Fully Qualified Domain Name of the Server. 
	 * It's used in SSL as well.
	 */
	@Value( "${"+SETTINGS_SERVER_NAME+":#{null}}" )
	private String serverName;
	
	/**
	 * Customer License Key
	 */
	@Value( "${"+SETTINGS_LICENSE_KEY+":#{null}}" )
	private String licenceKey;

	/**
	 * The setting for customized marketplace build
	 */
	@Value( "${"+SETTINGS_MARKET_BUILD+":false}" )
	private boolean buildForMarket = false;

	/**
	 * Name of the marketplace
	 */
	@Value( "${"+SETTINGS_MARKET_PLACE_NAME+":#{null}}" )
	private String marketplace;


	@Value( "${"+SETTINGS_LOG_LEVEL+":'INFO'}" )
	private String logLevel = null;

	/**
	 * Native Log Level is used for ffmpeg and WebRTC logs
	 */
	@Value( "${"+SETTINGS_NATIVE_LOG_LEVEL+":'ERROR'}" )
	private String nativeLogLevel = LOG_LEVEL_WARN;

	/**
	 * Enable heart beat for Ant Media Server
	 */
	@Value( "${"+SETTINGS_HEART_BEAT_ENABLED+":true}" )
	private boolean heartbeatEnabled; 

	/**
	 * Use global IP address for especially in cluster communication
	 */
	@Value( "${"+SETTINGS_USE_GLOBAL_IP+":false}" )
	private boolean useGlobalIp;

	/**
	 * The proxy IP address and port for license checking. 
	 * If there is a proxy in front of Ant Media Server(reverse proxy) please enter its IP and port
	 * The format will be <proxy_ip>:<port_number> for example:
	 * 					 192.168.0.1:3012
	 */
	@Value( "${"+SETTINGS_PROXY_ADDRESS+":null}" )
	private String proxyAddress;


	@Value( "${"+SETTINGS_NODE_GROUP+":"+DEFAULT_NODE_GROUP+"}" )
	private String nodeGroup = DEFAULT_NODE_GROUP;

	private Logging.Severity webrtcLogLevel = Logging.Severity.LS_WARNING;

	/**
	 * CPU load is measured for every period and this measurement is used to understand 
	 * if server has enough CPU to handle new requests
	 */
	@Value( "${"+SETTINGS_CPU_MEASUREMENT_PERIOD_MS+":1000}" )
	private int cpuMeasurementPeriodMs;


	/**
	 * Measured CPU load are added to a list with this size and average of the measure CPU loads
	 * are calculated. It's used to check CPU has enough CPU resource
	 */
	@Value( "${"+SETTINGS_CPU_MEASUREMENT_WINDOW_SIZE+":5}" )
	private int cpuMeasurementWindowSize;

	/**
	 * Server default HTTP port
	 * It's 5080 by default
	 */
	@Value( "${"+SETTINGS_SERVER_DEFAULT_HTTP_PORT+":5080}" )
	private int defaultHttpPort;

<<<<<<< HEAD
	/** jwt server filter control*/
	public static final String SETTINGS_JWT_SERVER_CONTROL_ENABLED = "server.jwtServerControlEnabled";

=======
>>>>>>> 406802e0
	/**
	 * Server JWT Control Enabled to access the REST API of the web panel
	 */
	@Value( "${"+SETTINGS_JWT_SERVER_CONTROL_ENABLED+":false}" )
	private boolean jwtServerControlEnabled;

	/**
	 * Server JWT secret key
	 * "afw7Zz9MqvLiheA5X3GFEKvLWb1JTKC2"
	 *
	 */
	@Value( "${"+SETTINGS_JWT_SERVER_SECRET_KEY+":#{null}}" )
	private String jwtServerSecretKey;

<<<<<<< HEAD
	public String getJwtServerSecretKey() {
		return jwtServerSecretKey;
	}

	public SslSettings getSslSettings() {
		return sslSettings;
	}

	public void setSslSettings(SslSettings sslSettings) {
		this.sslSettings = sslSettings;
	}

	public void setJwtServerSecretKey(String jwtServerSecretKey){
		this.jwtServerSecretKey=jwtServerSecretKey;
	}

	public boolean isJwtServerControlEnabled() {
		return jwtServerControlEnabled;
	}

	public void setJwtServerControlEnabled(boolean jwtServerControlEnabled) {
		this.jwtServerControlEnabled = jwtServerControlEnabled;
	}


	public static final String SETTINGS_JWKS_URL = "server.jwksURL";

=======
>>>>>>> 406802e0
	/*
	 * JWKS URL - it's effective if {@link#jwtControlEnabled} is true
	 *
	 * It's null by default. If it's not null, JWKS is used to filter.
	 * Otherwise it uses JWT
	 */

	@Value( "${" + SETTINGS_JWKS_URL +":#{null}}")
	private String jwksURL;

	/**
	 * The port that is opened by origin in cluster mode.
	 * Edges are connected to the origin through this port.
	 */
	@Value( "${"+SETTINGS_ORIGIN_PORT+":5000}" )
	private int originServerPort;

	/**
	 * The SRT port that server opens to listen incoming SRT connections
	 */
	@Value("${"+SETTINGS_SRT_PORT + ":4200}")
	private int srtPort = 4200;
	
	
	private boolean sslEnabled = false;
	/**
	 * The RTMP port that server opens to listen incoming RTMP connections
	 */
	@Value("${"+SETTINGS_RTMP_PORT + ":1935}")
	private int rtmpPort = 1935;


	public String getJwksURL() {
		return jwksURL;
	}

	public void setJwksURL(String jwksURL) {
		this.jwksURL = jwksURL;
	}

	public boolean isBuildForMarket() {
		return buildForMarket;
	}

	public void setBuildForMarket(boolean buildForMarket) {
		this.buildForMarket = buildForMarket;
	}

	public String getLicenceKey() {
		return licenceKey;
	}

	public void setLicenceKey(String licenceKey) {
		this.licenceKey = licenceKey;
	}

	public String getServerName() {
		return serverName;
	}

	public void setServerName(String serverName) {
		this.serverName = serverName;
	}

	public String getLogLevel() {
		return logLevel;
	}
	public void setLogLevel(String logLevel) {
		this.logLevel = logLevel;
	}

	public boolean isHeartbeatEnabled() {
		return heartbeatEnabled;
	}

	public void setHeartbeatEnabled(boolean heartbeatEnabled) {
		this.heartbeatEnabled = heartbeatEnabled;
	}

	public  String getHostAddress() {
		if (hostAddress == null ) {
			//which means that context is not initialized yet so that return localhost address
			logger.warn("ServerSettings is not initialized yet so that return local host address: {}", getLocalHostAddress());
			return getLocalHostAddress();
		}
		return hostAddress;
	}

	public static String getGlobalHostAddress()
	{
		if (globalHostAddress == null) 
		{
			try (InputStream in = new URL("http://checkip.amazonaws.com").openStream()){
				
				globalHostAddress = IOUtils.toString(in, Charset.defaultCharset()).trim();
			} catch (IOException e) {
				logger.error(ExceptionUtils.getStackTrace(e));
			}		
		}

		return globalHostAddress;
	}

	public static String getLocalHostAddress() {

		if (localHostAddress == null) {
			long startTime = System.currentTimeMillis();
			try {
				/*
				 * InetAddress.getLocalHost().getHostAddress() takes long time(5sec in macos) to return.
				 * Let it is run once
				 */
				localHostAddress = InetAddress.getLocalHost().getHostAddress();
			} catch (UnknownHostException e) {
				logger.error(ExceptionUtils.getStackTrace(e));
			}
			long diff = System.currentTimeMillis() - startTime;
			if (diff > 1000) {
				logger.warn("Getting host adress took {}ms. it's cached now and will return immediately from now on. You can "
						+ " alternatively set serverName in conf/red5.properties file ", diff);
			}
		}


		return localHostAddress;
	}

	@Override
	public void setApplicationContext(ApplicationContext applicationContext) throws BeansException {

		String hostAddressEnv = getHostAddressFromEnvironment();
		if (hostAddressEnv != null && !hostAddressEnv.isEmpty()) {
			logger.info("Env host address is {}", hostAddressEnv);
			hostAddress = hostAddressEnv;
		}

		else if (useGlobalIp) {
			hostAddress = getGlobalHostAddress();
			logger.info("Using global host address is {}", hostAddress);
		}
		else {
			//************************************
			//this method may sometimes takes long to return
			//delaying initialization may cause some after issues
			hostAddress = getLocalHostAddress();
			logger.info("Using local host address is {}", hostAddress);
		}
		
		if (applicationContext.containsBean("tomcat.server")) {
			TomcatLoader tomcatLoader = (TomcatLoader) applicationContext.getBean("tomcat.server");
			
			List<TomcatConnector> connectors = tomcatLoader.getConnectors();
			for (TomcatConnector tomcatConnector : connectors) {
				if (tomcatConnector.isSecure()) {
					this.sslEnabled = true;
					break;
				}
			}
		}

	}

	public String getHostAddressFromEnvironment() {
		return System.getenv("AMS_HOST_ADDRESS");
	}

	public boolean isUseGlobalIp() {
		return useGlobalIp;
	}

	public void setUseGlobalIp(boolean useGlobalIp) {
		this.useGlobalIp = useGlobalIp;
	}

	public void setProxyAddress(String proxyAddress){
		this.proxyAddress = proxyAddress;
	}

	public String getProxyAddress(){
		return proxyAddress;
	}

	/**
	 * the getAllowedCIDRList and setAllowedCIDRList are synchronized because
	 * ArrayList may throw concurrent modification
	 * 
	 * @param allowedDashboardCIDR
	 */
	public void setAllowedDashboardCIDR(String allowedDashboardCIDR) {
		this.allowedDashboardCIDR = allowedDashboardCIDR;
		allowedCIDRList = new ConcurrentLinkedQueue<>();
		fillFromInput(allowedDashboardCIDR, allowedCIDRList);
	}

	public String getAllowedDashboardCIDR() {
		return allowedDashboardCIDR;
	}

	public Queue<NetMask> getAllowedCIDRList() {
		if (allowedCIDRList.isEmpty()) {
			fillFromInput(allowedDashboardCIDR, allowedCIDRList);
		}
		return allowedCIDRList;
	}

	/**
	 * Fill a {@link NetMask} list from a string input containing a comma-separated
	 * list of (hopefully valid) {@link NetMask}s.
	 *
	 * @param input  The input string
	 * @param target The list to fill
	 * @return a string list of processing errors (empty when no errors)
	 */
	private List<String> fillFromInput(final String input, final Queue<NetMask> target) {
		target.clear();
		if (input == null || input.isEmpty()) {
			return Collections.emptyList();
		}

		final List<String> messages = new LinkedList<>();
		NetMask nm;

		for (final String s : input.split("\\s*,\\s*")) {
			try {
				nm = new NetMask(s);
				target.add(nm);
			} catch (IllegalArgumentException e) {
				messages.add(s + ": " + e.getMessage());
			}
		}

		return Collections.unmodifiableList(messages);
	}

	public String getNativeLogLevel() {
		return nativeLogLevel;
	}

	public void setNativeLogLevel(String nativeLogLevel) {
		this.nativeLogLevel = nativeLogLevel;
		switch (this.nativeLogLevel) 
		{
		case LOG_LEVEL_ALL:
		case LOG_LEVEL_TRACE:
			webrtcLogLevel = Logging.Severity.LS_VERBOSE;
			avutil.av_log_set_level(avutil.AV_LOG_TRACE);			
			break;
		case LOG_LEVEL_DEBUG:
			webrtcLogLevel = Logging.Severity.LS_VERBOSE;
			avutil.av_log_set_level(avutil.AV_LOG_DEBUG);
			break;
		case LOG_LEVEL_INFO:
			webrtcLogLevel = Logging.Severity.LS_INFO;
			avutil.av_log_set_level(avutil.AV_LOG_INFO);
			break;
		case LOG_LEVEL_WARN:
			webrtcLogLevel = Logging.Severity.LS_WARNING;
			avutil.av_log_set_level(avutil.AV_LOG_WARNING);
			break;
		case LOG_LEVEL_ERROR:
			webrtcLogLevel = Logging.Severity.LS_ERROR;
			avutil.av_log_set_level(avutil.AV_LOG_ERROR);
			break;
		case LOG_LEVEL_OFF:
			webrtcLogLevel = Logging.Severity.LS_NONE;
			avutil.av_log_set_level(avutil.AV_LOG_QUIET);
			break;
		default:
			this.nativeLogLevel = LOG_LEVEL_WARN;
			webrtcLogLevel = Logging.Severity.LS_WARNING;
			avutil.av_log_set_level(avutil.AV_LOG_WARNING);
		}

	}

	public Logging.Severity getWebRTCLogLevel() {
		return webrtcLogLevel;
	}

	public String getNodeGroup() {
		return nodeGroup;
	}

	public void setNodeGroup(String nodeGroup) {
		this.nodeGroup = nodeGroup;
	}

	public int getCpuMeasurementPeriodMs() {
		return cpuMeasurementPeriodMs;
	}

	public void setCpuMeasurementPeriodMs(int cpuMeasurementPeriodMs) {
		this.cpuMeasurementPeriodMs = cpuMeasurementPeriodMs;
	}

	public int getCpuMeasurementWindowSize() {
		return cpuMeasurementWindowSize;
	}

	public void setCpuMeasurementWindowSize(int cpuMeasurementWindowSize) {
		this.cpuMeasurementWindowSize = cpuMeasurementWindowSize;
	}

	public int getDefaultHttpPort() {
		return defaultHttpPort;
	}

	public void setDefaultHttpPort(int defaultHttpPort) {
		this.defaultHttpPort = defaultHttpPort;
	}

	public int getOriginServerPort() {
		return originServerPort;
	}

	public void setOriginServerPort(int originServerPort) {
		this.originServerPort = originServerPort;
	}

	public int getSrtPort() {
		return srtPort;
	}

	public void setSrtPort(int srtPort) {
		this.srtPort = srtPort;
	}
	public int getRtmpPort() {
		return rtmpPort;
	}
	public String getMarketplace() {
		return marketplace;
	}

	public void setMarketplace(String marketplace) {
		this.marketplace = marketplace;
	}
	
	public String getJwtServerSecretKey() {
		return jwtServerSecretKey;
	}

	public void setJwtServerSecretKey(String jwtServerSecretKey){
		this.jwtServerSecretKey=jwtServerSecretKey;
	}

	public boolean isJwtServerControlEnabled() {
		return jwtServerControlEnabled;
	}

	public void setJwtServerControlEnabled(boolean jwtServerControlEnabled) {
		this.jwtServerControlEnabled = jwtServerControlEnabled;
	}

	public boolean isSslEnabled() {
		return sslEnabled;
	}

	public void setSslEnabled(boolean sslEnabled) {
		this.sslEnabled = sslEnabled;
	}


}<|MERGE_RESOLUTION|>--- conflicted
+++ resolved
@@ -106,11 +106,6 @@
 
 	private String hostAddress;
 
-<<<<<<< HEAD
-	private SslSettings sslSettings = new SslSettings();
-	
-=======
->>>>>>> 406802e0
 	/**
 	 * Fully Qualified Domain Name of the Server. 
 	 * It's used in SSL as well.
@@ -195,12 +190,6 @@
 	@Value( "${"+SETTINGS_SERVER_DEFAULT_HTTP_PORT+":5080}" )
 	private int defaultHttpPort;
 
-<<<<<<< HEAD
-	/** jwt server filter control*/
-	public static final String SETTINGS_JWT_SERVER_CONTROL_ENABLED = "server.jwtServerControlEnabled";
-
-=======
->>>>>>> 406802e0
 	/**
 	 * Server JWT Control Enabled to access the REST API of the web panel
 	 */
@@ -215,36 +204,6 @@
 	@Value( "${"+SETTINGS_JWT_SERVER_SECRET_KEY+":#{null}}" )
 	private String jwtServerSecretKey;
 
-<<<<<<< HEAD
-	public String getJwtServerSecretKey() {
-		return jwtServerSecretKey;
-	}
-
-	public SslSettings getSslSettings() {
-		return sslSettings;
-	}
-
-	public void setSslSettings(SslSettings sslSettings) {
-		this.sslSettings = sslSettings;
-	}
-
-	public void setJwtServerSecretKey(String jwtServerSecretKey){
-		this.jwtServerSecretKey=jwtServerSecretKey;
-	}
-
-	public boolean isJwtServerControlEnabled() {
-		return jwtServerControlEnabled;
-	}
-
-	public void setJwtServerControlEnabled(boolean jwtServerControlEnabled) {
-		this.jwtServerControlEnabled = jwtServerControlEnabled;
-	}
-
-
-	public static final String SETTINGS_JWKS_URL = "server.jwksURL";
-
-=======
->>>>>>> 406802e0
 	/*
 	 * JWKS URL - it's effective if {@link#jwtControlEnabled} is true
 	 *
