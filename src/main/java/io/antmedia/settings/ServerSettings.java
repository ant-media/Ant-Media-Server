--- conflicted
+++ resolved
@@ -11,10 +11,9 @@
 import java.util.LinkedList;
 import java.util.List;
 
-import org.apache.catalina.util.NetMask;
 import org.apache.commons.io.IOUtils;
 import org.apache.commons.lang3.exception.ExceptionUtils;
-import org.bytedeco.javacpp.avutil;
+import org.bytedeco.ffmpeg.global.avutil;
 import org.mongodb.morphia.annotations.NotSaved;
 import org.slf4j.Logger;
 import org.slf4j.LoggerFactory;
@@ -22,11 +21,8 @@
 import org.springframework.beans.factory.annotation.Value;
 import org.springframework.context.ApplicationContext;
 import org.springframework.context.ApplicationContextAware;
-<<<<<<< HEAD
-=======
+import org.apache.catalina.util.NetMask;
 import org.webrtc.Logging;
-import org.apache.catalina.util.NetMask;
->>>>>>> 0b725b79
 
 import com.fasterxml.jackson.annotation.JsonIgnore;
 import com.fasterxml.jackson.annotation.JsonIgnoreProperties;
@@ -56,15 +52,15 @@
 	@NotSaved
 	private List<NetMask> allowedCIDRList = new ArrayList<>();
 
-
+	
 	private static Logger logger = LoggerFactory.getLogger(ServerSettings.class);
 
 	private static String localHostAddress;
-
+	
 	private static String globalHostAddress;
-
+	
 	private static String hostAddress;
-
+	
 	/**
 	 * Fully Qualified Domain Name
 	 */
@@ -73,14 +69,14 @@
 	 * Customer License Key
 	 */
 	private String licenceKey;
-
+	
 	/**
 	 * The setting for customized marketplace build
 	 */
 	private boolean buildForMarket = false;
-
-
-
+	
+	
+	
 	private String logLevel = null;
 
 	/**
@@ -162,7 +158,7 @@
 
 		return globalHostAddress;
 	}
-
+	
 	public static String getLocalHostAddress() {
 
 		if (localHostAddress == null) {
@@ -189,7 +185,7 @@
 
 	@Override
 	public void setApplicationContext(ApplicationContext applicationContext) throws BeansException {
-
+	
 		if (useGlobalIp) {
 			hostAddress = getGlobalHostAddress();
 		}
@@ -199,7 +195,7 @@
 			//delaying initialization may cause some after issues
 			hostAddress = getLocalHostAddress();
 		}
-
+		
 	}
 
 	public boolean isUseGlobalIp() {
@@ -209,7 +205,7 @@
 	public void setUseGlobalIp(boolean useGlobalIp) {
 		this.useGlobalIp = useGlobalIp;
 	}
-
+	
 	/**
 	 * the getAllowedCIDRList and setAllowedCIDRList are synchronized because
 	 * ArrayList may throw concurrent modification
@@ -221,7 +217,7 @@
 		allowedCIDRList = new ArrayList<>();
 		fillFromInput(allowedDashboardCIDR, allowedCIDRList);
 	}
-
+	
 	public String getAllowedDashboardCIDR() {
 		return allowedDashboardCIDR;
 	}
