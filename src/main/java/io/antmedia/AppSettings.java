package io.antmedia;

import java.util.ArrayList;
import java.util.Collections;
import java.util.LinkedList;
import java.util.List;

import org.apache.catalina.util.NetMask;
import org.bson.types.ObjectId;
import org.json.simple.JSONArray;
import org.json.simple.JSONObject;
import org.json.simple.parser.JSONParser;
import org.json.simple.parser.ParseException;
import org.springframework.beans.factory.annotation.Value;
import org.springframework.context.annotation.PropertySource;

import com.fasterxml.jackson.annotation.JsonIgnore;
import com.fasterxml.jackson.annotation.JsonIgnoreProperties;

import dev.morphia.annotations.Entity;
import dev.morphia.annotations.Field;
import dev.morphia.annotations.Id;
import dev.morphia.annotations.Index;
import dev.morphia.annotations.Indexes;
import dev.morphia.annotations.NotSaved;

/**
 * Application Settings for each application running in Ant Media Server.
 * Each setting should have a default value with @Value annotation. Otherwise it breaks compatibility 
 *
 * For naming please use the following convention
 * start with "settings" put dot(.) and related parameter.
 * like settings.hlsTime
 * 
 * If default values are not as expected, this is the signal that server is not started correctly for any 
 * reason. Don't patch it with null-check or similar things. Take a look at why server is not started correctly
 *
 *
 * These settings are set for each applications and stored in the file <AMS_DIR>/webapps/<AppName>/WEB_INF/red5-web.properties.
 * Click on any field to see its default value.
 *
 * Example: click on 	aacEncodingEnabled --> The line @Value("${settings.aacEncodingEnabled:true}") means that
 * its default value is true and it can be changed from the file  <AMS_DIR>/webapps/<AppName>/WEB_INF/red5-web.properties
 * Be careful about the type of the field. For this case its boolean.
 *
 * @author mekya
 *
 */
@Entity("AppSettings")
@Indexes({ @Index(fields = @Field("appName"))})
@PropertySource("/WEB-INF/red5-web.properties")
@JsonIgnoreProperties(ignoreUnknown = true)
public class AppSettings {
	
	@JsonIgnore
	@Id
	private ObjectId dbId;
	
	public static final String PROPERTIES_FILE_PATH = "/WEB-INF/red5-web.properties";

	private static final String SETTINGS_ENCODING_SPECIFIC = "settings.encoding.specific";
	public static final String SETTINGS_ADD_DATE_TIME_TO_MP4_FILE_NAME = "settings.addDateTimeToMp4FileName";
	public static final String SETTINGS_HLS_MUXING_ENABLED = "settings.hlsMuxingEnabled";
	public static final String SETTINGS_DASH_MUXING_ENABLED = "settings.dashMuxingEnabled";
	public static final String SETTINGS_DASH_WINDOW_SIZE = "settings.dashWindowSize";
	public static final String SETTINGS_DASH_EXTRA_WINDOW_SIZE = "settings.dashExtraWindowSize";
	public static final String SETTINGS_ENCODER_SETTINGS_STRING = "settings.encoderSettingsString";
	public static final String SETTINGS_HLS_LIST_SIZE = "settings.hlsListSize";
	public static final String SETTINGS_HLS_TIME = "settings.hlsTime";
	public static final String SETTINGS_DASH_SEG_DURATION = "settings.dashSegDuration";
	public static final String SETTINGS_DASH_FRAGMENT_DURATION = "settings.dashFragmentDuration";
	public static final String SETTINGS_DASH_TARGET_LATENCY = "settings.dashTargetLatency";	
	public static final String SETTINGS_WEBRTC_ENABLED = "settings.webRTCEnabled";
	public static final String SETTINGS_USE_ORIGINAL_WEBRTC_ENABLED = "settings.useOriginalWebRTCEnabled";
	public static final String SETTINGS_DELETE_HLS_FILES_ON_ENDED = "settings.deleteHLSFilesOnEnded";
	public static final String SETTINGS_DELETE_DASH_FILES_ON_ENDED = "settings.deleteDASHFilesOnEnded";
	public static final String SETTINGS_LISTENER_HOOK_URL = "settings.listenerHookURL";
	public static final String SETTINGS_ACCEPT_ONLY_STREAMS_IN_DATA_STORE = "settings.acceptOnlyStreamsInDataStore";
	public static final String SETTINGS_TOKEN_CONTROL_ENABLED = "settings.tokenControlEnabled";
	public static final String SETTINGS_PUBLISH_TOKEN_CONTROL_ENABLED = "settings.publishTokenControlEnabled";
	public static final String SETTINGS_PLAY_TOKEN_CONTROL_ENABLED = "settings.playTokenControlEnabled";
	public static final String SETTINGS_TIME_TOKEN_SUBSCRIBER_ONLY = "settings.timeTokenSubscriberOnly";
	public static final String SETTINGS_TIME_TOKEN_PERIOD = "settings.timeTokenPeriod";
	public static final String SETTINGS_HLS_PLAY_LIST_TYPE = "settings.hlsPlayListType";
	public static final String FACEBOOK_CLIENT_ID = "facebook.clientId";
	public static final String FACEBOOK_CLIENT_SECRET = "facebook.clientSecret";
	public static final String PERISCOPE_CLIENT_ID = "periscope.clientId";
	public static final String PERISCOPE_CLIENT_SECRET = "periscope.clientSecret";
	public static final String YOUTUBE_CLIENT_ID = "youtube.clientId";
	public static final String YOUTUBE_CLIENT_SECRET = "youtube.clientSecret";
	public static final String SETTINGS_VOD_FOLDER = "settings.vodFolder";
	public static final String SETTINGS_PREVIEW_OVERWRITE = "settings.previewOverwrite";
	private static final String SETTINGS_STALKER_DB_SERVER = "settings.stalkerDBServer";
	private static final String SETTINGS_STALKER_DB_USER_NAME = "settings.stalkerDBUsername";
	private static final String SETTINGS_STALKER_DB_PASSWORD = "settings.stalkerDBPassword";
	public static final String SETTINGS_OBJECT_DETECTION_ENABLED = "settings.objectDetectionEnabled";
	private static final String SETTINGS_CREATE_PREVIEW_PERIOD = "settings.createPreviewPeriod";
	public static final String SETTINGS_MP4_MUXING_ENABLED = "settings.mp4MuxingEnabled";
	public static final String SETTINGS_WEBM_MUXING_ENABLED = "settings.webMMuxingEnabled";
	private static final String SETTINGS_STREAM_FETCHER_BUFFER_TIME = "settings.streamFetcherBufferTime";
	public static final String SETTINGS_STREAM_FETCHER_RESTART_PERIOD = "settings.streamFetcherRestartPeriod";
	private static final String SETTINGS_STREAM_FETCHER_AUTO_START = "settings.streamFetcherAutoStart";
	private static final String SETTINGS_MUXER_FINISH_SCRIPT = "settings.muxerFinishScript";
	public static final String SETTINGS_WEBRTC_FRAME_RATE = "settings.webRTCFrameRate";
	public static final String SETTINGS_HASH_CONTROL_PUBLISH_ENABLED = "settings.hashControlPublishEnabled";
	public static final String SETTINGS_HASH_CONTROL_PLAY_ENABLED = "settings.hashControlPlayEnabled";
	public static final String TOKEN_HASH_SECRET = "tokenHashSecret";
	public static final String SETTINGS_WEBRTC_PORT_RANGE_MIN = "settings.webrtc.portRangeMin";
	public static final String SETTINGS_WEBRTC_PORT_RANGE_MAX = "settings.webrtc.portRangeMax";
	public static final String SETTINGS_WEBRTC_STUN_SERVER_URI = "settings.webrtc.stunServerURI";
	public static final String SETTINGS_WEBRTC_TCP_CANDIDATE_ENABLED = "settings.webrtc.tcpCandidateEnabled"; 
	public static final String SETTINGS_WEBRTC_SDP_SEMANTICS = "settings.webrtc.sdpSemantics"; 

	private static final String SETTINGS_ENCODING_ENCODER_NAME = "settings.encoding.encoderName";
	private static final String SETTINGS_ENCODING_PRESET = "settings.encoding.preset";
	private static final String SETTINGS_ENCODING_PROFILE = "settings.encoding.profile";
	private static final String SETTINGS_ENCODING_LEVEL = "settings.encoding.level";
	private static final String SETTINGS_ENCODING_RC = "settings.encoding.rc";
	private static final String SETTINGS_ENCODING_THREAD_COUNT = "settings.encoding.threadCount";
	private static final String SETTINGS_ENCODING_THREAD_TYPE= "settings.encoding.threadType";
	private static final String SETTINGS_PREVIEW_HEIGHT = "settings.previewHeight";

	private static final String SETTINGS_ENCODING_VP8_THREAD_COUNT = "settings.encoding.vp8.threadCount";
	private static final String SETTINGS_ENCODING_VP8_SPEED = "settings.encoding.vp8.speed";
	private static final String SETTINGS_ENCODING_VP8_DEADLINE = "settings.encoding.vp8.deadline";

	/**
	 * Generate preview if there is any adaptive settings.
	 * Preview generation depends on adaptive settings and it's generated by default.
	 * Default value is true.
	 */
	public static final String SETTINGS_GENERATE_PREVIEW = "settings.previewGenerate";

    public static final String SETTINGS_REMOTE_ALLOWED_CIDR = "settings.remoteAllowedCIDR";
	
    public static final String SETTINGS_WRITE_STATS_TO_DATASTORE = "settings.writeStatsToDatastore";
    
    
    public static final String SETTINGS_ENCODER_SELECTION_PREFERENCE = "settings.encoderSelectionPreference";

    public static final String SETTINGS_ALLOWED_PUBLISHER_IPS = "settings.allowedPublisherCIDR";
    
    public static final String BEAN_NAME = "app.settings";
    
	private static final String SETTINGS_EXCESSIVE_BANDWIDTH_THRESHOLD = "settings.excessiveBandwidth.threshold";
	
	private static final String SETTINGS_EXCESSIVE_BANDWIDTH_CALL_THRESHOLD = "settings.excessiveBandwidth.call.threshold";
	
	private static final String SETTINGS_PORT_ALLOCATOR_FLAGS = "settings.portAllocator.flags";
	
	private static final String SETTINGS_EXCESSIVE_BANDWIDTH_TRY_COUNT_BEFORE_SWITCH_BACK = "settings.excessiveBandwith.tryCount.beforeSwitchback";
	
	private static final String SETTINGS_EXCESSIVE_BANDWIDTH_ENABLED = "settings.excessiveBandwidth_enabled";
	
	private static final String SETTINGS_EXCESSIVE_BANDWIDTH_PACKET_LOSS_DIFF_THRESHOLD_FOR_SWITCH_BACK = "settings.excessiveBandwidth.packetLossDiffThreshold.forSwitchback";
	
	private static final String SETTINGS_EXCESSIVE_BANDWIDTH_RTT_MEASUREMENT_THRESHOLD_FOR_SWITCH_BACK = "settings.excessiveBandwidth.rttMeasurementDiffThreshold.forSwitchback";
	
	private static final String SETTINGS_REPLACE_CANDIDATE_ADDR_WITH_SERVER_ADDR = "settings.replaceCandidateAddrWithServerAddr";
	
	public static final String SETTINGS_DB_APP_NAME = "db.app.name";
	
	public static final String SETTINGS_ENCODING_TIMEOUT = "settings.encoding.timeout";
	
	public static final String SETTINGS_WEBRTC_CLIENT_START_TIMEOUT = "settings.webrtc.client.start.timeoutMs";

	public static final String SETTINGS_DEFAULT_DECODERS_ENABLED = "settings.defaultDecodersEnabled";

	public static final String SETTINGS_COLLECT_SOCIAL_MEDIA_ACTIVITY_ENABLED = "settings.collectSocialMediaActivityEnabled";

	private static final String SETTINGS_HTTP_FORWARDING_EXTENSION = "settings.httpforwarding.extension";

	private static final String SETTINGS_HTTP_FORWARDING_BASE_URL = "settings.httpforwarding.baseURL";

	private static final String SETTINGS_RTMP_MAX_ANALYZE_DURATION_MS = "settings.rtmp.maxAnalyzeDurationMS";

	private static final String SETTINGS_DISABLE_IPV6_CANDIDATES = "settings.disableIPv6Candidates";

	private static final String SETTINGS_RTSP_PULL_TRANSPORT_TYPE = "settings.rtspPullTransportType";

	public static final String SETTINGS_H264_ENABLED = "settings.h264Enabled";

	public static final String SETTINGS_VP8_ENABLED = "settings.vp8Enabled";
	
	public static final String SETTINGS_H265_ENABLED = "settings.h265Enabled";
  
	public static final String SETTINGS_MAX_FPS_ACCEPT = "settings.maxFpsAccept";

	public static final String SETTINGS_DATA_CHANNEL_ENABLED = "settings.dataChannelEnabled";

	public static final String SETTINGS_DATA_CHANNEL_PLAYER_DISTRIBUTION = "settings.dataChannelPlayerDistrubution";

	public static final String SETTINGS_MAX_RESOLUTION_ACCEPT = "settings.maxResolutionAccept";
	
	public static final String SETTINGS_MAX_BITRATE_ACCEPT = "settings.maxBitrateAccept";
	
	public static final String SETTINGS_AUDIO_BITRATE_SFU = "settings.audioBitrateSFU";

	
	/**
	 * In data channel, player messages are delivered to nobody,
	 * In order words, player cannot send messages
	 */
	public static final String DATA_CHANNEL_PLAYER_TO_NONE = "none";
	
	/**
	 * In data channel, player messages are delivered to only publisher
	 */
	public static final String DATA_CHANNEL_PLAYER_TO_PUBLISHER = "publisher";
	
	/**
	 * In data channel, player messages are delivered to everyone both publisher and all players
	 */
	public static final String DATA_CHANNEL_PLAYER_TO_ALL = "all";

	private static final String SETTINGS_HLS_FLAGS = "settings.hlsflags";
	
	public static final String SETTINGS_RTMP_INGEST_BUFFER_TIME_MS = "settings.rtmpIngestBufferTimeMs";
	
	public static final String SETTINGS_ACCEPT_ONLY_ROOMS_IN_DATA_STORE = "settings.acceptOnlyRoomsInDataStore";
	
	public static final String SETTINGS_DATA_CHANNEL_WEBHOOK_URL = "settings.dataChannelWebHook";
	
	/**
	 * WebRTC SDP Semantics:PLAN B
	 */
	public static final String SDP_SEMANTICS_PLAN_B = "planB";
	
	/**
	 * WebRTC SDP Semantics:UNIFIED PLAN
	 */
	public static final String SDP_SEMANTICS_UNIFIED_PLAN = "unifiedPlan";

	/**
	 * Height Property key for WebRTC to RTMP  forwarding
	 */
	private static final String SETTINGS_HEIGHT_RTMP_FORWARDING = "settings.heightRtmpForwarding";

	/**
	 *
	 */
	private static final String SETTINGS_AAC_ENCODING_ENABLED="settings.aacEncodingEnabled";

	private static final String SETTINGS_GOP_SIZE = "settings.gopSize";

	private static final String SETTINGS_CONSTANT_RATE_FACTOR = "settings.constantRateFactor";

	private static final String SETTINGS_WEBRTC_VIEWER_LIMIT = "settings.webRTCViewerLimit";
	
	public static final String SETTINGS_JWT_SECRET_KEY = "settings.jwtSecretKey";
	
	public static final String SETTINGS_JWT_CONTROL_ENABLED = "settings.jwtControlEnabled";
	
	public static final String SETTINGS_IP_FILTER_ENABLED = "settings.ipFilterEnabled";

	private static final String SETTINGS_INGESTING_STREAM_LIMIT = "settings.ingestingStreamLimit";
	
	private static final String SETTINGS_WEBRTC_KEYFRAME_TIME = "settings.webRTCKeyframeTime";
	
	public static final String SETTINGS_JWT_STREAM_SECRET_KEY = "settings.jwtStreamSecretKey";
	
	public static final String SETTINGS_PLAY_JWT_CONTROL_ENABLED = "settings.playJwtControlEnabled";
	
	public static final String SETTINGS_PUBLISH_JWT_CONTROL_ENABLED = "settings.publishJwtControlEnabled";
	
	private static final String SETTINGS_DASH_ENABLE_LOW_LATENCY = "settings.dash.llEnabled";

	private static final String SETTINGS_HLS_ENABLE_LOW_LATENCY = "settings.dash.llHlsEnabled";

	private static final String SETTINGS_HLS_ENABLED_VIA_DASH_LOW_LATENCY = "settings.dash.hlsEnabled";

	private static final String SETTINGS_USE_TIMELINE_DASH_MUXING = "settings.dash.useTimeline";

	private static final String SETTINGS_DASH_HTTP_STREAMING = "settings.dash.httpStreaming";
	
	private static final String SETTINGS_S3_STREAMS_FOLDER_PATH = "settings.s3.streams.folder.path";
	
	private static final String SETTINGS_S3_PREVIEWS_FOLDER_PATH = "settings.s3.previews.folder.path";
	
	private static final String SETTINGS_DASH_HTTP_ENDPOINT = "settings.dash.httpEndpoint";
	
	private static final String SETTINGS_FORCE_DECODING = "settings.forceDecoding";

	public static final String SETTINGS_S3_RECORDING_ENABLED = "settings.s3RecordingEnabled";

	public static final String SETTINGS_S3_ACCESS_KEY = "settings.s3AccessKey";
	public static final String SETTINGS_S3_SECRET_KEY = "settings.s3SecretKey";
	public static final String SETTINGS_S3_REGION_NAME = "settings.s3RegionName";
	public static final String SETTINGS_S3_BUCKET_NAME = "settings.s3BucketName";
	public static final String SETTINGS_S3_ENDPOINT = "settings.s3Endpoint";
	public static final String SETTINGS_ENABLE_TIME_TOKEN_PLAY = "settings.enableTimeTokenForPlay";
	public static final String SETTINGS_ENABLE_TIME_TOKEN_PUBLISH = "settings.enableTimeTokenForPublish";
	
	public static final String SETTINGS_HLS_ENCRYPTION_KEY_INFO_FILE = "settings.hlsEncryptionKeyInfoFile";
	
<<<<<<< HEAD
	public static final String SETTINGS_JWKS_URL = "settings.jwksURL";
	public static final String SETTINGS_WEBHOOK_AUTHENTICATE_URL = "settings.webhookAuthenticateURL";
=======
	public static final String SETTINGS_JWKS_URL = "settings.jwksURL";	
	
	public static final String SETTINGS_FORCE_ASPECT_RATIO_IN_TRANSCODING = "settings.forceAspectRationInTranscoding";
>>>>>>> adee07b4

	@JsonIgnore
	@NotSaved
	private List<NetMask> allowedCIDRList = new ArrayList<>();
	
	/**
	 * This object is used for synchronizaiton of CIDR operations
	 */
	private Object cidrLock = new Object();


	/**
	 * Comma separated CIDR that rest services are allowed to response
	 * Allowed IP addresses to reach REST API, It must be in CIDR format as a.b.c.d/x
	 */
	@Value("${"+SETTINGS_REMOTE_ALLOWED_CIDR+":127.0.0.1}")
    private String remoteAllowedCIDR;

	/**
	 * It's mandatory, If it is set true then a mp4 file is created into <APP_DIR>/streams directory
	 * Default value is false
	 */
	@Value( "${"+SETTINGS_MP4_MUXING_ENABLED+":false}" )
	private boolean mp4MuxingEnabled;
	
	/**
	 * Enable/Disable WebM recording
	 */
	@Value( "${"+SETTINGS_WEBM_MUXING_ENABLED+":false}" )
	private boolean webMMuxingEnabled;
	
	/**
	 * It's mandatory, Date and time are added to created .mp4 file name, Default value is false
	 */
	@Value( "${"+SETTINGS_ADD_DATE_TIME_TO_MP4_FILE_NAME+":false}" )
	private boolean addDateTimeToMp4FileName;
	
	/**
	 * Enable/disable hls recording
	 *  If it is set true then HLS files are created into <APP_DIR>/streams and HLS playing is enabled,
	 *  Default value is true
	 */
	@Value( "${"+SETTINGS_HLS_MUXING_ENABLED+":true}" )
	private boolean hlsMuxingEnabled;
	
	/**
	 * Encoder settings in comma separated format
	 * This must be set for adaptive streaming,
	 * If it is empty SFU mode will be active in WebRTCAppEE,
	 * video height, video bitrate, and audio bitrate are set as an example,
	 * Ex. 480,300000,96000,360,200000,64000.
	 */
	@Value( "${"+SETTINGS_ENCODER_SETTINGS_STRING+"}" )
	private String encoderSettingsString;
	
	/**
	 * Number of segments(chunks) in m3u8 files
	 * Set the maximum number of playlist entries, If 0 the list file will contain all the segments,
	 */
	@Value( "${"+SETTINGS_HLS_LIST_SIZE+":#{null}}" )
	private String hlsListSize;
	
	/**
	 * Duration of segments in m3u8 files
	 * Target segment length in seconds,
	 * Segment will be cut on the next key frame after this time has passed.
	 */
	@Value( "${"+SETTINGS_HLS_TIME+":#{null}}" )
	private String hlsTime;
	
	/**
	 * Duration of segments in mpd files,
	 * Segments are a property of DASH. A segment is the minimal download unit.
	 *  
	 */
	@Value( "${"+SETTINGS_DASH_SEG_DURATION+":6}" )
	private String dashSegDuration;
	
	/**
	 * Fragments are a property of fragmented MP4 files, Typically a fragment consists of moof + mdat.
	 *
	 */
	@Value( "${"+SETTINGS_DASH_FRAGMENT_DURATION+":0.5}" )
	private String dashFragmentDuration;
	
	
	/**
	 * Latency of the DASH streaming,
	 */
	@Value( "${"+SETTINGS_DASH_TARGET_LATENCY+":3.5}" )
	private String targetLatency;
	
	/**
	 * DASH window size, Number of files in manifest
	 */
	@Value( "${"+SETTINGS_DASH_WINDOW_SIZE+":5}" )
	private String dashWindowSize;

	/**
	 * DASH extra window size, Number of segments kept outside of the manifest before removing from disk
	 */
	@Value( "${"+SETTINGS_DASH_EXTRA_WINDOW_SIZE+":5}" )
	private String dashExtraWindowSize;
	
	/**
	 * Enable low latency dash, This settings is effective if dash is enabled
	 */
	@Value( "${"+SETTINGS_DASH_ENABLE_LOW_LATENCY+":true}" )
	private boolean lLDashEnabled;
	
	/**
	 * Enable low latency hls via dash muxer, LLHLS is effective if dash is enabled.
	 */
	@Value( "${"+SETTINGS_HLS_ENABLE_LOW_LATENCY+":false}" )
	private boolean lLHLSEnabled;
	
	/**
	 * Enable hls through DASH muxer, LLHLS is effective if dash is enabled.
	 */
	@Value( "${"+SETTINGS_HLS_ENABLED_VIA_DASH_LOW_LATENCY+":false}" )
	private boolean hlsEnabledViaDash;
	
	/**
	 * Use timeline in dash muxing.
	 */
	@Value( "${"+SETTINGS_USE_TIMELINE_DASH_MUXING+":false}" )
	private boolean useTimelineDashMuxing;
	
	/**
	 * Enable/disable webrtc,
	 * It's mandatory, If it is set true then WebRTC playing is enabled, Default value is false
	 */
	@Value( "${"+SETTINGS_WEBRTC_ENABLED+":true}" )
	private boolean webRTCEnabled;
	
	/**
	 * The flag that sets using the original webrtc stream in streaming,
	 * This setting is effective if there is any adaptive bitrate setting,
	 * For instance assume that there is adaptive bitrate with 480p and incoming stream is 720p
	 * Then if this setting is true, there are two bitrates for playing 720p and 480p,
	 * In this case if this setting is false, there is one bitrate for playing that is 480p
	 */
	@Value( "${"+SETTINGS_USE_ORIGINAL_WEBRTC_ENABLED+":false}" )
	private boolean useOriginalWebRTCEnabled;

	/**
	 * It's mandatory,
	 * If this value is true, hls files(m3u8 and ts files) are deleted after the broadcasting
	 * has finished,
	 * Default value is true.
	 */
	@Value( "${"+SETTINGS_DELETE_HLS_FILES_ON_ENDED+":true}" )
	private boolean deleteHLSFilesOnEnded = true;
	
	/**
	 * If this value is true, dash files(mpd and m4s files) are deleted after the broadcasting
	 * has finished.
	 */
	@Value( "${"+SETTINGS_DELETE_DASH_FILES_ON_ENDED+":true}" )
	private boolean deleteDASHFilesOnEnded = true;

	/**
	 * The secret string used for creating hash based tokens
	 * The key that used in hash generation for hash-based access control.
	 */
	@Value( "${"+TOKEN_HASH_SECRET+":''}" )
	private String tokenHashSecret;

	/**
	 * It's mandatory,
	 * If it is set true then hash based access control enabled for publishing,
	 * enable hash control as token for publishing operations using shared secret
	 * Default value is false.
	 */
	@Value( "${"+SETTINGS_HASH_CONTROL_PUBLISH_ENABLED+":false}" )
	private boolean hashControlPublishEnabled;

	/**
	 * It's mandatory,
	 * If it is set true then hash based access control enabled for playing,
	 * enable hash control as token for playing operations using shared secret
	 * Default value is false.
	 */
	@Value( "${"+SETTINGS_HASH_CONTROL_PLAY_ENABLED+":false}" )
	private boolean hashControlPlayEnabled;

	/**
	 * The URL for action callback
	 *  You must set this to subscribe some event notifications,
	 *  For details check: https://antmedia.io/webhook-integration/
	 */
	@Value( "${"+SETTINGS_LISTENER_HOOK_URL+":}" )
	private String listenerHookURL;

	/**
	 * The control for publishers
	 * It's mandatory,
	 * If it is set true you cannot start publishing unless you add the stream id to the database,
	 * You can add stream id by REST API. Default value is false.
	 */
	@Value( "${"+SETTINGS_ACCEPT_ONLY_STREAMS_IN_DATA_STORE+":false}" )
	private boolean acceptOnlyStreamsInDataStore;

	/**
	 * The control for rooms
	 */
	@Value( "${"+SETTINGS_ACCEPT_ONLY_ROOMS_IN_DATA_STORE+":false}" )
	private boolean acceptOnlyRoomsInDataStore;

	/**
	 * The settings for enabling one-time token control mechanism for accessing resources and publishing
	 * It's mandatory,
	 * Check for details: https://antmedia.io/secure-video-streaming/. Default value is false.
	 */
	
	@Value("#{'${"+ SETTINGS_PUBLISH_TOKEN_CONTROL_ENABLED +":${" + SETTINGS_TOKEN_CONTROL_ENABLED +":false}}'}") 
	private boolean publishTokenControlEnabled ;
	// check old SETTINGS_TOKEN_CONTROL_ENABLED for backward compatibility
	// https://stackoverflow.com/questions/49653241/can-multiple-property-names-be-specified-in-springs-value-annotation
	/**
	 * The settings for enabling one-time token control mechanism for accessing resources and publishing
	 * It's mandatory, This enables token control,
	 * Check for details: https://antmedia.io/secure-video-streaming/. Default value is false.
	 */
	@Value("#{'${"+ SETTINGS_PLAY_TOKEN_CONTROL_ENABLED +":${" + SETTINGS_TOKEN_CONTROL_ENABLED +":false}}'}")
	private boolean playTokenControlEnabled ;

	/**
	 * The settings for accepting only time based token subscribers as connections to the streams 
	 * @Deprecated. Please use {@link #enableTimeTokenForPlay} or {@link #enableTimeTokenForPublish}
	 */
	@Value( "${"+SETTINGS_TIME_TOKEN_SUBSCRIBER_ONLY+":false}" )
	@Deprecated
	private boolean timeTokenSubscriberOnly;
	/**
	 * the settings for accepting only time based token subscribers as connections to the streams
	 */
	@Value( "${"+SETTINGS_ENABLE_TIME_TOKEN_PLAY+":false}" )
	private boolean enableTimeTokenForPlay;
	/**
	 * the settings for accepting only time based token subscribers as connections to the streams
	 */
	@Value( "${"+SETTINGS_ENABLE_TIME_TOKEN_PUBLISH+":false}" )
	private boolean enableTimeTokenForPublish;
	
	/**
	 * period for the generated time token 
	 */
	@Value( "${"+SETTINGS_TIME_TOKEN_PERIOD+":60}" )
	private int timeTokenPeriod;	
	
	/**
	 * It can be event: or vod, Check HLS documentation for EXT-X-PLAYLIST-TYPE.
	 *
	 */
	@Value( "${"+SETTINGS_HLS_PLAY_LIST_TYPE+":#{null}}" )
	private String hlsPlayListType;

	/**
	 * Facebook client id
	 * This is client id provided by Facebook to broadcast streams to Facebook.
	 */
	@Value( "${"+FACEBOOK_CLIENT_ID+"}" )
	private String facebookClientId;

	/**
	 * Facebook client secret
	 * Secret key for the Facebook client id.
	 */
	@Value( "${"+FACEBOOK_CLIENT_SECRET+"}" )
	private String facebookClientSecret;

	/**
	 * Periscope app client id
	 * This is client id provided by Periscope to broadcast streams to Periscope.
	 */
	@Value( "${"+PERISCOPE_CLIENT_ID+"}" )
	private String  periscopeClientId;

	/**
	 * Periscope app client secret
	 * Secret key for the Periscope client id.
	 */
	@Value( "${"+PERISCOPE_CLIENT_SECRET+"}" )
	private String  periscopeClientSecret;

	/**
	 * Youtube client id
	 * This is client id provided by YouTube to broadcast streams to YouTube.
	 */
	@Value( "${"+YOUTUBE_CLIENT_ID+"}" )
	private String youtubeClientId;

	/**
	 * Youtube client secret for youtube client id
	 */
	@Value( "${"+YOUTUBE_CLIENT_SECRET+"}" )
	private String youtubeClientSecret;

	/**
	 * The path for manually saved used VoDs
	 * Determines the directory to store VOD files.
	 */
	@Value( "${"+SETTINGS_VOD_FOLDER+"}" )
	private String vodFolder;

	/**
	 * Overwrite preview files if exist, default value is false
	 * If it is set true and new stream starts with the same id,
	 * preview of the new one overrides the previous file,
	 * If it is false previous file saved with a suffix.
	 */
	@Value( "${"+SETTINGS_PREVIEW_OVERWRITE+":false}" )
	private boolean previewOverwrite;

	/**
	 * Address of the Stalker Portal DB server
	 * Database host address of IP TV Ministra platform.
	 */

	@Value( "${"+SETTINGS_STALKER_DB_SERVER+"}" )
	private String stalkerDBServer;

	/**
	 * Username of stalker portal DB
	 * Database user name of IP TV Ministra platform.
	 */
	@Value( "${"+SETTINGS_STALKER_DB_USER_NAME+"}" )
	private String stalkerDBUsername;

	/**
	 * Password of the stalker portal DB User
	 * Database password of IP TV Ministra platform.
	 */
	@Value( "${"+SETTINGS_STALKER_DB_PASSWORD+"}" )
	private String stalkerDBPassword;

	/**
	 * It's mandatory,
	 * The directory contains the tensorflow object detection model
	 *  If it is set true then object detection algorithm is run for streaming video,
	 * Default value is false.
	 */
	@Value( "${"+SETTINGS_OBJECT_DETECTION_ENABLED+":false}" )
	private boolean objectDetectionEnabled;
	/**
	* It's mandatory,
	* This determines the period (milliseconds) of preview (png) file creation,
	* This file is created into <APP_DIR>/preview directory. Default value is 5000.
	*/

	@Value( "${"+SETTINGS_CREATE_PREVIEW_PERIOD+":5000}" )
	private int createPreviewPeriod;

	/**
	 * It's mandatory,
	 * Restart stream fetcher period in seconds
	 * Restart time for fetched streams from external sources,
	 * Default value is 0
	 */
	@Value( "${"+SETTINGS_STREAM_FETCHER_RESTART_PERIOD+":0}" )
	private int restartStreamFetcherPeriod;

	/**
	 * Stream fetchers are started automatically if it is set true
	 */
	@Value( "${"+SETTINGS_STREAM_FETCHER_AUTO_START+":true}" )
	private boolean startStreamFetcherAutomatically;
	
	/**
	 * It's mandatory,
	 * Stream fetcher buffer time in milliseconds,
	 * Stream is buffered for this duration and after that it will be started,
	 * Buffering time for fetched streams from external sources. 0 means no buffer,
	 * Default value is 0
	 */

	//@Value( "${"+SETTINGS_STREAM_FETCHER_BUFFER_TIME+"}" )
	private int streamFetcherBufferTime = 0;


	/**
	 * HLS Flags for FFmpeg HLS Muxer,
	 * Please add value by plus prefix in the properties file like this
	 * settings.hlsflags=+program_date_time
	 * 
	 * you can add + separated more options like below
	 * settings.hlsflags=+program_date_time+round_durations+append_list
	 *
	 * Separate with + or -.
	 * Check for details: https://ffmpeg.org/ffmpeg-formats.html#Options-6
	 * 
	 */
	@Value( "${" + SETTINGS_HLS_FLAGS + ":delete_segments}")
	private String hlsflags;

	private String mySqlClientPath = "/usr/local/antmedia/mysql";

	/**
	 * This is a script file path that is called by Runtime when muxing is finished,
	 * Bash script file path will be called after stream finishes.
	 */
	@Value( "${"+SETTINGS_MUXER_FINISH_SCRIPT+":}" )
	private String muxerFinishScript;

	/**
	 * It's mandatory,
	 * Determines the frame rate of video publishing to the WebRTC players,
	 * Default value is 30 because users are complaining about the 20fps(previous value) and may not know to change it
	 */
	@Value( "${"+SETTINGS_WEBRTC_FRAME_RATE+":30}" )
	private int webRTCFrameRate;
	
	/**
	 * Min port number of the port range of WebRTC, It's effective when user publishes stream,
	 * This value should be less than the {@link #webRTCPortRangeMax}
	 * Determines the minimum port number for WebRTC connections, Default value is 0.
	 */
	@Value( "${" + SETTINGS_WEBRTC_PORT_RANGE_MIN +":0}")
	private int webRTCPortRangeMin;
	
	/**
	 * Max port number of the port range of WebRTC, It's effective when user publishes stream
	 * In order to port range port this value should be higher than {@link #webRTCPortRangeMin} 
	 */
	@Value( "${" + SETTINGS_WEBRTC_PORT_RANGE_MAX +":0}")
	private int webRTCPortRangeMax;

	/**
	 * Stun Server URI
	 * Stun server URI used for WebRTC signaling,
	 * You can check: https://antmedia.io/learn-webrtc-basics-components/,
	 * Default value is stun:stun.l.google.com:19302.
	 */
	@Value( "${" + SETTINGS_WEBRTC_STUN_SERVER_URI +":stun:stun1.l.google.com:19302}")
	private String stunServerURI;

	/**
	 * It's mandatory,
	 * TCP candidates are enabled/disabled.It's effective when user publishes stream
	 * It's disabled by default
	 * If it is set true then TCP candidates can be used for WebRTC connection,
	 * If it is false only UDP port will be used,
	 * Default value is true.
	 */
	@Value( "${" + SETTINGS_WEBRTC_TCP_CANDIDATE_ENABLED +":false}")
	private boolean webRTCTcpCandidatesEnabled;
	
	/**
	 * WebRTC SDP Semantics
	 * It can "planB" or "unifiedPlan"
	 */
	@Value( "${" + SETTINGS_WEBRTC_SDP_SEMANTICS +":" + SDP_SEMANTICS_PLAN_B + "}")
	private String webRTCSdpSemantics;
	
	
	/**
	 * Port Allocator Flags for WebRTC
	 * PORTALLOCATOR_DISABLE_UDP = 0x01,
  	 * PORTALLOCATOR_DISABLE_STUN = 0x02,
  	 * PORTALLOCATOR_DISABLE_RELAY = 0x04,
	 */
	@Value( "${" + SETTINGS_PORT_ALLOCATOR_FLAGS +":0}")
	private int portAllocatorFlags;
	/**
	 * If it's enabled, interactivity(like, comment, etc.) is collected from social media channel,
	 * Default value is false.
	 */
    @Value( "${" + SETTINGS_COLLECT_SOCIAL_MEDIA_ACTIVITY_ENABLED +":false}")
	private boolean collectSocialMediaActivity;

	/**
	 * Name of the encoder to be used in adaptive bitrate,
	 * If there is a GPU, server tries to open h264_nvenc,
	 * If there is no GPU, server tries to open libx264 by default
	 * Can be h264_nvenc or libx264. If you set h264_nvenc but it cannot be opened then libx264 will be used,
	 * Name of the encoder to be used in adaptive bitrate,
	 * If there is a GPU, server tries to open h264_nvenc,
	 * If there is no GPU, server tries to open libx264 by default
	 */
	@Value( "${" + SETTINGS_ENCODING_ENCODER_NAME +":#{null}}")
	private String encoderName;
	
	/**
	 * Encoder's preset value in adaptive bitrate
	 * Libx264 presets are there
	 * https://trac.ffmpeg.org/wiki/Encode/H.264
	 * Ant Media Server uses "veryfast" by default
	 *
	 */
	@Value( "${" + SETTINGS_ENCODING_PRESET +":#{null}}")
	private String encoderPreset;
	
	/**
	 * Encoder profile in adaptive bitrate,
	 * It's baseline by default.
	 */
	@Value( "${" + SETTINGS_ENCODING_PROFILE +":#{null}}")
	private String encoderProfile;
	
	/**
	 * Encoder level in adaptive bitrate
	 */
	@Value( "${" + SETTINGS_ENCODING_LEVEL +":#{null}}")
	private String encoderLevel;
	
	/**
	 * Encoding rate control in adaptive bitrate
	 */
	@Value( "${" + SETTINGS_ENCODING_RC +":#{null}}")
	private String encoderRc;
	
	/**
	 * Encoder specific configuration for libx264 in adaptive bitrate,
	 * This is the x264-params in ffmpeg
	 * Specific settings for selected encoder,
	 * For libx264 please check https://trac.ffmpeg.org/wiki/Encode/H.264
	 */
	@Value( "${" + SETTINGS_ENCODING_SPECIFIC +":#{null}}")
	private String encoderSpecific;
	
	/**
	 * Encoder thread count.
	 */
	@Value( "${" + SETTINGS_ENCODING_THREAD_COUNT +":0}")
	private int encoderThreadCount;
	
	/**
	 * Encoder thread type
	 * 0: auto
	 * 1: frame
	 * 2: slice
	 */
	@Value( "${" + SETTINGS_ENCODING_THREAD_TYPE +":0}")
	private int encoderThreadType;
	
	/**
	 * Set quality/speed ratio modifier, Higher values speed up the encode at the cost of quality.
	 */
	@Value( "${" + SETTINGS_ENCODING_VP8_SPEED +":4}")
	private int vp8EncoderSpeed;
	
	/**
	 * VP8 Encoder deadline:
	 *  best
	 * 	good 
	 *  realtime
	 */ 
	@Value( "${" + SETTINGS_ENCODING_VP8_DEADLINE +":realtime}")
	private String vp8EncoderDeadline;
	
	/**
	 * VP8 Encoder thread count.
	 */
	@Value( "${" + SETTINGS_ENCODING_VP8_THREAD_COUNT +":1}")
	private int vp8EncoderThreadCount;
  
	/**
	 * It's mandatory,
	 * Determines the height of preview file,
	 * Default value is 480
	 */

	@Value( "${" + SETTINGS_PREVIEW_HEIGHT +":480}")
	private int previewHeight;
	
	/**
	 * Generate preview if there is any adaptive settings,
	 * 
	 * Preview generation depends on adaptive settings and it's generated by default
	 */
	@Value( "${" + SETTINGS_GENERATE_PREVIEW+":false}")
	private boolean generatePreview;
	
	@Value( "${" + SETTINGS_WRITE_STATS_TO_DATASTORE +":true}")
	private boolean writeStatsToDatastore;
	
	/**
	 * Can be "gpu_and_cpu" or "only_gpu"
	 * 
	 * "only_gpu" only tries to open the GPU for encoding,
	 * If it cannot open the gpu codec it returns false
	 * 
	 * "gpu_and_cpu" first tries to open the GPU for encoding
	 * if it does not open, it tries to open the CPU for encoding
	 * 
	 */
	@Value( "${" + SETTINGS_ENCODER_SELECTION_PREFERENCE+":'gpu_and_cpu'}")
	private String encoderSelectionPreference;
	
	/**
	 * Comma separated CIDR that server accepts/ingests RTMP streams from,
	 * Default value is null which means that it accepts/ingests stream from everywhere
	 */
	@Value( "${" + SETTINGS_ALLOWED_PUBLISHER_IPS+":#{null}}")
	private String allowedPublisherCIDR;
	
	/**
	 * *******************************************************
	 * What is Excessive Bandwidth Algorithm?
	 * Excessive Bandwidth Algorithm tries to switch to higher bitrate even if bandwidth seems not enough
	 * 
	 * Why is it implemented?
	 * WebRTC stack sometimes does not calculate the bandwidth correctly. For instance,
	 * when network quality drop for a few seconds, it does not calculates the bitrate correctly
	 * 
	 * How it works?
	 * If measured bandwidth - the current video bitrate is more than {@link #excessiveBandwidthValue}
	 * for consecutive {@link #excessiveBandwidthCallThreshold} times it switches to higher bitrate
	 * 
	 * If bandwidth measured is still than the required bandwidth it tries {@link #excessiveBandwithTryCountBeforeSwitchback}
	 * times to stay in the high bitrate. It also switches back to lower quality 
	 * if packetLoss different is bigger than {@link #packetLossDiffThresholdForSwitchback} or 
	 * rtt time difference is bigger than {@link #rttMeasurementDiffThresholdForSwitchback} before 
	 * {@link #tryCountBeforeSwitchback} reaches to zero
	 * 
	 * 
	 * Side effect
	 * If network fluctuates too much or not consistent, quality of the video changes also fluctuates too much for the viewers
	 * *********************************************************
	 */
	
	/**
	 *  The excessive bandwidth threshold value
	 */
	@Value("${" + SETTINGS_EXCESSIVE_BANDWIDTH_THRESHOLD + ":300000}")
	private int excessiveBandwidthValue;

	/**
	 * The excessive bandwidth call threshold value
	 */
	@Value("${" + SETTINGS_EXCESSIVE_BANDWIDTH_CALL_THRESHOLD + ":3}")
	private int excessiveBandwidthCallThreshold;
	
	
	@Value("${" + SETTINGS_EXCESSIVE_BANDWIDTH_TRY_COUNT_BEFORE_SWITCH_BACK + ":4}")
	private int excessiveBandwithTryCountBeforeSwitchback;
	
	/**
	 * Enable or disable excessive bandwidth algorithm
	 */
	@Value("${" + SETTINGS_EXCESSIVE_BANDWIDTH_ENABLED+ ":false}")
	private boolean excessiveBandwidthAlgorithmEnabled;
	
	/**
	 * packet loss threshold if packetLoss is bigger than this value in ExcessiveBandwidth
	 * algorithm, it switches back to lower quality without try every attempts {@link #excessiveBandwithTryCountBeforeSwitchback}
	 */
	@Value("${" + SETTINGS_EXCESSIVE_BANDWIDTH_PACKET_LOSS_DIFF_THRESHOLD_FOR_SWITCH_BACK+ ":10}")
	private int packetLossDiffThresholdForSwitchback;

	/**
	 * rtt measurement threshold diff if rttMeasurement is bigger than this value in ExcessiveBandwidth
	 * algorithm, it switches back to lower quality without try every attempts {@link #setTryCountBeforeSwitchback(int)}
	 * @param rttMeasurementDiffThresholdForSwitchback
	 */
	@Value("${" + SETTINGS_EXCESSIVE_BANDWIDTH_RTT_MEASUREMENT_THRESHOLD_FOR_SWITCH_BACK+ ":20}")
	private int rttMeasurementDiffThresholdForSwitchback;
	
	/**
	 * Replace candidate addr with server addr,
	 * In order to use it you should set serverName in conf/red5.properties
	 */
	@Value("${" + SETTINGS_REPLACE_CANDIDATE_ADDR_WITH_SERVER_ADDR+ ":false}")
	private boolean replaceCandidateAddrWithServerAddr;

	
	/**
	 * Applicaiton name for the data store which should exist so that no default value
	 * such as LiveApp, WebRTCApp etc.
	 */
	@Value("${" + SETTINGS_DB_APP_NAME +"}")
	private String appName;
	
	/**
	 * Timeout for encoding
	 * If encoder cannot encode a frame in this timeout, streaming is finished by server. 
	 */
	@Value("${" + SETTINGS_ENCODING_TIMEOUT +":5000}")
	private int encodingTimeout;
	
	/**
	 * If webrtc client is not started in this time, it'll close automatically
	 */
	@Value("${" + SETTINGS_WEBRTC_CLIENT_START_TIMEOUT +":5000}")
	private int webRTCClientStartTimeoutMs;
	
	/**
	 * Set true to enable WebRTC default decoders(such as VP8, VP9) 
	 * Set false to only enable h264 decoder
	 * If it is set true, WebRTC using default decoders(such as VP8, VP9).
	 * If it is set false, WebRTC using only default h264 decoder.
	 * Default value is false.
	 * 
	 * Deprecated: Use {@code vp8Enabled} and {@code h264enabled}
	 */
	@Deprecated
	@Value("${" + SETTINGS_DEFAULT_DECODERS_ENABLED+ ":false}")
	private boolean defaultDecodersEnabled;

	private long updateTime;

	private List<EncoderSettings> encoderSettings;

	/**
	 * Forwards the http requests with this extension to {@link #httpForwardingBaseURL}
	 * It supports comma separated extensions Like mp4,m3u8
	 * Don't add any leading, trailing white spaces
	 */
	@Value("${" + SETTINGS_HTTP_FORWARDING_EXTENSION+ ":''}")
	private String httpForwardingExtension;
	
	/**
	 * Forward the incoming http request to this base url
	 */
	@Value("${" + SETTINGS_HTTP_FORWARDING_BASE_URL+ ":''}")
	private String httpForwardingBaseURL;

	/**
	 * Max analyze duration in for determining video and audio existence in RTMP streams
	 */
	@Value("${" + SETTINGS_RTMP_MAX_ANALYZE_DURATION_MS+ ":1500}")
	private int maxAnalyzeDurationMS;
	
	/**
	 * Enable/Disable IPv6 Candidates for WebRTC It's disabled by default
	 */
	@Value("${" + SETTINGS_DISABLE_IPV6_CANDIDATES+ ":true}")
	private boolean disableIPv6Candidates;
	
	/**
	 * Specify the rtsp transport type in pulling IP Camera or RTSP sources
	 * It can be tcp or udp
	 */
	@Value("${" + SETTINGS_RTSP_PULL_TRANSPORT_TYPE+ ":tcp}")
	private String rtspPullTransportType;
	
	/**
	 * Max FPS value in RTMP streams
	 */
	@Value("${" + SETTINGS_MAX_FPS_ACCEPT+":0}")
	private int maxFpsAccept;
	
	/**
	 * Max Resolution value in RTMP streams
	 */
	@Value("${" + SETTINGS_MAX_RESOLUTION_ACCEPT+":0}")
	private int maxResolutionAccept;
	
	/**
	 * Max Bitrate value in RTMP streams
	 */
	@Value("${" + SETTINGS_MAX_BITRATE_ACCEPT+":0}")
	private int maxBitrateAccept;

	@JsonIgnore
	@NotSaved
	private List<NetMask> allowedPublisherCIDRList = new ArrayList<>();
	
	
	/**
	 * Enable/Disable h264 encoding It's enabled by default
	 */
	@Value("${" + SETTINGS_H264_ENABLED+ ":true}")
	private boolean h264Enabled = true;
	
	/**
	 * Enable/Disable vp8 encoding It's disabled by default
	 */
	@Value("${" + SETTINGS_VP8_ENABLED+ ":false}")
	private boolean vp8Enabled;

	/**
	 * Enable/disable H265 Encoding Disabled by default
	 */
	@Value("${" + SETTINGS_H265_ENABLED+ ":false}")
	private boolean h265Enabled;
	
	
	/**
	 * Enable/Disable data channel It's disabled by default
	 * When data channel is enabled, publisher can send messages to the players
	 */
	@Value("${" + SETTINGS_DATA_CHANNEL_ENABLED+ ":false}")
	private boolean dataChannelEnabled;
	
	
	/**
	 * Defines the distribution list for player messages
	 * it can be  none/publisher/all
	 * none: player messages are delivered to nobody
	 * publisher: player messages are delivered to only publisher
	 * all:  player messages are delivered to everyone both publisher and all players
	 */
	@Value("${" + SETTINGS_DATA_CHANNEL_PLAYER_DISTRIBUTION+ ":"+DATA_CHANNEL_PLAYER_TO_ALL+"}")
	private String dataChannelPlayerDistribution;

	/**
	 * RTMP ingesting buffer time in Milliseconds Server buffer this amount of video packet in order to compensate
	 * when stream is not received for some time
	 */
	@Value("${" + SETTINGS_RTMP_INGEST_BUFFER_TIME_MS+ ":0}")
	private long rtmpIngestBufferTimeMs;

	/**
	 * All data channel messages are delivered to these hook as well
	 * So that it'll be integrated to any third party application
	 */
	@Value( "${" + SETTINGS_DATA_CHANNEL_WEBHOOK_URL+":#{null}}")
	private String dataChannelWebHookURL;

	private String h265EncoderPreset;

	private String h265EncoderProfile;

	private String h265EncoderRc;

	private String h265EncoderSpecific;

	private String h265EncoderLevel;

	/**
	 * The height of the stream that is transcoded from incoming WebRTC stream to the RTMP
	 * This settings is effective in community edition by default
	 * It's also effective WebRTC to RTMP direct forwarding by giving rtmpForward=true in WebSocket communication
	 * in Enterprise Edition
	 */
	@Value( "${" + SETTINGS_HEIGHT_RTMP_FORWARDING+":360}")
	private int heightRtmpForwarding;
  
	/**
	 * In SFU mode we still transcode the audio to opus and aac
	 * This settings determines the audio bitrate for opus and aac
	 * It's the bitrate that is used transcoding the audio in AAC and Opus
	 * After version(2.3), we directly forward incoming audio to the viewers without transcoding.
	 */
	@Value("${" + SETTINGS_AUDIO_BITRATE_SFU+":96000}")
	private int audioBitrateSFU;

	/**
	 * Enable/disable dash recording
	 */
	@Value( "${"+SETTINGS_DASH_MUXING_ENABLED+":false}" )
	private boolean dashMuxingEnabled;

	/** 
	 * If aacEncodingEnabled is true, aac encoding will be active even if mp4 or hls muxing is not enabled,
	 * If aacEncodingEnabled is false, aac encoding is only activated if mp4 or hls muxing is enabled in the settings,
     *
	 * This value should be true if you're sending stream to RTMP endpoints or enable/disable mp4 recording on the fly
	 */
	@Value( "${"+SETTINGS_AAC_ENCODING_ENABLED+":true}" )
	private boolean aacEncodingEnabled;
	
	/**
	 * GOP size, AKA key frame interval,
	 * GOP size is group of pictures that encoder sends key frame for each group,
	 * The unit is not the seconds, Please don't confuse the seconds that are used in key frame intervals
	 *  
	 * If GOP size is 50 and your frame rate is 25, it means that encoder will send key frame 
	 * for every 2 seconds,
	 * 
	 * Default value is 0 so it uses incoming gop size by default.
	 * 
	 */
	@Value( "${"+SETTINGS_GOP_SIZE+":0}" )
	private int gopSize;

	/**
	 * Constant Rate Factor used by x264, x265, VP8,
	 * Use values between 4-51
	 * 
	 */
	@Value( "${"+SETTINGS_CONSTANT_RATE_FACTOR+":23}" )
	private String constantRateFactor;
	
	/**
	 * Application level WebRTC viewer limit
	 */
	@Value( "${"+SETTINGS_WEBRTC_VIEWER_LIMIT+":-1}" )
	private int webRTCViewerLimit = -1;
	
	/*
	 * Set to true when you want to delete an application 
	 */
	private boolean toBeDeleted = false;


	/**
	 * Application JWT secret key
	 */
	@Value( "${"+SETTINGS_JWT_SECRET_KEY+":#{null}}" )
	private String jwtSecretKey;
	
	/**
	 * Application JWT Control Enabled
	 */
	@Value( "${"+SETTINGS_JWT_CONTROL_ENABLED+":false}" )
	private boolean jwtControlEnabled;
	
	/**
	 * Application IP Filter Enabled
	 */
	@Value( "${"+SETTINGS_IP_FILTER_ENABLED+":true}" )
	private boolean ipFilterEnabled;
	
	/**
	 * Application level total incoming stream limit
	 */
	@Value( "${"+SETTINGS_INGESTING_STREAM_LIMIT+":-1}" )
	private int ingestingStreamLimit;
	
	/**
	 * WebRTC Keyframe Time, Ant Media Server asks key frame for every webRTCKeyframeTime in SFU mode,
	 * It's in milliseconds
	 */
	@Value( "${"+SETTINGS_WEBRTC_KEYFRAME_TIME+":2000}" )
	private int webRTCKeyframeTime;
	
	/**
	 * Application JWT stream secret key
	 */
	@Value( "${"+SETTINGS_JWT_STREAM_SECRET_KEY+":#{null}}" )
	private String jwtStreamSecretKey;
	
	/**
	 * The settings for enabling jwt token filter mechanism for accessing resources and publishing
	 */
	@Value( "${"+SETTINGS_PUBLISH_JWT_CONTROL_ENABLED+":false}" )
	private boolean publishJwtControlEnabled;

	/**
	 * The settings for enabling jwt token filter mechanism for accessing resources and playing
	 */
	@Value( "${"+SETTINGS_PLAY_JWT_CONTROL_ENABLED+":false}" )
	private boolean playJwtControlEnabled;
	
	/**
	 * Use http streaming in Low Latency Dash,
	 * If it's true, it sends files through http
	 * If it's false, it writes files to disk directly
	 * 
	 * In order to have Low Latency http streaming should be used
	 */
	@Value( "${"+SETTINGS_DASH_HTTP_STREAMING+":true}" )
	private boolean dashHttpStreaming;
	
	
	/**
	 * It's S3 streams MP4, WEBM  and HLS files storage name . 
	 * It's streams by default.
	 * 
	 */
	@Value( "${"+SETTINGS_S3_STREAMS_FOLDER_PATH+":streams}" )
	private String  s3StreamsFolderPath;

	/**
	 * It's S3 stream PNG files storage name . 
	 * It's previews by default.
	 * 
	 */
	@Value( "${"+SETTINGS_S3_PREVIEWS_FOLDER_PATH+":previews}" )
	private String  s3PreviewsFolderPath;
	
	/*
	 * Use http endpoint  in CMAF/HLS. 
	 * It's configurable to send any stream in HTTP Endpoint with this option
	 */
	@Value( "${"+SETTINGS_DASH_HTTP_ENDPOINT+":#{null}}" )
	private String dashHttpEndpoint;
	
	/**
	 * Force stream decoding even if there is no adaptive setting
	 */
	@Value("${" + SETTINGS_FORCE_DECODING+ ":false}")
	private boolean forceDecoding;
	

	/**
	 * Application JWT Control Enabled
	 */
	@Value( "${"+SETTINGS_S3_RECORDING_ENABLED+":false}" )
	private boolean s3RecordingEnabled;

	/**
	 * S3 Access key
	 */
	@Value( "${"+SETTINGS_S3_ACCESS_KEY+":#{null}}" )
	private String s3AccessKey;

	/**
	 * S3 Secret Key
	 */
	@Value( "${"+SETTINGS_S3_SECRET_KEY+":#{null}}" )
	private String s3SecretKey;

	/**
	 * S3 Bucket Name
	 */
	@Value( "${"+SETTINGS_S3_BUCKET_NAME+":#{null}}" )
	private String s3BucketName;

	/**
	 * S3 Region Name
	 */
	@Value( "${"+SETTINGS_S3_REGION_NAME+":#{null}}" )
	private String s3RegionName;

	/**
	 * S3 Endpoint
	 */
	@Value( "${"+SETTINGS_S3_ENDPOINT+":#{null}}" )
	private String s3Endpoint;
	
	/**
	 *  HLS Encryption key info file full path.
	 *  Format of the file
	 *  ```
	 *  key URI
	 *  key file path
	 *  IV (optional)
	 *  ``
	 *  
	 *  The first line of key_info_file specifies the key URI written to the playlist. 
	 *  The key URL is used to access the encryption key during playback. 
	 *  The second line specifies the path to the key file used to obtain the key during the encryption process. 
	 *  The key file is read as a single packed array of 16 octets in binary format. 
	 *  The optional third line specifies the initialization vector (IV) as a hexadecimal string to be used 
	 *  instead of the segment sequence number (default) for encryption. 
	 *  
	 *  Changes to key_info_file will result in segment encryption with the new key/IV and an entry in the playlist for the new key URI/IV if hls_flags periodic_rekey is enabled.
	 *
	 *  Key info file example:
	 *  ```
	 *  http://server/file.key
	 *  /path/to/file.key
	 *  0123456789ABCDEF0123456789ABCDEF
	 *  ```
	 */
	@Value( "${" + SETTINGS_HLS_ENCRYPTION_KEY_INFO_FILE +":#{null}}")
	private String hlsEncryptionKeyInfoFile;
	
	/*
	 * JWKS URL - it's effective if {@link#jwtControlEnabled} is true
	 * 
	 * It's null by default. If it's not null, JWKS is used to filter. 
	 * Otherwise it uses JWT
	 */
	
	@Value( "${" + SETTINGS_JWKS_URL +":#{null}}")
	private String jwksURL;
	
	/**
	 * This settings forces the aspect ratio to match the incoming aspect ratio perfectly.
	 * For instance, if the incoming source is 1280x720 and there is an adaptive bitrate with 480p
	 * There is no integer value that makes this equation true 1280/720 = x/480 -> x = 853.333
	 * 
	 *
	 * So Ant Media Server can change the video height to match the aspect ratio perfectly. 
	 * This is critical when there are multi-bitrates in the dash streaming. 
	 * Because dash requires perfect match of aspect ratios of all streams
	 * 
	 * The disadvantage of this approach is that there may be have some uncommon resolutions at the result of the transcoding.
	 * So that default value is false
	 * 
	 */
	@Value( "${" + SETTINGS_FORCE_ASPECT_RATIO_IN_TRANSCODING +":false}")
	private boolean forceAspectRatioInTranscoding;

	/**
	 * Enable Webhook Authentication when publishing streams
	 */
	@Value( "${"+SETTINGS_WEBHOOK_AUTHENTICATE_URL+":}" )
	private String webhookAuthenticateURL;

	public boolean isWriteStatsToDatastore() {
		return writeStatsToDatastore;
	}

	public void setWriteStatsToDatastore(boolean writeStatsToDatastore) {
		this.writeStatsToDatastore = writeStatsToDatastore;
	}

	public boolean isAddDateTimeToMp4FileName() {
		return addDateTimeToMp4FileName;
	}

	public void setAddDateTimeToMp4FileName(boolean addDateTimeToMp4FileName) {
		this.addDateTimeToMp4FileName = addDateTimeToMp4FileName;
	}

	public boolean isMp4MuxingEnabled() {
		return mp4MuxingEnabled;
	}

	public void setMp4MuxingEnabled(boolean mp4MuxingEnabled) {
		this.mp4MuxingEnabled = mp4MuxingEnabled;
	}

	public boolean isHlsMuxingEnabled() {
		return hlsMuxingEnabled;
	}

	public void setHlsMuxingEnabled(boolean hlsMuxingEnabled) {
		this.hlsMuxingEnabled = hlsMuxingEnabled;
	}
	
	public boolean isDashMuxingEnabled() {
		return dashMuxingEnabled;
	}

	public void setDashMuxingEnabled(boolean dashMuxingEnabled) {
		this.dashMuxingEnabled = dashMuxingEnabled;
	}

	public String getHlsPlayListType() {
		return hlsPlayListType;
	}

	public void setHlsPlayListType(String hlsPlayListType) {
		this.hlsPlayListType = hlsPlayListType;
	}

	public String getHlsTime() {
		return hlsTime;
	}

	public void setHlsTime(String hlsTime) {
		this.hlsTime = hlsTime;
	}

	public String getHlsListSize() {
		return hlsListSize;
	}

	public void setHlsListSize(String hlsListSize) {
		this.hlsListSize = hlsListSize;
	}

	public boolean isWebRTCEnabled() {
		return webRTCEnabled;
	}

	public void setWebRTCEnabled(boolean webRTCEnabled) {
		this.webRTCEnabled = webRTCEnabled;
	}

	public static String encodersList2Str(List<EncoderSettings> encoderSettingsList) 
	{
		if(encoderSettingsList == null) {
			return "";
		}
		
		JSONArray jsonArray = new JSONArray();

		for (EncoderSettings encoderSettings : encoderSettingsList) {
			JSONObject encoderJSON = new JSONObject();
			encoderJSON.put(EncoderSettings.HEIGHT, encoderSettings.getHeight());
			encoderJSON.put(EncoderSettings.VIDEO_BITRATE, encoderSettings.getVideoBitrate());
			encoderJSON.put(EncoderSettings.AUDIO_BITRATE, encoderSettings.getAudioBitrate());
			encoderJSON.put(EncoderSettings.FORCE_ENCODE, encoderSettings.isForceEncode());
			jsonArray.add(encoderJSON);
		}
		return jsonArray.toJSONString();
	}

	public static List<EncoderSettings> encodersStr2List(String encoderSettingsString)  {
		if(encoderSettingsString == null) {
			return null;
		}
		
		int height;
		int videoBitrate;
		int audioBitrate;
		boolean forceEncode;
		List<EncoderSettings> encoderSettingsList = new ArrayList<>();
		
		try {
			JSONParser jsonParser = new JSONParser();
			JSONArray jsonArray = (JSONArray) jsonParser.parse(encoderSettingsString);
			JSONObject jsObject;
			
			for (int i = 0; i < jsonArray.size(); i++) {
				jsObject =  (JSONObject)jsonArray.get(i);
				height = Integer.parseInt(jsObject.get(EncoderSettings.HEIGHT).toString());
				videoBitrate = Integer.parseInt(jsObject.get(EncoderSettings.VIDEO_BITRATE).toString());
				audioBitrate = Integer.parseInt(jsObject.get(EncoderSettings.AUDIO_BITRATE).toString());
				forceEncode = (boolean)jsObject.get(EncoderSettings.FORCE_ENCODE);
				encoderSettingsList.add(new EncoderSettings(height,videoBitrate,audioBitrate,forceEncode));
			}
		}
		catch (ParseException e) {
			// If there is old format, then try to add encoderSettingsList
			String[] values = encoderSettingsString.split(",");

			if (values.length >= 3){
				for (int i = 0; i < values.length; i++) {
					height = Integer.parseInt(values[i]);
					i++;
					videoBitrate = Integer.parseInt(values[i]);
					i++;
					 audioBitrate = Integer.parseInt(values[i]);
					encoderSettingsList.add(new EncoderSettings(height, videoBitrate, audioBitrate,true));
				}
			}
		}
		return encoderSettingsList;
	}

	public String getEncoderSettingsString() {
		return encoderSettingsString;
	}
	
	public List<EncoderSettings> getEncoderSettings() {
		return encodersStr2List(encoderSettingsString);
	}
	
	public void setEncoderSettings(List<EncoderSettings> settings) {
		encoderSettingsString = encodersList2Str(settings);
		this.encoderSettings = settings;
	}

	public void setEncoderSettingsString(String encoderSettingsString) {
		this.encoderSettingsString = encoderSettingsString;
	}

	public boolean isDeleteHLSFilesOnEnded() {
		return deleteHLSFilesOnEnded;
	}

	public void setDeleteHLSFilesOnEnded(boolean deleteHLSFilesOnEnded) {
		this.deleteHLSFilesOnEnded = deleteHLSFilesOnEnded;
	}

	public String getListenerHookURL() {
		return listenerHookURL;
	}

	public void setListenerHookURL(String listenerHookURL) {
		this.listenerHookURL = listenerHookURL;
	}

	public boolean isAcceptOnlyStreamsInDataStore() {
		return acceptOnlyStreamsInDataStore;
	}

	public void setAcceptOnlyStreamsInDataStore(boolean acceptOnlyStreamsInDataStore) {
		this.acceptOnlyStreamsInDataStore = acceptOnlyStreamsInDataStore;
	}
	
	public boolean isAcceptOnlyRoomsInDataStore() {
		return acceptOnlyRoomsInDataStore;
	}

	public void setAcceptOnlyRoomsInDataStore(boolean acceptOnlyRoomsInDataStore) {
		this.acceptOnlyRoomsInDataStore = acceptOnlyRoomsInDataStore;
	}

	public boolean isObjectDetectionEnabled() {
		return objectDetectionEnabled;
	}

	public void setObjectDetectionEnabled(Boolean objectDetectionEnabled) {
		this.objectDetectionEnabled = objectDetectionEnabled;
	}

	public String getYoutubeClientSecret() {
		return youtubeClientSecret;
	}

	public void setYoutubeClientSecret(String youtubeClientSecret) {
		this.youtubeClientSecret = youtubeClientSecret;
	}

	public String getYoutubeClientId() {
		return youtubeClientId;
	}

	public void setYoutubeClientId(String youtubeClientId) {
		this.youtubeClientId = youtubeClientId;
	}

	public String getPeriscopeClientSecret() {
		return periscopeClientSecret;
	}

	public void setPeriscopeClientSecret(String periscopeClientSecret) {
		this.periscopeClientSecret = periscopeClientSecret;
	}

	public String getPeriscopeClientId() {
		return periscopeClientId;
	}

	public void setPeriscopeClientId(String periscopeClientId) {
		this.periscopeClientId = periscopeClientId;
	}

	public String getFacebookClientSecret() {
		return facebookClientSecret;
	}

	public void setFacebookClientSecret(String facebookClientSecret) {
		this.facebookClientSecret = facebookClientSecret;
	}

	public String getFacebookClientId() {
		return facebookClientId;
	}

	public void setFacebookClientId(String facebookClientId) {
		this.facebookClientId = facebookClientId;
	}


	public String getVodFolder() {
		return vodFolder;
	}

	public void setVodFolder(String vodFolder) {
		this.vodFolder = vodFolder;
	}

	public int getCreatePreviewPeriod() {
		return createPreviewPeriod;
	}

	public void setCreatePreviewPeriod(int period) {
		this.createPreviewPeriod = period;
	}

	public boolean isPreviewOverwrite() {
		return previewOverwrite;
	}

	public void setPreviewOverwrite(boolean previewOverwrite) {
		this.previewOverwrite = previewOverwrite;
	}

	public String getStalkerDBServer() {
		return stalkerDBServer;
	}

	public void setStalkerDBServer(String stalkerDBServer) {
		this.stalkerDBServer = stalkerDBServer;
	}

	public String getStalkerDBUsername() {
		return stalkerDBUsername;
	}

	public void setStalkerDBUsername(String stalkerDBUsername) {
		this.stalkerDBUsername = stalkerDBUsername;
	}

	public String getStalkerDBPassword() {
		return stalkerDBPassword;
	}

	public void setStalkerDBPassword(String stalkerDBPassword) {
		this.stalkerDBPassword = stalkerDBPassword;
	}

	public int getRestartStreamFetcherPeriod() {
		return this.restartStreamFetcherPeriod ;
	}

	public void setRestartStreamFetcherPeriod(int restartStreamFetcherPeriod) {
		this.restartStreamFetcherPeriod = restartStreamFetcherPeriod;
	}

	public int getStreamFetcherBufferTime() {
		return streamFetcherBufferTime;
	}

	public void setStreamFetcherBufferTime(int streamFetcherBufferTime) {
		this.streamFetcherBufferTime = streamFetcherBufferTime;
	}

	public String getHlsFlags() {
		return hlsflags;
	}

	public void setHlsflags(String hlsflags) {
		this.hlsflags = hlsflags;
	}

	public String getMySqlClientPath() {
		return this.mySqlClientPath;

	}

	public void setMySqlClientPath(String mySqlClientPath) {
		this.mySqlClientPath = mySqlClientPath;
	}


	public boolean isPublishTokenControlEnabled() {
		return publishTokenControlEnabled;
	}

	public void setPublishTokenControlEnabled(boolean publishTokenControlEnabled) {
		this.publishTokenControlEnabled = publishTokenControlEnabled;
	}
	
	public boolean isPlayTokenControlEnabled() {
		return playTokenControlEnabled;
	}

	public void setPlayTokenControlEnabled(boolean playTokenControlEnabled) {
		this.playTokenControlEnabled = playTokenControlEnabled;
	}
	
	/**
	 * @Deprecated Please use {@link #isEnableTimeTokenForPlay()} or {@link #isEnableTimeTokenForPublish()}
	 * @return
	 */
	@Deprecated
	public boolean isTimeTokenSubscriberOnly() {
		return timeTokenSubscriberOnly;
	}
	
	@Deprecated
	public void setTimeTokenSubscriberOnly(boolean timeTokenSubscriberOnly) {
		this.timeTokenSubscriberOnly = timeTokenSubscriberOnly;
	}

	public boolean isEnableTimeTokenForPlay() {
		return enableTimeTokenForPlay;
	}

	public void setEnableTimeTokenForPlay(boolean enableTimeTokenForPlay) {
		this.enableTimeTokenForPlay = enableTimeTokenForPlay;
	}
	public boolean isEnableTimeTokenForPublish() {
		return enableTimeTokenForPublish;
	}

	public void setEnableTimeTokenForPublish(boolean enableTimeTokenForPublish) {
		this.enableTimeTokenForPublish = enableTimeTokenForPublish;
	}
	
	public String getMuxerFinishScript() {
		return muxerFinishScript;
	}

	public void setMuxerFinishScript(String muxerFinishScript) {
		this.muxerFinishScript = muxerFinishScript;
	}

	public int getWebRTCFrameRate() {
		return webRTCFrameRate;
	}

	public void setWebRTCFrameRate(int webRTCFrameRate) {
		this.webRTCFrameRate = webRTCFrameRate;
	}

	public boolean isCollectSocialMediaActivity() {
		return collectSocialMediaActivity;
	}

	public void setCollectSocialMediaActivity(boolean collectSocialMediaActivity) {
		this.collectSocialMediaActivity = collectSocialMediaActivity;
	}


	public String getTokenHashSecret() {
		return tokenHashSecret;
	}

	public void setTokenHashSecret(String tokenHashSecret) {
		this.tokenHashSecret = tokenHashSecret;
	}


	public boolean isHashControlPlayEnabled() {
		return hashControlPlayEnabled;
	}

	public void setHashControlPlayEnabled(boolean hashControlPlayEnabled) {
		this.hashControlPlayEnabled = hashControlPlayEnabled;
	}

	public boolean isHashControlPublishEnabled() {
		return hashControlPublishEnabled;
	}

	public void setHashControlPublishEnabled(boolean hashControlPublishEnabled) {
		this.hashControlPublishEnabled = hashControlPublishEnabled;
	}

	public void resetDefaults() {
		mp4MuxingEnabled = false;
		addDateTimeToMp4FileName = false;
		hlsMuxingEnabled = true;
		hlsListSize = null;
		hlsTime = null;
		webRTCEnabled = false;
		deleteHLSFilesOnEnded = true;
		deleteDASHFilesOnEnded = true;
		acceptOnlyStreamsInDataStore = false;
		publishTokenControlEnabled = false;
		playTokenControlEnabled = false;
		timeTokenSubscriberOnly = false;
		enableTimeTokenForPlay = false;
		enableTimeTokenForPublish = false;
		hlsPlayListType = null;
		previewOverwrite = false;
		objectDetectionEnabled = false;
		createPreviewPeriod = 5000;
		restartStreamFetcherPeriod = 0;
		webRTCFrameRate = 20;
		hashControlPlayEnabled = false;
		hashControlPublishEnabled = false;
		tokenHashSecret = "";
		encoderSettingsString = "";
		remoteAllowedCIDR = "127.0.0.1";
		aacEncodingEnabled=true;
		ipFilterEnabled=true;
		ingestingStreamLimit = -1;
	}

	public int getWebRTCPortRangeMax() {
		return webRTCPortRangeMax;
	}

	public void setWebRTCPortRangeMax(int webRTCPortRangeMax) {
		this.webRTCPortRangeMax = webRTCPortRangeMax;
	}

	public int getWebRTCPortRangeMin() {
		return webRTCPortRangeMin;
	}

	public void setWebRTCPortRangeMin(int webRTCPortRangeMin) {
		this.webRTCPortRangeMin = webRTCPortRangeMin;
	}

	public String getStunServerURI() {
		return stunServerURI;
	}

	public void setStunServerURI(String stunServerURI) {
		this.stunServerURI = stunServerURI;
	}

	public boolean isWebRTCTcpCandidatesEnabled() {
		return webRTCTcpCandidatesEnabled;
	}

	public void setWebRTCTcpCandidatesEnabled(boolean webRTCTcpCandidatesEnabled) {
		this.webRTCTcpCandidatesEnabled = webRTCTcpCandidatesEnabled;
	}
	
	public String getEncoderName() {
		return encoderName;
	}

	public void setEncoderName(String encoderName) {
		this.encoderName = encoderName;
	}

	public String getEncoderPreset() {
		return encoderPreset;
	}

	public void setEncoderPreset(String encoderPreset) {
		this.encoderPreset = encoderPreset;
	}

	public String getEncoderProfile() {
		return encoderProfile;
	}

	public void setEncoderProfile(String encoderProfile) {
		this.encoderProfile = encoderProfile;
	}

	public String getEncoderLevel() {
		return encoderLevel;
	}

	public void setEncoderLevel(String encoderLevel) {
		this.encoderLevel = encoderLevel;
	}

	public String getEncoderRc() {
		return encoderRc;
	}

	public void setEncoderRc(String encoderRc) {
		this.encoderRc = encoderRc;
	}

	public String getEncoderSpecific() {
		return encoderSpecific;
	}

	public void setEncoderSpecific(String encoderSpecific) {
		this.encoderSpecific = encoderSpecific;
	}

	public int getPreviewHeight() {
		return previewHeight;
	}

	public void setPreviewHeight(int previewHeight) {
		this.previewHeight = previewHeight;
	}
	
	public boolean isUseOriginalWebRTCEnabled() {
		return useOriginalWebRTCEnabled;
	}

	public void setUseOriginalWebRTCEnabled(boolean useOriginalWebRTCEnabled) {
		this.useOriginalWebRTCEnabled = useOriginalWebRTCEnabled;
	}

	public String getRemoteAllowedCIDR() {
		synchronized (cidrLock) 
		{
			return remoteAllowedCIDR;
		}	
	}
	
	/**
	 * the getAllowedCIDRList and setAllowedCIDRList are synchronized
	 * because ArrayList may throw concurrent modification
	 * @param remoteAllowedCIDR
	 */
	public void setRemoteAllowedCIDR(String remoteAllowedCIDR) {
		synchronized(cidrLock) {
			this.remoteAllowedCIDR = remoteAllowedCIDR;
			allowedCIDRList = new ArrayList<>();
			fillFromInput(remoteAllowedCIDR, allowedCIDRList);
		}
	}

	public List<NetMask> getAllowedCIDRList() {
		synchronized(cidrLock) {
			if (allowedCIDRList.isEmpty()) {
				fillFromInput(remoteAllowedCIDR, allowedCIDRList);
			}
			return allowedCIDRList;
		}
	}
	
	public String getAllowedPublisherCIDR() {
		return allowedPublisherCIDR;
	}

	public void setAllowedPublisherCIDR(String allowedPublisherCIDR) 
	{
		synchronized (cidrLock) 
		{
			this.allowedPublisherCIDR = allowedPublisherCIDR;
			allowedPublisherCIDRList = new ArrayList<>();
			fillFromInput(allowedPublisherCIDR, allowedPublisherCIDRList);
		}
	}
	
	public List<NetMask> getAllowedPublisherCIDRList() 
	{
		synchronized (cidrLock) 
		{
			if (allowedPublisherCIDRList.isEmpty()) {
				fillFromInput(allowedPublisherCIDR, allowedPublisherCIDRList);
			}
		}
		return allowedPublisherCIDRList;
	}
	
	
	/**
	 * Fill a {@link NetMask} list from a string input containing a
	 * comma-separated list of (hopefully valid) {@link NetMask}s.
	 *
	 * @param input The input string
	 * @param target The list to fill
	 * @return a string list of processing errors (empty when no errors)
	 */
	private List<String> fillFromInput(final String input, final List<NetMask> target) {
		target.clear();
		if (input == null || input.isEmpty()) {
			return Collections.emptyList();
		}

		final List<String> messages = new LinkedList<>();
		NetMask nm;

		for (final String s : input.split("\\s*,\\s*")) {
			try {
				nm = new NetMask(s);
				target.add(nm);
			} catch (IllegalArgumentException e) {
				messages.add(s + ": " + e.getMessage());
			}
		}

		return Collections.unmodifiableList(messages);
	}

	public String getEncoderSelectionPreference() {
		return encoderSelectionPreference;
	}
	
	public void setEncoderSelectionPreference(String encoderSelectionPreference) {
		this.encoderSelectionPreference = encoderSelectionPreference;
	}

	public int getExcessiveBandwidthCallThreshold() {
		return excessiveBandwidthCallThreshold;
	}

	public void setExcessiveBandwidthCallThreshold(int excessiveBandwidthCallThreshold) {
		this.excessiveBandwidthCallThreshold = excessiveBandwidthCallThreshold;
	}

	public int getExcessiveBandwidthValue() {
		return excessiveBandwidthValue;
	}

	public void setExcessiveBandwidthValue(int excessiveBandwidthValue) {
		this.excessiveBandwidthValue = excessiveBandwidthValue;
	}

	public int getPortAllocatorFlags() {
		return portAllocatorFlags;
	}
	
	public void setPortAllocatorFlags(int flags) {
		this.portAllocatorFlags = flags;
	}

	public int getExcessiveBandwithTryCountBeforeSwitchback() {
		return excessiveBandwithTryCountBeforeSwitchback;
	}

	public boolean isExcessiveBandwidthAlgorithmEnabled() {
		return excessiveBandwidthAlgorithmEnabled;
	}

	public int getPacketLossDiffThresholdForSwitchback() {
		return packetLossDiffThresholdForSwitchback;
	}

	public int getRttMeasurementDiffThresholdForSwitchback() {
		return rttMeasurementDiffThresholdForSwitchback;
	}

	public void setExcessiveBandwithTryCountBeforeSwitchback(int excessiveBandwithTryCountBeforeSwitchback) {
		this.excessiveBandwithTryCountBeforeSwitchback = excessiveBandwithTryCountBeforeSwitchback;
	}

	public void setExcessiveBandwidthAlgorithmEnabled(boolean excessiveBandwidthAlgorithmEnabled) {
		this.excessiveBandwidthAlgorithmEnabled = excessiveBandwidthAlgorithmEnabled;
	}

	public void setPacketLossDiffThresholdForSwitchback(int packetLossDiffThresholdForSwitchback) {
		this.packetLossDiffThresholdForSwitchback = packetLossDiffThresholdForSwitchback;
	}

	public void setRttMeasurementDiffThresholdForSwitchback(int rttMeasurementDiffThresholdForSwitchback) {
		this.rttMeasurementDiffThresholdForSwitchback = rttMeasurementDiffThresholdForSwitchback;
	}

	public boolean isReplaceCandidateAddrWithServerAddr() {
		return this.replaceCandidateAddrWithServerAddr;
	}
	
	public void setReplaceCandidateAddrWithServerAddr(boolean replaceCandidateAddrWithServerAddr) {
		this.replaceCandidateAddrWithServerAddr = replaceCandidateAddrWithServerAddr;
	}

	public long getUpdateTime() {
		return updateTime;
	}

	public void setUpdateTime(long updateTime) {
		this.updateTime = updateTime;
	}
	
	public void setAppName(String appName) {
		this.appName = appName;
	}
	
	public String getAppName() {
		return appName;
	}
	
	public int getEncodingTimeout() {
		return encodingTimeout;
	}

	public void setEncodingTimeout(int encodingTimeout) {
		this.encodingTimeout = encodingTimeout;
	}

	public boolean isDefaultDecodersEnabled() {
		return defaultDecodersEnabled;
	}

	public void setDefaultDecodersEnabled(boolean defaultDecodersEnabled) {
		this.defaultDecodersEnabled = defaultDecodersEnabled;
	}

	public String getHttpForwardingExtension() {
		return httpForwardingExtension;
	}

	public void setHttpForwardingExtension(String httpForwardingExtension) {
		this.httpForwardingExtension = httpForwardingExtension;
	}

	public String getHttpForwardingBaseURL() {
		return httpForwardingBaseURL;
	}

	public void setHttpForwardingBaseURL(String httpForwardingBaseURL) {
		this.httpForwardingBaseURL = httpForwardingBaseURL;
	}

	public int getMaxAnalyzeDurationMS() {
		return maxAnalyzeDurationMS;
	}
	
	public void setMaxAnalyzeDurationMS(int maxAnalyzeDurationMS) {
		this.maxAnalyzeDurationMS = maxAnalyzeDurationMS;
	}

	public boolean isGeneratePreview() {
		return generatePreview;
	}

	public void setGeneratePreview(boolean generatePreview) {
		this.generatePreview = generatePreview;
	}

	public boolean isDisableIPv6Candidates() {
		return disableIPv6Candidates;
	}

	public void setDisableIPv6Candidates(boolean disableIPv6Candidates) {
		this.disableIPv6Candidates = disableIPv6Candidates;
	}

	public String getRtspPullTransportType() {
		return rtspPullTransportType;
	}

	public void setRtspPullTransportType(String rtspPullTransportType) {
		this.rtspPullTransportType = rtspPullTransportType;
	}
	
	public int getMaxResolutionAccept() {
		return maxResolutionAccept;
	}

	public void setMaxResolutionAccept(int maxResolutionAccept) {
		this.maxResolutionAccept = maxResolutionAccept;
	}

	public boolean isH264Enabled() {
		return h264Enabled;
	}

	public void setH264Enabled(boolean h264Enabled) {
		this.h264Enabled = h264Enabled;
	}

	public boolean isVp8Enabled() {
		return vp8Enabled;
	}

	public void setVp8Enabled(boolean vp8Enabled) {
		this.vp8Enabled = vp8Enabled;
	}

	public boolean isH265Enabled() {
		return h265Enabled;
	}
	
	public void setH265Enabled(boolean h265Enabled) {
		this.h265Enabled = h265Enabled;
	}
	
	public boolean isDataChannelEnabled() {
		return dataChannelEnabled;
	}

	public void setDataChannelEnabled(boolean dataChannelEnabled) {
		this.dataChannelEnabled = dataChannelEnabled;
	}

	public String getDataChannelPlayerDistribution() {
		return dataChannelPlayerDistribution;
	}

	public void setDataChannelPlayerDistribution(String dataChannelPlayerDistribution) {
		this.dataChannelPlayerDistribution = dataChannelPlayerDistribution;
	}

	public long getRtmpIngestBufferTimeMs() {
		return rtmpIngestBufferTimeMs;
	}
	
	public void setRtmpIngestBufferTimeMs(long rtmpIngestBufferTimeMs) {
		this.rtmpIngestBufferTimeMs = rtmpIngestBufferTimeMs;
	}

	public String getDataChannelWebHook() {
		return dataChannelWebHookURL;
	}
	
	public void setDataChannelWebHookURL(String dataChannelWebHookURL) {
		this.dataChannelWebHookURL = dataChannelWebHookURL;
	}

	public int getEncoderThreadCount() {
		return encoderThreadCount;
	}

	public void setEncoderThreadCount(int encoderThreadCount) {
		this.encoderThreadCount = encoderThreadCount;
	}

	public int getEncoderThreadType() {
		return encoderThreadType;
	}

	public void setEncoderThreadType(int encoderThreadType) {
		this.encoderThreadType = encoderThreadType;
	}

	public int getWebRTCClientStartTimeoutMs() {
		return webRTCClientStartTimeoutMs;
	}
	
	public void setWebRTCClientStartTimeoutMs(int webRTCClientStartTimeout) {
		this.webRTCClientStartTimeoutMs = webRTCClientStartTimeout;
	}

	public String getH265EncoderProfile() {
		return this.h265EncoderProfile;
	}

	public String getH265EncoderPreset() {
		return this.h265EncoderPreset;
	}

	public String getH265EncoderLevel() {
		return this.h265EncoderLevel;
	}

	public String getH265EncoderSpecific() {
		return this.h265EncoderSpecific;
	}

	public String getH265EncoderRc() {
		return this.h265EncoderRc ;
	}

	public void setH265EncoderLevel(String encoderLevel) {
		this.h265EncoderLevel = encoderLevel;
	}

	public void setH265EncoderPreset(String preset) {
		this.h265EncoderPreset = preset;
	}

	public void setH265EncoderProfile(String profile) {
		this.h265EncoderProfile = profile;
	}

	public void setH265EncoderRc(String encoderRc) {
		this.h265EncoderRc = encoderRc;
	}

	public void setH265EncoderSpecific(String encoderSpecific) {
		this.h265EncoderSpecific = encoderSpecific;
	}

	public boolean isWebMMuxingEnabled() {
		return webMMuxingEnabled;
	}

	public void setWebMMuxingEnabled(boolean webMMuxingEnabled) {
		this.webMMuxingEnabled = webMMuxingEnabled;
	}

	public int getVp8EncoderSpeed() {
		return vp8EncoderSpeed;
	}

	public void setVp8EncoderSpeed(int vp8EncoderSpeed) {
		this.vp8EncoderSpeed = vp8EncoderSpeed;
	}

	public String getVp8EncoderDeadline() {
		return vp8EncoderDeadline;
	}

	public void setVp8EncoderDeadline(String vp8EncoderDeadline) {
		this.vp8EncoderDeadline = vp8EncoderDeadline;
	}

	public int getVp8EncoderThreadCount() {
		return vp8EncoderThreadCount;
	}

	public void setVp8EncoderThreadCount(int vp8EncoderThreadCount) {
		this.vp8EncoderThreadCount = vp8EncoderThreadCount;
	}

	public String getWebRTCSdpSemantics() {
		return webRTCSdpSemantics;
	}

	public void setWebRTCSdpSemantics(String webRTCSdpSemantics) {
		this.webRTCSdpSemantics = webRTCSdpSemantics;
	}

	public boolean isStartStreamFetcherAutomatically() {
		return startStreamFetcherAutomatically;
	}

	public void setStartStreamFetcherAutomatically(boolean startStreamFetcherAutomatically) {
		this.startStreamFetcherAutomatically = startStreamFetcherAutomatically;
	}
	
	public boolean isDeleteDASHFilesOnEnded() {
		return deleteDASHFilesOnEnded;
	}

	public void setDeleteDASHFilesOnEnded(boolean deleteDASHFilesOnEnded) {
		this.deleteDASHFilesOnEnded = deleteDASHFilesOnEnded;
	}
	
	public String getTargetLatency() {
		return targetLatency;
	}

	public void setTargetLatency(String targetLatency) {
		this.targetLatency = targetLatency;
	}

	public int getHeightRtmpForwarding() {
		return heightRtmpForwarding;
	}

	public void setHeightRtmpForwarding(int heightRtmpForwarding) {
		this.heightRtmpForwarding = heightRtmpForwarding;
	}

	public int getAudioBitrateSFU() {
		return audioBitrateSFU;
	}

	public void setAudioBitrateSFU(int audioBitrateSFU) {
		this.audioBitrateSFU = audioBitrateSFU;
	}
  
	public void setAacEncodingEnabled(boolean aacEncodingEnabled){
		this.aacEncodingEnabled=aacEncodingEnabled;
	}

	public boolean isAacEncodingEnabled() {
		return aacEncodingEnabled;
	}

	public int getGopSize() {
		return gopSize;
	}

	public void setGopSize(int gopSize) {
		this.gopSize = gopSize;
	}

	public String getConstantRateFactor() {
		return constantRateFactor;
	}
	
	public void setConstantRateFactor(String constantRateFactor) {
		this.constantRateFactor = constantRateFactor;
	}

	public int getWebRTCViewerLimit() {
		return webRTCViewerLimit;
	}

	public void setWebRTCViewerLimit(int webRTCViewerLimit) {
		this.webRTCViewerLimit = webRTCViewerLimit;
	}

	public String getDashFragmentDuration() {
		return dashFragmentDuration;
	}

	public void setDashFragmentDuration(String dashFragmentDuration) {
		this.dashFragmentDuration = dashFragmentDuration;
	}

	public String getDashSegDuration() {
		return dashSegDuration;
	}

	public void setDashSegDuration(String dashSegDuration) {
		this.dashSegDuration = dashSegDuration;
	}

	public String getDashWindowSize() {
		return dashWindowSize;
	}

	public void setDashWindowSize(String dashWindowSize) {
		this.dashWindowSize = dashWindowSize;
	}

	public String getDashExtraWindowSize() {
		return dashExtraWindowSize;
	}

	public void setDashExtraWindowSize(String dashExtraWindowSize) {
		this.dashExtraWindowSize = dashExtraWindowSize;
	}
	
	public String getJwtSecretKey() {
		return jwtSecretKey;
	}

	public void setJwtSecretKey(String jwtSecretKey) {
		this.jwtSecretKey = jwtSecretKey;
	}
	
	public boolean isJwtControlEnabled() {
		return jwtControlEnabled;
	}

	public void setJwtControlEnabled(boolean jwtControlEnabled) {
		this.jwtControlEnabled = jwtControlEnabled;
	}
	
	public boolean isIpFilterEnabled() {
		return ipFilterEnabled;
	}

	public void setIpFilterEnabled(boolean ipFilterEnabled) {
		this.ipFilterEnabled = ipFilterEnabled;
	}

	public int getIngestingStreamLimit() {
		return ingestingStreamLimit;
	}

	public void setIngestingStreamLimit(int ingestingStreamLimit) {
		this.ingestingStreamLimit = ingestingStreamLimit;
	}

	public int getTimeTokenPeriod() {
		return timeTokenPeriod;
	}

	public void setTimeTokenPeriod(int timeTokenPeriod) {
		this.timeTokenPeriod = timeTokenPeriod;
	}

	public boolean isToBeDeleted() {
		return toBeDeleted;
	}

	public void setToBeDeleted(boolean toBeDeleted) {
		this.toBeDeleted = toBeDeleted;
	}
	
	public int getWebRTCKeyframeTime() {
		return webRTCKeyframeTime;
	}

	public void setWebRTCKeyframeTime(int webRTCKeyframeTime) {
		this.webRTCKeyframeTime = webRTCKeyframeTime;
	}
	
	public String getJwtStreamSecretKey() {
		return jwtStreamSecretKey;
	}

	public void setJwtStreamSecretKey(String jwtStreamSecretKey) {
		this.jwtStreamSecretKey = jwtStreamSecretKey;
	}
	
	public boolean isPublishJwtControlEnabled() {
		return publishJwtControlEnabled;
	}

	public void setPublishJwtControlEnabled(boolean publishJwtControlEnabled) {
		this.publishJwtControlEnabled = publishJwtControlEnabled;
	}

	public boolean isPlayJwtControlEnabled() {
		return playJwtControlEnabled;
	}

	public void setPlayJwtControlEnabled(boolean playJwtControlEnabled) {
		this.playJwtControlEnabled = playJwtControlEnabled;
	}

	public boolean islLDashEnabled() {
		return lLDashEnabled;
	}

	public void setlLDashEnabled(boolean lLDashEnabled) {
		this.lLDashEnabled = lLDashEnabled;
	}

	public boolean islLHLSEnabled() {
		return lLHLSEnabled;
	}

	public void setlLHLSEnabled(boolean lLHLSEnabled) {
		this.lLHLSEnabled = lLHLSEnabled;
	}

	public boolean isHlsEnabledViaDash() {
		return hlsEnabledViaDash;
	}

	public void setHlsEnabledViaDash(boolean hlsEnabledViaDash) {
		this.hlsEnabledViaDash = hlsEnabledViaDash;
	}

	public boolean isUseTimelineDashMuxing() {
		return useTimelineDashMuxing;
	}

	public void setUseTimelineDashMuxing(boolean useTimelineDashMuxing) {
		this.useTimelineDashMuxing = useTimelineDashMuxing;
	}

	public boolean isDashHttpStreaming() {
		return dashHttpStreaming;
	}

	public void setDashHttpStreaming(boolean dashHttpStreaming) {
		this.dashHttpStreaming = dashHttpStreaming;
	}
	
	public String getS3StreamsFolderPath() {
		return s3StreamsFolderPath;
	}
	
	public String getDashHttpEndpoint() {
		return dashHttpEndpoint;
	}
	

	public boolean isS3RecordingEnabled() { return s3RecordingEnabled; }

	public void setS3RecordingEnabled(boolean s3RecordingEnabled) {
		this.s3RecordingEnabled = s3RecordingEnabled;
	}

	public String getS3SecretKey() {
		return s3SecretKey;
	}

	public void setS3SecretKey(String s3SecretKey) { this.s3SecretKey = s3SecretKey; }

	public String getS3AccessKey() {
		return s3AccessKey;
	}

	public void setS3AccessKey(String s3AccessKey) {
		this.s3AccessKey = s3AccessKey;
	}

	public String getS3RegionName() {
		return s3RegionName;
	}

	public void setS3RegionName(String s3RegionName) {
		this.s3RegionName = s3RegionName;
	}

	public String getS3BucketName() {
		return s3BucketName;
	}

	public void setS3BucketName(String s3BucketName) {
		this.s3BucketName = s3BucketName;
	}

	public String getS3Endpoint() {
		return s3Endpoint;
	}

	public void setS3Endpoint(String s3Endpoint) {
		this.s3Endpoint = s3Endpoint;
	}

	public void setDashHttpEndpoint(String dashHttpEndpoint) {
		this.dashHttpEndpoint = dashHttpEndpoint;
	}
	
	public String getHlsEncryptionKeyInfoFile() {
		return hlsEncryptionKeyInfoFile;
	}

	public void setHlsEncryptionKeyInfoFile(String hlsEncryptionKeyInfoFile) {
		this.hlsEncryptionKeyInfoFile = hlsEncryptionKeyInfoFile;
	}

	public void setS3StreamsFolderPath(String s3StreamsFolderPath) {
		this.s3StreamsFolderPath = s3StreamsFolderPath;
	}

	public String getS3PreviewsFolderPath() {
		return s3PreviewsFolderPath;
	}

	public void setS3PreviewsFolderPath(String s3PreviewsFolderPath) {
		this.s3PreviewsFolderPath = s3PreviewsFolderPath;
	}

	public boolean isForceDecoding() {
		return forceDecoding;
	}

	public void setForceDecoding(boolean forceDecoding) {
		this.forceDecoding = forceDecoding;
	}
	
	public String getJwksURL() {
		return jwksURL;
	}

	public void setJwksURL(String jwksURL) {
		this.jwksURL = jwksURL;
	}

<<<<<<< HEAD
	public String getWebhookAuthenticateURL(){
		return webhookAuthenticateURL;
	}

	public void setWebhookAuthenticateURL(String webhookAuthenticateURL){
		this.webhookAuthenticateURL = webhookAuthenticateURL;
=======
	public boolean isForceAspectRatioInTranscoding() {
		return forceAspectRatioInTranscoding;
	}

	public void setForceAspectRatioInTranscoding(boolean forceAspectRatioInTranscoding) {
		this.forceAspectRatioInTranscoding = forceAspectRatioInTranscoding;
>>>>>>> adee07b4
	}
}<|MERGE_RESOLUTION|>--- conflicted
+++ resolved
@@ -86,7 +86,9 @@
 	public static final String FACEBOOK_CLIENT_SECRET = "facebook.clientSecret";
 	public static final String PERISCOPE_CLIENT_ID = "periscope.clientId";
 	public static final String PERISCOPE_CLIENT_SECRET = "periscope.clientSecret";
-	public static final String YOUTUBE_CLIENT_ID = "youtube.clientId";
+	public static final String YOUTUBE_CLIENT_ID = "youtube.clientId";WebM stop record function is fixed for WebRTC and RTMP when the recording is set to true from appsettings and when the recording is not dynamically started.
+
+
 	public static final String YOUTUBE_CLIENT_SECRET = "youtube.clientSecret";
 	public static final String SETTINGS_VOD_FOLDER = "settings.vodFolder";
 	public static final String SETTINGS_PREVIEW_OVERWRITE = "settings.previewOverwrite";
@@ -115,7 +117,9 @@
 	private static final String SETTINGS_ENCODING_PRESET = "settings.encoding.preset";
 	private static final String SETTINGS_ENCODING_PROFILE = "settings.encoding.profile";
 	private static final String SETTINGS_ENCODING_LEVEL = "settings.encoding.level";
-	private static final String SETTINGS_ENCODING_RC = "settings.encoding.rc";
+	private static final String SETTINGS_ENCODING_RC = "settings.encoding.rc";WebM stop record function is fixed for WebRTC and RTMP when the recording is set to true from appsettings and when the recording is not dynamically started.
+
+
 	private static final String SETTINGS_ENCODING_THREAD_COUNT = "settings.encoding.threadCount";
 	private static final String SETTINGS_ENCODING_THREAD_TYPE= "settings.encoding.threadType";
 	private static final String SETTINGS_PREVIEW_HEIGHT = "settings.previewHeight";
@@ -293,14 +297,13 @@
 	
 	public static final String SETTINGS_HLS_ENCRYPTION_KEY_INFO_FILE = "settings.hlsEncryptionKeyInfoFile";
 	
-<<<<<<< HEAD
+
 	public static final String SETTINGS_JWKS_URL = "settings.jwksURL";
 	public static final String SETTINGS_WEBHOOK_AUTHENTICATE_URL = "settings.webhookAuthenticateURL";
-=======
-	public static final String SETTINGS_JWKS_URL = "settings.jwksURL";	
+
 	
 	public static final String SETTINGS_FORCE_ASPECT_RATIO_IN_TRANSCODING = "settings.forceAspectRationInTranscoding";
->>>>>>> adee07b4
+
 
 	@JsonIgnore
 	@NotSaved
@@ -2641,20 +2644,20 @@
 		this.jwksURL = jwksURL;
 	}
 
-<<<<<<< HEAD
+
 	public String getWebhookAuthenticateURL(){
 		return webhookAuthenticateURL;
 	}
 
 	public void setWebhookAuthenticateURL(String webhookAuthenticateURL){
 		this.webhookAuthenticateURL = webhookAuthenticateURL;
-=======
+
 	public boolean isForceAspectRatioInTranscoding() {
 		return forceAspectRatioInTranscoding;
 	}
 
 	public void setForceAspectRatioInTranscoding(boolean forceAspectRatioInTranscoding) {
 		this.forceAspectRatioInTranscoding = forceAspectRatioInTranscoding;
->>>>>>> adee07b4
+
 	}
 }