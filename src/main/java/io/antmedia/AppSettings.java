--- conflicted
+++ resolved
@@ -315,14 +315,13 @@
 
 	private static final String SETTINGS_CONTENT_SECURITY_POLICY_HEADER_VALUE = "settings.contentSecurityPolicyHeaderValue";
 	
-<<<<<<< HEAD
 	public static final String SETTINGS_MAX_AUDIO_TRACK_COUNT = "settings.maxAudioTrackCount";
 
 	public static final String SETTINGS_MAX_VIDEO_TRACK_COUNT = "settings.maxVideoTrackCount";
-
-=======
+	
 	private static final String SETTINGS_RTMP_PLAYBACK_ENABLED = "settings.rtmpPlaybackEnabled";
->>>>>>> bd43be98
+
+
 
 	/**
 	 * Comma separated CIDR that rest services are allowed to response
