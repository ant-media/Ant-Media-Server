package io.antmedia;

import java.util.ArrayList;
import java.util.Collections;
import java.util.LinkedList;
import java.util.List;

import org.apache.catalina.util.NetMask;
import org.bson.types.ObjectId;
import org.json.simple.JSONArray;
import org.json.simple.JSONObject;
import org.json.simple.parser.JSONParser;
import org.json.simple.parser.ParseException;
import org.springframework.beans.factory.annotation.Value;
import org.springframework.context.annotation.PropertySource;

import com.fasterxml.jackson.annotation.JsonIgnore;
import com.fasterxml.jackson.annotation.JsonIgnoreProperties;

import dev.morphia.annotations.Entity;
import dev.morphia.annotations.Field;
import dev.morphia.annotations.Id;
import dev.morphia.annotations.Index;
import dev.morphia.annotations.Indexes;
import dev.morphia.annotations.NotSaved;

/**
 * Application Settings for each application running in Ant Media Server.
 * Each setting should have a default value with @Value annotation. Otherwise it breaks compatibility 
 *
 * For naming please use the following convention
 * start with "settings" put dot(.) and related parameter.
 * like settings.hlsTime
 * 
 * If default values are not as expected, this is the signal that server is not started correctly for any 
 * reason. Don't patch it with null-check or similar things. Take a look at why server is not started correctly
 *
 *
 * These settings are set for each applications and stored in the file <AMS_DIR>/webapps/<AppName>/WEB_INF/red5-web.properties.
 * Click on any field to see its default value.
 *
 * Example: click on 	aacEncodingEnabled --> The line @Value("${settings.aacEncodingEnabled:true}") means that
 * its default value is true and it can be changed from the file  <AMS_DIR>/webapps/<AppName>/WEB_INF/red5-web.properties
 * Be careful about the type of the field. For this case its boolean.
 *
 * @author mekya
 *
 */
@Entity("AppSettings")
@Indexes({ @Index(fields = @Field("appName"))})
@PropertySource("/WEB-INF/red5-web.properties")
@JsonIgnoreProperties(ignoreUnknown = true)
public class AppSettings {
	
	@JsonIgnore
	@Id
	private ObjectId dbId;
	
	public static final String PROPERTIES_FILE_PATH = "/WEB-INF/red5-web.properties";

	private static final String SETTINGS_ENCODING_SPECIFIC = "settings.encoding.specific";
	public static final String SETTINGS_ADD_DATE_TIME_TO_MP4_FILE_NAME = "settings.addDateTimeToMp4FileName";
	public static final String SETTINGS_HLS_MUXING_ENABLED = "settings.hlsMuxingEnabled";
	public static final String SETTINGS_DASH_MUXING_ENABLED = "settings.dashMuxingEnabled";
	public static final String SETTINGS_DASH_WINDOW_SIZE = "settings.dashWindowSize";
	public static final String SETTINGS_DASH_EXTRA_WINDOW_SIZE = "settings.dashExtraWindowSize";
	public static final String SETTINGS_ENCODER_SETTINGS_STRING = "settings.encoderSettingsString";
	public static final String SETTINGS_HLS_LIST_SIZE = "settings.hlsListSize";
	public static final String SETTINGS_HLS_TIME = "settings.hlsTime";
	public static final String SETTINGS_DASH_SEG_DURATION = "settings.dashSegDuration";
	public static final String SETTINGS_DASH_FRAGMENT_DURATION = "settings.dashFragmentDuration";
	public static final String SETTINGS_DASH_TARGET_LATENCY = "settings.dashTargetLatency";	
	public static final String SETTINGS_WEBRTC_ENABLED = "settings.webRTCEnabled";
	public static final String SETTINGS_USE_ORIGINAL_WEBRTC_ENABLED = "settings.useOriginalWebRTCEnabled";
	public static final String SETTINGS_DELETE_HLS_FILES_ON_ENDED = "settings.deleteHLSFilesOnEnded";
	public static final String SETTINGS_DELETE_DASH_FILES_ON_ENDED = "settings.deleteDASHFilesOnEnded";
	public static final String SETTINGS_LISTENER_HOOK_URL = "settings.listenerHookURL";
	public static final String SETTINGS_ACCEPT_ONLY_STREAMS_IN_DATA_STORE = "settings.acceptOnlyStreamsInDataStore";
	public static final String SETTINGS_TOKEN_CONTROL_ENABLED = "settings.tokenControlEnabled";
	public static final String SETTINGS_PUBLISH_TOKEN_CONTROL_ENABLED = "settings.publishTokenControlEnabled";
	public static final String SETTINGS_PLAY_TOKEN_CONTROL_ENABLED = "settings.playTokenControlEnabled";
	public static final String SETTINGS_TIME_TOKEN_SUBSCRIBER_ONLY = "settings.timeTokenSubscriberOnly";
	public static final String SETTINGS_TIME_TOKEN_PERIOD = "settings.timeTokenPeriod";
	public static final String SETTINGS_HLS_PLAY_LIST_TYPE = "settings.hlsPlayListType";
	public static final String FACEBOOK_CLIENT_ID = "facebook.clientId";
	public static final String FACEBOOK_CLIENT_SECRET = "facebook.clientSecret";
	public static final String PERISCOPE_CLIENT_ID = "periscope.clientId";
	public static final String PERISCOPE_CLIENT_SECRET = "periscope.clientSecret";
	public static final String YOUTUBE_CLIENT_ID = "youtube.clientId";WebM stop record function is fixed for WebRTC and RTMP when the recording is set to true from appsettings and when the recording is not dynamically started.


	public static final String YOUTUBE_CLIENT_SECRET = "youtube.clientSecret";
	public static final String SETTINGS_VOD_FOLDER = "settings.vodFolder";
	public static final String SETTINGS_PREVIEW_OVERWRITE = "settings.previewOverwrite";
	private static final String SETTINGS_STALKER_DB_SERVER = "settings.stalkerDBServer";
	private static final String SETTINGS_STALKER_DB_USER_NAME = "settings.stalkerDBUsername";
	private static final String SETTINGS_STALKER_DB_PASSWORD = "settings.stalkerDBPassword";
	public static final String SETTINGS_OBJECT_DETECTION_ENABLED = "settings.objectDetectionEnabled";
	private static final String SETTINGS_CREATE_PREVIEW_PERIOD = "settings.createPreviewPeriod";
	public static final String SETTINGS_MP4_MUXING_ENABLED = "settings.mp4MuxingEnabled";
	public static final String SETTINGS_WEBM_MUXING_ENABLED = "settings.webMMuxingEnabled";
	private static final String SETTINGS_STREAM_FETCHER_BUFFER_TIME = "settings.streamFetcherBufferTime";
	public static final String SETTINGS_STREAM_FETCHER_RESTART_PERIOD = "settings.streamFetcherRestartPeriod";
	private static final String SETTINGS_STREAM_FETCHER_AUTO_START = "settings.streamFetcherAutoStart";
	private static final String SETTINGS_MUXER_FINISH_SCRIPT = "settings.muxerFinishScript";
	public static final String SETTINGS_WEBRTC_FRAME_RATE = "settings.webRTCFrameRate";
	public static final String SETTINGS_HASH_CONTROL_PUBLISH_ENABLED = "settings.hashControlPublishEnabled";
	public static final String SETTINGS_HASH_CONTROL_PLAY_ENABLED = "settings.hashControlPlayEnabled";
	public static final String TOKEN_HASH_SECRET = "tokenHashSecret";
	public static final String SETTINGS_WEBRTC_PORT_RANGE_MIN = "settings.webrtc.portRangeMin";
	public static final String SETTINGS_WEBRTC_PORT_RANGE_MAX = "settings.webrtc.portRangeMax";
	public static final String SETTINGS_WEBRTC_STUN_SERVER_URI = "settings.webrtc.stunServerURI";
	public static final String SETTINGS_WEBRTC_TCP_CANDIDATE_ENABLED = "settings.webrtc.tcpCandidateEnabled"; 
	public static final String SETTINGS_WEBRTC_SDP_SEMANTICS = "settings.webrtc.sdpSemantics"; 

	private static final String SETTINGS_ENCODING_ENCODER_NAME = "settings.encoding.encoderName";
	private static final String SETTINGS_ENCODING_PRESET = "settings.encoding.preset";
	private static final String SETTINGS_ENCODING_PROFILE = "settings.encoding.profile";
	private static final String SETTINGS_ENCODING_LEVEL = "settings.encoding.level";
	private static final String SETTINGS_ENCODING_RC = "settings.encoding.rc";WebM stop record function is fixed for WebRTC and RTMP when the recording is set to true from appsettings and when the recording is not dynamically started.


	private static final String SETTINGS_ENCODING_THREAD_COUNT = "settings.encoding.threadCount";
	private static final String SETTINGS_ENCODING_THREAD_TYPE= "settings.encoding.threadType";
	private static final String SETTINGS_PREVIEW_HEIGHT = "settings.previewHeight";

	private static final String SETTINGS_ENCODING_VP8_THREAD_COUNT = "settings.encoding.vp8.threadCount";
	private static final String SETTINGS_ENCODING_VP8_SPEED = "settings.encoding.vp8.speed";
	private static final String SETTINGS_ENCODING_VP8_DEADLINE = "settings.encoding.vp8.deadline";

	/**
	 * Generate preview if there is any adaptive settings.
	 * Preview generation depends on adaptive settings and it's generated by default.
	 * Default value is true.
	 */
	public static final String SETTINGS_GENERATE_PREVIEW = "settings.previewGenerate";

    public static final String SETTINGS_REMOTE_ALLOWED_CIDR = "settings.remoteAllowedCIDR";
	
    public static final String SETTINGS_WRITE_STATS_TO_DATASTORE = "settings.writeStatsToDatastore";
    
    
    public static final String SETTINGS_ENCODER_SELECTION_PREFERENCE = "settings.encoderSelectionPreference";

    public static final String SETTINGS_ALLOWED_PUBLISHER_IPS = "settings.allowedPublisherCIDR";
    
    public static final String BEAN_NAME = "app.settings";
    
	private static final String SETTINGS_EXCESSIVE_BANDWIDTH_THRESHOLD = "settings.excessiveBandwidth.threshold";
	
	private static final String SETTINGS_EXCESSIVE_BANDWIDTH_CALL_THRESHOLD = "settings.excessiveBandwidth.call.threshold";
	
	private static final String SETTINGS_PORT_ALLOCATOR_FLAGS = "settings.portAllocator.flags";
	
	private static final String SETTINGS_EXCESSIVE_BANDWIDTH_TRY_COUNT_BEFORE_SWITCH_BACK = "settings.excessiveBandwith.tryCount.beforeSwitchback";
	
	private static final String SETTINGS_EXCESSIVE_BANDWIDTH_ENABLED = "settings.excessiveBandwidth_enabled";
	
	private static final String SETTINGS_EXCESSIVE_BANDWIDTH_PACKET_LOSS_DIFF_THRESHOLD_FOR_SWITCH_BACK = "settings.excessiveBandwidth.packetLossDiffThreshold.forSwitchback";
	
	private static final String SETTINGS_EXCESSIVE_BANDWIDTH_RTT_MEASUREMENT_THRESHOLD_FOR_SWITCH_BACK = "settings.excessiveBandwidth.rttMeasurementDiffThreshold.forSwitchback";
	
	private static final String SETTINGS_REPLACE_CANDIDATE_ADDR_WITH_SERVER_ADDR = "settings.replaceCandidateAddrWithServerAddr";
	
	public static final String SETTINGS_DB_APP_NAME = "db.app.name";
	
	public static final String SETTINGS_ENCODING_TIMEOUT = "settings.encoding.timeout";
	
	public static final String SETTINGS_WEBRTC_CLIENT_START_TIMEOUT = "settings.webrtc.client.start.timeoutMs";

	public static final String SETTINGS_DEFAULT_DECODERS_ENABLED = "settings.defaultDecodersEnabled";

	public static final String SETTINGS_COLLECT_SOCIAL_MEDIA_ACTIVITY_ENABLED = "settings.collectSocialMediaActivityEnabled";

	private static final String SETTINGS_HTTP_FORWARDING_EXTENSION = "settings.httpforwarding.extension";

	private static final String SETTINGS_HTTP_FORWARDING_BASE_URL = "settings.httpforwarding.baseURL";

	private static final String SETTINGS_RTMP_MAX_ANALYZE_DURATION_MS = "settings.rtmp.maxAnalyzeDurationMS";

	private static final String SETTINGS_DISABLE_IPV6_CANDIDATES = "settings.disableIPv6Candidates";

	private static final String SETTINGS_RTSP_PULL_TRANSPORT_TYPE = "settings.rtspPullTransportType";

	public static final String SETTINGS_H264_ENABLED = "settings.h264Enabled";

	public static final String SETTINGS_VP8_ENABLED = "settings.vp8Enabled";
	
	public static final String SETTINGS_H265_ENABLED = "settings.h265Enabled";
  
	public static final String SETTINGS_MAX_FPS_ACCEPT = "settings.maxFpsAccept";

	public static final String SETTINGS_DATA_CHANNEL_ENABLED = "settings.dataChannelEnabled";

	public static final String SETTINGS_DATA_CHANNEL_PLAYER_DISTRIBUTION = "settings.dataChannelPlayerDistrubution";

	public static final String SETTINGS_MAX_RESOLUTION_ACCEPT = "settings.maxResolutionAccept";
	
	public static final String SETTINGS_MAX_BITRATE_ACCEPT = "settings.maxBitrateAccept";
	
	public static final String SETTINGS_AUDIO_BITRATE_SFU = "settings.audioBitrateSFU";

	
	/**
	 * In data channel, player messages are delivered to nobody,
	 * In order words, player cannot send messages
	 */
	public static final String DATA_CHANNEL_PLAYER_TO_NONE = "none";
	
	/**
	 * In data channel, player messages are delivered to only publisher
	 */
	public static final String DATA_CHANNEL_PLAYER_TO_PUBLISHER = "publisher";
	
	/**
	 * In data channel, player messages are delivered to everyone both publisher and all players
	 */
	public static final String DATA_CHANNEL_PLAYER_TO_ALL = "all";

	private static final String SETTINGS_HLS_FLAGS = "settings.hlsflags";
	
	public static final String SETTINGS_RTMP_INGEST_BUFFER_TIME_MS = "settings.rtmpIngestBufferTimeMs";
	
	public static final String SETTINGS_ACCEPT_ONLY_ROOMS_IN_DATA_STORE = "settings.acceptOnlyRoomsInDataStore";
	
	public static final String SETTINGS_DATA_CHANNEL_WEBHOOK_URL = "settings.dataChannelWebHook";
	
	/**
	 * WebRTC SDP Semantics:PLAN B
	 */
	public static final String SDP_SEMANTICS_PLAN_B = "planB";
	
	/**
	 * WebRTC SDP Semantics:UNIFIED PLAN
	 */
	public static final String SDP_SEMANTICS_UNIFIED_PLAN = "unifiedPlan";

	/**
	 * Height Property key for WebRTC to RTMP  forwarding
	 */
	private static final String SETTINGS_HEIGHT_RTMP_FORWARDING = "settings.heightRtmpForwarding";

	/**
	 *
	 */
	private static final String SETTINGS_AAC_ENCODING_ENABLED="settings.aacEncodingEnabled";

	private static final String SETTINGS_GOP_SIZE = "settings.gopSize";

	private static final String SETTINGS_CONSTANT_RATE_FACTOR = "settings.constantRateFactor";

	private static final String SETTINGS_WEBRTC_VIEWER_LIMIT = "settings.webRTCViewerLimit";
	
	public static final String SETTINGS_JWT_SECRET_KEY = "settings.jwtSecretKey";
	
	public static final String SETTINGS_JWT_CONTROL_ENABLED = "settings.jwtControlEnabled";
	
	public static final String SETTINGS_IP_FILTER_ENABLED = "settings.ipFilterEnabled";

	private static final String SETTINGS_INGESTING_STREAM_LIMIT = "settings.ingestingStreamLimit";
	
	private static final String SETTINGS_WEBRTC_KEYFRAME_TIME = "settings.webRTCKeyframeTime";
	
	public static final String SETTINGS_JWT_STREAM_SECRET_KEY = "settings.jwtStreamSecretKey";
	
	public static final String SETTINGS_PLAY_JWT_CONTROL_ENABLED = "settings.playJwtControlEnabled";
	
	public static final String SETTINGS_PUBLISH_JWT_CONTROL_ENABLED = "settings.publishJwtControlEnabled";
	
	private static final String SETTINGS_DASH_ENABLE_LOW_LATENCY = "settings.dash.llEnabled";

	private static final String SETTINGS_HLS_ENABLE_LOW_LATENCY = "settings.dash.llHlsEnabled";

	private static final String SETTINGS_HLS_ENABLED_VIA_DASH_LOW_LATENCY = "settings.dash.hlsEnabled";

	private static final String SETTINGS_USE_TIMELINE_DASH_MUXING = "settings.dash.useTimeline";

	private static final String SETTINGS_DASH_HTTP_STREAMING = "settings.dash.httpStreaming";
	
	private static final String SETTINGS_S3_STREAMS_FOLDER_PATH = "settings.s3.streams.folder.path";
	
	private static final String SETTINGS_S3_PREVIEWS_FOLDER_PATH = "settings.s3.previews.folder.path";
	
	private static final String SETTINGS_DASH_HTTP_ENDPOINT = "settings.dash.httpEndpoint";
	
	private static final String SETTINGS_FORCE_DECODING = "settings.forceDecoding";

	public static final String SETTINGS_S3_RECORDING_ENABLED = "settings.s3RecordingEnabled";

	public static final String SETTINGS_S3_ACCESS_KEY = "settings.s3AccessKey";
	public static final String SETTINGS_S3_SECRET_KEY = "settings.s3SecretKey";
	public static final String SETTINGS_S3_REGION_NAME = "settings.s3RegionName";
	public static final String SETTINGS_S3_BUCKET_NAME = "settings.s3BucketName";
	public static final String SETTINGS_S3_ENDPOINT = "settings.s3Endpoint";
	public static final String SETTINGS_ENABLE_TIME_TOKEN_PLAY = "settings.enableTimeTokenForPlay";
	public static final String SETTINGS_ENABLE_TIME_TOKEN_PUBLISH = "settings.enableTimeTokenForPublish";
	
	public static final String SETTINGS_HLS_ENCRYPTION_KEY_INFO_FILE = "settings.hlsEncryptionKeyInfoFile";
	
<<<<<<< HEAD
	public static final String SETTINGS_JWKS_URL = "settings.jwksURL";

=======

	public static final String SETTINGS_JWKS_URL = "settings.jwksURL";
	public static final String SETTINGS_WEBHOOK_AUTHENTICATE_URL = "settings.webhookAuthenticateURL";

	
>>>>>>> c8759eec
	public static final String SETTINGS_FORCE_ASPECT_RATIO_IN_TRANSCODING = "settings.forceAspectRationInTranscoding";
	public static final String SETTINGS_WEBHOOK_AUTHENTICATE_URL = "settings.webhookAuthenticateURL";


	@JsonIgnore
	@NotSaved
	private List<NetMask> allowedCIDRList = new ArrayList<>();
	
	/**
	 * This object is used for synchronizaiton of CIDR operations
	 */
	private Object cidrLock = new Object();


	/**
	 * Comma separated CIDR that rest services are allowed to response
	 * Allowed IP addresses to reach REST API, It must be in CIDR format as a.b.c.d/x
	 */
	@Value("${"+SETTINGS_REMOTE_ALLOWED_CIDR+":127.0.0.1}")
    private String remoteAllowedCIDR;

	/**
	 * It's mandatory, If it is set true then a mp4 file is created into <APP_DIR>/streams directory
	 * Default value is false
	 */
	@Value( "${"+SETTINGS_MP4_MUXING_ENABLED+":false}" )
	private boolean mp4MuxingEnabled;
	
	/**
	 * Enable/Disable WebM recording
	 */
	@Value( "${"+SETTINGS_WEBM_MUXING_ENABLED+":false}" )
	private boolean webMMuxingEnabled;
	
	/**
	 * It's mandatory, Date and time are added to created .mp4 file name, Default value is false
	 */
	@Value( "${"+SETTINGS_ADD_DATE_TIME_TO_MP4_FILE_NAME+":false}" )
	private boolean addDateTimeToMp4FileName;
	
	/**
	 * Enable/disable hls recording
	 *  If it is set true then HLS files are created into <APP_DIR>/streams and HLS playing is enabled,
	 *  Default value is true
	 */
	@Value( "${"+SETTINGS_HLS_MUXING_ENABLED+":true}" )
	private boolean hlsMuxingEnabled;
	
	/**
	 * Encoder settings in comma separated format
	 * This must be set for adaptive streaming,
	 * If it is empty SFU mode will be active in WebRTCAppEE,
	 * video height, video bitrate, and audio bitrate are set as an example,
	 * Ex. 480,300000,96000,360,200000,64000.
	 */
	@Value( "${"+SETTINGS_ENCODER_SETTINGS_STRING+"}" )
	private String encoderSettingsString;
	
	/**
	 * Number of segments(chunks) in m3u8 files
	 * Set the maximum number of playlist entries, If 0 the list file will contain all the segments,
	 */
	@Value( "${"+SETTINGS_HLS_LIST_SIZE+":#{null}}" )
	private String hlsListSize;
	
	/**
	 * Duration of segments in m3u8 files
	 * Target segment length in seconds,
	 * Segment will be cut on the next key frame after this time has passed.
	 */
	@Value( "${"+SETTINGS_HLS_TIME+":#{null}}" )
	private String hlsTime;
	
	/**
	 * Duration of segments in mpd files,
	 * Segments are a property of DASH. A segment is the minimal download unit.
	 *  
	 */
	@Value( "${"+SETTINGS_DASH_SEG_DURATION+":6}" )
	private String dashSegDuration;
	
	/**
	 * Fragments are a property of fragmented MP4 files, Typically a fragment consists of moof + mdat.
	 *
	 */
	@Value( "${"+SETTINGS_DASH_FRAGMENT_DURATION+":0.5}" )
	private String dashFragmentDuration;
	
	
	/**
	 * Latency of the DASH streaming,
	 */
	@Value( "${"+SETTINGS_DASH_TARGET_LATENCY+":3.5}" )
	private String targetLatency;
	
	/**
	 * DASH window size, Number of files in manifest
	 */
	@Value( "${"+SETTINGS_DASH_WINDOW_SIZE+":5}" )
	private String dashWindowSize;

	/**
	 * DASH extra window size, Number of segments kept outside of the manifest before removing from disk
	 */
	@Value( "${"+SETTINGS_DASH_EXTRA_WINDOW_SIZE+":5}" )
	private String dashExtraWindowSize;
	
	/**
	 * Enable low latency dash, This settings is effective if dash is enabled
	 */
	@Value( "${"+SETTINGS_DASH_ENABLE_LOW_LATENCY+":true}" )
	private boolean lLDashEnabled;
	
	/**
	 * Enable low latency hls via dash muxer, LLHLS is effective if dash is enabled.
	 */
	@Value( "${"+SETTINGS_HLS_ENABLE_LOW_LATENCY+":false}" )
	private boolean lLHLSEnabled;
	
	/**
	 * Enable hls through DASH muxer, LLHLS is effective if dash is enabled.
	 */
	@Value( "${"+SETTINGS_HLS_ENABLED_VIA_DASH_LOW_LATENCY+":false}" )
	private boolean hlsEnabledViaDash;
	
	/**
	 * Use timeline in dash muxing.
	 */
	@Value( "${"+SETTINGS_USE_TIMELINE_DASH_MUXING+":false}" )
	private boolean useTimelineDashMuxing;
	
	/**
	 * Enable/disable webrtc,
	 * It's mandatory, If it is set true then WebRTC playing is enabled, Default value is false
	 */
	@Value( "${"+SETTINGS_WEBRTC_ENABLED+":true}" )
	private boolean webRTCEnabled;
	
	/**
	 * The flag that sets using the original webrtc stream in streaming,
	 * This setting is effective if there is any adaptive bitrate setting,
	 * For instance assume that there is adaptive bitrate with 480p and incoming stream is 720p
	 * Then if this setting is true, there are two bitrates for playing 720p and 480p,
	 * In this case if this setting is false, there is one bitrate for playing that is 480p
	 */
	@Value( "${"+SETTINGS_USE_ORIGINAL_WEBRTC_ENABLED+":false}" )
	private boolean useOriginalWebRTCEnabled;

	/**
	 * It's mandatory,
	 * If this value is true, hls files(m3u8 and ts files) are deleted after the broadcasting
	 * has finished,
	 * Default value is true.
	 */
	@Value( "${"+SETTINGS_DELETE_HLS_FILES_ON_ENDED+":true}" )
	private boolean deleteHLSFilesOnEnded = true;
	
	/**
	 * If this value is true, dash files(mpd and m4s files) are deleted after the broadcasting
	 * has finished.
	 */
	@Value( "${"+SETTINGS_DELETE_DASH_FILES_ON_ENDED+":true}" )
	private boolean deleteDASHFilesOnEnded = true;

	/**
	 * The secret string used for creating hash based tokens
	 * The key that used in hash generation for hash-based access control.
	 */
	@Value( "${"+TOKEN_HASH_SECRET+":''}" )
	private String tokenHashSecret;

	/**
	 * It's mandatory,
	 * If it is set true then hash based access control enabled for publishing,
	 * enable hash control as token for publishing operations using shared secret
	 * Default value is false.
	 */
	@Value( "${"+SETTINGS_HASH_CONTROL_PUBLISH_ENABLED+":false}" )
	private boolean hashControlPublishEnabled;

	/**
	 * It's mandatory,
	 * If it is set true then hash based access control enabled for playing,
	 * enable hash control as token for playing operations using shared secret
	 * Default value is false.
	 */
	@Value( "${"+SETTINGS_HASH_CONTROL_PLAY_ENABLED+":false}" )
	private boolean hashControlPlayEnabled;

	/**
	 * The URL for action callback
	 *  You must set this to subscribe some event notifications,
	 *  For details check: https://antmedia.io/webhook-integration/
	 */
	@Value( "${"+SETTINGS_LISTENER_HOOK_URL+":}" )
	private String listenerHookURL;

	/**
	 * The control for publishers
	 * It's mandatory,
	 * If it is set true you cannot start publishing unless you add the stream id to the database,
	 * You can add stream id by REST API. Default value is false.
	 */
	@Value( "${"+SETTINGS_ACCEPT_ONLY_STREAMS_IN_DATA_STORE+":false}" )
	private boolean acceptOnlyStreamsInDataStore;

	/**
	 * The control for rooms
	 */
	@Value( "${"+SETTINGS_ACCEPT_ONLY_ROOMS_IN_DATA_STORE+":false}" )
	private boolean acceptOnlyRoomsInDataStore;

	/**
	 * The settings for enabling one-time token control mechanism for accessing resources and publishing
	 * It's mandatory,
	 * Check for details: https://antmedia.io/secure-video-streaming/. Default value is false.
	 */
	
	@Value("#{'${"+ SETTINGS_PUBLISH_TOKEN_CONTROL_ENABLED +":${" + SETTINGS_TOKEN_CONTROL_ENABLED +":false}}'}") 
	private boolean publishTokenControlEnabled ;
	// check old SETTINGS_TOKEN_CONTROL_ENABLED for backward compatibility
	// https://stackoverflow.com/questions/49653241/can-multiple-property-names-be-specified-in-springs-value-annotation
	/**
	 * The settings for enabling one-time token control mechanism for accessing resources and publishing
	 * It's mandatory, This enables token control,
	 * Check for details: https://antmedia.io/secure-video-streaming/. Default value is false.
	 */
	@Value("#{'${"+ SETTINGS_PLAY_TOKEN_CONTROL_ENABLED +":${" + SETTINGS_TOKEN_CONTROL_ENABLED +":false}}'}")
	private boolean playTokenControlEnabled ;

	/**
	 * The settings for accepting only time based token subscribers as connections to the streams 
	 * @Deprecated. Please use {@link #enableTimeTokenForPlay} or {@link #enableTimeTokenForPublish}
	 */
	@Value( "${"+SETTINGS_TIME_TOKEN_SUBSCRIBER_ONLY+":false}" )
	@Deprecated
	private boolean timeTokenSubscriberOnly;
	/**
	 * the settings for accepting only time based token subscribers as connections to the streams
	 */
	@Value( "${"+SETTINGS_ENABLE_TIME_TOKEN_PLAY+":false}" )
	private boolean enableTimeTokenForPlay;
	/**
	 * the settings for accepting only time based token subscribers as connections to the streams
	 */
	@Value( "${"+SETTINGS_ENABLE_TIME_TOKEN_PUBLISH+":false}" )
	private boolean enableTimeTokenForPublish;
	
	/**
	 * period for the generated time token 
	 */
	@Value( "${"+SETTINGS_TIME_TOKEN_PERIOD+":60}" )
	private int timeTokenPeriod;	
	
	/**
	 * It can be event: or vod, Check HLS documentation for EXT-X-PLAYLIST-TYPE.
	 *
	 */
	@Value( "${"+SETTINGS_HLS_PLAY_LIST_TYPE+":#{null}}" )
	private String hlsPlayListType;

	/**
	 * Facebook client id
	 * This is client id provided by Facebook to broadcast streams to Facebook.
	 */
	@Value( "${"+FACEBOOK_CLIENT_ID+"}" )
	private String facebookClientId;

	/**
	 * Facebook client secret
	 * Secret key for the Facebook client id.
	 */
	@Value( "${"+FACEBOOK_CLIENT_SECRET+"}" )
	private String facebookClientSecret;

	/**
	 * Periscope app client id
	 * This is client id provided by Periscope to broadcast streams to Periscope.
	 */
	@Value( "${"+PERISCOPE_CLIENT_ID+"}" )
	private String  periscopeClientId;

	/**
	 * Periscope app client secret
	 * Secret key for the Periscope client id.
	 */
	@Value( "${"+PERISCOPE_CLIENT_SECRET+"}" )
	private String  periscopeClientSecret;

	/**
	 * Youtube client id
	 * This is client id provided by YouTube to broadcast streams to YouTube.
	 */
	@Value( "${"+YOUTUBE_CLIENT_ID+"}" )
	private String youtubeClientId;

	/**
	 * Youtube client secret for youtube client id
	 */
	@Value( "${"+YOUTUBE_CLIENT_SECRET+"}" )
	private String youtubeClientSecret;

	/**
	 * The path for manually saved used VoDs
	 * Determines the directory to store VOD files.
	 */
	@Value( "${"+SETTINGS_VOD_FOLDER+"}" )
	private String vodFolder;

	/**
	 * Overwrite preview files if exist, default value is false
	 * If it is set true and new stream starts with the same id,
	 * preview of the new one overrides the previous file,
	 * If it is false previous file saved with a suffix.
	 */
	@Value( "${"+SETTINGS_PREVIEW_OVERWRITE+":false}" )
	private boolean previewOverwrite;

	/**
	 * Address of the Stalker Portal DB server
	 * Database host address of IP TV Ministra platform.
	 */

	@Value( "${"+SETTINGS_STALKER_DB_SERVER+"}" )
	private String stalkerDBServer;

	/**
	 * Username of stalker portal DB
	 * Database user name of IP TV Ministra platform.
	 */
	@Value( "${"+SETTINGS_STALKER_DB_USER_NAME+"}" )
	private String stalkerDBUsername;

	/**
	 * Password of the stalker portal DB User
	 * Database password of IP TV Ministra platform.
	 */
	@Value( "${"+SETTINGS_STALKER_DB_PASSWORD+"}" )
	private String stalkerDBPassword;

	/**
	 * It's mandatory,
	 * The directory contains the tensorflow object detection model
	 *  If it is set true then object detection algorithm is run for streaming video,
	 * Default value is false.
	 */
	@Value( "${"+SETTINGS_OBJECT_DETECTION_ENABLED+":false}" )
	private boolean objectDetectionEnabled;
	/**
	* It's mandatory,
	* This determines the period (milliseconds) of preview (png) file creation,
	* This file is created into <APP_DIR>/preview directory. Default value is 5000.
	*/

	@Value( "${"+SETTINGS_CREATE_PREVIEW_PERIOD+":5000}" )
	private int createPreviewPeriod;

	/**
	 * It's mandatory,
	 * Restart stream fetcher period in seconds
	 * Restart time for fetched streams from external sources,
	 * Default value is 0
	 */
	@Value( "${"+SETTINGS_STREAM_FETCHER_RESTART_PERIOD+":0}" )
	private int restartStreamFetcherPeriod;

	/**
	 * Stream fetchers are started automatically if it is set true
	 */
	@Value( "${"+SETTINGS_STREAM_FETCHER_AUTO_START+":true}" )
	private boolean startStreamFetcherAutomatically;
	
	/**
	 * It's mandatory,
	 * Stream fetcher buffer time in milliseconds,
	 * Stream is buffered for this duration and after that it will be started,
	 * Buffering time for fetched streams from external sources. 0 means no buffer,
	 * Default value is 0
	 */

	//@Value( "${"+SETTINGS_STREAM_FETCHER_BUFFER_TIME+"}" )
	private int streamFetcherBufferTime = 0;


	/**
	 * HLS Flags for FFmpeg HLS Muxer,
	 * Please add value by plus prefix in the properties file like this
	 * settings.hlsflags=+program_date_time
	 * 
	 * you can add + separated more options like below
	 * settings.hlsflags=+program_date_time+round_durations+append_list
	 *
	 * Separate with + or -.
	 * Check for details: https://ffmpeg.org/ffmpeg-formats.html#Options-6
	 * 
	 */
	@Value( "${" + SETTINGS_HLS_FLAGS + ":delete_segments}")
	private String hlsflags;

	private String mySqlClientPath = "/usr/local/antmedia/mysql";

	/**
	 * This is a script file path that is called by Runtime when muxing is finished,
	 * Bash script file path will be called after stream finishes.
	 */
	@Value( "${"+SETTINGS_MUXER_FINISH_SCRIPT+":}" )
	private String muxerFinishScript;

	/**
	 * It's mandatory,
	 * Determines the frame rate of video publishing to the WebRTC players,
	 * Default value is 20
	 */
	@Value( "${"+SETTINGS_WEBRTC_FRAME_RATE+":20}" )
	private int webRTCFrameRate;
	
	/**
	 * Min port number of the port range of WebRTC, It's effective when user publishes stream,
	 * This value should be less than the {@link #webRTCPortRangeMax}
	 * Determines the minimum port number for WebRTC connections, Default value is 0.
	 */
	@Value( "${" + SETTINGS_WEBRTC_PORT_RANGE_MIN +":0}")
	private int webRTCPortRangeMin;
	
	/**
	 * Max port number of the port range of WebRTC, It's effective when user publishes stream
	 * In order to port range port this value should be higher than {@link #webRTCPortRangeMin} 
	 */
	@Value( "${" + SETTINGS_WEBRTC_PORT_RANGE_MAX +":0}")
	private int webRTCPortRangeMax;

	/**
	 * Stun Server URI
	 * Stun server URI used for WebRTC signaling,
	 * You can check: https://antmedia.io/learn-webrtc-basics-components/,
	 * Default value is stun:stun.l.google.com:19302.
	 */
	@Value( "${" + SETTINGS_WEBRTC_STUN_SERVER_URI +":stun:stun1.l.google.com:19302}")
	private String stunServerURI;

	/**
	 * It's mandatory,
	 * TCP candidates are enabled/disabled.It's effective when user publishes stream
	 * It's disabled by default
	 * If it is set true then TCP candidates can be used for WebRTC connection,
	 * If it is false only UDP port will be used,
	 * Default value is true.
	 */
	@Value( "${" + SETTINGS_WEBRTC_TCP_CANDIDATE_ENABLED +":false}")
	private boolean webRTCTcpCandidatesEnabled;
	
	/**
	 * WebRTC SDP Semantics
	 * It can "planB" or "unifiedPlan"
	 */
	@Value( "${" + SETTINGS_WEBRTC_SDP_SEMANTICS +":" + SDP_SEMANTICS_PLAN_B + "}")
	private String webRTCSdpSemantics;
	
	
	/**
	 * Port Allocator Flags for WebRTC
	 * PORTALLOCATOR_DISABLE_UDP = 0x01,
  	 * PORTALLOCATOR_DISABLE_STUN = 0x02,
  	 * PORTALLOCATOR_DISABLE_RELAY = 0x04,
	 */
	@Value( "${" + SETTINGS_PORT_ALLOCATOR_FLAGS +":0}")
	private int portAllocatorFlags;
	/**
	 * If it's enabled, interactivity(like, comment, etc.) is collected from social media channel,
	 * Default value is false.
	 */
    @Value( "${" + SETTINGS_COLLECT_SOCIAL_MEDIA_ACTIVITY_ENABLED +":false}")
	private boolean collectSocialMediaActivity;

	/**
	 * Name of the encoder to be used in adaptive bitrate,
	 * If there is a GPU, server tries to open h264_nvenc,
	 * If there is no GPU, server tries to open libx264 by default
	 * Can be h264_nvenc or libx264. If you set h264_nvenc but it cannot be opened then libx264 will be used,
	 * Name of the encoder to be used in adaptive bitrate,
	 * If there is a GPU, server tries to open h264_nvenc,
	 * If there is no GPU, server tries to open libx264 by default
	 */
	@Value( "${" + SETTINGS_ENCODING_ENCODER_NAME +":#{null}}")
	private String encoderName;
	
	/**
	 * Encoder's preset value in adaptive bitrate
	 * Libx264 presets are there
	 * https://trac.ffmpeg.org/wiki/Encode/H.264
	 * Ant Media Server uses "veryfast" by default
	 *
	 */
	@Value( "${" + SETTINGS_ENCODING_PRESET +":#{null}}")
	private String encoderPreset;
	
	/**
	 * Encoder profile in adaptive bitrate,
	 * It's baseline by default.
	 */
	@Value( "${" + SETTINGS_ENCODING_PROFILE +":#{null}}")
	private String encoderProfile;
	
	/**
	 * Encoder level in adaptive bitrate
	 */
	@Value( "${" + SETTINGS_ENCODING_LEVEL +":#{null}}")
	private String encoderLevel;
	
	/**
	 * Encoding rate control in adaptive bitrate
	 */
	@Value( "${" + SETTINGS_ENCODING_RC +":#{null}}")
	private String encoderRc;
	
	/**
	 * Encoder specific configuration for libx264 in adaptive bitrate,
	 * This is the x264-params in ffmpeg
	 * Specific settings for selected encoder,
	 * For libx264 please check https://trac.ffmpeg.org/wiki/Encode/H.264
	 */
	@Value( "${" + SETTINGS_ENCODING_SPECIFIC +":#{null}}")
	private String encoderSpecific;
	
	/**
	 * Encoder thread count.
	 */
	@Value( "${" + SETTINGS_ENCODING_THREAD_COUNT +":0}")
	private int encoderThreadCount;
	
	/**
	 * Encoder thread type
	 * 0: auto
	 * 1: frame
	 * 2: slice
	 */
	@Value( "${" + SETTINGS_ENCODING_THREAD_TYPE +":0}")
	private int encoderThreadType;
	
	/**
	 * Set quality/speed ratio modifier, Higher values speed up the encode at the cost of quality.
	 */
	@Value( "${" + SETTINGS_ENCODING_VP8_SPEED +":4}")
	private int vp8EncoderSpeed;
	
	/**
	 * VP8 Encoder deadline:
	 *  best
	 * 	good 
	 *  realtime
	 */ 
	@Value( "${" + SETTINGS_ENCODING_VP8_DEADLINE +":realtime}")
	private String vp8EncoderDeadline;
	
	/**
	 * VP8 Encoder thread count.
	 */
	@Value( "${" + SETTINGS_ENCODING_VP8_THREAD_COUNT +":1}")
	private int vp8EncoderThreadCount;
  
	/**
	 * It's mandatory,
	 * Determines the height of preview file,
	 * Default value is 480
	 */

	@Value( "${" + SETTINGS_PREVIEW_HEIGHT +":480}")
	private int previewHeight;
	
	/**
	 * Generate preview if there is any adaptive settings,
	 * 
	 * Preview generation depends on adaptive settings and it's generated by default
	 */
	@Value( "${" + SETTINGS_GENERATE_PREVIEW+":false}")
	private boolean generatePreview;
	
	@Value( "${" + SETTINGS_WRITE_STATS_TO_DATASTORE +":true}")
	private boolean writeStatsToDatastore;
	
	/**
	 * Can be "gpu_and_cpu" or "only_gpu"
	 * 
	 * "only_gpu" only tries to open the GPU for encoding,
	 * If it cannot open the gpu codec it returns false
	 * 
	 * "gpu_and_cpu" first tries to open the GPU for encoding
	 * if it does not open, it tries to open the CPU for encoding
	 * 
	 */
	@Value( "${" + SETTINGS_ENCODER_SELECTION_PREFERENCE+":'gpu_and_cpu'}")
	private String encoderSelectionPreference;
	
	/**
	 * Comma separated CIDR that server accepts/ingests RTMP streams from,
	 * Default value is null which means that it accepts/ingests stream from everywhere
	 */
	@Value( "${" + SETTINGS_ALLOWED_PUBLISHER_IPS+":#{null}}")
	private String allowedPublisherCIDR;
	
	/**
	 * *******************************************************
	 * What is Excessive Bandwidth Algorithm?
	 * Excessive Bandwidth Algorithm tries to switch to higher bitrate even if bandwidth seems not enough
	 * 
	 * Why is it implemented?
	 * WebRTC stack sometimes does not calculate the bandwidth correctly. For instance,
	 * when network quality drop for a few seconds, it does not calculates the bitrate correctly
	 * 
	 * How it works?
	 * If measured bandwidth - the current video bitrate is more than {@link #excessiveBandwidthValue}
	 * for consecutive {@link #excessiveBandwidthCallThreshold} times it switches to higher bitrate
	 * 
	 * If bandwidth measured is still than the required bandwidth it tries {@link #excessiveBandwithTryCountBeforeSwitchback}
	 * times to stay in the high bitrate. It also switches back to lower quality 
	 * if packetLoss different is bigger than {@link #packetLossDiffThresholdForSwitchback} or 
	 * rtt time difference is bigger than {@link #rttMeasurementDiffThresholdForSwitchback} before 
	 * {@link #tryCountBeforeSwitchback} reaches to zero
	 * 
	 * 
	 * Side effect
	 * If network fluctuates too much or not consistent, quality of the video changes also fluctuates too much for the viewers
	 * *********************************************************
	 */
	
	/**
	 *  The excessive bandwidth threshold value
	 */
	@Value("${" + SETTINGS_EXCESSIVE_BANDWIDTH_THRESHOLD + ":300000}")
	private int excessiveBandwidthValue;

	/**
	 * The excessive bandwidth call threshold value
	 */
	@Value("${" + SETTINGS_EXCESSIVE_BANDWIDTH_CALL_THRESHOLD + ":3}")
	private int excessiveBandwidthCallThreshold;
	
	
	@Value("${" + SETTINGS_EXCESSIVE_BANDWIDTH_TRY_COUNT_BEFORE_SWITCH_BACK + ":4}")
	private int excessiveBandwithTryCountBeforeSwitchback;
	
	/**
	 * Enable or disable excessive bandwidth algorithm
	 */
	@Value("${" + SETTINGS_EXCESSIVE_BANDWIDTH_ENABLED+ ":false}")
	private boolean excessiveBandwidthAlgorithmEnabled;
	
	/**
	 * packet loss threshold if packetLoss is bigger than this value in ExcessiveBandwidth
	 * algorithm, it switches back to lower quality without try every attempts {@link #excessiveBandwithTryCountBeforeSwitchback}
	 */
	@Value("${" + SETTINGS_EXCESSIVE_BANDWIDTH_PACKET_LOSS_DIFF_THRESHOLD_FOR_SWITCH_BACK+ ":10}")
	private int packetLossDiffThresholdForSwitchback;

	/**
	 * rtt measurement threshold diff if rttMeasurement is bigger than this value in ExcessiveBandwidth
	 * algorithm, it switches back to lower quality without try every attempts {@link #setTryCountBeforeSwitchback(int)}
	 * @param rttMeasurementDiffThresholdForSwitchback
	 */
	@Value("${" + SETTINGS_EXCESSIVE_BANDWIDTH_RTT_MEASUREMENT_THRESHOLD_FOR_SWITCH_BACK+ ":20}")
	private int rttMeasurementDiffThresholdForSwitchback;
	
	/**
	 * Replace candidate addr with server addr,
	 * In order to use it you should set serverName in conf/red5.properties
	 */
	@Value("${" + SETTINGS_REPLACE_CANDIDATE_ADDR_WITH_SERVER_ADDR+ ":false}")
	private boolean replaceCandidateAddrWithServerAddr;

	
	/**
	 * Applicaiton name for the data store which should exist so that no default value
	 * such as LiveApp, WebRTCApp etc.
	 */
	@Value("${" + SETTINGS_DB_APP_NAME +"}")
	private String appName;
	
	/**
	 * Timeout for encoding
	 * If encoder cannot encode a frame in this timeout, streaming is finished by server. 
	 */
	@Value("${" + SETTINGS_ENCODING_TIMEOUT +":5000}")
	private int encodingTimeout;
	
	/**
	 * If webrtc client is not started in this time, it'll close automatically
	 */
	@Value("${" + SETTINGS_WEBRTC_CLIENT_START_TIMEOUT +":5000}")
	private int webRTCClientStartTimeoutMs;
	
	/**
	 * Set true to enable WebRTC default decoders(such as VP8, VP9) 
	 * Set false to only enable h264 decoder
	 * If it is set true, WebRTC using default decoders(such as VP8, VP9).
	 * If it is set false, WebRTC using only default h264 decoder.
	 * Default value is false.
	 * 
	 * Deprecated: Use {@code vp8Enabled} and {@code h264enabled}
	 */
	@Deprecated
	@Value("${" + SETTINGS_DEFAULT_DECODERS_ENABLED+ ":false}")
	private boolean defaultDecodersEnabled;

	private long updateTime;

	private List<EncoderSettings> encoderSettings;

	/**
	 * Forwards the http requests with this extension to {@link #httpForwardingBaseURL}
	 * It supports comma separated extensions Like mp4,m3u8
	 * Don't add any leading, trailing white spaces
	 */
	@Value("${" + SETTINGS_HTTP_FORWARDING_EXTENSION+ ":''}")
	private String httpForwardingExtension;
	
	/**
	 * Forward the incoming http request to this base url
	 */
	@Value("${" + SETTINGS_HTTP_FORWARDING_BASE_URL+ ":''}")
	private String httpForwardingBaseURL;

	/**
	 * Max analyze duration in for determining video and audio existence in RTMP streams
	 */
	@Value("${" + SETTINGS_RTMP_MAX_ANALYZE_DURATION_MS+ ":1500}")
	private int maxAnalyzeDurationMS;
	
	/**
	 * Enable/Disable IPv6 Candidates for WebRTC It's disabled by default
	 */
	@Value("${" + SETTINGS_DISABLE_IPV6_CANDIDATES+ ":true}")
	private boolean disableIPv6Candidates;
	
	/**
	 * Specify the rtsp transport type in pulling IP Camera or RTSP sources
	 * It can be tcp or udp
	 */
	@Value("${" + SETTINGS_RTSP_PULL_TRANSPORT_TYPE+ ":tcp}")
	private String rtspPullTransportType;
	
	/**
	 * Max FPS value in RTMP streams
	 */
	@Value("${" + SETTINGS_MAX_FPS_ACCEPT+":0}")
	private int maxFpsAccept;
	
	/**
	 * Max Resolution value in RTMP streams
	 */
	@Value("${" + SETTINGS_MAX_RESOLUTION_ACCEPT+":0}")
	private int maxResolutionAccept;
	
	/**
	 * Max Bitrate value in RTMP streams
	 */
	@Value("${" + SETTINGS_MAX_BITRATE_ACCEPT+":0}")
	private int maxBitrateAccept;

	@JsonIgnore
	@NotSaved
	private List<NetMask> allowedPublisherCIDRList = new ArrayList<>();
	
	
	/**
	 * Enable/Disable h264 encoding It's enabled by default
	 */
	@Value("${" + SETTINGS_H264_ENABLED+ ":true}")
	private boolean h264Enabled = true;
	
	/**
	 * Enable/Disable vp8 encoding It's disabled by default
	 */
	@Value("${" + SETTINGS_VP8_ENABLED+ ":false}")
	private boolean vp8Enabled;

	/**
	 * Enable/disable H265 Encoding Disabled by default
	 */
	@Value("${" + SETTINGS_H265_ENABLED+ ":false}")
	private boolean h265Enabled;
	
	
	/**
	 * Enable/Disable data channel It's disabled by default
	 * When data channel is enabled, publisher can send messages to the players
	 */
	@Value("${" + SETTINGS_DATA_CHANNEL_ENABLED+ ":false}")
	private boolean dataChannelEnabled;
	
	
	/**
	 * Defines the distribution list for player messages
	 * it can be  none/publisher/all
	 * none: player messages are delivered to nobody
	 * publisher: player messages are delivered to only publisher
	 * all:  player messages are delivered to everyone both publisher and all players
	 */
	@Value("${" + SETTINGS_DATA_CHANNEL_PLAYER_DISTRIBUTION+ ":"+DATA_CHANNEL_PLAYER_TO_ALL+"}")
	private String dataChannelPlayerDistribution;

	/**
	 * RTMP ingesting buffer time in Milliseconds Server buffer this amount of video packet in order to compensate
	 * when stream is not received for some time
	 */
	@Value("${" + SETTINGS_RTMP_INGEST_BUFFER_TIME_MS+ ":0}")
	private long rtmpIngestBufferTimeMs;

	/**
	 * All data channel messages are delivered to these hook as well
	 * So that it'll be integrated to any third party application
	 */
	@Value( "${" + SETTINGS_DATA_CHANNEL_WEBHOOK_URL+":#{null}}")
	private String dataChannelWebHookURL;

	private String h265EncoderPreset;

	private String h265EncoderProfile;

	private String h265EncoderRc;

	private String h265EncoderSpecific;

	private String h265EncoderLevel;

	/**
	 * The height of the stream that is transcoded from incoming WebRTC stream to the RTMP
	 * This settings is effective in community edition by default
	 * It's also effective WebRTC to RTMP direct forwarding by giving rtmpForward=true in WebSocket communication
	 * in Enterprise Edition
	 */
	@Value( "${" + SETTINGS_HEIGHT_RTMP_FORWARDING+":360}")
	private int heightRtmpForwarding;
  
	/**
	 * In SFU mode we still transcode the audio to opus and aac
	 * This settings determines the audio bitrate for opus and aac
	 * It's the bitrate that is used transcoding the audio in AAC and Opus
	 * After version(2.3), we directly forward incoming audio to the viewers without transcoding.
	 */
	@Value("${" + SETTINGS_AUDIO_BITRATE_SFU+":96000}")
	private int audioBitrateSFU;

	/**
	 * Enable/disable dash recording
	 */
	@Value( "${"+SETTINGS_DASH_MUXING_ENABLED+":false}" )
	private boolean dashMuxingEnabled;

	/** 
	 * If aacEncodingEnabled is true, aac encoding will be active even if mp4 or hls muxing is not enabled,
	 * If aacEncodingEnabled is false, aac encoding is only activated if mp4 or hls muxing is enabled in the settings,
     *
	 * This value should be true if you're sending stream to RTMP endpoints or enable/disable mp4 recording on the fly
	 */
	@Value( "${"+SETTINGS_AAC_ENCODING_ENABLED+":true}" )
	private boolean aacEncodingEnabled;
	
	/**
	 * GOP size, AKA key frame interval,
	 * GOP size is group of pictures that encoder sends key frame for each group,
	 * The unit is not the seconds, Please don't confuse the seconds that are used in key frame intervals
	 *  
	 * If GOP size is 50 and your frame rate is 25, it means that encoder will send key frame 
	 * for every 2 seconds,
	 * 
	 * Default value is 0 so it uses incoming gop size by default.
	 * 
	 */
	@Value( "${"+SETTINGS_GOP_SIZE+":0}" )
	private int gopSize;

	/**
	 * Constant Rate Factor used by x264, x265, VP8,
	 * Use values between 4-51
	 * 
	 */
	@Value( "${"+SETTINGS_CONSTANT_RATE_FACTOR+":23}" )
	private String constantRateFactor;
	
	/**
	 * Application level WebRTC viewer limit
	 */
	@Value( "${"+SETTINGS_WEBRTC_VIEWER_LIMIT+":-1}" )
	private int webRTCViewerLimit = -1;
	
	/*
	 * Set to true when you want to delete an application 
	 */
	private boolean toBeDeleted = false;


	/**
	 * Application JWT secret key
	 */
	@Value( "${"+SETTINGS_JWT_SECRET_KEY+":#{null}}" )
	private String jwtSecretKey;
	
	/**
	 * Application JWT Control Enabled
	 */
	@Value( "${"+SETTINGS_JWT_CONTROL_ENABLED+":false}" )
	private boolean jwtControlEnabled;
	
	/**
	 * Application IP Filter Enabled
	 */
	@Value( "${"+SETTINGS_IP_FILTER_ENABLED+":true}" )
	private boolean ipFilterEnabled;
	
	/**
	 * Application level total incoming stream limit
	 */
	@Value( "${"+SETTINGS_INGESTING_STREAM_LIMIT+":-1}" )
	private int ingestingStreamLimit;
	
	/**
	 * WebRTC Keyframe Time, Ant Media Server asks key frame for every webRTCKeyframeTime in SFU mode,
	 * It's in milliseconds
	 */
	@Value( "${"+SETTINGS_WEBRTC_KEYFRAME_TIME+":2000}" )
	private int webRTCKeyframeTime;
	
	/**
	 * Application JWT stream secret key
	 */
	@Value( "${"+SETTINGS_JWT_STREAM_SECRET_KEY+":#{null}}" )
	private String jwtStreamSecretKey;
	
	/**
	 * The settings for enabling jwt token filter mechanism for accessing resources and publishing
	 */
	@Value( "${"+SETTINGS_PUBLISH_JWT_CONTROL_ENABLED+":false}" )
	private boolean publishJwtControlEnabled;

	/**
	 * The settings for enabling jwt token filter mechanism for accessing resources and playing
	 */
	@Value( "${"+SETTINGS_PLAY_JWT_CONTROL_ENABLED+":false}" )
	private boolean playJwtControlEnabled;
	
	/**
	 * Use http streaming in Low Latency Dash,
	 * If it's true, it sends files through http
	 * If it's false, it writes files to disk directly
	 * 
	 * In order to have Low Latency http streaming should be used
	 */
	@Value( "${"+SETTINGS_DASH_HTTP_STREAMING+":true}" )
	private boolean dashHttpStreaming;
	
	
	/**
	 * It's S3 streams MP4, WEBM  and HLS files storage name . 
	 * It's streams by default.
	 * 
	 */
	@Value( "${"+SETTINGS_S3_STREAMS_FOLDER_PATH+":streams}" )
	private String  s3StreamsFolderPath;

	/**
	 * It's S3 stream PNG files storage name . 
	 * It's previews by default.
	 * 
	 */
	@Value( "${"+SETTINGS_S3_PREVIEWS_FOLDER_PATH+":previews}" )
	private String  s3PreviewsFolderPath;
	
	/*
	 * Use http endpoint  in CMAF/HLS. 
	 * It's configurable to send any stream in HTTP Endpoint with this option
	 */
	@Value( "${"+SETTINGS_DASH_HTTP_ENDPOINT+":#{null}}" )
	private String dashHttpEndpoint;
	
	/**
	 * Force stream decoding even if there is no adaptive setting
	 */
	@Value("${" + SETTINGS_FORCE_DECODING+ ":false}")
	private boolean forceDecoding;
	

	/**
	 * Application JWT Control Enabled
	 */
	@Value( "${"+SETTINGS_S3_RECORDING_ENABLED+":false}" )
	private boolean s3RecordingEnabled;

	/**
	 * S3 Access key
	 */
	@Value( "${"+SETTINGS_S3_ACCESS_KEY+":#{null}}" )
	private String s3AccessKey;

	/**
	 * S3 Secret Key
	 */
	@Value( "${"+SETTINGS_S3_SECRET_KEY+":#{null}}" )
	private String s3SecretKey;

	/**
	 * S3 Bucket Name
	 */
	@Value( "${"+SETTINGS_S3_BUCKET_NAME+":#{null}}" )
	private String s3BucketName;

	/**
	 * S3 Region Name
	 */
	@Value( "${"+SETTINGS_S3_REGION_NAME+":#{null}}" )
	private String s3RegionName;

	/**
	 * S3 Endpoint
	 */
	@Value( "${"+SETTINGS_S3_ENDPOINT+":#{null}}" )
	private String s3Endpoint;
	
	/**
	 *  HLS Encryption key info file full path.
	 *  Format of the file
	 *  ```
	 *  key URI
	 *  key file path
	 *  IV (optional)
	 *  ``
	 *  
	 *  The first line of key_info_file specifies the key URI written to the playlist. 
	 *  The key URL is used to access the encryption key during playback. 
	 *  The second line specifies the path to the key file used to obtain the key during the encryption process. 
	 *  The key file is read as a single packed array of 16 octets in binary format. 
	 *  The optional third line specifies the initialization vector (IV) as a hexadecimal string to be used 
	 *  instead of the segment sequence number (default) for encryption. 
	 *  
	 *  Changes to key_info_file will result in segment encryption with the new key/IV and an entry in the playlist for the new key URI/IV if hls_flags periodic_rekey is enabled.
	 *
	 *  Key info file example:
	 *  ```
	 *  http://server/file.key
	 *  /path/to/file.key
	 *  0123456789ABCDEF0123456789ABCDEF
	 *  ```
	 */
	@Value( "${" + SETTINGS_HLS_ENCRYPTION_KEY_INFO_FILE +":#{null}}")
	private String hlsEncryptionKeyInfoFile;
	
	/*
	 * JWKS URL - it's effective if {@link#jwtControlEnabled} is true
	 * 
	 * It's null by default. If it's not null, JWKS is used to filter. 
	 * Otherwise it uses JWT
	 */
	
	@Value( "${" + SETTINGS_JWKS_URL +":#{null}}")
	private String jwksURL;

	/**
	 * Enable Webhook Authentication when publishing streams
	 */
	@Value( "${"+SETTINGS_WEBHOOK_AUTHENTICATE_URL+":}" )
	private String webhookAuthenticateURL;

	public boolean isWriteStatsToDatastore() {
		return writeStatsToDatastore;
	}

	public void setWriteStatsToDatastore(boolean writeStatsToDatastore) {
		this.writeStatsToDatastore = writeStatsToDatastore;
	}

	public boolean isAddDateTimeToMp4FileName() {
		return addDateTimeToMp4FileName;
	}

	public void setAddDateTimeToMp4FileName(boolean addDateTimeToMp4FileName) {
		this.addDateTimeToMp4FileName = addDateTimeToMp4FileName;
	}

	public boolean isMp4MuxingEnabled() {
		return mp4MuxingEnabled;
	}

	public void setMp4MuxingEnabled(boolean mp4MuxingEnabled) {
		this.mp4MuxingEnabled = mp4MuxingEnabled;
	}

	public boolean isHlsMuxingEnabled() {
		return hlsMuxingEnabled;
	}

	public void setHlsMuxingEnabled(boolean hlsMuxingEnabled) {
		this.hlsMuxingEnabled = hlsMuxingEnabled;
	}
	
	public boolean isDashMuxingEnabled() {
		return dashMuxingEnabled;
	}

	public void setDashMuxingEnabled(boolean dashMuxingEnabled) {
		this.dashMuxingEnabled = dashMuxingEnabled;
	}

	public String getHlsPlayListType() {
		return hlsPlayListType;
	}

	public void setHlsPlayListType(String hlsPlayListType) {
		this.hlsPlayListType = hlsPlayListType;
	}

	public String getHlsTime() {
		return hlsTime;
	}

	public void setHlsTime(String hlsTime) {
		this.hlsTime = hlsTime;
	}

	public String getHlsListSize() {
		return hlsListSize;
	}

	public void setHlsListSize(String hlsListSize) {
		this.hlsListSize = hlsListSize;
	}

	public boolean isWebRTCEnabled() {
		return webRTCEnabled;
	}

	public void setWebRTCEnabled(boolean webRTCEnabled) {
		this.webRTCEnabled = webRTCEnabled;
	}

	public static String encodersList2Str(List<EncoderSettings> encoderSettingsList) 
	{
		if(encoderSettingsList == null) {
			return "";
		}
		
		JSONArray jsonArray = new JSONArray();

		for (EncoderSettings encoderSettings : encoderSettingsList) {
			JSONObject encoderJSON = new JSONObject();
			encoderJSON.put(EncoderSettings.HEIGHT, encoderSettings.getHeight());
			encoderJSON.put(EncoderSettings.VIDEO_BITRATE, encoderSettings.getVideoBitrate());
			encoderJSON.put(EncoderSettings.AUDIO_BITRATE, encoderSettings.getAudioBitrate());
			encoderJSON.put(EncoderSettings.FORCE_ENCODE, encoderSettings.isForceEncode());
			jsonArray.add(encoderJSON);
		}
		return jsonArray.toJSONString();
	}

	public static List<EncoderSettings> encodersStr2List(String encoderSettingsString)  {
		if(encoderSettingsString == null) {
			return null;
		}
		
		int height;
		int videoBitrate;
		int audioBitrate;
		boolean forceEncode;
		List<EncoderSettings> encoderSettingsList = new ArrayList<>();
		
		try {
			JSONParser jsonParser = new JSONParser();
			JSONArray jsonArray = (JSONArray) jsonParser.parse(encoderSettingsString);
			JSONObject jsObject;
			
			for (int i = 0; i < jsonArray.size(); i++) {
				jsObject =  (JSONObject)jsonArray.get(i);
				height = Integer.parseInt(jsObject.get(EncoderSettings.HEIGHT).toString());
				videoBitrate = Integer.parseInt(jsObject.get(EncoderSettings.VIDEO_BITRATE).toString());
				audioBitrate = Integer.parseInt(jsObject.get(EncoderSettings.AUDIO_BITRATE).toString());
				forceEncode = (boolean)jsObject.get(EncoderSettings.FORCE_ENCODE);
				encoderSettingsList.add(new EncoderSettings(height,videoBitrate,audioBitrate,forceEncode));
			}
		}
		catch (ParseException e) {
			// If there is old format, then try to add encoderSettingsList
			String[] values = encoderSettingsString.split(",");

			if (values.length >= 3){
				for (int i = 0; i < values.length; i++) {
					height = Integer.parseInt(values[i]);
					i++;
					videoBitrate = Integer.parseInt(values[i]);
					i++;
					 audioBitrate = Integer.parseInt(values[i]);
					encoderSettingsList.add(new EncoderSettings(height, videoBitrate, audioBitrate,true));
				}
			}
		}
		return encoderSettingsList;
	}

	public String getEncoderSettingsString() {
		return encoderSettingsString;
	}
	
	public List<EncoderSettings> getEncoderSettings() {
		return encodersStr2List(encoderSettingsString);
	}
	
	public void setEncoderSettings(List<EncoderSettings> settings) {
		encoderSettingsString = encodersList2Str(settings);
		this.encoderSettings = settings;
	}

	public void setEncoderSettingsString(String encoderSettingsString) {
		this.encoderSettingsString = encoderSettingsString;
	}

	public boolean isDeleteHLSFilesOnEnded() {
		return deleteHLSFilesOnEnded;
	}

	public void setDeleteHLSFilesOnEnded(boolean deleteHLSFilesOnEnded) {
		this.deleteHLSFilesOnEnded = deleteHLSFilesOnEnded;
	}

	public String getListenerHookURL() {
		return listenerHookURL;
	}

	public void setListenerHookURL(String listenerHookURL) {
		this.listenerHookURL = listenerHookURL;
	}

	public boolean isAcceptOnlyStreamsInDataStore() {
		return acceptOnlyStreamsInDataStore;
	}

	public void setAcceptOnlyStreamsInDataStore(boolean acceptOnlyStreamsInDataStore) {
		this.acceptOnlyStreamsInDataStore = acceptOnlyStreamsInDataStore;
	}
	
	public boolean isAcceptOnlyRoomsInDataStore() {
		return acceptOnlyRoomsInDataStore;
	}

	public void setAcceptOnlyRoomsInDataStore(boolean acceptOnlyRoomsInDataStore) {
		this.acceptOnlyRoomsInDataStore = acceptOnlyRoomsInDataStore;
	}

	public boolean isObjectDetectionEnabled() {
		return objectDetectionEnabled;
	}

	public void setObjectDetectionEnabled(Boolean objectDetectionEnabled) {
		this.objectDetectionEnabled = objectDetectionEnabled;
	}

	public String getYoutubeClientSecret() {
		return youtubeClientSecret;
	}

	public void setYoutubeClientSecret(String youtubeClientSecret) {
		this.youtubeClientSecret = youtubeClientSecret;
	}

	public String getYoutubeClientId() {
		return youtubeClientId;
	}

	public void setYoutubeClientId(String youtubeClientId) {
		this.youtubeClientId = youtubeClientId;
	}

	public String getPeriscopeClientSecret() {
		return periscopeClientSecret;
	}

	public void setPeriscopeClientSecret(String periscopeClientSecret) {
		this.periscopeClientSecret = periscopeClientSecret;
	}

	public String getPeriscopeClientId() {
		return periscopeClientId;
	}

	public void setPeriscopeClientId(String periscopeClientId) {
		this.periscopeClientId = periscopeClientId;
	}

	public String getFacebookClientSecret() {
		return facebookClientSecret;
	}

	public void setFacebookClientSecret(String facebookClientSecret) {
		this.facebookClientSecret = facebookClientSecret;
	}

	public String getFacebookClientId() {
		return facebookClientId;
	}

	public void setFacebookClientId(String facebookClientId) {
		this.facebookClientId = facebookClientId;
	}


	public String getVodFolder() {
		return vodFolder;
	}

	public void setVodFolder(String vodFolder) {
		this.vodFolder = vodFolder;
	}

	public int getCreatePreviewPeriod() {
		return createPreviewPeriod;
	}

	public void setCreatePreviewPeriod(int period) {
		this.createPreviewPeriod = period;
	}

	public boolean isPreviewOverwrite() {
		return previewOverwrite;
	}

	public void setPreviewOverwrite(boolean previewOverwrite) {
		this.previewOverwrite = previewOverwrite;
	}

	public String getStalkerDBServer() {
		return stalkerDBServer;
	}

	public void setStalkerDBServer(String stalkerDBServer) {
		this.stalkerDBServer = stalkerDBServer;
	}

	public String getStalkerDBUsername() {
		return stalkerDBUsername;
	}

	public void setStalkerDBUsername(String stalkerDBUsername) {
		this.stalkerDBUsername = stalkerDBUsername;
	}

	public String getStalkerDBPassword() {
		return stalkerDBPassword;
	}

	public void setStalkerDBPassword(String stalkerDBPassword) {
		this.stalkerDBPassword = stalkerDBPassword;
	}

	public int getRestartStreamFetcherPeriod() {
		return this.restartStreamFetcherPeriod ;
	}

	public void setRestartStreamFetcherPeriod(int restartStreamFetcherPeriod) {
		this.restartStreamFetcherPeriod = restartStreamFetcherPeriod;
	}

	public int getStreamFetcherBufferTime() {
		return streamFetcherBufferTime;
	}

	public void setStreamFetcherBufferTime(int streamFetcherBufferTime) {
		this.streamFetcherBufferTime = streamFetcherBufferTime;
	}

	public String getHlsFlags() {
		return hlsflags;
	}

	public void setHlsflags(String hlsflags) {
		this.hlsflags = hlsflags;
	}

	public String getMySqlClientPath() {
		return this.mySqlClientPath;

	}

	public void setMySqlClientPath(String mySqlClientPath) {
		this.mySqlClientPath = mySqlClientPath;
	}


	public boolean isPublishTokenControlEnabled() {
		return publishTokenControlEnabled;
	}

	public void setPublishTokenControlEnabled(boolean publishTokenControlEnabled) {
		this.publishTokenControlEnabled = publishTokenControlEnabled;
	}
	
	public boolean isPlayTokenControlEnabled() {
		return playTokenControlEnabled;
	}

	public void setPlayTokenControlEnabled(boolean playTokenControlEnabled) {
		this.playTokenControlEnabled = playTokenControlEnabled;
	}
	
	/**
	 * @Deprecated Please use {@link #isEnableTimeTokenForPlay()} or {@link #isEnableTimeTokenForPublish()}
	 * @return
	 */
	@Deprecated
	public boolean isTimeTokenSubscriberOnly() {
		return timeTokenSubscriberOnly;
	}
	
	@Deprecated
	public void setTimeTokenSubscriberOnly(boolean timeTokenSubscriberOnly) {
		this.timeTokenSubscriberOnly = timeTokenSubscriberOnly;
	}

	public boolean isEnableTimeTokenForPlay() {
		return enableTimeTokenForPlay;
	}

	public void setEnableTimeTokenForPlay(boolean enableTimeTokenForPlay) {
		this.enableTimeTokenForPlay = enableTimeTokenForPlay;
	}
	public boolean isEnableTimeTokenForPublish() {
		return enableTimeTokenForPublish;
	}

	public void setEnableTimeTokenForPublish(boolean enableTimeTokenForPublish) {
		this.enableTimeTokenForPublish = enableTimeTokenForPublish;
	}
	
	public String getMuxerFinishScript() {
		return muxerFinishScript;
	}

	public void setMuxerFinishScript(String muxerFinishScript) {
		this.muxerFinishScript = muxerFinishScript;
	}

	public int getWebRTCFrameRate() {
		return webRTCFrameRate;
	}

	public void setWebRTCFrameRate(int webRTCFrameRate) {
		this.webRTCFrameRate = webRTCFrameRate;
	}

	public boolean isCollectSocialMediaActivity() {
		return collectSocialMediaActivity;
	}

	public void setCollectSocialMediaActivity(boolean collectSocialMediaActivity) {
		this.collectSocialMediaActivity = collectSocialMediaActivity;
	}


	public String getTokenHashSecret() {
		return tokenHashSecret;
	}

	public void setTokenHashSecret(String tokenHashSecret) {
		this.tokenHashSecret = tokenHashSecret;
	}


	public boolean isHashControlPlayEnabled() {
		return hashControlPlayEnabled;
	}

	public void setHashControlPlayEnabled(boolean hashControlPlayEnabled) {
		this.hashControlPlayEnabled = hashControlPlayEnabled;
	}

	public boolean isHashControlPublishEnabled() {
		return hashControlPublishEnabled;
	}

	public void setHashControlPublishEnabled(boolean hashControlPublishEnabled) {
		this.hashControlPublishEnabled = hashControlPublishEnabled;
	}

	public void resetDefaults() {
		mp4MuxingEnabled = false;
		addDateTimeToMp4FileName = false;
		hlsMuxingEnabled = true;
		hlsListSize = null;
		hlsTime = null;
		webRTCEnabled = false;
		deleteHLSFilesOnEnded = true;
		deleteDASHFilesOnEnded = true;
		acceptOnlyStreamsInDataStore = false;
		publishTokenControlEnabled = false;
		playTokenControlEnabled = false;
		timeTokenSubscriberOnly = false;
		enableTimeTokenForPlay = false;
		enableTimeTokenForPublish = false;
		hlsPlayListType = null;
		previewOverwrite = false;
		objectDetectionEnabled = false;
		createPreviewPeriod = 5000;
		restartStreamFetcherPeriod = 0;
		webRTCFrameRate = 20;
		hashControlPlayEnabled = false;
		hashControlPublishEnabled = false;
		tokenHashSecret = "";
		encoderSettingsString = "";
		remoteAllowedCIDR = "127.0.0.1";
		aacEncodingEnabled=true;
		ipFilterEnabled=true;
		ingestingStreamLimit = -1;
	}

	public int getWebRTCPortRangeMax() {
		return webRTCPortRangeMax;
	}

	public void setWebRTCPortRangeMax(int webRTCPortRangeMax) {
		this.webRTCPortRangeMax = webRTCPortRangeMax;
	}

	public int getWebRTCPortRangeMin() {
		return webRTCPortRangeMin;
	}

	public void setWebRTCPortRangeMin(int webRTCPortRangeMin) {
		this.webRTCPortRangeMin = webRTCPortRangeMin;
	}

	public String getStunServerURI() {
		return stunServerURI;
	}

	public void setStunServerURI(String stunServerURI) {
		this.stunServerURI = stunServerURI;
	}

	public boolean isWebRTCTcpCandidatesEnabled() {
		return webRTCTcpCandidatesEnabled;
	}

	public void setWebRTCTcpCandidatesEnabled(boolean webRTCTcpCandidatesEnabled) {
		this.webRTCTcpCandidatesEnabled = webRTCTcpCandidatesEnabled;
	}
	
	public String getEncoderName() {
		return encoderName;
	}

	public void setEncoderName(String encoderName) {
		this.encoderName = encoderName;
	}

	public String getEncoderPreset() {
		return encoderPreset;
	}

	public void setEncoderPreset(String encoderPreset) {
		this.encoderPreset = encoderPreset;
	}

	public String getEncoderProfile() {
		return encoderProfile;
	}

	public void setEncoderProfile(String encoderProfile) {
		this.encoderProfile = encoderProfile;
	}

	public String getEncoderLevel() {
		return encoderLevel;
	}

	public void setEncoderLevel(String encoderLevel) {
		this.encoderLevel = encoderLevel;
	}

	public String getEncoderRc() {
		return encoderRc;
	}

	public void setEncoderRc(String encoderRc) {
		this.encoderRc = encoderRc;
	}

	public String getEncoderSpecific() {
		return encoderSpecific;
	}

	public void setEncoderSpecific(String encoderSpecific) {
		this.encoderSpecific = encoderSpecific;
	}

	public int getPreviewHeight() {
		return previewHeight;
	}

	public void setPreviewHeight(int previewHeight) {
		this.previewHeight = previewHeight;
	}
	
	public boolean isUseOriginalWebRTCEnabled() {
		return useOriginalWebRTCEnabled;
	}

	public void setUseOriginalWebRTCEnabled(boolean useOriginalWebRTCEnabled) {
		this.useOriginalWebRTCEnabled = useOriginalWebRTCEnabled;
	}

	public String getRemoteAllowedCIDR() {
		synchronized (cidrLock) 
		{
			return remoteAllowedCIDR;
		}	
	}
	
	/**
	 * the getAllowedCIDRList and setAllowedCIDRList are synchronized
	 * because ArrayList may throw concurrent modification
	 * @param remoteAllowedCIDR
	 */
	public void setRemoteAllowedCIDR(String remoteAllowedCIDR) {
		synchronized(cidrLock) {
			this.remoteAllowedCIDR = remoteAllowedCIDR;
			allowedCIDRList = new ArrayList<>();
			fillFromInput(remoteAllowedCIDR, allowedCIDRList);
		}
	}

	public List<NetMask> getAllowedCIDRList() {
		synchronized(cidrLock) {
			if (allowedCIDRList.isEmpty()) {
				fillFromInput(remoteAllowedCIDR, allowedCIDRList);
			}
			return allowedCIDRList;
		}
	}
	
	public String getAllowedPublisherCIDR() {
		return allowedPublisherCIDR;
	}

	public void setAllowedPublisherCIDR(String allowedPublisherCIDR) 
	{
		synchronized (cidrLock) 
		{
			this.allowedPublisherCIDR = allowedPublisherCIDR;
			allowedPublisherCIDRList = new ArrayList<>();
			fillFromInput(allowedPublisherCIDR, allowedPublisherCIDRList);
		}
	}
	
	public List<NetMask> getAllowedPublisherCIDRList() 
	{
		synchronized (cidrLock) 
		{
			if (allowedPublisherCIDRList.isEmpty()) {
				fillFromInput(allowedPublisherCIDR, allowedPublisherCIDRList);
			}
		}
		return allowedPublisherCIDRList;
	}
	
	
	/**
	 * Fill a {@link NetMask} list from a string input containing a
	 * comma-separated list of (hopefully valid) {@link NetMask}s.
	 *
	 * @param input The input string
	 * @param target The list to fill
	 * @return a string list of processing errors (empty when no errors)
	 */
	private List<String> fillFromInput(final String input, final List<NetMask> target) {
		target.clear();
		if (input == null || input.isEmpty()) {
			return Collections.emptyList();
		}

		final List<String> messages = new LinkedList<>();
		NetMask nm;

		for (final String s : input.split("\\s*,\\s*")) {
			try {
				nm = new NetMask(s);
				target.add(nm);
			} catch (IllegalArgumentException e) {
				messages.add(s + ": " + e.getMessage());
			}
		}

		return Collections.unmodifiableList(messages);
	}

	public String getEncoderSelectionPreference() {
		return encoderSelectionPreference;
	}
	
	public void setEncoderSelectionPreference(String encoderSelectionPreference) {
		this.encoderSelectionPreference = encoderSelectionPreference;
	}

	public int getExcessiveBandwidthCallThreshold() {
		return excessiveBandwidthCallThreshold;
	}

	public void setExcessiveBandwidthCallThreshold(int excessiveBandwidthCallThreshold) {
		this.excessiveBandwidthCallThreshold = excessiveBandwidthCallThreshold;
	}

	public int getExcessiveBandwidthValue() {
		return excessiveBandwidthValue;
	}

	public void setExcessiveBandwidthValue(int excessiveBandwidthValue) {
		this.excessiveBandwidthValue = excessiveBandwidthValue;
	}

	public int getPortAllocatorFlags() {
		return portAllocatorFlags;
	}
	
	public void setPortAllocatorFlags(int flags) {
		this.portAllocatorFlags = flags;
	}

	public int getExcessiveBandwithTryCountBeforeSwitchback() {
		return excessiveBandwithTryCountBeforeSwitchback;
	}

	public boolean isExcessiveBandwidthAlgorithmEnabled() {
		return excessiveBandwidthAlgorithmEnabled;
	}

	public int getPacketLossDiffThresholdForSwitchback() {
		return packetLossDiffThresholdForSwitchback;
	}

	public int getRttMeasurementDiffThresholdForSwitchback() {
		return rttMeasurementDiffThresholdForSwitchback;
	}

	public void setExcessiveBandwithTryCountBeforeSwitchback(int excessiveBandwithTryCountBeforeSwitchback) {
		this.excessiveBandwithTryCountBeforeSwitchback = excessiveBandwithTryCountBeforeSwitchback;
	}

	public void setExcessiveBandwidthAlgorithmEnabled(boolean excessiveBandwidthAlgorithmEnabled) {
		this.excessiveBandwidthAlgorithmEnabled = excessiveBandwidthAlgorithmEnabled;
	}

	public void setPacketLossDiffThresholdForSwitchback(int packetLossDiffThresholdForSwitchback) {
		this.packetLossDiffThresholdForSwitchback = packetLossDiffThresholdForSwitchback;
	}

	public void setRttMeasurementDiffThresholdForSwitchback(int rttMeasurementDiffThresholdForSwitchback) {
		this.rttMeasurementDiffThresholdForSwitchback = rttMeasurementDiffThresholdForSwitchback;
	}

	public boolean isReplaceCandidateAddrWithServerAddr() {
		return this.replaceCandidateAddrWithServerAddr;
	}
	
	public void setReplaceCandidateAddrWithServerAddr(boolean replaceCandidateAddrWithServerAddr) {
		this.replaceCandidateAddrWithServerAddr = replaceCandidateAddrWithServerAddr;
	}

	public long getUpdateTime() {
		return updateTime;
	}

	public void setUpdateTime(long updateTime) {
		this.updateTime = updateTime;
	}
	
	public void setAppName(String appName) {
		this.appName = appName;
	}
	
	public String getAppName() {
		return appName;
	}
	
	public int getEncodingTimeout() {
		return encodingTimeout;
	}

	public void setEncodingTimeout(int encodingTimeout) {
		this.encodingTimeout = encodingTimeout;
	}

	public boolean isDefaultDecodersEnabled() {
		return defaultDecodersEnabled;
	}

	public void setDefaultDecodersEnabled(boolean defaultDecodersEnabled) {
		this.defaultDecodersEnabled = defaultDecodersEnabled;
	}

	public String getHttpForwardingExtension() {
		return httpForwardingExtension;
	}

	public void setHttpForwardingExtension(String httpForwardingExtension) {
		this.httpForwardingExtension = httpForwardingExtension;
	}

	public String getHttpForwardingBaseURL() {
		return httpForwardingBaseURL;
	}

	public void setHttpForwardingBaseURL(String httpForwardingBaseURL) {
		this.httpForwardingBaseURL = httpForwardingBaseURL;
	}

	public int getMaxAnalyzeDurationMS() {
		return maxAnalyzeDurationMS;
	}
	
	public void setMaxAnalyzeDurationMS(int maxAnalyzeDurationMS) {
		this.maxAnalyzeDurationMS = maxAnalyzeDurationMS;
	}

	public boolean isGeneratePreview() {
		return generatePreview;
	}

	public void setGeneratePreview(boolean generatePreview) {
		this.generatePreview = generatePreview;
	}

	public boolean isDisableIPv6Candidates() {
		return disableIPv6Candidates;
	}

	public void setDisableIPv6Candidates(boolean disableIPv6Candidates) {
		this.disableIPv6Candidates = disableIPv6Candidates;
	}

	public String getRtspPullTransportType() {
		return rtspPullTransportType;
	}

	public void setRtspPullTransportType(String rtspPullTransportType) {
		this.rtspPullTransportType = rtspPullTransportType;
	}
	
	public int getMaxResolutionAccept() {
		return maxResolutionAccept;
	}

	public void setMaxResolutionAccept(int maxResolutionAccept) {
		this.maxResolutionAccept = maxResolutionAccept;
	}

	public boolean isH264Enabled() {
		return h264Enabled;
	}

	public void setH264Enabled(boolean h264Enabled) {
		this.h264Enabled = h264Enabled;
	}

	public boolean isVp8Enabled() {
		return vp8Enabled;
	}

	public void setVp8Enabled(boolean vp8Enabled) {
		this.vp8Enabled = vp8Enabled;
	}

	public boolean isH265Enabled() {
		return h265Enabled;
	}
	
	public void setH265Enabled(boolean h265Enabled) {
		this.h265Enabled = h265Enabled;
	}
	
	public boolean isDataChannelEnabled() {
		return dataChannelEnabled;
	}

	public void setDataChannelEnabled(boolean dataChannelEnabled) {
		this.dataChannelEnabled = dataChannelEnabled;
	}

	public String getDataChannelPlayerDistribution() {
		return dataChannelPlayerDistribution;
	}

	public void setDataChannelPlayerDistribution(String dataChannelPlayerDistribution) {
		this.dataChannelPlayerDistribution = dataChannelPlayerDistribution;
	}

	public long getRtmpIngestBufferTimeMs() {
		return rtmpIngestBufferTimeMs;
	}
	
	public void setRtmpIngestBufferTimeMs(long rtmpIngestBufferTimeMs) {
		this.rtmpIngestBufferTimeMs = rtmpIngestBufferTimeMs;
	}

	public String getDataChannelWebHook() {
		return dataChannelWebHookURL;
	}
	
	public void setDataChannelWebHookURL(String dataChannelWebHookURL) {
		this.dataChannelWebHookURL = dataChannelWebHookURL;
	}

	public int getEncoderThreadCount() {
		return encoderThreadCount;
	}

	public void setEncoderThreadCount(int encoderThreadCount) {
		this.encoderThreadCount = encoderThreadCount;
	}

	public int getEncoderThreadType() {
		return encoderThreadType;
	}

	public void setEncoderThreadType(int encoderThreadType) {
		this.encoderThreadType = encoderThreadType;
	}

	public int getWebRTCClientStartTimeoutMs() {
		return webRTCClientStartTimeoutMs;
	}
	
	public void setWebRTCClientStartTimeoutMs(int webRTCClientStartTimeout) {
		this.webRTCClientStartTimeoutMs = webRTCClientStartTimeout;
	}

	public String getH265EncoderProfile() {
		return this.h265EncoderProfile;
	}

	public String getH265EncoderPreset() {
		return this.h265EncoderPreset;
	}

	public String getH265EncoderLevel() {
		return this.h265EncoderLevel;
	}

	public String getH265EncoderSpecific() {
		return this.h265EncoderSpecific;
	}

	public String getH265EncoderRc() {
		return this.h265EncoderRc ;
	}

	public void setH265EncoderLevel(String encoderLevel) {
		this.h265EncoderLevel = encoderLevel;
	}

	public void setH265EncoderPreset(String preset) {
		this.h265EncoderPreset = preset;
	}

	public void setH265EncoderProfile(String profile) {
		this.h265EncoderProfile = profile;
	}

	public void setH265EncoderRc(String encoderRc) {
		this.h265EncoderRc = encoderRc;
	}

	public void setH265EncoderSpecific(String encoderSpecific) {
		this.h265EncoderSpecific = encoderSpecific;
	}

	public boolean isWebMMuxingEnabled() {
		return webMMuxingEnabled;
	}

	public void setWebMMuxingEnabled(boolean webMMuxingEnabled) {
		this.webMMuxingEnabled = webMMuxingEnabled;
	}

	public int getVp8EncoderSpeed() {
		return vp8EncoderSpeed;
	}

	public void setVp8EncoderSpeed(int vp8EncoderSpeed) {
		this.vp8EncoderSpeed = vp8EncoderSpeed;
	}

	public String getVp8EncoderDeadline() {
		return vp8EncoderDeadline;
	}

	public void setVp8EncoderDeadline(String vp8EncoderDeadline) {
		this.vp8EncoderDeadline = vp8EncoderDeadline;
	}

	public int getVp8EncoderThreadCount() {
		return vp8EncoderThreadCount;
	}

	public void setVp8EncoderThreadCount(int vp8EncoderThreadCount) {
		this.vp8EncoderThreadCount = vp8EncoderThreadCount;
	}

	public String getWebRTCSdpSemantics() {
		return webRTCSdpSemantics;
	}

	public void setWebRTCSdpSemantics(String webRTCSdpSemantics) {
		this.webRTCSdpSemantics = webRTCSdpSemantics;
	}

	public boolean isStartStreamFetcherAutomatically() {
		return startStreamFetcherAutomatically;
	}

	public void setStartStreamFetcherAutomatically(boolean startStreamFetcherAutomatically) {
		this.startStreamFetcherAutomatically = startStreamFetcherAutomatically;
	}
	
	public boolean isDeleteDASHFilesOnEnded() {
		return deleteDASHFilesOnEnded;
	}

	public void setDeleteDASHFilesOnEnded(boolean deleteDASHFilesOnEnded) {
		this.deleteDASHFilesOnEnded = deleteDASHFilesOnEnded;
	}
	
	public String getTargetLatency() {
		return targetLatency;
	}

	public void setTargetLatency(String targetLatency) {
		this.targetLatency = targetLatency;
	}

	public int getHeightRtmpForwarding() {
		return heightRtmpForwarding;
	}

	public void setHeightRtmpForwarding(int heightRtmpForwarding) {
		this.heightRtmpForwarding = heightRtmpForwarding;
	}

	public int getAudioBitrateSFU() {
		return audioBitrateSFU;
	}

	public void setAudioBitrateSFU(int audioBitrateSFU) {
		this.audioBitrateSFU = audioBitrateSFU;
	}
  
	public void setAacEncodingEnabled(boolean aacEncodingEnabled){
		this.aacEncodingEnabled=aacEncodingEnabled;
	}

	public boolean isAacEncodingEnabled() {
		return aacEncodingEnabled;
	}

	public int getGopSize() {
		return gopSize;
	}

	public void setGopSize(int gopSize) {
		this.gopSize = gopSize;
	}

	public String getConstantRateFactor() {
		return constantRateFactor;
	}
	
	public void setConstantRateFactor(String constantRateFactor) {
		this.constantRateFactor = constantRateFactor;
	}

	public int getWebRTCViewerLimit() {
		return webRTCViewerLimit;
	}

	public void setWebRTCViewerLimit(int webRTCViewerLimit) {
		this.webRTCViewerLimit = webRTCViewerLimit;
	}

	public String getDashFragmentDuration() {
		return dashFragmentDuration;
	}

	public void setDashFragmentDuration(String dashFragmentDuration) {
		this.dashFragmentDuration = dashFragmentDuration;
	}

	public String getDashSegDuration() {
		return dashSegDuration;
	}

	public void setDashSegDuration(String dashSegDuration) {
		this.dashSegDuration = dashSegDuration;
	}

	public String getDashWindowSize() {
		return dashWindowSize;
	}

	public void setDashWindowSize(String dashWindowSize) {
		this.dashWindowSize = dashWindowSize;
	}

	public String getDashExtraWindowSize() {
		return dashExtraWindowSize;
	}

	public void setDashExtraWindowSize(String dashExtraWindowSize) {
		this.dashExtraWindowSize = dashExtraWindowSize;
	}
	
	public String getJwtSecretKey() {
		return jwtSecretKey;
	}

	public void setJwtSecretKey(String jwtSecretKey) {
		this.jwtSecretKey = jwtSecretKey;
	}
	
	public boolean isJwtControlEnabled() {
		return jwtControlEnabled;
	}

	public void setJwtControlEnabled(boolean jwtControlEnabled) {
		this.jwtControlEnabled = jwtControlEnabled;
	}
	
	public boolean isIpFilterEnabled() {
		return ipFilterEnabled;
	}

	public void setIpFilterEnabled(boolean ipFilterEnabled) {
		this.ipFilterEnabled = ipFilterEnabled;
	}

	public int getIngestingStreamLimit() {
		return ingestingStreamLimit;
	}

	public void setIngestingStreamLimit(int ingestingStreamLimit) {
		this.ingestingStreamLimit = ingestingStreamLimit;
	}

	public int getTimeTokenPeriod() {
		return timeTokenPeriod;
	}

	public void setTimeTokenPeriod(int timeTokenPeriod) {
		this.timeTokenPeriod = timeTokenPeriod;
	}

	public boolean isToBeDeleted() {
		return toBeDeleted;
	}

	public void setToBeDeleted(boolean toBeDeleted) {
		this.toBeDeleted = toBeDeleted;
	}
	
	public int getWebRTCKeyframeTime() {
		return webRTCKeyframeTime;
	}

	public void setWebRTCKeyframeTime(int webRTCKeyframeTime) {
		this.webRTCKeyframeTime = webRTCKeyframeTime;
	}
	
	public String getJwtStreamSecretKey() {
		return jwtStreamSecretKey;
	}

	public void setJwtStreamSecretKey(String jwtStreamSecretKey) {
		this.jwtStreamSecretKey = jwtStreamSecretKey;
	}
	
	public boolean isPublishJwtControlEnabled() {
		return publishJwtControlEnabled;
	}

	public void setPublishJwtControlEnabled(boolean publishJwtControlEnabled) {
		this.publishJwtControlEnabled = publishJwtControlEnabled;
	}

	public boolean isPlayJwtControlEnabled() {
		return playJwtControlEnabled;
	}

	public void setPlayJwtControlEnabled(boolean playJwtControlEnabled) {
		this.playJwtControlEnabled = playJwtControlEnabled;
	}

	public boolean islLDashEnabled() {
		return lLDashEnabled;
	}

	public void setlLDashEnabled(boolean lLDashEnabled) {
		this.lLDashEnabled = lLDashEnabled;
	}

	public boolean islLHLSEnabled() {
		return lLHLSEnabled;
	}

	public void setlLHLSEnabled(boolean lLHLSEnabled) {
		this.lLHLSEnabled = lLHLSEnabled;
	}

	public boolean isHlsEnabledViaDash() {
		return hlsEnabledViaDash;
	}

	public void setHlsEnabledViaDash(boolean hlsEnabledViaDash) {
		this.hlsEnabledViaDash = hlsEnabledViaDash;
	}

	public boolean isUseTimelineDashMuxing() {
		return useTimelineDashMuxing;
	}

	public void setUseTimelineDashMuxing(boolean useTimelineDashMuxing) {
		this.useTimelineDashMuxing = useTimelineDashMuxing;
	}

	public boolean isDashHttpStreaming() {
		return dashHttpStreaming;
	}

	public void setDashHttpStreaming(boolean dashHttpStreaming) {
		this.dashHttpStreaming = dashHttpStreaming;
	}
	
	public String getS3StreamsFolderPath() {
		return s3StreamsFolderPath;
	}
	
	public String getDashHttpEndpoint() {
		return dashHttpEndpoint;
	}
	

	public boolean isS3RecordingEnabled() { return s3RecordingEnabled; }

	public void setS3RecordingEnabled(boolean s3RecordingEnabled) {
		this.s3RecordingEnabled = s3RecordingEnabled;
	}

	public String getS3SecretKey() {
		return s3SecretKey;
	}

	public void setS3SecretKey(String s3SecretKey) { this.s3SecretKey = s3SecretKey; }

	public String getS3AccessKey() {
		return s3AccessKey;
	}

	public void setS3AccessKey(String s3AccessKey) {
		this.s3AccessKey = s3AccessKey;
	}

	public String getS3RegionName() {
		return s3RegionName;
	}

	public void setS3RegionName(String s3RegionName) {
		this.s3RegionName = s3RegionName;
	}

	public String getS3BucketName() {
		return s3BucketName;
	}

	public void setS3BucketName(String s3BucketName) {
		this.s3BucketName = s3BucketName;
	}

	public String getS3Endpoint() {
		return s3Endpoint;
	}

	public void setS3Endpoint(String s3Endpoint) {
		this.s3Endpoint = s3Endpoint;
	}

	public void setDashHttpEndpoint(String dashHttpEndpoint) {
		this.dashHttpEndpoint = dashHttpEndpoint;
	}
	
	public String getHlsEncryptionKeyInfoFile() {
		return hlsEncryptionKeyInfoFile;
	}

	public void setHlsEncryptionKeyInfoFile(String hlsEncryptionKeyInfoFile) {
		this.hlsEncryptionKeyInfoFile = hlsEncryptionKeyInfoFile;
	}

	public void setS3StreamsFolderPath(String s3StreamsFolderPath) {
		this.s3StreamsFolderPath = s3StreamsFolderPath;
	}

	public String getS3PreviewsFolderPath() {
		return s3PreviewsFolderPath;
	}

	public void setS3PreviewsFolderPath(String s3PreviewsFolderPath) {
		this.s3PreviewsFolderPath = s3PreviewsFolderPath;
	}

	public boolean isForceDecoding() {
		return forceDecoding;
	}

	public void setForceDecoding(boolean forceDecoding) {
		this.forceDecoding = forceDecoding;
	}
	
	public String getJwksURL() {
		return jwksURL;
	}

	public void setJwksURL(String jwksURL) {
		this.jwksURL = jwksURL;
	}
<<<<<<< HEAD
=======


	public String getWebhookAuthenticateURL(){
		return webhookAuthenticateURL;
	}

	public void setWebhookAuthenticateURL(String webhookAuthenticateURL){
		this.webhookAuthenticateURL = webhookAuthenticateURL;

	public boolean isForceAspectRatioInTranscoding() {
		return forceAspectRatioInTranscoding;
	}

	public void setForceAspectRatioInTranscoding(boolean forceAspectRatioInTranscoding) {
		this.forceAspectRatioInTranscoding = forceAspectRatioInTranscoding;

	}
>>>>>>> c8759eec
}<|MERGE_RESOLUTION|>--- conflicted
+++ resolved
@@ -86,9 +86,7 @@
 	public static final String FACEBOOK_CLIENT_SECRET = "facebook.clientSecret";
 	public static final String PERISCOPE_CLIENT_ID = "periscope.clientId";
 	public static final String PERISCOPE_CLIENT_SECRET = "periscope.clientSecret";
-	public static final String YOUTUBE_CLIENT_ID = "youtube.clientId";WebM stop record function is fixed for WebRTC and RTMP when the recording is set to true from appsettings and when the recording is not dynamically started.
-
-
+	public static final String YOUTUBE_CLIENT_ID = "youtube.clientId";
 	public static final String YOUTUBE_CLIENT_SECRET = "youtube.clientSecret";
 	public static final String SETTINGS_VOD_FOLDER = "settings.vodFolder";
 	public static final String SETTINGS_PREVIEW_OVERWRITE = "settings.previewOverwrite";
@@ -117,9 +115,7 @@
 	private static final String SETTINGS_ENCODING_PRESET = "settings.encoding.preset";
 	private static final String SETTINGS_ENCODING_PROFILE = "settings.encoding.profile";
 	private static final String SETTINGS_ENCODING_LEVEL = "settings.encoding.level";
-	private static final String SETTINGS_ENCODING_RC = "settings.encoding.rc";WebM stop record function is fixed for WebRTC and RTMP when the recording is set to true from appsettings and when the recording is not dynamically started.
-
-
+	private static final String SETTINGS_ENCODING_RC = "settings.encoding.rc";
 	private static final String SETTINGS_ENCODING_THREAD_COUNT = "settings.encoding.threadCount";
 	private static final String SETTINGS_ENCODING_THREAD_TYPE= "settings.encoding.threadType";
 	private static final String SETTINGS_PREVIEW_HEIGHT = "settings.previewHeight";
@@ -297,18 +293,11 @@
 	
 	public static final String SETTINGS_HLS_ENCRYPTION_KEY_INFO_FILE = "settings.hlsEncryptionKeyInfoFile";
 	
-<<<<<<< HEAD
-	public static final String SETTINGS_JWKS_URL = "settings.jwksURL";
-
-=======
 
 	public static final String SETTINGS_JWKS_URL = "settings.jwksURL";
 	public static final String SETTINGS_WEBHOOK_AUTHENTICATE_URL = "settings.webhookAuthenticateURL";
 
-	
->>>>>>> c8759eec
 	public static final String SETTINGS_FORCE_ASPECT_RATIO_IN_TRANSCODING = "settings.forceAspectRationInTranscoding";
-	public static final String SETTINGS_WEBHOOK_AUTHENTICATE_URL = "settings.webhookAuthenticateURL";
 
 
 	@JsonIgnore
@@ -718,9 +707,9 @@
 	/**
 	 * It's mandatory,
 	 * Determines the frame rate of video publishing to the WebRTC players,
-	 * Default value is 20
-	 */
-	@Value( "${"+SETTINGS_WEBRTC_FRAME_RATE+":20}" )
+	 * Default value is 30 because users are complaining about the 20fps(previous value) and may not know to change it
+	 */
+	@Value( "${"+SETTINGS_WEBRTC_FRAME_RATE+":30}" )
 	private int webRTCFrameRate;
 	
 	/**
@@ -1361,6 +1350,23 @@
 	
 	@Value( "${" + SETTINGS_JWKS_URL +":#{null}}")
 	private String jwksURL;
+	
+	/**
+	 * This settings forces the aspect ratio to match the incoming aspect ratio perfectly.
+	 * For instance, if the incoming source is 1280x720 and there is an adaptive bitrate with 480p
+	 * There is no integer value that makes this equation true 1280/720 = x/480 -> x = 853.333
+	 * 
+	 *
+	 * So Ant Media Server can change the video height to match the aspect ratio perfectly. 
+	 * This is critical when there are multi-bitrates in the dash streaming. 
+	 * Because dash requires perfect match of aspect ratios of all streams
+	 * 
+	 * The disadvantage of this approach is that there may be have some uncommon resolutions at the result of the transcoding.
+	 * So that default value is false
+	 * 
+	 */
+	@Value( "${" + SETTINGS_FORCE_ASPECT_RATIO_IN_TRANSCODING +":false}")
+	private boolean forceAspectRatioInTranscoding;
 
 	/**
 	 * Enable Webhook Authentication when publishing streams
@@ -2632,16 +2638,15 @@
 	public void setJwksURL(String jwksURL) {
 		this.jwksURL = jwksURL;
 	}
-<<<<<<< HEAD
-=======
 
 
 	public String getWebhookAuthenticateURL(){
 		return webhookAuthenticateURL;
 	}
 
-	public void setWebhookAuthenticateURL(String webhookAuthenticateURL){
+	public void setWebhookAuthenticateURL(String webhookAuthenticateURL) {
 		this.webhookAuthenticateURL = webhookAuthenticateURL;
+	}
 
 	public boolean isForceAspectRatioInTranscoding() {
 		return forceAspectRatioInTranscoding;
@@ -2651,5 +2656,4 @@
 		this.forceAspectRatioInTranscoding = forceAspectRatioInTranscoding;
 
 	}
->>>>>>> c8759eec
 }