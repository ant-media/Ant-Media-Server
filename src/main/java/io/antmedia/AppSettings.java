--- conflicted
+++ resolved
@@ -3762,20 +3762,17 @@
 		this.recordingSubfolder = recordingSubfolder;
 	}
 
-<<<<<<< HEAD
 	public String getParticipantVisibilityMatrix() {
 		return participantVisibilityMatrix;
 	}
 
 	public void setParticipantVisibilityMatrix(String participantVisibilityMatrix) {
 		this.participantVisibilityMatrix = participantVisibilityMatrix;
-=======
 	public String getWebhookContentType() {
 		return webhookContentType;
 	}
 
 	public void setWebhookContentType(String webhookContentType) {
 		this.webhookContentType = webhookContentType;
->>>>>>> 93ff8b92
 	}
 }