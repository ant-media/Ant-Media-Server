--- conflicted
+++ resolved
@@ -523,16 +523,13 @@
 			isInitialized = true;
 			this.scope = scope;
 
-<<<<<<< HEAD
 			//Refactor: Getting AppSettings smells here
 			IContext context = this.scope.getContext();
 			ApplicationContext appCtx = context.getApplicationContext();
 			AppSettings appSettings = (AppSettings) appCtx.getBean(AppSettings.BEAN_NAME);
 
 			initialResourceNameWithoutExtension = getExtendedName(name, resolution, bitrate, appSettings.getFileNameFormat());
-=======
-			initialResourceNameWithoutExtension = getExtendedName(name, resolution, bitrate);
->>>>>>> f6497dbb
+
 
 			file = getResourceFile(scope, initialResourceNameWithoutExtension, extension, subFolder);
 
