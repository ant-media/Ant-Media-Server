package io.antmedia.muxer;

import static org.bytedeco.ffmpeg.global.avcodec.*;
import static org.bytedeco.ffmpeg.global.avformat.*;
import static org.bytedeco.ffmpeg.global.avformat.AVIO_FLAG_WRITE;
import static org.bytedeco.ffmpeg.global.avformat.av_write_frame;
import static org.bytedeco.ffmpeg.global.avformat.av_write_trailer;
import static org.bytedeco.ffmpeg.global.avformat.avformat_close_input;
import static org.bytedeco.ffmpeg.global.avformat.avformat_find_stream_info;
import static org.bytedeco.ffmpeg.global.avformat.avformat_free_context;
import static org.bytedeco.ffmpeg.global.avformat.avformat_new_stream;
import static org.bytedeco.ffmpeg.global.avformat.avformat_open_input;
import static org.bytedeco.ffmpeg.global.avformat.avformat_write_header;
import static org.bytedeco.ffmpeg.global.avformat.avio_closep;
import static org.bytedeco.ffmpeg.global.avutil.*;

import java.io.File;
import java.io.IOException;
import java.nio.ByteBuffer;
import java.time.LocalDateTime;
import java.time.ZoneId;
import java.time.format.DateTimeFormatter;
import java.util.ArrayList;
import java.util.HashMap;
import java.util.List;
import java.util.Map;
import java.util.Set;
import java.util.concurrent.ConcurrentHashMap;
import java.util.concurrent.atomic.AtomicBoolean;

import io.antmedia.FFmpegUtilities;
import io.antmedia.rest.RestServiceBase;

import org.apache.commons.lang3.exception.ExceptionUtils;
import org.bytedeco.ffmpeg.avcodec.AVBSFContext;
import org.bytedeco.ffmpeg.avcodec.AVBitStreamFilter;
import org.bytedeco.ffmpeg.avcodec.AVCodec;
import org.bytedeco.ffmpeg.avcodec.AVCodecContext;
import org.bytedeco.ffmpeg.avcodec.AVCodecParameters;
import org.bytedeco.ffmpeg.avcodec.AVPacket;
import org.bytedeco.ffmpeg.avformat.AVFormatContext;
import org.bytedeco.ffmpeg.avformat.AVIOContext;
import org.bytedeco.ffmpeg.avformat.AVStream;
import org.bytedeco.ffmpeg.avutil.AVChannelLayout;
import org.bytedeco.ffmpeg.avutil.AVDictionary;
import org.bytedeco.ffmpeg.avutil.AVRational;
import org.bytedeco.ffmpeg.global.avcodec;
import org.bytedeco.ffmpeg.global.avformat;
import org.bytedeco.javacpp.BytePointer;
import org.json.simple.JSONObject;
import org.red5.server.api.IContext;
import org.red5.server.api.scope.IScope;
import org.red5.server.api.stream.IStreamFilenameGenerator;
import org.red5.server.api.stream.IStreamFilenameGenerator.GenerationType;
import org.red5.server.stream.DefaultStreamFilenameGenerator;
import org.red5.server.util.ScopeUtils;
import org.slf4j.Logger;
import org.slf4j.LoggerFactory;
import org.springframework.context.ApplicationContext;
import org.springframework.core.io.Resource;

import io.antmedia.AppSettings;
import io.vertx.core.Vertx;
import io.vertx.core.impl.ConcurrentHashSet;

/**
 * PLEASE READ HERE BEFORE YOU IMPLEMENT A MUXER THAT INHERITS THIS CLASS
 *
 *
 * One muxer can be used by multiple encoder so some functions(init,
 * writeTrailer) may be called multiple times, save functions with guards and
 * sync blocks
 *
 * Muxer MUST NOT changed packet content somehow, data, stream index, pts, dts,
 * duration, etc. because packets are shared with other muxers. If packet
 * content changes, other muxer cannot do their job correctly.
 *
 * Muxers generally run in multi-thread environment so that writePacket
 * functions can be called by different thread at the same time. Protect
 * writePacket with synchronized keyword
 *
 *
 * @author mekya
 *
 */
public abstract class Muxer {
	
	public static final String BITSTREAM_FILTER_HEVC_MP4TOANNEXB = "hevc_mp4toannexb";

	public static final String BITSTREAM_FILTER_H264_MP4TOANNEXB = "h264_mp4toannexb";


	private long currentVoDTimeStamp = 0;

	protected String extension;
	protected String format;
	protected boolean isInitialized = false;

	protected Map<String, String> options = new HashMap<>();
	protected Logger logger;

	protected static Logger loggerStatic = LoggerFactory.getLogger(Muxer.class);

	protected AVFormatContext outputFormatContext;

	public static final String DATE_TIME_PATTERN = "yyyy-MM-dd_HH-mm-ss.SSS";

	protected File file;

	protected Vertx vertx;

	protected IScope scope;

	private boolean addDateTimeToResourceName = false;

	protected AtomicBoolean isRunning = new AtomicBoolean(false);

	protected byte[] videoExtradata = null;

	public static final String TEMP_EXTENSION = ".tmp_extension";

	protected int time2log = 0;

	protected AVPacket audioPkt;

	protected List<Integer> registeredStreamIndexList = new ArrayList<>();
	/**
	 * Bitstream filter name that will be applied to packets
	 */
	protected Set<String> bsfVideoNames = new ConcurrentHashSet<>();
	
	
	private Set<String> bsfAudioNames = new ConcurrentHashSet<>();


	protected String streamId = null;

	protected Map<Integer, AVRational> inputTimeBaseMap = new ConcurrentHashMap<>();


	protected List<AVBSFContext> bsfFilterContextList = new ArrayList<>();
	
	protected Set<AVBSFContext> bsfAudioFilterContextList = new ConcurrentHashSet<>();

	protected int videoWidth;
	protected int videoHeight;

	protected volatile boolean headerWritten = false;

	/**
	 * This is the initial original resource name without any suffix such _1, _2, or .mp4, .webm
	 */
	protected String initialResourceNameWithoutExtension;

	protected AVPacket tmpPacket;

	protected long firstAudioDts = 0;
	protected long firstVideoDts = 0;

	protected AVPacket videoPkt;
	protected int rotation;

	/**
	 * ts and m4s files index length
	 */
	public static final int SEGMENT_INDEX_LENGTH = 9;

	protected Map<Integer, Integer> inputOutputStreamIndexMap = new ConcurrentHashMap<>();

	/**
	 * height of the resolution
	 */
	private int resolution;

	public  static final AVRational avRationalTimeBase;
	static {
		avRationalTimeBase = new AVRational();
		avRationalTimeBase.num(1);
		avRationalTimeBase.den(1);
	}

	protected String subFolder = null;

	/**
	 * This class is used generally to send direct video buffer to muxer
	 * @author mekya
	 *
	 */
	public static class VideoBuffer {
		
		
		private ByteBuffer encodedVideoFrame;
		/**
		 * DTS and PTS may be normalized values according to the audio
		 * This is why there is {@link #originalFrameTimeMs} exists
		 */
		private long dts;
		private long pts; 
		
		private long firstFrameTimeStamp;
		
		private long originalFrameTimeMs;
		private int frameRotation;
		private int streamIndex;
		private boolean keyFrame;
		
	
		public void setEncodedVideoFrame(ByteBuffer encodedVideoFrame) {
			this.encodedVideoFrame = encodedVideoFrame;
		}
		
		public void setTimeStamps(long dts, long pts, long firstFrameTimeStamp, long originalFrameTimeMs) {
			this.dts = dts;
			this.pts = pts;
			this.firstFrameTimeStamp = firstFrameTimeStamp;
			this.originalFrameTimeMs = originalFrameTimeMs;
		}
		
		public void setFrameRotation(int frameRotation) {
			this.frameRotation = frameRotation;
		}
		
		public void setStreamIndex(int streamIndex) {
			this.streamIndex = streamIndex;
		}
		
		public void setKeyFrame(boolean isKeyFrame) {
			this.keyFrame = isKeyFrame;
		}
		
		public ByteBuffer getEncodedVideoFrame() {
			return encodedVideoFrame;
		}
		
		public long getDts() {
			return dts;
		}
		public long getPts() {
			return pts;
		}
		public long getFirstFrameTimeStamp() {
			return firstFrameTimeStamp;
		}
		
		public int getFrameRotation() {
			return frameRotation;
		}
		public int getStreamIndex() {
			return streamIndex;
		}
		
		public boolean isKeyFrame() {
			return keyFrame;
		}
		
		public long getOriginalFrameTimeMs() {
			return originalFrameTimeMs;
		}
		
	}
	/**
	 * By default first video key frame are not checked, so it's true.
	 *
	 * If the first video key frame should be checked, make this setting to false. It's being used in RecordMuxer and HLSMuxer
	 */
	protected boolean firstKeyFrameReceived = true;
	private long lastPts;

	protected AVDictionary optionDictionary = new AVDictionary(null);

	private long firstPacketDtsMs = -1;

	private long audioNotWrittenCount;

	private long videoNotWrittenCount;
	
	private long totalSizeInBytes;
	private long startTimeInSeconds;
	private long currentTimeInSeconds;

	private int videoCodecId;


	protected Muxer(Vertx vertx) {
		this.vertx = vertx;
		logger = LoggerFactory.getLogger(this.getClass());
	}

	public static File getPreviewFile(IScope scope, String name, String extension) {
		String appScopeName = ScopeUtils.findApplication(scope).getName();
		return new File(String.format("%s/webapps/%s/%s", System.getProperty("red5.root"), appScopeName,
				"previews/" + name + extension));
	}
	public static File getRecordFile(IScope scope, String name, String extension, String subFolder) 
	{
		// get stream filename generator
		IStreamFilenameGenerator generator = (IStreamFilenameGenerator) ScopeUtils.getScopeService(scope,
				IStreamFilenameGenerator.class, DefaultStreamFilenameGenerator.class);
		// generate filename
		String fileName = generator.generateFilename(scope, name, extension, GenerationType.RECORD, subFolder);
		File file = null;
		if (generator.resolvesToAbsolutePath()) {
			file = new File(fileName);
		} else {
			Resource resource = scope.getContext().getResource(fileName);
			if (resource.exists()) {
				try {
					file = resource.getFile();
					loggerStatic.debug("File exists: {} writable: {}", file.exists(), file.canWrite());
				} catch (IOException ioe) {
					loggerStatic.error("File error: {}", ExceptionUtils.getStackTrace(ioe));
				}
			} else {
				String appScopeName = ScopeUtils.findApplication(scope).getName();
				file = new File(
						String.format("%s/webapps/%s/%s", System.getProperty("red5.root"), appScopeName, fileName));
			}
		}
		return file;
	}

	public static File getUserRecordFile(IScope scope, String userVoDFolder, String name) {
		String appScopeName = ScopeUtils.findApplication(scope).getName();
		return new File(String.format("%s/webapps/%s/%s", System.getProperty("red5.root"), appScopeName,
				"streams/" + userVoDFolder + "/" + name ));
	}

	/**
	 * Add a new stream with this codec, codecContext and stream Index
	 * parameters. After adding streams, need to call prepareIO()
	 *
	 * This method is called by encoder. After encoder is opened, it adds codec context to the muxer
	 *
	 * @param codec
	 * @param codecContext
	 * @param streamIndex
	 * @return
	 */	
	public synchronized boolean addStream(AVCodec codec, AVCodecContext codecContext, int streamIndex) {

		AVCodecParameters codecParameter = new AVCodecParameters();
		int ret = avcodec_parameters_from_context(codecParameter, codecContext);
		if (ret < 0) {
			logger.error("Cannot get codec parameters for {}", streamId);
			return false;
		}
		return addStream(codecParameter, codecContext.time_base(), streamIndex);
	}

	public String getOutputURL() {
		return file.getAbsolutePath();
	}


	public boolean openIO() {
	

		if ((getOutputFormatContext().oformat().flags() & AVFMT_NOFILE) == 0)
		{
			//if it's different from zero, it means no file is need to be open.
			//If it's zero, Not "no file" and it means that file is need to be open .
			String url =  getOutputURL();
			AVIOContext pb = new AVIOContext(null);

			int ret = avformat.avio_open2(pb, url , AVIO_FLAG_WRITE, null, getOptionDictionary());
			if (ret < 0) {
				logger.warn("Could not open output url: {} ",  url);
				return false;
			}
			getOutputFormatContext().pb(pb);
		}
		return true;
	}

	/**
	 * This function may be called by multiple encoders. Make sure that it is
	 * called once.
	 *
	 * See the sample implementations how it is being protected
	 *
	 * Implement this function with synchronized keyword as the subclass
	 *
	 * @return
	 */
	public synchronized boolean prepareIO() {


		/**
		 * We need to extract addedStream information in some cases because we treat audio and video separate
		 * In addStream for example, if we don't check this we end up removing the muxer completely if one of the operations fail.
		 */
		if (isRunning.get()) {
			logger.warn("Muxer is already running for stream: {} so it's not preparing io again and returning", streamId);
			return false;
		}

		boolean result = false;

		if (openIO()) 
		{
			result = writeHeader();
		}
		return result;
	}

	public boolean writeHeader() 
	{
		AVDictionary optionsDictionary = null;

		if (!options.isEmpty()) {
			optionsDictionary = new AVDictionary();
			Set<String> keySet = options.keySet();
			for (String key : keySet) {
				av_dict_set(optionsDictionary, key, options.get(key), 0);
			}

		}	
			

		int ret = avformat_write_header(getOutputFormatContext(), optionsDictionary);		
		if (ret < 0) {
			if (logger.isWarnEnabled()) 	{
				logger.warn("Could not write header. File: {} Error: {}", file.getAbsolutePath(), getErrorDefinition(ret));
			}
			clearResource();
			return false;
		}
		else {
			logger.info("Header is written for stream:{} and url:{}", streamId, getOutputURL());
		}
		

		if (optionsDictionary != null) {
			av_dict_free(optionsDictionary);
		}
		isRunning.set(true);
		headerWritten = true;
		return true;
	}

	/**
	 * This function may be called by multiple encoders. Make sure that it is
	 * called once.
	 *
	 * See the sample implementations how it is being protected
	 *
	 * Implement this function with synchronized keyword as the subclass
	 *
	 * @return
	 */
	public synchronized void writeTrailer() {
		if (!isRunning.get() || outputFormatContext == null) {
			//return if it is already null
			logger.warn("OutputFormatContext is not initialized or it is freed for stream: {}", streamId);
			return;
		}

		logger.info("writing trailer for stream: {}", streamId);
		isRunning.set(false);

		av_write_trailer(outputFormatContext);

		clearResource();
	
	}

	protected synchronized void clearResource() {
		if (tmpPacket != null) {
			av_packet_free(tmpPacket);
			tmpPacket = null;
		}

		if (videoPkt != null) {
			av_packet_free(videoPkt);
			videoPkt = null;
		}

		if (audioPkt != null) {
			av_packet_free(audioPkt);
			audioPkt = null;
		}

		for (AVBSFContext videoBsfFilterContext: bsfFilterContextList) {
			av_bsf_free(videoBsfFilterContext);
		}
		bsfFilterContextList.clear();

		/* close output */
		if (outputFormatContext != null &&
				(outputFormatContext.oformat().flags() & AVFMT_NOFILE) == 0 
						&& outputFormatContext.pb() != null
						&& (outputFormatContext.flags() & AVFormatContext.AVFMT_FLAG_CUSTOM_IO) == 0)
		{
			avio_closep(outputFormatContext.pb());
		}

		if (outputFormatContext != null) {
			avformat_free_context(outputFormatContext);
			outputFormatContext = null;
		}
		av_dict_free(optionDictionary);
	}

	/**
	 * Write packets to the output. This function is used in by MuxerAdaptor
	 * which is in community edition
	 *
	 * Check if outputContext.pb is not null for the ffmpeg base Muxers
	 *
	 * Implement this function with synchronized keyword as the subclass
	 *
	 * @param pkt
	 *            The content of the data as a AVPacket object
	 */
	public synchronized void writePacket(AVPacket pkt, AVStream stream) {

		if (checkToDropPacket(pkt, stream.codecpar().codec_type())) {
			//drop packet 
			return;
		}

		if (!isRunning.get() || !registeredStreamIndexList.contains(pkt.stream_index())) 
		{
			logPacketIssue("Not writing packet1 for {} - Is running:{} or stream index({}) is registered: {} to {}", streamId, isRunning.get(), pkt.stream_index(), registeredStreamIndexList.contains(pkt.stream_index()), getOutputURL());
			return;
		}

		int inputStreamIndex = pkt.stream_index();
		int outputStreamIndex = inputOutputStreamIndexMap.get(inputStreamIndex);
		AVStream outStream = outputFormatContext.streams(outputStreamIndex);

		pkt.stream_index(outputStreamIndex);

		writePacket(pkt, inputTimeBaseMap.get(inputStreamIndex),  outStream.time_base(), outStream.codecpar().codec_type());

		pkt.stream_index(inputStreamIndex);
	}
	
	public void logPacketIssue(String format, Object... arguments) {
		if (time2log % 200 == 0) {
			logger.warn(format, arguments);
			time2log = 0;
		}
		time2log++;
	}


	/**
	 * Write packets to the output. This function is used in transcoding.
	 * Previously, It's the replacement of {link {@link #writePacket(AVPacket)}
	 * @param pkt
	 * @param codecContext
	 */
	public synchronized void writePacket(AVPacket pkt, AVCodecContext codecContext) {
		if (!isRunning.get() || !registeredStreamIndexList.contains(pkt.stream_index())) {
			logPacketIssue("Not writing packet for {} - Is running:{} or stream index({}) is registered: {}", streamId, isRunning.get(), pkt.stream_index(), registeredStreamIndexList.contains(pkt.stream_index()));
			return;
		}
		int inputStreamIndex = pkt.stream_index();
		int outputStreamIndex = inputOutputStreamIndexMap.get(inputStreamIndex);
		AVStream outStream = outputFormatContext.streams(outputStreamIndex);

		AVRational codecTimebase = inputTimeBaseMap.get(inputStreamIndex);
		int codecType = outStream.codecpar().codec_type();

		if (!checkToDropPacket(pkt, codecType)) {
			//added for audio video sync
			writePacket(pkt, codecTimebase,  outStream.time_base(), codecType);
		}

	}

	public ByteBuffer getPacketBufferWithExtradata(byte[] extradata, AVPacket pkt){

		ByteBuffer	byteBuffer = ByteBuffer.allocateDirect(extradata.length + pkt.size());
		byteBuffer.put(extradata);

		if (pkt.size() > 0) {
			logger.debug("Adding extradata to record muxer packet pkt size:{}", pkt.size());
			byteBuffer.put(pkt.data().position(0).limit(pkt.size()).asByteBuffer());
		}

		return byteBuffer;
	}

	public void setAudioBitreamFilter(String bsfName) {
		bsfAudioNames.add(bsfName);
	}
	
	public Set<String> getBsfAudioNames() {
		return bsfAudioNames;
	}

	public void setBitstreamFilter(String bsfName) {
		bsfVideoNames.add(bsfName);
	}
	
	public String getBitStreamFilter() {
		if(!bsfVideoNames.isEmpty())
		{
			return bsfVideoNames.iterator().next();
		}
		return null;
	}

	public File getFile() {
		return file;
	}

	public String getFileName() {
		if (file != null) {
			return file.getName();
		}
		return null;
	}

	public String getFormat() {
		return format;
	}

	/**
	 * Inits the file to write. Multiple encoders can init the muxer. It is
	 * redundant to init multiple times.
	 */
	public void init(IScope scope, String name, int resolution, String subFolder, int videoBitrate) {
		this.streamId = name;
		init(scope, name, resolution, true, subFolder, videoBitrate);
	}

	/**
	 * Init file name
	 *
	 * file format is NAME[-{DATETIME}][_{RESOLUTION_HEIGHT}p_{BITRATE}kbps].{EXTENSION}
	 *
	 * Datetime format is yyyy-MM-dd_HH-mm
	 *
	 * We are using "-" instead of ":" in HH:mm -> Stream filename must not contain ":" character.
	 *
	 * sample naming -> stream1-yyyy-MM-dd_HH-mm_480p_500kbps.mp4 if datetime is added
	 * stream1_480p.mp4 if no datetime
	 *
	 * @param scope
	 * @param name,
	 *            name of the stream
	 * @param resolution
	 *            height of the stream, if it is zero, then no resolution will
	 *            be added to resource name
	 * @param overrideIfExist
	 *            whether override if a file exists with the same name
	 * @param bitrate
	 * 			  bitrate of the stream, if it is zero, no bitrate will
	 * 			  be added to resource name
	 */
	public void init(IScope scope, final String name, int resolution, boolean overrideIfExist, String subFolder, int bitrate) {
		if (!isInitialized) {
			isInitialized = true;
			this.scope = scope;
			this.resolution = resolution;

			//Refactor: Getting AppSettings smells here
			AppSettings appSettings = getAppSettings();

			initialResourceNameWithoutExtension = getExtendedName(name, resolution, bitrate, appSettings.getFileNameFormat());

			setSubfolder(subFolder);
			file = getResourceFile(scope, initialResourceNameWithoutExtension, extension, this.subFolder);

			File parentFile = file.getParentFile();

			if (!parentFile.exists()) {
				// check if parent file does not exist
				parentFile.mkdirs();
			} else {
				// if parent file exists,
				// check overrideIfExist and file.exists
				File tempFile = getResourceFile(scope, initialResourceNameWithoutExtension, extension+TEMP_EXTENSION, this.subFolder);

				if (!overrideIfExist && (file.exists() || tempFile.exists())) {
					String tmpName = initialResourceNameWithoutExtension;
					int i = 1;
					do {
						tempFile = getResourceFile(scope, tmpName, extension+TEMP_EXTENSION, this.subFolder);
						file = getResourceFile(scope, tmpName, extension, this.subFolder);
						tmpName = initialResourceNameWithoutExtension + "_" + i;
						i++;
					} while (file.exists() || tempFile.exists());
				}
			}

			audioPkt = avcodec.av_packet_alloc();
			av_init_packet(audioPkt);

			videoPkt = avcodec.av_packet_alloc();
			av_init_packet(videoPkt);

			tmpPacket = avcodec.av_packet_alloc();
			av_init_packet(tmpPacket);

		}
	}

	public void setSubfolder(String subFolder) {
		this.subFolder = subFolder;
	}

	public AppSettings getAppSettings() {
		IContext context = this.scope.getContext();
		ApplicationContext appCtx = context.getApplicationContext();
		return (AppSettings) appCtx.getBean(AppSettings.BEAN_NAME);
	}

	public String getExtendedName(String name, int resolution, int bitrate, String fileNameFormat) {
		StringBuilder result = new StringBuilder(name);
		int bitrateKbps = bitrate / 1000;

		// Extract custom text from the format string (text between {} brackets)
		String customText = extractCustomText(fileNameFormat);

		// Replace the custom text placeholder with %c for easier processing
		String format = fileNameFormat.replaceAll("\\{.*?}", "%c");

		// Add date-time to the resource name if the flag is set
		if (addDateTimeToResourceName) {
			LocalDateTime ldt = LocalDateTime.now();
			result.append("-").append(ldt.format(DateTimeFormatter.ofPattern(DATE_TIME_PATTERN)));
			currentVoDTimeStamp = ldt.atZone(ZoneId.systemDefault()).toInstant().toEpochMilli();
		}

		// Process the format string if it's not empty
		if (!format.isEmpty()) {
			result.append("_");
			for (char c : format.toCharArray()) {
				if (c == '%') {
					continue; // Skip the '%' character
				}
				switch (c) {
					case 'r':
						// Append resolution if it's non-zero
						if (resolution != 0) {
							result.append(resolution).append("p");
						}
						break;
					case 'b':
						// Append bitrate if it's non-zero
						if (bitrateKbps != 0) {
							result.append(bitrateKbps).append("kbps");
						}
						break;
					case 'c':
						// Append custom text if it's not empty
						result.append(customText);
						break;
				}
			}
		} else if (resolution != 0) {
			// If format is empty and resolution is non-zero, append only resolution
			result.append("_").append(resolution).append("p");
		}

		// Remove trailing underscore if present
		if (result.charAt(result.length() - 1) == '_') {
			result.setLength(result.length() - 1);
		}

		return result.toString();
	}

	private String extractCustomText(String fileNameFormat) {
		int start = fileNameFormat.indexOf('{');
		int end = fileNameFormat.indexOf('}');
		return (start != -1 && end != -1 && end > start) ? fileNameFormat.substring(start + 1, end) : "";
	}

	public File getResourceFile(IScope scope, String name, String extension, String subFolder) {
		return getRecordFile(scope, name, extension, subFolder);
	}

	public boolean isAddDateTimeToSourceName() {
		return addDateTimeToResourceName;
	}

	public void setAddDateTimeToSourceName(boolean addDateTimeToSourceName) {
		this.addDateTimeToResourceName = addDateTimeToSourceName;
	}

	/**
	 * Add video stream to the muxer with direct parameters. 
	 * 
	 * This method is called when there is a WebRTC ingest and there is no adaptive streaming
	 *
	 * @param width, video width
	 * @param height, video height
	 * @param codecId, codec id of the stream
	 * @param streamIndex, stream index
	 * @param isAVC, true if packets are in AVC format, false if in annexb format
	 * @return true if successful,
	 * false if failed
	 */
	public synchronized boolean addVideoStream(int width, int height, AVRational timebase, int codecId, int streamIndex,
			boolean isAVC, AVCodecParameters codecpar) {
		boolean result = false;
		AVFormatContext outputContext = getOutputFormatContext();
		if (outputContext != null && isCodecSupported(codecId) && !isRunning.get())
		{
			registeredStreamIndexList.add(streamIndex);
			AVStream outStream = avformat_new_stream(outputContext, null);
			outStream.codecpar().width(width);
			outStream.codecpar().height(height);
			outStream.codecpar().codec_id(codecId);
			outStream.codecpar().codec_type(AVMEDIA_TYPE_VIDEO);
			outStream.codecpar().format(AV_PIX_FMT_YUV420P);
			outStream.codecpar().codec_tag(0);

			AVRational timeBase = new AVRational();
			timeBase.num(1).den(1000);
			inputTimeBaseMap.put(streamIndex, timeBase);
			inputOutputStreamIndexMap.put(streamIndex, outStream.index());
			videoWidth = width;
			videoHeight = height;
			videoCodecId = codecId;
			result = true;
		}
		return result;
	}

	/**
	 * Add audio stream to the muxer. 
	 * @param sampleRate
	 * @param channelLayout
	 * @param codecId
	 * @param streamIndex, is the stream index of source
	 * @return
	 */
	public synchronized boolean addAudioStream(int sampleRate, AVChannelLayout channelLayout, int codecId, int streamIndex) {
		boolean result = false;
		AVFormatContext outputContext = getOutputFormatContext();
		if (outputContext != null && isCodecSupported(codecId))
		{
			registeredStreamIndexList.add(streamIndex);
			AVStream outStream = avformat_new_stream(outputContext, null);
			outStream.codecpar().sample_rate(sampleRate);
			outStream.codecpar().ch_layout(channelLayout);
			outStream.codecpar().codec_id(codecId);
			outStream.codecpar().codec_type(AVMEDIA_TYPE_AUDIO);
			outStream.codecpar().codec_tag(0);

			AVRational timeBase = new AVRational();
			////////////////////////
			//TODO: This is a workaround solution. Adding sampleRate as timebase may not be correct. This method is only called by OpusForwarder
			/////////////////////////

			//update about the workaround solution: We need to set the samplerate as timebase because 
			// audio timestamp is coming with the sample rate scale from webrtc side
			timeBase.num(1).den(sampleRate);
			inputTimeBaseMap.put(streamIndex, timeBase);
			inputOutputStreamIndexMap.put(streamIndex, outStream.index());
			result = true;
		}

		return result;
	}

	public AVStream avNewStream(AVFormatContext context) {
		return avformat_new_stream(context, null);
	}

	/**
	 * Add stream to the muxer. This method is called by direct muxing. 
	 * For instance from RTMP, SRT ingest & Stream Pull 
	 * 	to HLS, MP4, HLS, DASH WebRTC Muxing
	 * 
	 * @param codecParameters
	 * @param timebase
	 * @param streamIndex, is the stream index of the source. Sometimes source and target stream index do not match
	 * @return
	 */
	public synchronized boolean addStream(AVCodecParameters codecParameters, AVRational timebase, int streamIndex) 
	{
		if (isRunning.get()) {
			logger.warn("It is already running and cannot add new stream while it's running for stream:{} and output:{}", streamId, getOutputURL());
			return false;
		}
		boolean result = false;
		AVFormatContext outputContext = getOutputFormatContext();
		if (outputContext != null 
				&& isCodecSupported(codecParameters.codec_id()) &&
				(codecParameters.codec_type() == AVMEDIA_TYPE_AUDIO || codecParameters.codec_type() == AVMEDIA_TYPE_VIDEO)
				)
		{

			
			AVStream outStream = avNewStream(outputContext);
			//if it's not running add to the list
			registeredStreamIndexList.add(streamIndex);

			String codecType;
			if (codecParameters.codec_type() == AVMEDIA_TYPE_VIDEO)
			{
				codecType = "video";
				for (String bsfVideoName: bsfVideoNames) {
					AVBSFContext videoBitstreamFilter = initVideoBitstreamFilter(bsfVideoName, codecParameters, timebase);
					if (videoBitstreamFilter != null)
					{
						codecParameters = videoBitstreamFilter.par_out();
						timebase = videoBitstreamFilter.time_base_out();
					}
				}
				videoWidth = codecParameters.width();
				videoHeight = codecParameters.height();
				videoCodecId = codecParameters.codec_id();
			}
			else 
			{
				codecType = "audio";
				for (String bsfAudioName : bsfAudioNames) {
					AVBSFContext audioBitstreamFilter = initAudioBitstreamFilter(bsfAudioName, codecParameters,
							timebase);
					if (audioBitstreamFilter != null) {
						codecParameters = audioBitstreamFilter.par_out();
						timebase = audioBitstreamFilter.time_base_out();
					}
				}
			}

			avcodec_parameters_copy(outStream.codecpar(), codecParameters);
			logger.info("Adding timebase to the input time base map index:{} value: {}/{} for stream:{} type:{}", 
					outStream.index(), timebase.num(), timebase.den(), streamId, codecType);
			inputTimeBaseMap.put(streamIndex, timebase);
			inputOutputStreamIndexMap.put(streamIndex, outStream.index());

			outStream.codecpar().codec_tag(0);
			result = true;

		}
		else if (codecParameters.codec_type() == AVMEDIA_TYPE_DATA) 
		{
			if(codecParameters.codec_id() == AV_CODEC_ID_TIMED_ID3) 
			{
				AVStream outStream = avNewStream(outputContext);
				registeredStreamIndexList.add(streamIndex);

				avcodec_parameters_copy(outStream.codecpar(), codecParameters);
				logger.info("Adding ID3 stream timebase to the input time base map index:{} value: {}/{} for stream:{}",
						outStream.index(), timebase.num(), timebase.den(), streamId);
				inputTimeBaseMap.put(streamIndex, timebase);
				inputOutputStreamIndexMap.put(streamIndex, outStream.index());
			}
			//if it's data, do not add and return true
			result = true;
		}
		else {
			logger.warn("Stream is not added for muxing to {} for stream:{}", getFileName(), streamId);
		}
		return result;
	}
	
	public AVBSFContext initAudioBitstreamFilter(String bsfAudioName, AVCodecParameters codecParameters, AVRational timebase) {
		AVBSFContext audioBsfFilterContext =initBitstreamFilter(bsfAudioName, codecParameters, timebase);
		
		if (audioBsfFilterContext != null) {
			bsfAudioFilterContextList.add(audioBsfFilterContext);
		}
		return audioBsfFilterContext;
		
	}

	public AVBSFContext initVideoBitstreamFilter(String bsfVideoName, AVCodecParameters codecParameters, AVRational timebase) {
		AVBSFContext videoBsfFilterContext = initBitstreamFilter(bsfVideoName, codecParameters, timebase);

		if (videoBsfFilterContext != null) {
			bsfFilterContextList.add(videoBsfFilterContext);
		}
		return videoBsfFilterContext;
	}

	private AVBSFContext initBitstreamFilter(String bsfVideoName, AVCodecParameters codecParameters,
			AVRational timebase) {
		AVBitStreamFilter bsfilter = av_bsf_get_by_name(bsfVideoName);
		if (bsfilter == null) {
			logger.error("cannot find bit stream filter for {}", bsfVideoName);
			return null;
		}
		AVBSFContext videoBsfFilterContext = new AVBSFContext(null);
		int ret = av_bsf_alloc(bsfilter, videoBsfFilterContext);

		if (ret < 0) {
			logger.error("cannot allocate bsf context for {}", getOutputURL());
			return null;
		}

		ret = avcodec_parameters_copy(videoBsfFilterContext.par_in(), codecParameters);
		if (ret < 0) {
			logger.error("cannot copy input codec parameters for {}", getOutputURL());
			return null;
		}

		videoBsfFilterContext.time_base_in(timebase);
		ret = av_bsf_init(videoBsfFilterContext);
		if (ret < 0) {
			logger.error("cannot init bit stream filter context for {}", getOutputURL());
			return null;
		}
		return videoBsfFilterContext;
	}

	public synchronized void writeVideoBuffer(ByteBuffer encodedVideoFrame, long dts, int frameRotation, int streamIndex,boolean isKeyFrame,long firstFrameTimeStamp, long pts) {
		VideoBuffer videoBuffer = new VideoBuffer();
		videoBuffer.setEncodedVideoFrame(encodedVideoFrame);
		videoBuffer.setTimeStamps(dts, pts, firstFrameTimeStamp, pts);
		videoBuffer.setFrameRotation(frameRotation);
		videoBuffer.setStreamIndex(streamIndex);
		videoBuffer.setKeyFrame(isKeyFrame);
		writeVideoBuffer(videoBuffer);
	}
	

	public synchronized void writeVideoBuffer(VideoBuffer buffer) {
		/*
		 * this control is necessary to prevent server from a native crash
		 * in case of initiation and preparation takes long.
		 * because native objects like videoPkt can not be initiated yet
		 */
		if (!isRunning.get()) {
			logPacketIssue("Not writing VideoBuffer for {} because Is running:{}", streamId, isRunning.get());
			return;
		}

		
		/*
		 * Rotation field is used add metadata to the mp4.
		 * this method is called in directly creating mp4 from coming encoded WebRTC H264 stream
		 */
		this.rotation = buffer.getFrameRotation();
		videoPkt.stream_index(buffer.getStreamIndex());
		videoPkt.pts(buffer.getPts());
		videoPkt.dts(buffer.getDts());
		if(buffer.isKeyFrame()) {
			videoPkt.flags(videoPkt.flags() | AV_PKT_FLAG_KEY);
		}

		buffer.getEncodedVideoFrame().rewind();
		videoPkt.data(new BytePointer(buffer.getEncodedVideoFrame()));
		videoPkt.size(buffer.getEncodedVideoFrame().limit());
		videoPkt.position(0);
		writePacket(videoPkt, (AVCodecContext)null);

		av_packet_unref(videoPkt);
	}

	public synchronized void writeAudioBuffer(ByteBuffer audioFrame, int streamIndex, long timestamp) {
		if (!isRunning.get()) {
			logPacketIssue("Not writing AudioBuffer for {} because Is running:{}", streamId, isRunning.get());
			return;
		}

		audioPkt.stream_index(streamIndex);
		audioPkt.pts(timestamp);
		audioPkt.dts(timestamp);
		audioFrame.rewind();
		audioPkt.flags(audioPkt.flags() | AV_PKT_FLAG_KEY);
		audioPkt.data(new BytePointer(audioFrame));
		audioPkt.size(audioFrame.limit());
		audioPkt.position(0);

		writePacket(audioPkt, (AVCodecContext)null);

		av_packet_unref(audioPkt);

	}

	public List<Integer> getRegisteredStreamIndexList() {
		return registeredStreamIndexList;
	}

	public void setIsRunning(AtomicBoolean isRunning) {
		this.isRunning = isRunning;
	}

	public void setOption(String optionName,String value){
		av_dict_set(optionDictionary, optionName, value, 0);
	}
	public AVDictionary getOptionDictionary(){
		return optionDictionary;
	}
	public abstract boolean isCodecSupported(int codecId);

	public abstract AVFormatContext getOutputFormatContext();

	/**
	 * Return decision about dropping packet or not
	 * 
	 * @param pkt
	 * @param codecType
	 * @return true to drop the packet, false to not drop packet
	 */
	public boolean checkToDropPacket(AVPacket pkt, int codecType) {
		if (!firstKeyFrameReceived && codecType == AVMEDIA_TYPE_VIDEO) 
		{
			if(firstPacketDtsMs == -1) {
				firstVideoDts = pkt.dts();
				firstPacketDtsMs  = av_rescale_q(pkt.dts(), inputTimeBaseMap.get(pkt.stream_index()), MuxAdaptor.TIME_BASE_FOR_MS);
			}
			else 
			if (firstVideoDts == -1) {
				firstVideoDts = av_rescale_q(firstPacketDtsMs, MuxAdaptor.TIME_BASE_FOR_MS, inputTimeBaseMap.get(pkt.stream_index()));
				if ((pkt.dts() - firstVideoDts) < 0) {
					firstVideoDts = pkt.dts();
				}
			}

			int keyFrame = pkt.flags() & AV_PKT_FLAG_KEY;
			//we set start time here because we start recording with key frame and drop the other
			//setting here improves synch between audio and video
			if (keyFrame == 1) {
				firstKeyFrameReceived = true;
				logger.warn("First key frame received for stream: {}", streamId);
			} else {
				logger.info("First video packet is not key frame. It will drop for direct muxing. Stream {}", streamId);
				// return if firstKeyFrameReceived is not received
				// below return is important otherwise it does not work with like some encoders(vidiu)
				return true;

			}
		}
		//don't drop packet because it's either audio packet or key frame is received
		return false;
	}



	public int getVideoWidth() {
		return videoWidth;
	}

	public int getVideoHeight() {
		return videoHeight;
	}
	
	
	public long getAverageBitrate() {

		long duration = (currentTimeInSeconds - startTimeInSeconds) ;

		if (duration > 0)
		{
			return (totalSizeInBytes / duration) * 8;
		}
		return 0;
	}

	/**
	 * All other writePacket functions call this function to make the job
	 *
	 * @param pkt
	 * Content of the data in AVPacket class
	 *
	 * @param inputTimebase
	 * input time base is required to calculate the correct dts and pts values for the container
	 *
	 * @param outputTimebase
	 * output time base is required to calculate the correct dts and pts values for the container
	 */
	protected synchronized void writePacket(AVPacket pkt, AVRational inputTimebase, AVRational outputTimebase, int codecType)
	{
		AVFormatContext context = getOutputFormatContext();

		long pts = pkt.pts();
		long dts = pkt.dts();
		long duration = pkt.duration();
		long pos = pkt.pos();

		pkt.duration(av_rescale_q(pkt.duration(), inputTimebase, outputTimebase));
		pkt.pos(-1);
		
		totalSizeInBytes += pkt.size();
		
		currentTimeInSeconds = av_rescale_q(pkt.dts(), inputTimebase, avRationalTimeBase);
		if (startTimeInSeconds == 0) {
			startTimeInSeconds = currentTimeInSeconds;
		}

		if (codecType == AVMEDIA_TYPE_AUDIO)
		{
			//removing firstAudioDTS is required when recording/muxing has started on the fly
			if(firstPacketDtsMs == -1) {
				firstAudioDts = pkt.dts();
				firstPacketDtsMs  = av_rescale_q(pkt.dts(), inputTimeBaseMap.get(pkt.stream_index()), MuxAdaptor.TIME_BASE_FOR_MS);
				logger.debug("The first incoming packet is audio and its packet dts:{}ms streamId:{} ", firstPacketDtsMs, streamId);
			}
			else 
			if (firstAudioDts == -1) {
				firstAudioDts = av_rescale_q(firstPacketDtsMs, MuxAdaptor.TIME_BASE_FOR_MS, inputTimeBaseMap.get(pkt.stream_index()));
				logger.debug("First packetDtsMs:{}ms is already received calculated the firstAudioDts:{} and incoming packet dts:{} streamId:{}", 
								firstPacketDtsMs, firstAudioDts, pkt.dts(), streamId);
				
				if ((pkt.dts() - firstAudioDts) < 0) {
					firstAudioDts = pkt.dts();
				}
			}
			
			pkt.pts(av_rescale_q_rnd(pkt.pts() - firstAudioDts, inputTimebase, outputTimebase, AV_ROUND_NEAR_INF|AV_ROUND_PASS_MINMAX));
			pkt.dts(av_rescale_q_rnd(pkt.dts() - firstAudioDts , inputTimebase, outputTimebase, AV_ROUND_NEAR_INF|AV_ROUND_PASS_MINMAX));


			int ret = av_packet_ref(tmpPacket , pkt);
			if (ret < 0) {
				logger.error("Cannot copy audio packet for {}", streamId);
				return;
			}
			writeAudioFrame(tmpPacket, inputTimebase, outputTimebase, context, dts);

			av_packet_unref(tmpPacket);
		}
		else if (codecType == AVMEDIA_TYPE_VIDEO)
		{
			//removing firstVideoDts is required when recording/muxing has started on the fly
			pkt.pts(av_rescale_q_rnd(pkt.pts() - firstVideoDts , inputTimebase, outputTimebase, AV_ROUND_NEAR_INF|AV_ROUND_PASS_MINMAX));
			pkt.dts(av_rescale_q_rnd(pkt.dts() - firstVideoDts, inputTimebase, outputTimebase, AV_ROUND_NEAR_INF|AV_ROUND_PASS_MINMAX));

			//we set the firstVideoDts in checkToDropPacket Method to not have audio/video synch issue

			// we don't set startTimeInVideoTimebase here because we only start with key frame and we drop all frames
			// until the first key frame
			boolean isKeyFrame = false;
			if ((pkt.flags() & AV_PKT_FLAG_KEY) == 1) {
				isKeyFrame = true;
			}

			int ret = av_packet_ref(tmpPacket , pkt);
			if (ret < 0) {
				logger.error("Cannot copy video packet for {}", streamId);
				return;
			}			
			/*
			 * We add this check because when encoder calls this method the packet needs extra data inside
			 * However, SFUForwarder calls writeVideoBuffer and the method packets itself there
			 * To prevent memory issues and crashes we don't repacket if the packet is ready to use from SFU forwarder
			 */
			addExtradataIfRequired(pkt, isKeyFrame);

			lastPts = tmpPacket.pts();

			writeVideoFrame(tmpPacket, context);
			av_packet_unref(tmpPacket);
		}
		else {
			//for any other stream like subtitle, etc.
			pkt.pts(av_rescale_q_rnd(pkt.pts(), inputTimebase, outputTimebase, AV_ROUND_NEAR_INF|AV_ROUND_PASS_MINMAX));
			pkt.dts(av_rescale_q_rnd(pkt.dts(), inputTimebase, outputTimebase, AV_ROUND_NEAR_INF|AV_ROUND_PASS_MINMAX));

			writeDataFrame(pkt, context);
		}

		pkt.pts(pts);
		pkt.dts(dts);
		pkt.duration(duration);
		pkt.pos(pos);

	}

	public void writeDataFrame(AVPacket pkt, AVFormatContext context) {
		int ret = av_packet_ref(tmpPacket , pkt);
		if (ret < 0) {
			logger.error("Cannot copy data packet for {}", streamId);
			return;
		}

		ret = av_write_frame(context, tmpPacket);

		if (ret < 0 && logger.isWarnEnabled()) {
			logPacketIssue("cannot frame to muxer({}) not audio and not video. Error is {} ", file.getName(), getErrorDefinition(ret));
		}
		av_packet_unref(tmpPacket);
	}

	public void addExtradataIfRequired(AVPacket pkt, boolean isKeyFrame) 
	{
		if(videoExtradata != null && videoExtradata.length > 0 && isKeyFrame) 
		{
			ByteBuffer byteBuffer = getPacketBufferWithExtradata(videoExtradata, pkt);

			byteBuffer.position(0);

			//Started to manually packet the frames because we want to add the extra data.
			tmpPacket.data(new BytePointer(byteBuffer));
			tmpPacket.size(byteBuffer.limit());
		}
	}

	protected void writeVideoFrame(AVPacket pkt, AVFormatContext context) {
		int ret;
		
		for(AVBSFContext videoBsfFilterContext : bsfFilterContextList)
		{
			ret = av_bsf_send_packet(videoBsfFilterContext, pkt);
			if (ret < 0) {
				logger.warn("Cannot send packet to bit stream filter for stream:{}", streamId);
				return;
			}
			av_bsf_receive_packet(videoBsfFilterContext, pkt);
		}
		

		logger.trace("write video packet pts:{} dts:{}", pkt.pts(), pkt.dts());
		ret = av_write_frame(context, pkt);
		if (ret < 0) {
			videoNotWrittenCount++;
			//TODO: this is written for some muxers like HLS because normalized video time is coming from WebRTC
			//WebRTCVideoForwarder#getVideoTime. Fix this problem when upgrading the webrtc stack
			if (logger.isWarnEnabled()) {
				logger.warn("cannot write video frame to muxer({}). Pts: {} dts:{}  Error is {} ", file.getName(), pkt.pts(), pkt.dts(), getErrorDefinition(ret));
			}
		}
	}

	protected void writeAudioFrame(AVPacket pkt, AVRational inputTimebase, AVRational outputTimebase,
			AVFormatContext context, long dts) {
		
		int ret;
		for (AVBSFContext audioBsfFilterContext : bsfAudioFilterContextList) {
			ret = av_bsf_send_packet(audioBsfFilterContext, pkt);
			if (ret < 0) {
				logger.warn("Cannot send packet to bit stream filter for stream:{}", streamId);
				return;
			}
			av_bsf_receive_packet(audioBsfFilterContext, pkt);
		}
		logger.trace("write audio packet pts:{} dts:{}", pkt.pts(), pkt.dts());
		ret = av_write_frame(context, pkt);
		if (ret < 0) {
			audioNotWrittenCount++;
			if (logger.isWarnEnabled()) {
				logger.warn("cannot write audio frame to muxer({}).Pts: {} dts:{}. Error is {} ", file.getName(), pkt.pts(), pkt.dts(),
						getErrorDefinition(ret));
			}
		}
	}
	
	public static long getDurationInMs(File f, String streamId) {
		return getDurationInMs(f.getAbsolutePath(), streamId);
	}
	

	/**
	 * 
	 * @param url
	 * @param streamId
	 * @return 
	 * -1 if duration is not available in the stream
	 * -2 if input is not opened
	 * -3 if stream info is not found
	 *  
	 */
	public static long getDurationInMs(String url, String streamId) {
		AVFormatContext inputFormatContext = avformat.avformat_alloc_context();
		int ret;
		if (streamId != null) {
			streamId = RestServiceBase.replaceCharsForSecurity(streamId);
		}
		
		if (url != null) {
			url = RestServiceBase.replaceCharsForSecurity(url);
		}
		
		if (avformat_open_input(inputFormatContext, url, null, (AVDictionary)null) < 0) 
		{
			loggerStatic.info("cannot open input context for duration for stream: {} for file:{}", streamId, url);
			avformat_close_input(inputFormatContext);
			return -2L;
		}

		ret = avformat_find_stream_info(inputFormatContext, (AVDictionary)null);
		if (ret < 0) {
			loggerStatic.info("Could not find stream information for stream: {} for file:{}", streamId, url);
			avformat_close_input(inputFormatContext);
			return -3L;
		}
		long durationInMS = -1;
		if (inputFormatContext.duration() != AV_NOPTS_VALUE)
		{
			durationInMS = inputFormatContext.duration() / 1000;
		}
		avformat_close_input(inputFormatContext);
		return durationInMS;
	}

	public static String getErrorDefinition(int errorCode) {
		byte[] data = new byte[128];
		av_strerror(errorCode, data, data.length);
		return FFmpegUtilities.byteArrayToString(data);
	}

	/**
	 * This is called when the current context will change/deleted soon. 
	 * It's called by encoder and likely due to aspect ratio change
	 * 
	 * After this method has been called, this method {@link Muxer#contextChanged(AVCodecContext, int)}
	 * should be called
	 * @param codecContext the current context that will be changed/deleted soon 
	 * 
	 * @param streamIndex
	 */
	public synchronized void contextWillChange(AVCodecContext codecContext, int streamIndex) {
		
	}
	
	/**
	 * It's called when the codecContext for the stream index has changed.
	 * 
	 * {@link Muxer#contextWillChange(AVCodecContext, int)} is called before this method is called.
	 * 
	 * @param codecContext
	 * @param streamIndex
	 */
	public synchronized void contextChanged(AVCodecContext codecContext, int streamIndex) {
		
		if (codecContext.codec_type() == AVMEDIA_TYPE_VIDEO) 
		{
			videoWidth = codecContext.width();
			videoHeight = codecContext.height();
			
			videoExtradata = new byte[codecContext.extradata_size()];

			if(videoExtradata.length > 0) 
			{
				BytePointer extraDataPointer = codecContext.extradata();
				extraDataPointer.get(videoExtradata).close();
				extraDataPointer.close();
				logger.info("extra data 0: {}  1: {}, 2:{}, 3:{}, 4:{}", videoExtradata[0], videoExtradata[1], videoExtradata[2], videoExtradata[3], videoExtradata[4]);
			}
		}
		
		
		inputTimeBaseMap.put(streamIndex, codecContext.time_base());
		
	}
	
	public Map<Integer, AVRational> getInputTimeBaseMap() {
		return inputTimeBaseMap;
	}

	public AVPacket getTmpPacket() {
		return tmpPacket;
	}
	
	public AtomicBoolean getIsRunning() {
		return isRunning;
	}
	
	public long getCurrentVoDTimeStamp() {
		return currentVoDTimeStamp;
	}

	public void setCurrentVoDTimeStamp(long currentVoDTimeStamp) {
		this.currentVoDTimeStamp = currentVoDTimeStamp;
	}

	public int getResolution() {
		return resolution;
	}

	public long getLastPts() {
		return lastPts;
	}
	
	public static String replaceDoubleSlashesWithSingleSlash(String url) {
		return url.replaceAll("(?<!:)//", "/");
	}
	
	public long getVideoNotWrittenCount() {
		return videoNotWrittenCount;
	}

	public long getAudioNotWrittenCount() {
        return audioNotWrittenCount;
    }

	public void writeMetaData(String data, long dts) {
		//some subclasses may override this method such as HLS
		
	}
<<<<<<< HEAD
	
	public int getVideoCodecId() {
		return videoCodecId;
	}
	
	public String getSubFolder() {
		return subFolder;
	}
=======

>>>>>>> a6b905d9
}<|MERGE_RESOLUTION|>--- conflicted
+++ resolved
@@ -1479,7 +1479,6 @@
 		//some subclasses may override this method such as HLS
 		
 	}
-<<<<<<< HEAD
 	
 	public int getVideoCodecId() {
 		return videoCodecId;
@@ -1488,7 +1487,5 @@
 	public String getSubFolder() {
 		return subFolder;
 	}
-=======
-
->>>>>>> a6b905d9
+
 }