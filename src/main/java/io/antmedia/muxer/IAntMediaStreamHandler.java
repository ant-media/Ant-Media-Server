--- conflicted
+++ resolved
@@ -30,11 +30,7 @@
 	 * @param duration of the video in milliseconds
 	 * @param resolution height of the video 
 	 */
-<<<<<<< HEAD
-	public void muxingFinished(String id, File file, long startTime, long duration , int resolution);
-=======
-	public void muxingFinished(String id, File file, long duration , int resolution, String path);
->>>>>>> 68ff0a0b
+	public void muxingFinished(String id, File file, long startTime, long duration , int resolution, String path);
 	
 	
 	/**
