package io.antmedia.muxer;


import static org.bytedeco.ffmpeg.global.avcodec.AV_PKT_FLAG_KEY;
import static org.bytedeco.ffmpeg.global.avcodec.av_bsf_free;
import static org.bytedeco.ffmpeg.global.avcodec.av_bsf_receive_packet;
import static org.bytedeco.ffmpeg.global.avcodec.av_bsf_send_packet;
import static org.bytedeco.ffmpeg.global.avcodec.av_init_packet;
import static org.bytedeco.ffmpeg.global.avcodec.av_packet_free;
import static org.bytedeco.ffmpeg.global.avcodec.av_packet_ref;
import static org.bytedeco.ffmpeg.global.avcodec.av_packet_unref;
import static org.bytedeco.ffmpeg.global.avcodec.avcodec_parameters_copy;
import static org.bytedeco.ffmpeg.global.avcodec.avcodec_parameters_from_context;
import static org.bytedeco.ffmpeg.global.avformat.AVFMT_NOFILE;
import static org.bytedeco.ffmpeg.global.avformat.AVIO_FLAG_WRITE;
import static org.bytedeco.ffmpeg.global.avformat.av_write_frame;
import static org.bytedeco.ffmpeg.global.avformat.av_write_trailer;
import static org.bytedeco.ffmpeg.global.avformat.avformat_alloc_output_context2;
import static org.bytedeco.ffmpeg.global.avformat.avformat_close_input;
import static org.bytedeco.ffmpeg.global.avformat.avformat_find_stream_info;
import static org.bytedeco.ffmpeg.global.avformat.avformat_free_context;
import static org.bytedeco.ffmpeg.global.avformat.avformat_new_stream;
import static org.bytedeco.ffmpeg.global.avformat.avformat_open_input;
import static org.bytedeco.ffmpeg.global.avformat.avformat_write_header;
import static org.bytedeco.ffmpeg.global.avformat.avio_closep;
import static org.bytedeco.ffmpeg.global.avutil.AVMEDIA_TYPE_AUDIO;
import static org.bytedeco.ffmpeg.global.avutil.AVMEDIA_TYPE_DATA;
import static org.bytedeco.ffmpeg.global.avutil.AVMEDIA_TYPE_VIDEO;
import static org.bytedeco.ffmpeg.global.avutil.AV_NOPTS_VALUE;
import static org.bytedeco.ffmpeg.global.avutil.AV_PIX_FMT_YUV420P;
import static org.bytedeco.ffmpeg.global.avutil.AV_ROUND_NEAR_INF;
import static org.bytedeco.ffmpeg.global.avutil.AV_ROUND_PASS_MINMAX;
import static org.bytedeco.ffmpeg.global.avutil.av_dict_free;
import static org.bytedeco.ffmpeg.global.avutil.av_dict_set;
import static org.bytedeco.ffmpeg.global.avutil.av_rescale_q;
import static org.bytedeco.ffmpeg.global.avutil.av_rescale_q_rnd;
import static org.bytedeco.ffmpeg.global.avutil.av_strerror;

import java.io.File;
import java.io.IOException;
import java.nio.ByteBuffer;
import java.nio.file.Files;
import java.util.HashMap;
import java.util.Map;
import java.util.Set;

import org.bytedeco.ffmpeg.avcodec.AVBSFContext;
import org.bytedeco.ffmpeg.avcodec.AVCodec;
import org.bytedeco.ffmpeg.avcodec.AVCodecContext;
import org.bytedeco.ffmpeg.avcodec.AVCodecParameters;
import org.bytedeco.ffmpeg.avcodec.AVPacket;
import org.bytedeco.ffmpeg.avformat.AVFormatContext;
import org.bytedeco.ffmpeg.avformat.AVIOContext;
import org.bytedeco.ffmpeg.avformat.AVStream;
import org.bytedeco.ffmpeg.avutil.AVDictionary;
import org.bytedeco.ffmpeg.avutil.AVRational;
import org.bytedeco.ffmpeg.global.avcodec;
import org.bytedeco.ffmpeg.global.avformat;
import org.bytedeco.javacpp.BytePointer;
import org.red5.server.api.IContext;
import org.red5.server.api.scope.IScope;
import org.slf4j.Logger;
import org.slf4j.LoggerFactory;
import org.springframework.context.ApplicationContext;

import io.antmedia.AntMediaApplicationAdapter;
import io.antmedia.AppSettings;
import io.antmedia.storage.StorageClient;
import io.vertx.core.Vertx;

public abstract class RecordMuxer extends Muxer {

	protected static Logger logger = LoggerFactory.getLogger(RecordMuxer.class);
	protected File fileTmp;
	protected StorageClient storageClient = null;
	protected int videoIndex;
	protected int audioIndex;
	protected int resolution;
	protected AVBSFContext bsfExtractdataContext = null;

	protected AVPacket tmpPacket;
	protected Map<Integer, AVRational> codecTimeBaseMap = new HashMap<>();

	protected AVPacket videoPkt;
	protected int rotation;

	protected boolean uploadMP4ToS3 = true;

	private String subFolder = null;

	private static final int S3_CONSTANT = 0b001;

	/**
	 * By default first video key frame should be checked
	 * and below flag should be set to true
	 * If first video key frame should not be checked,
	 * then below should be flag in advance
	 */
	protected boolean firstKeyFrameReceivedChecked = false;

	/**
	 * Dynamic means that this mp4 muxer is added on the fly.
	 * It means it's started after broadcasting is started and it can be stopped before brodcasting has finished
	 */
	protected boolean dynamic = false;

	private String s3FolderPath = "streams";



	public RecordMuxer(StorageClient storageClient, Vertx vertx, String s3FolderPath) {
		super(vertx);
		this.storageClient = storageClient;
		this.s3FolderPath = s3FolderPath;
	}

	protected int[] SUPPORTED_CODECS;
	private long firstAudioDts = -1;
	private long firstVideoDts = -1;

	public boolean isCodecSupported(int codecId) {
		for (int i=0; i< SUPPORTED_CODECS.length; i++) {
			if (codecId == SUPPORTED_CODECS[i]) {
				return true;
			}
		}
		return false;

	}

	/**
	 * {@inheritDoc}
	 */
	@Override
	public void init(IScope scope, final String name, int resolutionHeight, String subFolder, int bitrate) {
		super.init(scope, name, resolutionHeight, false, subFolder, bitrate);

		this.streamId = name;
		this.resolution = resolutionHeight;
		this.subFolder = subFolder;

		tmpPacket = avcodec.av_packet_alloc();
		av_init_packet(tmpPacket);

		videoPkt = avcodec.av_packet_alloc();
		av_init_packet(videoPkt);

	}
	/**
	 * {@inheritDoc}
	 */
	@Override
	public synchronized boolean addVideoStream(int width, int height, AVRational timebase, int codecId, int streamIndex,
			boolean isAVC, AVCodecParameters codecpar) {
		boolean result = false;
		AVFormatContext outputContext = getOutputFormatContext();
		if (outputContext != null && isCodecSupported(codecId))
		{
			registeredStreamIndexList.add(streamIndex);
			AVStream outStream = avformat_new_stream(outputContext, null);
			outStream.codecpar().width(width);
			outStream.codecpar().height(height);
			outStream.codecpar().codec_id(codecId);
			outStream.codecpar().codec_type(AVMEDIA_TYPE_VIDEO);
			outStream.codecpar().format(AV_PIX_FMT_YUV420P);
			outStream.codecpar().codec_tag(0);
			//outStream.time_base(timebase);

			AVRational timeBase = new AVRational();
			timeBase.num(1).den(1000);
			codecTimeBaseMap.put(streamIndex, timeBase);
			result = true;
		}
		return result;
	}

	public boolean addAudioStream(int sampleRate, int channelLayout, int codecId, int streamIndex) {
		boolean result = false;
		AVFormatContext outputContext = getOutputFormatContext();
		if (outputContext != null && isCodecSupported(codecId))
		{
			registeredStreamIndexList.add(streamIndex);
			AVStream outStream = avformat_new_stream(outputContext, null);
			outStream.codecpar().sample_rate(sampleRate);
			outStream.codecpar().channel_layout(channelLayout);
			outStream.codecpar().codec_id(codecId);
			outStream.codecpar().codec_type(AVMEDIA_TYPE_AUDIO);
			outStream.codecpar().codec_tag(0);

			AVRational timeBase = new AVRational();
			////////////////////////
			//TODO: This is a workaround solution. Adding sampleRate as timebase may not be correct. This method is only called by OpusForwarder
			/////////////////////////

			//update about the workaround solution: We need to set the samplerate as timebase because 
			// audio timestamp is coming with the sample rate scale from webrtc side
			timeBase.num(1).den(sampleRate);
			codecTimeBaseMap.put(streamIndex, timeBase);
			result = true;
		}

		return result;
	}
	
	/**
	 * {@inheritDoc}
	 */
	@Override
	public synchronized boolean addStream(AVCodec codec, AVCodecContext codecContext, int streamIndex) {
		
		AVCodecParameters codecParameter = new AVCodecParameters();
		int ret = avcodec_parameters_from_context(codecParameter, codecContext);
		if (ret < 0) {
			logger.error("Cannot get codec parameters for {}", streamId);
		}
		return addStream(codecParameter, codecContext.time_base(), streamIndex);
	}
	
	

	@Override
	public synchronized boolean addStream(AVCodecParameters codecParameters, AVRational timebase, int streamIndex) 
	{
		boolean result = false;
		AVFormatContext outputContext = getOutputFormatContext();
		if (outputContext != null && isCodecSupported(codecParameters.codec_id()) &&
				(codecParameters.codec_type() == AVMEDIA_TYPE_AUDIO || codecParameters.codec_type() == AVMEDIA_TYPE_VIDEO)
				)
		{
			AVStream outStream = avNewStream(outputContext);

			avcodec_parameters_copy(outStream.codecpar(), codecParameters);
			outStream.time_base(timebase);
			codecTimeBaseMap.put(outStream.index(), timebase);
			registeredStreamIndexList.add(streamIndex);
			outStream.codecpar().codec_tag(0);

			if (codecParameters.codec_type() == AVMEDIA_TYPE_AUDIO)
			{
				audioIndex = outStream.index();
			}
			else {
				videoIndex = outStream.index();
			}
			result = true;
		}
		else if (codecParameters.codec_type() == AVMEDIA_TYPE_DATA) {
			//if it's data, do not add and return true
			result = true;
		}
		else {
			logger.warn("Stream is not added for muxing to {} for stream:{}", getFileName(), streamId);
		}
		return result;
	}



	public AVFormatContext getOutputFormatContext() {
		if (outputFormatContext == null) {
			outputFormatContext= new AVFormatContext(null);
			fileTmp = new File(file.getAbsolutePath() + TEMP_EXTENSION);
			int ret = avformat_alloc_output_context2(outputFormatContext, null, format, fileTmp.getAbsolutePath());
			if (ret < 0) {
				logger.info("Could not create output context for {}", streamId);
				return null;
			}
		}
		return outputFormatContext;
	}

	public AVStream avNewStream(AVFormatContext context) {
		return avformat_new_stream(context, null);
	}

	protected boolean prepareAudioOutStream(AVStream inStream, AVStream outStream) {
		int ret = avcodec_parameters_copy(outStream.codecpar(), inStream.codecpar());
		if (ret < 0) {
			logger.info("Cannot get codec parameters for {}", streamId);
			return false;
		}
		return true;
	}
	/**
	 * {@inheritDoc}
	 */
	@Override
	public synchronized boolean prepareIO() {


		AVFormatContext context = getOutputFormatContext();
		if (context == null || context.pb() != null) {
			//return false if it is already prepared
			return false;
		}

		AVIOContext pb = new AVIOContext(null);

		int ret = avformat.avio_open(pb, fileTmp.getAbsolutePath(), AVIO_FLAG_WRITE);
		if (ret < 0) {
			logger.warn("Could not open output file: {}" +
					" parent file exists:{}" , fileTmp.getAbsolutePath() , fileTmp.getParentFile().exists());
			return false;
		}

		context.pb(pb);

		AVDictionary optionsDictionary = null;

		if (!options.isEmpty()) {
			optionsDictionary = new AVDictionary();
			Set<String> keySet = options.keySet();
			for (String key : keySet) {
				av_dict_set(optionsDictionary, key, options.get(key), 0);
			}
		}

		ret = avformat_write_header(context, optionsDictionary);
		if (ret < 0) {
			logger.warn("could not write header for {}", fileTmp.getName());

			clearResource();
			return false;
		}
		if (optionsDictionary != null) {
			av_dict_free(optionsDictionary);
		}

		isRunning.set(true);
		return true;
	}


	@Override
	public synchronized void writeVideoBuffer(ByteBuffer encodedVideoFrame, long dts, int frameRotation, int streamIndex,boolean isKeyFrame,long firstFrameTimeStamp, long pts) {
		/*
		 * this control is necessary to prevent server from a native crash
		 * in case of initiation and preparation takes long.
		 * because native objects like videoPkt can not be initiated yet
		 */
		if (!isRunning.get()) {
			if (time2log  % 100 == 0) {
				logger.warn("Not writing VideoBuffer for {} because Is running:{}", streamId, isRunning.get());
				time2log = 0;
			}
			time2log++;
			return;
		}

		/*
		 * Rotation field is used add metadata to the mp4.
		 * this method is called in directly creating mp4 from coming encoded WebRTC H264 stream
		 */
		this.rotation = frameRotation;
		videoPkt.stream_index(streamIndex);
		videoPkt.pts(pts);
		videoPkt.dts(dts);
		if(isKeyFrame) {
			videoPkt.flags(videoPkt.flags() | AV_PKT_FLAG_KEY);
		}

		encodedVideoFrame.rewind();
		videoPkt.data(new BytePointer(encodedVideoFrame));
		videoPkt.size(encodedVideoFrame.limit());
		videoPkt.position(0);
		writePacket(videoPkt, (AVCodecContext)null);

		av_packet_unref(videoPkt);
	}

	@Override
	public synchronized void writeAudioBuffer(ByteBuffer audioFrame, int streamIndex, long timestamp) {
		if (!isRunning.get()) {
			if (time2log  % 100 == 0) {
				logger.warn("Not writing AudioBuffer for {} because Is running:{}", streamId, isRunning.get());
				time2log = 0;
			}
			time2log++;
			return;
		}

		audioPkt.stream_index(streamIndex);
		audioPkt.pts(timestamp);
		audioPkt.dts(timestamp);
		audioFrame.rewind();
		audioPkt.flags(audioPkt.flags() | AV_PKT_FLAG_KEY);
		audioPkt.data(new BytePointer(audioFrame));
		audioPkt.size(audioFrame.limit());
		audioPkt.position(0);

		writePacket(audioPkt, (AVCodecContext)null);

		av_packet_unref(audioPkt);

	}

	/**
	 * {@inheritDoc}
	 */
	@Override
	public synchronized void writeTrailer() {

		if (!isRunning.get() || outputFormatContext == null || outputFormatContext.pb() == null) {
			//return if it is already null
			logger.warn("OutputFormatContext is not initialized or it is freed for file {}", fileTmp != null ? fileTmp.getName() : null);
			return;
		}

		logger.info("Record Muxer writing trailer for stream: {}", streamId);
		isRunning.set(false);

		av_write_trailer(outputFormatContext);

		clearResource();

		isRecording = false;

		vertx.executeBlocking(l->{
			try {


				IContext context = RecordMuxer.this.scope.getContext();
				ApplicationContext appCtx = context.getApplicationContext();
				AntMediaApplicationAdapter adaptor = (AntMediaApplicationAdapter) appCtx.getBean(AntMediaApplicationAdapter.BEAN_NAME);

				AppSettings appSettings = (AppSettings) appCtx.getBean(AppSettings.BEAN_NAME);

				File f = getFinalFileName(appSettings.isS3RecordingEnabled());

				finalizeRecordFile(f);

				adaptor.muxingFinished(streamId, f, getDurationInMs(f,streamId), resolution);

				logger.info("File: {} exist: {}", fileTmp.getAbsolutePath(), fileTmp.exists());


				if((appSettings.getUploadExtensionsToS3()&S3_CONSTANT) == 0){
					this.uploadMP4ToS3 = false;
				}

				if (appSettings.isS3RecordingEnabled() && this.uploadMP4ToS3 ) {
					logger.info("Storage client is available saving {} to storage", f.getName());
<<<<<<< HEAD
					saveToStorage(s3FolderPath + File.separator + (subFolder != null ? subFolder + File.separator : "" ), f, getFile().getName(), storageClient,appSettings.getS3StorageClass()!=null ? appSettings.getS3StorageClass() : "Standard");
=======
					saveToStorage(s3FolderPath + File.separator + (subFolder != null ? subFolder + File.separator : "" ), f, f.getName(), storageClient);
>>>>>>> 581bd4bf
				}
			} catch (Exception e) {
				logger.error(e.getMessage());
			}
			l.complete();
		}, null);

	}

<<<<<<< HEAD
	public static void saveToStorage(String prefix, File fileToUpload, String fileName, StorageClient storageClient, String storageClass) {

		// Check file exist in S3 and change file names. In this way, new file is created after the file name changed.
=======
	public File getFinalFileName(boolean isS3Enabled)
	{
		String absolutePath = fileTmp.getAbsolutePath();
		String origFileName = absolutePath.replace(TEMP_EXTENSION, "");
>>>>>>> 581bd4bf

		String prefix = s3FolderPath + File.separator + (subFolder != null ? subFolder + File.separator : "" );

		String fileName = getFile().getName();

		File f = new File(origFileName);

		if ( isS3Enabled && this.uploadMP4ToS3 && storageClient != null && doesFileExistInS3(storageClient, prefix+fileName)) 
		{
			int i = 0;

			do {
				i++;
				fileName = initialResourceNameWithoutExtension + "_" + i + extension;
				
				origFileName = origFileName.substring(0, origFileName.lastIndexOf("/") + 1) + fileName;
				f = new File(origFileName);
			} while (doesFileExistInS3(storageClient, prefix+fileName) || f.exists() || f.isDirectory());
		}
		return f;
	}

	private static boolean doesFileExistInS3(StorageClient storageClient, String name) {
		return storageClient.fileExist(name);
	}
	public static void saveToStorage(String prefix, File fileToUpload, String fileName, StorageClient storageClient) {

		storageClient.save(prefix + fileName, fileToUpload, storageClass);
	}


	protected void finalizeRecordFile(final File file) throws IOException {
		Files.move(fileTmp.toPath(),file.toPath());
		logger.info("{} is ready", file.getName());
	}

	public static long getDurationInMs(File f, String streamId) {
		AVFormatContext inputFormatContext = avformat.avformat_alloc_context();
		int ret;
		if (avformat_open_input(inputFormatContext, f.getAbsolutePath(), null, (AVDictionary)null) < 0) {
			logger.info("cannot open input context for duration for stream: {}", streamId);
			avformat_close_input(inputFormatContext);
			return -1L;
		}

		ret = avformat_find_stream_info(inputFormatContext, (AVDictionary)null);
		if (ret < 0) {
			logger.info("Could not find stream information for stream: {}", streamId);
			avformat_close_input(inputFormatContext);
			return -1L;
		}
		long durationInMS = -1;
		if (inputFormatContext.duration() != AV_NOPTS_VALUE)
		{
			durationInMS = inputFormatContext.duration() / 1000;
		}
		avformat_close_input(inputFormatContext);
		return durationInMS;
	}

	protected void clearResource() {
		if (tmpPacket != null) {
			av_packet_free(tmpPacket);
			tmpPacket = null;
		}

		if (videoPkt != null) {
			av_packet_free(videoPkt);
			videoPkt = null;
		}

		if (audioPkt != null) {
			av_packet_free(audioPkt);
			audioPkt = null;
		}

		if (bsfExtractdataContext != null) {
			av_bsf_free(bsfExtractdataContext);
			bsfExtractdataContext = null;
		}

		/* close output */
		if ((outputFormatContext.flags() & AVFMT_NOFILE) == 0)
			avio_closep(outputFormatContext.pb());

		avformat_free_context(outputFormatContext);
		outputFormatContext = null;
	}

	/**
	 * {@inheritDoc}
	 */
	@Override
	public synchronized void writePacket(AVPacket pkt, AVStream stream) {

		if (checkToDropPacket(pkt, stream.codecpar().codec_type())) {
			//drop packet 
			return;
		}
	

		if (!isRunning.get() || !registeredStreamIndexList.contains(pkt.stream_index())) {
			if (time2log  % 100 == 0) {
				logger.warn("Not writing packet1 for {} - Is running:{} or stream index({}) is registered: {}", streamId, isRunning.get(), pkt.stream_index(), registeredStreamIndexList.contains(pkt.stream_index()));
				time2log = 0;
			}
			time2log++;
			return;
		}
		int streamIndex;

		if (stream.codecpar().codec_type() == AVMEDIA_TYPE_VIDEO) {
			streamIndex = videoIndex;
		}
		else if (stream.codecpar().codec_type() == AVMEDIA_TYPE_AUDIO) {
			streamIndex = audioIndex;
		}
		else {
			logger.error("Undefined codec type for stream: {} ", streamId);
			return;
		}

		AVStream outStream = outputFormatContext.streams(streamIndex);
		int index = pkt.stream_index();
		pkt.stream_index(streamIndex);

		writePacket(pkt, stream.time_base(),  outStream.time_base(), outStream.codecpar().codec_type());

		pkt.stream_index(index);
	}


	/**
	 * {@inheritDoc}
	 */
	@Override
	public synchronized void writePacket(AVPacket pkt, AVCodecContext codecContext) {
		if (!isRunning.get() || !registeredStreamIndexList.contains(pkt.stream_index())) {
			if (time2log  % 100 == 0)
			{
				logger.warn("Not writing packet for {} - Is running:{} or stream index({}) is registered: {}", streamId, isRunning.get(), pkt.stream_index(), registeredStreamIndexList.contains(pkt.stream_index()));
				time2log = 0;
			}
			time2log++;
			return;
		}

		AVStream outStream = outputFormatContext.streams(pkt.stream_index());
		AVRational codecTimebase = codecTimeBaseMap.get(pkt.stream_index());
		int codecType = outStream.codecpar().codec_type();

		
		if (!checkToDropPacket(pkt, codecType)) {
			//added for audio video sync
			writePacket(pkt, codecTimebase,  outStream.time_base(), codecType);
		}

	}

	private boolean checkToDropPacket(AVPacket pkt, int codecType) {
		if (!firstKeyFrameReceivedChecked && codecType == AVMEDIA_TYPE_VIDEO) 
		{
			if(firstVideoDts == -1) {
				firstVideoDts = pkt.dts();
			}
			
			int keyFrame = pkt.flags() & AV_PKT_FLAG_KEY;
			//we set start time here because we start recording with key frame and drop the other
			//setting here improves synch between audio and video
			if (keyFrame == 1) {
				firstKeyFrameReceivedChecked = true;
				logger.warn("First key frame received for stream: {}", streamId);
			} else {
				logger.info("First video packet is not key frame. It will drop for direct muxing. Stream {}", streamId);
				// return if firstKeyFrameReceived is not received
				// below return is important otherwise it does not work with like some encoders(vidiu)
				return true;
				
			}
		}
		//don't drop packet because it's either audio packet or key frame is received
		return false;
		
		
	}


	/**
	 * All other writePacket functions call this function to make the job
	 *
	 * @param pkt
	 * Content of the data in AVPacket class
	 *
	 * @param inputTimebase
	 * input time base is required to calculate the correct dts and pts values for the container
	 *
	 * @param outputTimebase
	 * output time base is required to calculate the correct dts and pts values for the container
	 */
	private void writePacket(AVPacket pkt, AVRational inputTimebase, AVRational outputTimebase, int codecType)
	{

		AVFormatContext context = getOutputFormatContext();
		if (context == null || context.pb() == null) {
			logger.warn("output context.pb field is null for stream: {}", streamId);
			return;
		}

		long pts = pkt.pts();
		long dts = pkt.dts();
		long duration = pkt.duration();
		long pos = pkt.pos();

		pkt.duration(av_rescale_q(pkt.duration(), inputTimebase, outputTimebase));
		pkt.pos(-1);

		if (codecType == AVMEDIA_TYPE_AUDIO)
		{
			if(firstAudioDts == -1) {
				firstAudioDts = pkt.dts();
			}
			pkt.pts(av_rescale_q_rnd(pkt.pts() - firstAudioDts, inputTimebase, outputTimebase, AV_ROUND_NEAR_INF|AV_ROUND_PASS_MINMAX));
			pkt.dts(av_rescale_q_rnd(pkt.dts() - firstAudioDts , inputTimebase, outputTimebase, AV_ROUND_NEAR_INF|AV_ROUND_PASS_MINMAX));


			int ret = av_packet_ref(tmpPacket , pkt);
			if (ret < 0) {
				logger.error("Cannot copy audio packet for {}", streamId);
				return;
			}
			writeAudioFrame(tmpPacket, inputTimebase, outputTimebase, context, dts);

			av_packet_unref(tmpPacket);
		}
		else if (codecType == AVMEDIA_TYPE_VIDEO)
		{
			//we set the firstVideoDts in checkToDropPacket Method to not have audio/video synch issue
			
			// we don't set startTimeInVideoTimebase here because we only start with key frame and we drop all frames
			// until the first key frame
			pkt.pts(av_rescale_q_rnd(pkt.pts() - firstVideoDts , inputTimebase, outputTimebase, AV_ROUND_NEAR_INF|AV_ROUND_PASS_MINMAX));
			pkt.dts(av_rescale_q_rnd(pkt.dts() - firstVideoDts, inputTimebase, outputTimebase, AV_ROUND_NEAR_INF|AV_ROUND_PASS_MINMAX));

			int ret = av_packet_ref(tmpPacket , pkt);
			if (ret < 0) {
				logger.error("Cannot copy video packet for {}", streamId);
				return;
			}

			writeVideoFrame(tmpPacket, context);

			av_packet_unref(tmpPacket);

		}
		else {
			//for any other stream like subtitle, etc.
			int ret = av_write_frame(context, pkt);

			if (ret < 0 && logger.isWarnEnabled()) {
				if (time2log  % 100 == 0)  {
					byte[] data = new byte[64];
					av_strerror(ret, data, data.length);
					logger.warn("cannot frame to muxer({}) not audio and not video. Error is {} ", file.getName(), new String(data, 0, data.length));
					time2log = 0;
				}
				time2log++;
			}
		}


		pkt.pts(pts);
		pkt.dts(dts);
		pkt.duration(duration);
		pkt.pos(pos);

	}


	/**
	 * {@inheritDoc}
	 */
	protected void writeVideoFrame(AVPacket pkt, AVFormatContext context) {
		int ret;
		if (bsfExtractdataContext != null) {
			ret = av_bsf_send_packet(bsfExtractdataContext, tmpPacket);
			if (ret < 0)
				return;

			while (av_bsf_receive_packet(bsfExtractdataContext, tmpPacket) == 0)
			{
				ret = av_write_frame(context, tmpPacket);
				if (ret < 0 && logger.isWarnEnabled()) {
					byte[] data = new byte[64];
					av_strerror(ret, data, data.length);
					logger.warn("cannot write video frame to muxer({}) av_bsf_receive_packet. Error is {} ", file.getName(), new String(data, 0, data.length));
				}

			}
		}
		else {

			ret = av_write_frame(context, pkt);
			if (ret < 0 && logger.isWarnEnabled()) {
				byte[] data = new byte[64];
				av_strerror(ret, data, data.length);
				logger.warn("cannot write video frame to muxer({}). Pts: {} dts:{}  Error is {} ", file.getName(), pkt.pts(), pkt.dts(), new String(data, 0, data.length));
			}
		}
	}

	protected void writeAudioFrame(AVPacket pkt, AVRational inputTimebase, AVRational outputTimebase,
			AVFormatContext context, long dts) {
		int ret;
		ret = av_write_frame(context, tmpPacket);
		if (ret < 0 && logger.isInfoEnabled()) {

			byte[] data = new byte[64];
			av_strerror(ret, data, data.length);
			logger.info("cannot write audio frame to muxer({}). Error is {} ", file.getName(), new String(data, 0, data.length));
		}
	}

	public void setDynamic(boolean dynamic) {
		this.dynamic = dynamic;
	}

	public boolean isDynamic() {
		return dynamic;
	}

	public boolean isUploadingToS3(){return uploadMP4ToS3;}
}<|MERGE_RESOLUTION|>--- conflicted
+++ resolved
@@ -440,11 +440,8 @@
 
 				if (appSettings.isS3RecordingEnabled() && this.uploadMP4ToS3 ) {
 					logger.info("Storage client is available saving {} to storage", f.getName());
-<<<<<<< HEAD
-					saveToStorage(s3FolderPath + File.separator + (subFolder != null ? subFolder + File.separator : "" ), f, getFile().getName(), storageClient,appSettings.getS3StorageClass()!=null ? appSettings.getS3StorageClass() : "Standard");
-=======
+
 					saveToStorage(s3FolderPath + File.separator + (subFolder != null ? subFolder + File.separator : "" ), f, f.getName(), storageClient);
->>>>>>> 581bd4bf
 				}
 			} catch (Exception e) {
 				logger.error(e.getMessage());
@@ -454,16 +451,11 @@
 
 	}
 
-<<<<<<< HEAD
-	public static void saveToStorage(String prefix, File fileToUpload, String fileName, StorageClient storageClient, String storageClass) {
-
-		// Check file exist in S3 and change file names. In this way, new file is created after the file name changed.
-=======
+
 	public File getFinalFileName(boolean isS3Enabled)
 	{
 		String absolutePath = fileTmp.getAbsolutePath();
 		String origFileName = absolutePath.replace(TEMP_EXTENSION, "");
->>>>>>> 581bd4bf
 
 		String prefix = s3FolderPath + File.separator + (subFolder != null ? subFolder + File.separator : "" );
 
@@ -491,7 +483,7 @@
 	}
 	public static void saveToStorage(String prefix, File fileToUpload, String fileName, StorageClient storageClient) {
 
-		storageClient.save(prefix + fileName, fileToUpload, storageClass);
+		storageClient.save(prefix + fileName, fileToUpload);
 	}
 
 
