--- conflicted
+++ resolved
@@ -441,11 +441,7 @@
 
 				finalizeRecordFile(f);
 
-<<<<<<< HEAD
-				adaptor.muxingFinished(streamId, f, startTime, getDurationInMs(f,streamId), resolution);
-=======
-				adaptor.muxingFinished(streamId, f, getDurationInMs(f,streamId), resolution, previewPath);
->>>>>>> 68ff0a0b
+				adaptor.muxingFinished(streamId, f, startTime, getDurationInMs(f,streamId), resolution, previewPath);
 
 				logger.info("File: {} exist: {}", fileTmp.getAbsolutePath(), fileTmp.exists());
 
