package io.antmedia.muxer;


import static org.bytedeco.ffmpeg.global.avcodec.AV_PKT_FLAG_KEY;
import static org.bytedeco.ffmpeg.global.avcodec.av_bsf_free;
import static org.bytedeco.ffmpeg.global.avcodec.av_bsf_receive_packet;
import static org.bytedeco.ffmpeg.global.avcodec.av_bsf_send_packet;
import static org.bytedeco.ffmpeg.global.avcodec.av_init_packet;
import static org.bytedeco.ffmpeg.global.avcodec.av_packet_free;
import static org.bytedeco.ffmpeg.global.avcodec.av_packet_ref;
import static org.bytedeco.ffmpeg.global.avcodec.av_packet_unref;
import static org.bytedeco.ffmpeg.global.avcodec.avcodec_parameters_copy;
import static org.bytedeco.ffmpeg.global.avcodec.avcodec_parameters_from_context;
import static org.bytedeco.ffmpeg.global.avformat.AVFMT_NOFILE;
import static org.bytedeco.ffmpeg.global.avformat.AVIO_FLAG_WRITE;
import static org.bytedeco.ffmpeg.global.avformat.av_write_frame;
import static org.bytedeco.ffmpeg.global.avformat.av_write_trailer;
import static org.bytedeco.ffmpeg.global.avformat.avformat_alloc_output_context2;
import static org.bytedeco.ffmpeg.global.avformat.avformat_close_input;
import static org.bytedeco.ffmpeg.global.avformat.avformat_find_stream_info;
import static org.bytedeco.ffmpeg.global.avformat.avformat_free_context;
import static org.bytedeco.ffmpeg.global.avformat.avformat_new_stream;
import static org.bytedeco.ffmpeg.global.avformat.avformat_open_input;
import static org.bytedeco.ffmpeg.global.avformat.avformat_write_header;
import static org.bytedeco.ffmpeg.global.avformat.avio_closep;
import static org.bytedeco.ffmpeg.global.avutil.AVMEDIA_TYPE_AUDIO;
import static org.bytedeco.ffmpeg.global.avutil.AVMEDIA_TYPE_DATA;
import static org.bytedeco.ffmpeg.global.avutil.AVMEDIA_TYPE_VIDEO;
import static org.bytedeco.ffmpeg.global.avutil.AV_NOPTS_VALUE;
import static org.bytedeco.ffmpeg.global.avutil.AV_PIX_FMT_YUV420P;
import static org.bytedeco.ffmpeg.global.avutil.AV_ROUND_NEAR_INF;
import static org.bytedeco.ffmpeg.global.avutil.AV_ROUND_PASS_MINMAX;
import static org.bytedeco.ffmpeg.global.avutil.av_dict_free;
import static org.bytedeco.ffmpeg.global.avutil.av_dict_set;
import static org.bytedeco.ffmpeg.global.avutil.av_rescale_q;
import static org.bytedeco.ffmpeg.global.avutil.av_rescale_q_rnd;
import static org.bytedeco.ffmpeg.global.avutil.av_strerror;

import java.io.File;
import java.io.IOException;
import java.nio.ByteBuffer;
import java.nio.file.Files;
import java.util.HashMap;
import java.util.Map;
import java.util.Set;

import org.bytedeco.ffmpeg.avcodec.AVBSFContext;
import org.bytedeco.ffmpeg.avcodec.AVCodec;
import org.bytedeco.ffmpeg.avcodec.AVCodecContext;
import org.bytedeco.ffmpeg.avcodec.AVCodecParameters;
import org.bytedeco.ffmpeg.avcodec.AVPacket;
import org.bytedeco.ffmpeg.avformat.AVFormatContext;
import org.bytedeco.ffmpeg.avformat.AVIOContext;
import org.bytedeco.ffmpeg.avformat.AVStream;
import org.bytedeco.ffmpeg.avutil.AVDictionary;
import org.bytedeco.ffmpeg.avutil.AVRational;
import org.bytedeco.ffmpeg.global.avcodec;
import org.bytedeco.ffmpeg.global.avformat;
import org.bytedeco.javacpp.BytePointer;
import org.red5.server.api.IContext;
import org.red5.server.api.scope.IScope;
import org.slf4j.Logger;
import org.slf4j.LoggerFactory;
import org.springframework.context.ApplicationContext;

import io.antmedia.AntMediaApplicationAdapter;
import io.antmedia.AppSettings;
import io.antmedia.storage.StorageClient;
import io.vertx.core.Vertx;

public abstract class RecordMuxer extends Muxer {

	protected static Logger logger = LoggerFactory.getLogger(RecordMuxer.class);
	protected File fileTmp;
	protected StorageClient storageClient = null;
	protected int videoIndex;
	protected int audioIndex;
	protected int resolution;
	protected AVBSFContext bsfExtractdataContext = null;

	protected AVPacket tmpPacket;
	protected Map<Integer, AVRational> codecTimeBaseMap = new HashMap<>();

	protected AVPacket videoPkt;
	protected int rotation;

	protected boolean uploadMP4ToS3 = true;

	private String subFolder = null;

	/**
	 * By default first video key frame should be checked
	 * and below flag should be set to true
	 * If first video key frame should not be checked,
	 * then below should be flag in advance
	 */
	protected boolean firstKeyFrameReceivedChecked = false;

	/**
	 * Dynamic means that this mp4 muxer is added on the fly.
	 * It means it's started after broadcasting is started and it can be stopped before brodcasting has finished
	 */
	protected boolean dynamic = false;

	private String s3FolderPath = "streams";



	public RecordMuxer(StorageClient storageClient, Vertx vertx, String s3FolderPath) {
		super(vertx);
		this.storageClient = storageClient;
		this.s3FolderPath = s3FolderPath;
	}

	protected int[] SUPPORTED_CODECS;
	private long firstAudioDts = -1;
	private long firstVideoDts = -1;

	public boolean isCodecSupported(int codecId) {
		for (int i=0; i< SUPPORTED_CODECS.length; i++) {
			if (codecId == SUPPORTED_CODECS[i]) {
				return true;
			}
		}
		return false;

	}

	/**
	 * {@inheritDoc}
	 */
	@Override
	public void init(IScope scope, final String name, int resolutionHeight, String subFolder) {
		super.init(scope, name, resolutionHeight, false, subFolder);

		this.streamId = name;
		this.resolution = resolutionHeight;
		this.subFolder = subFolder;

		tmpPacket = avcodec.av_packet_alloc();
		av_init_packet(tmpPacket);

		videoPkt = avcodec.av_packet_alloc();
		av_init_packet(videoPkt);

	}
	/**
	 * {@inheritDoc}
	 */
	@Override
	public synchronized boolean addVideoStream(int width, int height, AVRational timebase, int codecId, int streamIndex,
			boolean isAVC, AVCodecParameters codecpar) {
		boolean result = false;
		AVFormatContext outputContext = getOutputFormatContext();
		if (outputContext != null && isCodecSupported(codecId))
		{
			registeredStreamIndexList.add(streamIndex);
			AVStream outStream = avformat_new_stream(outputContext, null);
			outStream.codecpar().width(width);
			outStream.codecpar().height(height);
			outStream.codecpar().codec_id(codecId);
			outStream.codecpar().codec_type(AVMEDIA_TYPE_VIDEO);
			outStream.codecpar().format(AV_PIX_FMT_YUV420P);
			outStream.codecpar().codec_tag(0);
			//outStream.time_base(timebase);

			AVRational timeBase = new AVRational();
			timeBase.num(1).den(1000);
			codecTimeBaseMap.put(streamIndex, timeBase);
			result = true;
		}

		return result;
	}

	public boolean addAudioStream(int sampleRate, int channelLayout, int codecId, int streamIndex) {
		boolean result = false;
		AVFormatContext outputContext = getOutputFormatContext();
		if (outputContext != null && isCodecSupported(codecId))
		{
			registeredStreamIndexList.add(streamIndex);
			AVStream outStream = avformat_new_stream(outputContext, null);
			outStream.codecpar().sample_rate(sampleRate);
			outStream.codecpar().channel_layout(channelLayout);
			outStream.codecpar().codec_id(codecId);
			outStream.codecpar().codec_type(AVMEDIA_TYPE_AUDIO);
			outStream.codecpar().codec_tag(0);

			AVRational timeBase = new AVRational();
			////////////////////////
			//TODO: This is a workaround solution. Adding sampleRate as timebase may not be correct. This method is only called by OpusForwarder
			/////////////////////////

			//update about the workaround solution: We need to set the samplerate as timebase because 
			// audio timestamp is coming with the sample rate scale from webrtc side
			timeBase.num(1).den(sampleRate);
			codecTimeBaseMap.put(streamIndex, timeBase);
			result = true;
		}

		return result;
	}
	
	/**
	 * {@inheritDoc}
	 */
	@Override
	public synchronized boolean addStream(AVCodec codec, AVCodecContext codecContext, int streamIndex) {
		
		AVCodecParameters codecParameter = new AVCodecParameters();
		int ret = avcodec_parameters_from_context(codecParameter, codecContext);
		if (ret < 0) {
			logger.error("Cannot get codec parameters for {}", streamId);
		}
		return addStream(codecParameter, codecContext.time_base(), streamIndex);
	}
	
	

	@Override
	public synchronized boolean addStream(AVCodecParameters codecParameters, AVRational timebase, int streamIndex) 
	{
		boolean result = false;
		AVFormatContext outputContext = getOutputFormatContext();
		if (outputContext != null && isCodecSupported(codecParameters.codec_id()) &&
				(codecParameters.codec_type() == AVMEDIA_TYPE_AUDIO || codecParameters.codec_type() == AVMEDIA_TYPE_VIDEO)
				)
		{
			AVStream outStream = avNewStream(outputContext);

			avcodec_parameters_copy(outStream.codecpar(), codecParameters);
			outStream.time_base(timebase);
			codecTimeBaseMap.put(outStream.index(), timebase);
			registeredStreamIndexList.add(streamIndex);
			outStream.codecpar().codec_tag(0);

			if (codecParameters.codec_type() == AVMEDIA_TYPE_AUDIO)
			{
				audioIndex = outStream.index();
			}
			else {
				videoIndex = outStream.index();
			}
			result = true;
		}
		else if (codecParameters.codec_type() == AVMEDIA_TYPE_DATA) {
			//if it's data, do not add and return true
			result = true;
		}
		else {
			logger.warn("Stream is not added for muxing to {} for stream:{}", getFileName(), streamId);
		}

		return result;
	}



	public AVFormatContext getOutputFormatContext() {
		if (outputFormatContext == null) {
			outputFormatContext= new AVFormatContext(null);
			fileTmp = new File(file.getAbsolutePath() + TEMP_EXTENSION);
			int ret = avformat_alloc_output_context2(outputFormatContext, null, format, fileTmp.getAbsolutePath());
			if (ret < 0) {
				logger.info("Could not create output context for {}", streamId);
				return null;
			}
		}
		return outputFormatContext;
	}

	public AVStream avNewStream(AVFormatContext context) {
		return avformat_new_stream(context, null);
	}

	protected boolean prepareAudioOutStream(AVStream inStream, AVStream outStream) {
		int ret = avcodec_parameters_copy(outStream.codecpar(), inStream.codecpar());
		if (ret < 0) {
			logger.info("Cannot get codec parameters for {}", streamId);
			return false;
		}
		return true;
	}
	/**
	 * {@inheritDoc}
	 */
	@Override
	public synchronized boolean prepareIO() {


		AVFormatContext context = getOutputFormatContext();
		if (context == null || context.pb() != null) {
			//return false if it is already prepared
			return false;
		}

		AVIOContext pb = new AVIOContext(null);

		int ret = avformat.avio_open(pb, fileTmp.getAbsolutePath(), AVIO_FLAG_WRITE);
		if (ret < 0) {
			logger.warn("Could not open output file: {}" +
					" parent file exists:{}" , fileTmp.getAbsolutePath() , fileTmp.getParentFile().exists());
			return false;
		}

		context.pb(pb);

		AVDictionary optionsDictionary = null;

		if (!options.isEmpty()) {
			optionsDictionary = new AVDictionary();
			Set<String> keySet = options.keySet();
			for (String key : keySet) {
				av_dict_set(optionsDictionary, key, options.get(key), 0);
			}
		}

		ret = avformat_write_header(context, optionsDictionary);
		if (ret < 0) {
			logger.warn("could not write header for {}", fileTmp.getName());

			clearResource();
			return false;
		}
		if (optionsDictionary != null) {
			av_dict_free(optionsDictionary);
		}

		isRunning.set(true);
		return true;
	}


	@Override
	public synchronized void writeVideoBuffer(ByteBuffer encodedVideoFrame, long dts, int frameRotation, int streamIndex,boolean isKeyFrame,long firstFrameTimeStamp, long pts) {
		/*
		 * this control is necessary to prevent server from a native crash
		 * in case of initiation and preparation takes long.
		 * because native objects like videoPkt can not be initiated yet
		 */
		if (!isRunning.get()) {
			if (time2log  % 100 == 0) {
				logger.warn("Not writing VideoBuffer for {} because Is running:{}", streamId, isRunning.get());
				time2log = 0;
			}
			time2log++;
			return;
		}

		/*
		 * Rotation field is used add metadata to the mp4.
		 * this method is called in directly creating mp4 from coming encoded WebRTC H264 stream
		 */
		this.rotation = frameRotation;
		videoPkt.stream_index(streamIndex);
		videoPkt.pts(pts);
		videoPkt.dts(dts);
		if(isKeyFrame) {
			videoPkt.flags(videoPkt.flags() | AV_PKT_FLAG_KEY);
		}

		encodedVideoFrame.rewind();
		videoPkt.data(new BytePointer(encodedVideoFrame));
		videoPkt.size(encodedVideoFrame.limit());
		videoPkt.position(0);
		writePacket(videoPkt, (AVCodecContext)null);

		av_packet_unref(videoPkt);
	}

	@Override
	public synchronized void writeAudioBuffer(ByteBuffer audioFrame, int streamIndex, long timestamp) {
		if (!isRunning.get()) {
			if (time2log  % 100 == 0) {
				logger.warn("Not writing AudioBuffer for {} because Is running:{}", streamId, isRunning.get());
				time2log = 0;
			}
			time2log++;
			return;
		}

		audioPkt.stream_index(streamIndex);
		audioPkt.pts(timestamp);
		audioPkt.dts(timestamp);
		audioFrame.rewind();
		audioPkt.flags(audioPkt.flags() | AV_PKT_FLAG_KEY);
		audioPkt.data(new BytePointer(audioFrame));
		audioPkt.size(audioFrame.limit());
		audioPkt.position(0);

		writePacket(audioPkt, (AVCodecContext)null);

		av_packet_unref(audioPkt);

	}

	/**
	 * {@inheritDoc}
	 */
	@Override
	public synchronized void writeTrailer() {

		if (!isRunning.get() || outputFormatContext == null || outputFormatContext.pb() == null) {
			//return if it is already null
			logger.warn("OutputFormatContext is not initialized or it is freed for file {}", fileTmp != null ? fileTmp.getName() : null);
			return;
		}

		logger.info("Record Muxer writing trailer for stream: {}", streamId);
		isRunning.set(false);

		av_write_trailer(outputFormatContext);

		clearResource();

		isRecording = false;

		vertx.executeBlocking(l->{
			try {


				String absolutePath = fileTmp.getAbsolutePath();

				String origFileName = absolutePath.replace(TEMP_EXTENSION, "");

				final File f = new File(origFileName);

				logger.info("File: {} exist: {}", fileTmp.getAbsolutePath(), fileTmp.exists());
				finalizeRecordFile(f);

				IContext context = RecordMuxer.this.scope.getContext();
				ApplicationContext appCtx = context.getApplicationContext();
				AntMediaApplicationAdapter adaptor = (AntMediaApplicationAdapter) appCtx.getBean(AntMediaApplicationAdapter.BEAN_NAME);
				adaptor.muxingFinished(streamId, f, getDurationInMs(f,streamId), resolution);

				AppSettings appSettings = (AppSettings) appCtx.getBean(AppSettings.BEAN_NAME);

<<<<<<< HEAD
				if((appSettings.getUploadExtensionsToS3()&0b001) == 0){
					this.uploadMP4ToS3 = false;
				}

				if (appSettings.isS3RecordingEnabled() && this.uploadMP4ToS3 ) {
=======
				if (appSettings.isS3RecordingEnabled()) {
>>>>>>> 5eaef057
					logger.info("Storage client is available saving {} to storage", f.getName());
					saveToStorage(s3FolderPath + File.separator + (subFolder != null ? subFolder + File.separator : "" ), f, getFile().getName(), storageClient);
				}
			} catch (Exception e) {
				logger.error(e.getMessage());
			}
			l.complete();
		}, null);

	}

	public static void saveToStorage(String prefix, File fileToUpload, String fileName, StorageClient storageClient) {

		// Check file exist in S3 and change file names. In this way, new file is created after the file name changed.


		if (storageClient.fileExist(prefix + fileName)) {

			String tmpName =  fileName;

			int i = 0;
			do {
				i++;
				fileName = tmpName.replace(".", "_"+ i +".");

			} while (storageClient.fileExist(prefix + fileName));
		}

		storageClient.save(prefix + fileName, fileToUpload);
	}


	protected void finalizeRecordFile(final File file) throws IOException {
		Files.move(fileTmp.toPath(),file.toPath());
		logger.info("{} is ready", file.getName());
	}

	public static long getDurationInMs(File f, String streamId) {
		AVFormatContext inputFormatContext = avformat.avformat_alloc_context();
		int ret;
		if (avformat_open_input(inputFormatContext, f.getAbsolutePath(), null, (AVDictionary)null) < 0) {
			logger.info("cannot open input context for duration for stream: {}", streamId);
			avformat_close_input(inputFormatContext);
			return -1L;
		}

		ret = avformat_find_stream_info(inputFormatContext, (AVDictionary)null);
		if (ret < 0) {
			logger.info("Could not find stream information for stream: {}", streamId);
			avformat_close_input(inputFormatContext);
			return -1L;
		}
		long durationInMS = -1;
		if (inputFormatContext.duration() != AV_NOPTS_VALUE)
		{
			durationInMS = inputFormatContext.duration() / 1000;
		}
		avformat_close_input(inputFormatContext);
		return durationInMS;
	}

	protected void clearResource() {
		if (tmpPacket != null) {
			av_packet_free(tmpPacket);
			tmpPacket = null;
		}

		if (videoPkt != null) {
			av_packet_free(videoPkt);
			videoPkt = null;
		}

		if (audioPkt != null) {
			av_packet_free(audioPkt);
			audioPkt = null;
		}

		if (bsfExtractdataContext != null) {
			av_bsf_free(bsfExtractdataContext);
			bsfExtractdataContext = null;
		}

		/* close output */
		if ((outputFormatContext.flags() & AVFMT_NOFILE) == 0)
			avio_closep(outputFormatContext.pb());

		avformat_free_context(outputFormatContext);
		outputFormatContext = null;
	}

	/**
	 * {@inheritDoc}
	 */
	@Override
	public synchronized void writePacket(AVPacket pkt, AVStream stream) {

		if (!firstKeyFrameReceivedChecked && stream.codecpar().codec_type() == AVMEDIA_TYPE_VIDEO) {
			//we set start time here because we start recording with key frame and drop the other
			//setting here improves synch between audio and video
			//setVideoStartTime(pkt.pts());
			int keyFrame = pkt.flags() & AV_PKT_FLAG_KEY;
			if (keyFrame == 1) {
				firstKeyFrameReceivedChecked = true;
				logger.warn("First key frame received for stream: {}", streamId);
			} else {
				logger.warn("First video packet is not key frame. It will drop for direct muxing. Stream {}", streamId);
				// return if firstKeyFrameReceived is not received
				// below return is important otherwise it does not work with like some encoders(vidiu)
				return;
			}
		}

		if (!isRunning.get() || !registeredStreamIndexList.contains(pkt.stream_index())) {
			if (time2log  % 100 == 0) {
				logger.warn("Not writing packet1 for {} - Is running:{} or stream index({}) is registered: {}", streamId, isRunning.get(), pkt.stream_index(), registeredStreamIndexList.contains(pkt.stream_index()));
				time2log = 0;
			}
			time2log++;
			return;
		}
		int streamIndex;

		if (stream.codecpar().codec_type() == AVMEDIA_TYPE_VIDEO) {
			streamIndex = videoIndex;
		}
		else if (stream.codecpar().codec_type() == AVMEDIA_TYPE_AUDIO) {
			streamIndex = audioIndex;
		}
		else {
			logger.error("Undefined codec type for stream: {} ", streamId);
			return;
		}

		AVStream outStream = outputFormatContext.streams(streamIndex);
		int index = pkt.stream_index();
		pkt.stream_index(streamIndex);

		writePacket(pkt, stream.time_base(),  outStream.time_base(), outStream.codecpar().codec_type());

		pkt.stream_index(index);
	}


	/**
	 * {@inheritDoc}
	 */
	@Override
	public synchronized void writePacket(AVPacket pkt, AVCodecContext codecContext) {
		if (!isRunning.get() || !registeredStreamIndexList.contains(pkt.stream_index())) {
			if (time2log  % 100 == 0)
			{
				logger.warn("Not writing packet for {} - Is running:{} or stream index({}) is registered: {}", streamId, isRunning.get(), pkt.stream_index(), registeredStreamIndexList.contains(pkt.stream_index()));
				time2log = 0;
			}
			time2log++;
			return;
		}

		AVStream outStream = outputFormatContext.streams(pkt.stream_index());
		AVRational codecTimebase = codecTimeBaseMap.get(pkt.stream_index());
		int codecType = outStream.codecpar().codec_type();

		if (!firstKeyFrameReceivedChecked && codecType == AVMEDIA_TYPE_VIDEO) {
			int keyFrame = pkt.flags() & AV_PKT_FLAG_KEY;
			//we set start time here because we start recording with key frame and drop the other
			//setting here improves synch between audio and video
			if (keyFrame == 1) {
				firstKeyFrameReceivedChecked = true;
				logger.warn("First key frame received for stream: {}", streamId);
			} else {
				logger.info("First video packet is not key frame. It will drop for direct muxing. Stream {}", streamId);
				// return if firstKeyFrameReceived is not received
				// below return is important otherwise it does not work with like some encoders(vidiu)
				return;
			}
		}
		writePacket(pkt, codecTimebase,  outStream.time_base(), codecType);

	}


	/**
	 * All other writePacket functions call this function to make the job
	 *
	 * @param pkt
	 * Content of the data in AVPacket class
	 *
	 * @param inputTimebase
	 * input time base is required to calculate the correct dts and pts values for the container
	 *
	 * @param outputTimebase
	 * output time base is required to calculate the correct dts and pts values for the container
	 */
	private void writePacket(AVPacket pkt, AVRational inputTimebase, AVRational outputTimebase, int codecType)
	{

		AVFormatContext context = getOutputFormatContext();
		if (context == null || context.pb() == null) {
			logger.warn("output context.pb field is null for stream: {}", streamId);
			return;
		}

		long pts = pkt.pts();
		long dts = pkt.dts();
		long duration = pkt.duration();
		long pos = pkt.pos();

		pkt.duration(av_rescale_q(pkt.duration(), inputTimebase, outputTimebase));
		pkt.pos(-1);

		if (codecType == AVMEDIA_TYPE_AUDIO)
		{
			if(firstAudioDts == -1) {
				firstAudioDts = pkt.dts();
			}
			pkt.pts(av_rescale_q_rnd(pkt.pts() - firstAudioDts, inputTimebase, outputTimebase, AV_ROUND_NEAR_INF|AV_ROUND_PASS_MINMAX));
			pkt.dts(av_rescale_q_rnd(pkt.dts() - firstAudioDts , inputTimebase, outputTimebase, AV_ROUND_NEAR_INF|AV_ROUND_PASS_MINMAX));


			int ret = av_packet_ref(tmpPacket , pkt);
			if (ret < 0) {
				logger.error("Cannot copy audio packet for {}", streamId);
				return;
			}
			writeAudioFrame(tmpPacket, inputTimebase, outputTimebase, context, dts);

			av_packet_unref(tmpPacket);
		}
		else if (codecType == AVMEDIA_TYPE_VIDEO)
		{
			if(firstVideoDts == -1) {
				firstVideoDts = pkt.dts();
			}
			// we don't set startTimeInVideoTimebase here because we only start with key frame and we drop all frames
			// until the first key frame
			pkt.pts(av_rescale_q_rnd(pkt.pts() - firstVideoDts , inputTimebase, outputTimebase, AV_ROUND_NEAR_INF|AV_ROUND_PASS_MINMAX));
			pkt.dts(av_rescale_q_rnd(pkt.dts() - firstVideoDts, inputTimebase, outputTimebase, AV_ROUND_NEAR_INF|AV_ROUND_PASS_MINMAX));

			int ret = av_packet_ref(tmpPacket , pkt);
			if (ret < 0) {
				logger.error("Cannot copy video packet for {}", streamId);
				return;
			}

			writeVideoFrame(tmpPacket, context);

			av_packet_unref(tmpPacket);

		}
		else {
			//for any other stream like subtitle, etc.
			int ret = av_write_frame(context, pkt);

			if (ret < 0 && logger.isWarnEnabled()) {
				if (time2log  % 100 == 0)  {
					byte[] data = new byte[64];
					av_strerror(ret, data, data.length);
					logger.warn("cannot frame to muxer({}) not audio and not video. Error is {} ", file.getName(), new String(data, 0, data.length));
					time2log = 0;
				}
				time2log++;
			}
		}


		pkt.pts(pts);
		pkt.dts(dts);
		pkt.duration(duration);
		pkt.pos(pos);

	}


	/**
	 * {@inheritDoc}
	 */
	protected void writeVideoFrame(AVPacket pkt, AVFormatContext context) {
		int ret;
		if (bsfExtractdataContext != null) {
			ret = av_bsf_send_packet(bsfExtractdataContext, tmpPacket);
			if (ret < 0)
				return;

			while (av_bsf_receive_packet(bsfExtractdataContext, tmpPacket) == 0)
			{
				ret = av_write_frame(context, tmpPacket);
				if (ret < 0 && logger.isWarnEnabled()) {
					byte[] data = new byte[64];
					av_strerror(ret, data, data.length);
					logger.warn("cannot write video frame to muxer({}) av_bsf_receive_packet. Error is {} ", file.getName(), new String(data, 0, data.length));
				}

			}
		}
		else {

			ret = av_write_frame(context, pkt);
			if (ret < 0 && logger.isWarnEnabled()) {
				byte[] data = new byte[64];
				av_strerror(ret, data, data.length);
				logger.warn("cannot write video frame to muxer({}). Pts: {} dts:{}  Error is {} ", file.getName(), pkt.pts(), pkt.dts(), new String(data, 0, data.length));
			}
		}
	}

	protected void writeAudioFrame(AVPacket pkt, AVRational inputTimebase, AVRational outputTimebase,
			AVFormatContext context, long dts) {
		int ret;
		ret = av_write_frame(context, tmpPacket);
		if (ret < 0 && logger.isInfoEnabled()) {

			byte[] data = new byte[64];
			av_strerror(ret, data, data.length);
			logger.info("cannot write audio frame to muxer({}). Error is {} ", file.getName(), new String(data, 0, data.length));
		}
	}

	public void setDynamic(boolean dynamic) {
		this.dynamic = dynamic;
	}

	public boolean isDynamic() {
		return dynamic;
	}

	public boolean isUploadingToS3(){return uploadMP4ToS3;}
}<|MERGE_RESOLUTION|>--- conflicted
+++ resolved
@@ -88,6 +88,8 @@
 
 	private String subFolder = null;
 
+	private int S3_CONSTANT = 0b001;
+
 	/**
 	 * By default first video key frame should be checked
 	 * and below flag should be set to true
@@ -435,15 +437,11 @@
 
 				AppSettings appSettings = (AppSettings) appCtx.getBean(AppSettings.BEAN_NAME);
 
-<<<<<<< HEAD
-				if((appSettings.getUploadExtensionsToS3()&0b001) == 0){
+				if((appSettings.getUploadExtensionsToS3()&S3_CONSTANT) == 0){
 					this.uploadMP4ToS3 = false;
 				}
 
 				if (appSettings.isS3RecordingEnabled() && this.uploadMP4ToS3 ) {
-=======
-				if (appSettings.isS3RecordingEnabled()) {
->>>>>>> 5eaef057
 					logger.info("Storage client is available saving {} to storage", f.getName());
 					saveToStorage(s3FolderPath + File.separator + (subFolder != null ? subFolder + File.separator : "" ), f, getFile().getName(), storageClient);
 				}
