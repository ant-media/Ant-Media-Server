package io.antmedia.muxer;


import static org.bytedeco.ffmpeg.global.avcodec.AV_PKT_FLAG_KEY;
import static org.bytedeco.ffmpeg.global.avcodec.av_bsf_free;
import static org.bytedeco.ffmpeg.global.avcodec.av_bsf_receive_packet;
import static org.bytedeco.ffmpeg.global.avcodec.av_bsf_send_packet;
import static org.bytedeco.ffmpeg.global.avcodec.av_init_packet;
import static org.bytedeco.ffmpeg.global.avcodec.av_packet_free;
import static org.bytedeco.ffmpeg.global.avcodec.av_packet_ref;
import static org.bytedeco.ffmpeg.global.avcodec.av_packet_unref;
import static org.bytedeco.ffmpeg.global.avcodec.avcodec_parameters_copy;
import static org.bytedeco.ffmpeg.global.avcodec.avcodec_parameters_from_context;
import static org.bytedeco.ffmpeg.global.avformat.AVFMT_NOFILE;
import static org.bytedeco.ffmpeg.global.avformat.AVIO_FLAG_WRITE;
import static org.bytedeco.ffmpeg.global.avformat.av_write_frame;
import static org.bytedeco.ffmpeg.global.avformat.av_write_trailer;
import static org.bytedeco.ffmpeg.global.avformat.avformat_alloc_output_context2;
import static org.bytedeco.ffmpeg.global.avformat.avformat_close_input;
import static org.bytedeco.ffmpeg.global.avformat.avformat_find_stream_info;
import static org.bytedeco.ffmpeg.global.avformat.avformat_free_context;
import static org.bytedeco.ffmpeg.global.avformat.avformat_new_stream;
import static org.bytedeco.ffmpeg.global.avformat.avformat_open_input;
import static org.bytedeco.ffmpeg.global.avformat.avformat_write_header;
import static org.bytedeco.ffmpeg.global.avformat.avio_closep;
import static org.bytedeco.ffmpeg.global.avutil.AVMEDIA_TYPE_AUDIO;
import static org.bytedeco.ffmpeg.global.avutil.AVMEDIA_TYPE_DATA;
import static org.bytedeco.ffmpeg.global.avutil.AVMEDIA_TYPE_VIDEO;
import static org.bytedeco.ffmpeg.global.avutil.AV_NOPTS_VALUE;
import static org.bytedeco.ffmpeg.global.avutil.AV_PIX_FMT_YUV420P;
import static org.bytedeco.ffmpeg.global.avutil.AV_ROUND_NEAR_INF;
import static org.bytedeco.ffmpeg.global.avutil.AV_ROUND_PASS_MINMAX;
import static org.bytedeco.ffmpeg.global.avutil.av_dict_free;
import static org.bytedeco.ffmpeg.global.avutil.av_dict_set;
import static org.bytedeco.ffmpeg.global.avutil.av_rescale_q;
import static org.bytedeco.ffmpeg.global.avutil.av_rescale_q_rnd;
import static org.bytedeco.ffmpeg.global.avutil.av_strerror;

import java.io.File;
import java.io.IOException;
import java.nio.ByteBuffer;
import java.nio.file.Files;
import java.util.HashMap;
import java.util.Map;
import java.util.Set;

import org.bytedeco.ffmpeg.avcodec.AVBSFContext;
import org.bytedeco.ffmpeg.avcodec.AVCodec;
import org.bytedeco.ffmpeg.avcodec.AVCodecContext;
import org.bytedeco.ffmpeg.avcodec.AVCodecParameters;
import org.bytedeco.ffmpeg.avcodec.AVPacket;
import org.bytedeco.ffmpeg.avformat.AVFormatContext;
import org.bytedeco.ffmpeg.avformat.AVIOContext;
import org.bytedeco.ffmpeg.avformat.AVStream;
import org.bytedeco.ffmpeg.avutil.AVDictionary;
import org.bytedeco.ffmpeg.avutil.AVRational;
import org.bytedeco.ffmpeg.global.avcodec;
import org.bytedeco.ffmpeg.global.avformat;
import org.bytedeco.javacpp.BytePointer;
import org.red5.server.api.IContext;
import org.red5.server.api.scope.IScope;
import org.slf4j.Logger;
import org.slf4j.LoggerFactory;
import org.springframework.context.ApplicationContext;

import io.antmedia.AntMediaApplicationAdapter;
import io.antmedia.AppSettings;
import io.antmedia.storage.StorageClient;
import io.vertx.core.Vertx;

public abstract class RecordMuxer extends Muxer {

	protected static Logger logger = LoggerFactory.getLogger(RecordMuxer.class);
	protected File fileTmp;
	protected StorageClient storageClient = null;
	protected int videoIndex;
	protected int audioIndex;
	protected int resolution;
	protected AVBSFContext bsfExtractdataContext = null;
	protected boolean packetReady;

	private byte[] extradata = null;


	protected AVPacket tmpPacket;
	protected Map<Integer, AVRational> codecTimeBaseMap = new HashMap<>();

	protected AVPacket videoPkt;
	protected int rotation;

	protected boolean uploadMP4ToS3 = true;

	protected String previewPath;

	private String subFolder = null;

	private static final int S3_CONSTANT = 0b001;

	/**
	 * By default first video key frame should be checked
	 * and below flag should be set to true
	 * If first video key frame should not be checked,
	 * then below should be flag in advance
	 */
	protected boolean firstKeyFrameReceivedChecked = false;

	private String s3FolderPath = "streams";
	
	/**
	 * Millisecond timestamp with record muxer initialization.
	 * It will be define when record muxer is called by anywhere
	 */
	private long startTime = 0;


	public RecordMuxer(StorageClient storageClient, Vertx vertx, String s3FolderPath) {
		super(vertx);
		this.storageClient = storageClient;
		this.s3FolderPath = s3FolderPath;
	}

	protected int[] SUPPORTED_CODECS;
	private long firstAudioDts = -1;
	private long firstVideoDts = -1;

	public boolean isCodecSupported(int codecId) {
		for (int i=0; i< SUPPORTED_CODECS.length; i++) {
			if (codecId == SUPPORTED_CODECS[i]) {
				return true;
			}
		}
		return false;

	}

	/**
	 * {@inheritDoc}
	 */
	@Override
	public void init(IScope scope, final String name, int resolutionHeight, String subFolder, int bitrate) {
		super.init(scope, name, resolutionHeight, false, subFolder, bitrate);

		this.streamId = name;
		this.resolution = resolutionHeight;
		this.subFolder = subFolder;

		this.startTime = System.currentTimeMillis();
		
		tmpPacket = avcodec.av_packet_alloc();
		av_init_packet(tmpPacket);

		videoPkt = avcodec.av_packet_alloc();
		av_init_packet(videoPkt);

	}
	/**
	 * {@inheritDoc}
	 */
	@Override
	public synchronized boolean addVideoStream(int width, int height, AVRational timebase, int codecId, int streamIndex,
			boolean isAVC, AVCodecParameters codecpar) {
		boolean result = false;
		AVFormatContext outputContext = getOutputFormatContext();
		if (outputContext != null && isCodecSupported(codecId))
		{
			registeredStreamIndexList.add(streamIndex);
			AVStream outStream = avformat_new_stream(outputContext, null);
			outStream.codecpar().width(width);
			outStream.codecpar().height(height);
			outStream.codecpar().codec_id(codecId);
			outStream.codecpar().codec_type(AVMEDIA_TYPE_VIDEO);
			outStream.codecpar().format(AV_PIX_FMT_YUV420P);
			outStream.codecpar().codec_tag(0);
			//outStream.time_base(timebase);

			AVRational timeBase = new AVRational();
			timeBase.num(1).den(1000);
			codecTimeBaseMap.put(streamIndex, timeBase);
			result = true;
		}
		return result;
	}

	public boolean addAudioStream(int sampleRate, int channelLayout, int codecId, int streamIndex) {
		boolean result = false;
		AVFormatContext outputContext = getOutputFormatContext();
		if (outputContext != null && isCodecSupported(codecId))
		{
			registeredStreamIndexList.add(streamIndex);
			AVStream outStream = avformat_new_stream(outputContext, null);
			outStream.codecpar().sample_rate(sampleRate);
			outStream.codecpar().channel_layout(channelLayout);
			outStream.codecpar().codec_id(codecId);
			outStream.codecpar().codec_type(AVMEDIA_TYPE_AUDIO);
			outStream.codecpar().codec_tag(0);

			AVRational timeBase = new AVRational();
			////////////////////////
			//TODO: This is a workaround solution. Adding sampleRate as timebase may not be correct. This method is only called by OpusForwarder
			/////////////////////////

			//update about the workaround solution: We need to set the samplerate as timebase because 
			// audio timestamp is coming with the sample rate scale from webrtc side
			timeBase.num(1).den(sampleRate);
			codecTimeBaseMap.put(streamIndex, timeBase);
			result = true;
		}

		return result;
	}
	
	/**
	 * {@inheritDoc}
	 */
	@Override
	public synchronized boolean addStream(AVCodec codec, AVCodecContext codecContext, int streamIndex) {
		
		AVCodecParameters codecParameter = new AVCodecParameters();
		int ret = avcodec_parameters_from_context(codecParameter, codecContext);
		if (ret < 0) {
			logger.error("Cannot get codec parameters for {}", streamId);
		}
		return addStream(codecParameter, codecContext.time_base(), streamIndex);
	}
	
	

	@Override
	public synchronized boolean addStream(AVCodecParameters codecParameters, AVRational timebase, int streamIndex) 
	{
		boolean result = false;
		AVFormatContext outputContext = getOutputFormatContext();
		if (outputContext != null && isCodecSupported(codecParameters.codec_id()) &&
				(codecParameters.codec_type() == AVMEDIA_TYPE_AUDIO || codecParameters.codec_type() == AVMEDIA_TYPE_VIDEO)
				)
		{
			AVStream outStream = avNewStream(outputContext);

			avcodec_parameters_copy(outStream.codecpar(), codecParameters);
			outStream.time_base(timebase);
			codecTimeBaseMap.put(outStream.index(), timebase);
			registeredStreamIndexList.add(streamIndex);
			outStream.codecpar().codec_tag(0);

			extradata = new byte[codecParameters.extradata_size()];

			if(extradata.length > 0) {
				BytePointer extraDataPointer = codecParameters.extradata();
				extraDataPointer.get(extradata).close();
				extraDataPointer.close();
			}

			if (codecParameters.codec_type() == AVMEDIA_TYPE_AUDIO)
			{
				audioIndex = outStream.index();
			}
			else {
				videoIndex = outStream.index();
			}
			result = true;
		}
		else if (codecParameters.codec_type() == AVMEDIA_TYPE_DATA) {
			//if it's data, do not add and return true
			result = true;
		}
		else {
			logger.warn("Stream is not added for muxing to {} for stream:{}", getFileName(), streamId);
		}
		return result;
	}



	public AVFormatContext getOutputFormatContext() {
		if (outputFormatContext == null) {
			outputFormatContext= new AVFormatContext(null);
			fileTmp = new File(file.getAbsolutePath() + TEMP_EXTENSION);
			int ret = avformat_alloc_output_context2(outputFormatContext, null, format, fileTmp.getAbsolutePath());
			if (ret < 0) {
				logger.info("Could not create output context for {}", streamId);
				return null;
			}
		}
		return outputFormatContext;
	}

	public AVStream avNewStream(AVFormatContext context) {
		return avformat_new_stream(context, null);
	}

	protected boolean prepareAudioOutStream(AVStream inStream, AVStream outStream) {
		int ret = avcodec_parameters_copy(outStream.codecpar(), inStream.codecpar());
		if (ret < 0) {
			logger.info("Cannot get codec parameters for {}", streamId);
			return false;
		}
		return true;
	}
	/**
	 * {@inheritDoc}
	 */
	@Override
	public synchronized boolean prepareIO() {


		AVFormatContext context = getOutputFormatContext();
		if (context == null || context.pb() != null) {
			//return false if it is already prepared
			return false;
		}

		AVIOContext pb = new AVIOContext(null);

		int ret = avformat.avio_open(pb, fileTmp.getAbsolutePath(), AVIO_FLAG_WRITE);
		if (ret < 0) {
			logger.warn("Could not open output file: {}" +
					" parent file exists:{}" , fileTmp.getAbsolutePath() , fileTmp.getParentFile().exists());
			return false;
		}

		context.pb(pb);

		AVDictionary optionsDictionary = null;

		if (!options.isEmpty()) {
			optionsDictionary = new AVDictionary();
			Set<String> keySet = options.keySet();
			for (String key : keySet) {
				av_dict_set(optionsDictionary, key, options.get(key), 0);
			}
		}

		ret = avformat_write_header(context, optionsDictionary);
		if (ret < 0) {
			logger.warn("could not write header for {}", fileTmp.getName());

			clearResource();
			return false;
		}
		if (optionsDictionary != null) {
			av_dict_free(optionsDictionary);
		}

		isRunning.set(true);
		return true;
	}


	@Override
	public synchronized void writeVideoBuffer(ByteBuffer encodedVideoFrame, long dts, int frameRotation, int streamIndex,boolean isKeyFrame,long firstFrameTimeStamp, long pts) {
		/*
		 * this control is necessary to prevent server from a native crash
		 * in case of initiation and preparation takes long.
		 * because native objects like videoPkt can not be initiated yet
		 */
		if (!isRunning.get()) {
			if (time2log  % 100 == 0) {
				logger.warn("Not writing VideoBuffer for {} because Is running:{}", streamId, isRunning.get());
				time2log = 0;
			}
			time2log++;
			return;
		}

		/*
		 * Rotation field is used add metadata to the mp4.
		 * this method is called in directly creating mp4 from coming encoded WebRTC H264 stream
		 */
		this.rotation = frameRotation;
		videoPkt.stream_index(streamIndex);
		videoPkt.pts(pts);
		videoPkt.dts(dts);
		if(isKeyFrame) {
			videoPkt.flags(videoPkt.flags() | AV_PKT_FLAG_KEY);
		}

		encodedVideoFrame.rewind();
		videoPkt.data(new BytePointer(encodedVideoFrame));
		videoPkt.size(encodedVideoFrame.limit());
		videoPkt.position(0);
		writePacket(videoPkt, (AVCodecContext)null);

		av_packet_unref(videoPkt);
	}

	@Override
	public synchronized void writeAudioBuffer(ByteBuffer audioFrame, int streamIndex, long timestamp) {
		if (!isRunning.get()) {
			if (time2log  % 100 == 0) {
				logger.warn("Not writing AudioBuffer for {} because Is running:{}", streamId, isRunning.get());
				time2log = 0;
			}
			time2log++;
			return;
		}

		audioPkt.stream_index(streamIndex);
		audioPkt.pts(timestamp);
		audioPkt.dts(timestamp);
		audioFrame.rewind();
		audioPkt.flags(audioPkt.flags() | AV_PKT_FLAG_KEY);
		audioPkt.data(new BytePointer(audioFrame));
		audioPkt.size(audioFrame.limit());
		audioPkt.position(0);

		writePacket(audioPkt, (AVCodecContext)null);

		av_packet_unref(audioPkt);

	}
	public void setPreviewPath(String path){
		this.previewPath = path;
	}

	/**
	 * {@inheritDoc}
	 */
	@Override
	public synchronized void writeTrailer() {

		if (!isRunning.get() || outputFormatContext == null || outputFormatContext.pb() == null) {
			//return if it is already null
			logger.warn("OutputFormatContext is not initialized or it is freed for file {}", fileTmp != null ? fileTmp.getName() : null);
			return;
		}

		logger.info("Record Muxer writing trailer for stream: {}", streamId);
		isRunning.set(false);

		av_write_trailer(outputFormatContext);

		clearResource();

		isRecording = false;

		vertx.executeBlocking(l->{
			try {


				IContext context = RecordMuxer.this.scope.getContext();
				ApplicationContext appCtx = context.getApplicationContext();
				AntMediaApplicationAdapter adaptor = (AntMediaApplicationAdapter) appCtx.getBean(AntMediaApplicationAdapter.BEAN_NAME);

				AppSettings appSettings = (AppSettings) appCtx.getBean(AppSettings.BEAN_NAME);

				File f = getFinalFileName(appSettings.isS3RecordingEnabled());

				finalizeRecordFile(f);

				adaptor.muxingFinished(streamId, f, startTime, getDurationInMs(f,streamId), resolution, previewPath);

				logger.info("File: {} exist: {}", fileTmp.getAbsolutePath(), fileTmp.exists());


				if((appSettings.getUploadExtensionsToS3()&S3_CONSTANT) == 0){
					this.uploadMP4ToS3 = false;
				}

				if (appSettings.isS3RecordingEnabled() && this.uploadMP4ToS3 ) {
					logger.info("Storage client is available saving {} to storage", f.getName());

					saveToStorage(s3FolderPath + File.separator + (subFolder != null ? subFolder + File.separator : "" ), f, f.getName(), storageClient);
				}
			} catch (Exception e) {
				logger.error(e.getMessage());
			}
			l.complete();
		}, null);

	}


	public File getFinalFileName(boolean isS3Enabled)
	{
		String absolutePath = fileTmp.getAbsolutePath();
		String origFileName = absolutePath.replace(TEMP_EXTENSION, "");

		String prefix = s3FolderPath + File.separator + (subFolder != null ? subFolder + File.separator : "" );

		String fileName = getFile().getName();

		File f = new File(origFileName);

		if ( isS3Enabled && this.uploadMP4ToS3 && storageClient != null && doesFileExistInS3(storageClient, prefix+fileName)) 
		{
			int i = 0;

			do {
				i++;
				fileName = initialResourceNameWithoutExtension + "_" + i + extension;
				
				origFileName = origFileName.substring(0, origFileName.lastIndexOf("/") + 1) + fileName;
				f = new File(origFileName);
			} while (doesFileExistInS3(storageClient, prefix+fileName) || f.exists() || f.isDirectory());
		}
		return f;
	}

	private static boolean doesFileExistInS3(StorageClient storageClient, String name) {
		return storageClient.fileExist(name);
	}
	
	public static void saveToStorage(String prefix, File fileToUpload, String fileName, StorageClient storageClient) {
		saveToStorage(prefix, fileToUpload, fileName, storageClient, true);
	}
	
	public static void saveToStorage(String prefix, File fileToUpload, String fileName, StorageClient storageClient, boolean deleteLocalFile) {
		storageClient.save(prefix + fileName, fileToUpload, deleteLocalFile);
	}


	protected void finalizeRecordFile(final File file) throws IOException {
		Files.move(fileTmp.toPath(),file.toPath());
		logger.info("{} is ready", file.getName());
	}

	public static long getDurationInMs(File f, String streamId) {
		AVFormatContext inputFormatContext = avformat.avformat_alloc_context();
		int ret;
		if (avformat_open_input(inputFormatContext, f.getAbsolutePath(), null, (AVDictionary)null) < 0) {
			logger.info("cannot open input context for duration for stream: {}", streamId);
			avformat_close_input(inputFormatContext);
			return -1L;
		}

		ret = avformat_find_stream_info(inputFormatContext, (AVDictionary)null);
		if (ret < 0) {
			logger.info("Could not find stream information for stream: {}", streamId);
			avformat_close_input(inputFormatContext);
			return -1L;
		}
		long durationInMS = -1;
		if (inputFormatContext.duration() != AV_NOPTS_VALUE)
		{
			durationInMS = inputFormatContext.duration() / 1000;
		}
		avformat_close_input(inputFormatContext);
		return durationInMS;
	}

	protected void clearResource() {
		if (tmpPacket != null) {
			av_packet_free(tmpPacket);
			tmpPacket = null;
		}

		if (videoPkt != null) {
			av_packet_free(videoPkt);
			videoPkt = null;
		}

		if (audioPkt != null) {
			av_packet_free(audioPkt);
			audioPkt = null;
		}

		if (bsfExtractdataContext != null) {
			av_bsf_free(bsfExtractdataContext);
			bsfExtractdataContext = null;
		}

		/* close output */
		if ((outputFormatContext.flags() & AVFMT_NOFILE) == 0)
			avio_closep(outputFormatContext.pb());

		avformat_free_context(outputFormatContext);
		outputFormatContext = null;
	}

	/**
	 * {@inheritDoc}
	 */
	@Override
	public synchronized void writePacket(AVPacket pkt, AVStream stream) {

		if (checkToDropPacket(pkt, stream.codecpar().codec_type())) {
			//drop packet 
			return;
		}
	

		if (!isRunning.get() || !registeredStreamIndexList.contains(pkt.stream_index())) {
			if (time2log  % 100 == 0) {
				logger.warn("Not writing packet1 for {} - Is running:{} or stream index({}) is registered: {}", streamId, isRunning.get(), pkt.stream_index(), registeredStreamIndexList.contains(pkt.stream_index()));
				time2log = 0;
			}
			time2log++;
			return;
		}
		int streamIndex;

		if (stream.codecpar().codec_type() == AVMEDIA_TYPE_VIDEO) {
			streamIndex = videoIndex;
		}
		else if (stream.codecpar().codec_type() == AVMEDIA_TYPE_AUDIO) {
			streamIndex = audioIndex;
		}
		else {
			logger.error("Undefined codec type for stream: {} ", streamId);
			return;
		}

		AVStream outStream = outputFormatContext.streams(streamIndex);
		int index = pkt.stream_index();
		pkt.stream_index(streamIndex);

		packetReady = true;
		writePacket(pkt, stream.time_base(),  outStream.time_base(), outStream.codecpar().codec_type());

		pkt.stream_index(index);
	}


	/**
	 * {@inheritDoc}
	 */
	@Override
	public synchronized void writePacket(AVPacket pkt, AVCodecContext codecContext) {
		if (!isRunning.get() || !registeredStreamIndexList.contains(pkt.stream_index())) {
			if (time2log  % 100 == 0)
			{
				logger.warn("Not writing packet for {} - Is running:{} or stream index({}) is registered: {}", streamId, isRunning.get(), pkt.stream_index(), registeredStreamIndexList.contains(pkt.stream_index()));
				time2log = 0;
			}
			time2log++;
			return;
		}

		if(codecContext == null){
			packetReady = true;
		}
		else{
			packetReady = false;
		}

		AVStream outStream = outputFormatContext.streams(pkt.stream_index());
		AVRational codecTimebase = codecTimeBaseMap.get(pkt.stream_index());
		int codecType = outStream.codecpar().codec_type();

		
		if (!checkToDropPacket(pkt, codecType)) {
			//added for audio video sync
			writePacket(pkt, codecTimebase,  outStream.time_base(), codecType);
		}

	}

	private boolean checkToDropPacket(AVPacket pkt, int codecType) {
		if (!firstKeyFrameReceivedChecked && codecType == AVMEDIA_TYPE_VIDEO) 
		{
			if(firstVideoDts == -1) {
				firstVideoDts = pkt.dts();
			}
			
			int keyFrame = pkt.flags() & AV_PKT_FLAG_KEY;
			//we set start time here because we start recording with key frame and drop the other
			//setting here improves synch between audio and video
			if (keyFrame == 1) {
				firstKeyFrameReceivedChecked = true;
				logger.warn("First key frame received for stream: {}", streamId);
			} else {
				logger.info("First video packet is not key frame. It will drop for direct muxing. Stream {}", streamId);
				// return if firstKeyFrameReceived is not received
				// below return is important otherwise it does not work with like some encoders(vidiu)
				return true;
				
			}
		}
		//don't drop packet because it's either audio packet or key frame is received
		return false;
		
		
	}


	/**
	 * All other writePacket functions call this function to make the job
	 *
	 * @param pkt
	 * Content of the data in AVPacket class
	 *
	 * @param inputTimebase
	 * input time base is required to calculate the correct dts and pts values for the container
	 *
	 * @param outputTimebase
	 * output time base is required to calculate the correct dts and pts values for the container
	 */
	private void writePacket(AVPacket pkt, AVRational inputTimebase, AVRational outputTimebase, int codecType)
	{

		AVFormatContext context = getOutputFormatContext();
		if (context == null || context.pb() == null) {
			logger.warn("output context.pb field is null for stream: {}", streamId);
			return;
		}

		long pts = pkt.pts();
		long dts = pkt.dts();
		long duration = pkt.duration();
		long pos = pkt.pos();

		pkt.duration(av_rescale_q(pkt.duration(), inputTimebase, outputTimebase));
		pkt.pos(-1);

		if (codecType == AVMEDIA_TYPE_AUDIO)
		{
			if(firstAudioDts == -1) {
				firstAudioDts = pkt.dts();
			}
			pkt.pts(av_rescale_q_rnd(pkt.pts() - firstAudioDts, inputTimebase, outputTimebase, AV_ROUND_NEAR_INF|AV_ROUND_PASS_MINMAX));
			pkt.dts(av_rescale_q_rnd(pkt.dts() - firstAudioDts , inputTimebase, outputTimebase, AV_ROUND_NEAR_INF|AV_ROUND_PASS_MINMAX));


			int ret = av_packet_ref(tmpPacket , pkt);
			if (ret < 0) {
				logger.error("Cannot copy audio packet for {}", streamId);
				return;
			}
			writeAudioFrame(tmpPacket, inputTimebase, outputTimebase, context, dts);

			av_packet_unref(tmpPacket);
		}
		else if (codecType == AVMEDIA_TYPE_VIDEO)
		{
			//we set the firstVideoDts in checkToDropPacket Method to not have audio/video synch issue
			
			// we don't set startTimeInVideoTimebase here because we only start with key frame and we drop all frames
			// until the first key frame
			boolean isKeyFrame = false;
			if ((pkt.flags() & AV_PKT_FLAG_KEY) == 1) {
				isKeyFrame = true;
			}

			/*
			* We add this check because when encoder calls this method the packet needs extra data inside
			* However, SFUForwarder calls writeVideoBuffer and the method packets itself there
			* To prevent memory issues and crashes we don't repacket if the packet is ready to use from SFU forwarder
			 */
			if(!packetReady) {

				ByteBuffer byteBuffer = addExtraDataIfKeyFrame(isKeyFrame, extradata, pkt);

				byteBuffer.position(0);

				//Started to manually packet the frames because we want to add the extra data.
				tmpPacket.stream_index(pkt.stream_index());
				tmpPacket.data(new BytePointer(byteBuffer));
				tmpPacket.size(byteBuffer.limit());
				tmpPacket.pts(av_rescale_q_rnd(pkt.pts() - firstVideoDts, inputTimebase, outputTimebase, AV_ROUND_NEAR_INF | AV_ROUND_PASS_MINMAX));
				tmpPacket.position(pkt.position());
				tmpPacket.flags(pkt.flags());
				tmpPacket.dts(av_rescale_q_rnd(pkt.dts() - firstVideoDts, inputTimebase, outputTimebase, AV_ROUND_NEAR_INF | AV_ROUND_PASS_MINMAX));
			}

			else{
				pkt.pts(av_rescale_q_rnd(pkt.pts() - firstVideoDts , inputTimebase, outputTimebase, AV_ROUND_NEAR_INF|AV_ROUND_PASS_MINMAX));
				pkt.dts(av_rescale_q_rnd(pkt.dts() - firstVideoDts, inputTimebase, outputTimebase, AV_ROUND_NEAR_INF|AV_ROUND_PASS_MINMAX));

				int ret = av_packet_ref(tmpPacket , pkt);
				if (ret < 0) {
					logger.error("Cannot copy video packet for {}", streamId);
					return;
				}
		    }

			writeVideoFrame(tmpPacket, context);
			av_packet_unref(tmpPacket);
		}
		else {
			//for any other stream like subtitle, etc.
			int ret = av_write_frame(context, pkt);

			if (ret < 0 && logger.isWarnEnabled()) {
				if (time2log  % 100 == 0)  {
					byte[] data = new byte[64];
					av_strerror(ret, data, data.length);
					logger.warn("cannot frame to muxer({}) not audio and not video. Error is {} ", file.getName(), new String(data, 0, data.length));
					time2log = 0;
				}
				time2log++;
			}
		}


		pkt.pts(pts);
		pkt.dts(dts);
		pkt.duration(duration);
		pkt.pos(pos);

	}


	/**
	 * {@inheritDoc}
	 */
	protected void writeVideoFrame(AVPacket pkt, AVFormatContext context) {
		int ret;
		if (bsfExtractdataContext != null) {
			ret = av_bsf_send_packet(bsfExtractdataContext, tmpPacket);
			if (ret < 0)
				return;

			while (av_bsf_receive_packet(bsfExtractdataContext, tmpPacket) == 0)
			{
				ret = av_write_frame(context, tmpPacket);
				if (ret < 0 && logger.isWarnEnabled()) {
					byte[] data = new byte[64];
					av_strerror(ret, data, data.length);
					logger.warn("cannot write video frame to muxer({}) av_bsf_receive_packet. Error is {} ", file.getName(), new String(data, 0, data.length));
				}

			}
		}
		else {

			ret = av_write_frame(context, pkt);
			if (ret < 0 && logger.isWarnEnabled()) {
				byte[] data = new byte[64];
				av_strerror(ret, data, data.length);
				logger.warn("cannot write video frame to muxer({}). Pts: {} dts:{}  Error is {} ", file.getName(), pkt.pts(), pkt.dts(), new String(data, 0, data.length));
			}
		}
	}

	protected void writeAudioFrame(AVPacket pkt, AVRational inputTimebase, AVRational outputTimebase,
			AVFormatContext context, long dts) {
		int ret;
		ret = av_write_frame(context, tmpPacket);
		if (ret < 0 && logger.isInfoEnabled()) {

			byte[] data = new byte[64];
			av_strerror(ret, data, data.length);
			logger.info("cannot write audio frame to muxer({}). Error is {} ", file.getName(), new String(data, 0, data.length));
		}
	}

<<<<<<< HEAD
	public void setDynamic(boolean dynamic) {
		this.dynamic = dynamic;
	}

	public boolean isDynamic() {
		return dynamic;
	}
	
	public void setExtradataForTest(){
		extradata = "test".getBytes();
	}

=======
>>>>>>> 2c12a912
	public boolean isUploadingToS3(){return uploadMP4ToS3;}

}<|MERGE_RESOLUTION|>--- conflicted
+++ resolved
@@ -833,22 +833,6 @@
 			logger.info("cannot write audio frame to muxer({}). Error is {} ", file.getName(), new String(data, 0, data.length));
 		}
 	}
-
-<<<<<<< HEAD
-	public void setDynamic(boolean dynamic) {
-		this.dynamic = dynamic;
-	}
-
-	public boolean isDynamic() {
-		return dynamic;
-	}
-	
-	public void setExtradataForTest(){
-		extradata = "test".getBytes();
-	}
-
-=======
->>>>>>> 2c12a912
 	public boolean isUploadingToS3(){return uploadMP4ToS3;}
 
 }