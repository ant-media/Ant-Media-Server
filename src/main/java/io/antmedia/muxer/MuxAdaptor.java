--- conflicted
+++ resolved
@@ -1695,12 +1695,8 @@
 	 * @param resolutionHeight	resolution height for the recording
 	 * @return
 	 */
-<<<<<<< HEAD
-	public RecordMuxer startRecording(RecordType recordType) {
-=======
 	public RecordMuxer startRecording(RecordType recordType, int resolutionHeight) {
 
->>>>>>> 559f6f0b
 		if (!isRecording.get()) {
 			logger.warn("Starting recording return false for stream:{} because stream is being prepared", streamId);
 			return null;
