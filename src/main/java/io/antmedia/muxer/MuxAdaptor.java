--- conflicted
+++ resolved
@@ -331,13 +331,9 @@
 
 	private int videoCodecId = -1;
 
-
-<<<<<<< HEAD
 	private boolean metadataTimeout = false;
 
-=======
 	private long lastWebhookStreamStatusUpdateTime = 0;
->>>>>>> a6b905d9
 
 	public static MuxAdaptor initializeMuxAdaptor(ClientBroadcastStream clientBroadcastStream, Broadcast broadcast, boolean isSource, IScope scope) {
 
