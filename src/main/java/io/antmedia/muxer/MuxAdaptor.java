package io.antmedia.muxer;

import static io.antmedia.muxer.IAntMediaStreamHandler.BROADCAST_STATUS_BROADCASTING;
import static org.bytedeco.ffmpeg.global.avcodec.*;
import static org.bytedeco.ffmpeg.global.avutil.*;

import java.nio.ByteBuffer;
import java.util.ArrayList;
import java.util.Collections;
import java.util.Iterator;
import java.util.LinkedList;
import java.util.List;
import java.util.Map;
import java.util.NoSuchElementException;
import java.util.concurrent.ConcurrentHashMap;
import java.util.concurrent.ConcurrentLinkedQueue;
import java.util.concurrent.ConcurrentSkipListSet;
import java.util.concurrent.atomic.AtomicBoolean;
import java.util.concurrent.atomic.AtomicInteger;
import java.util.concurrent.atomic.AtomicLong;

import io.antmedia.logger.LoggerUtils;
import org.apache.commons.lang3.exception.ExceptionUtils;
import org.apache.mina.core.buffer.IoBuffer;
import org.bytedeco.ffmpeg.avcodec.AVCodecContext;
import org.bytedeco.ffmpeg.avcodec.AVCodecParameters;
import org.bytedeco.ffmpeg.avcodec.AVPacket;
import org.bytedeco.ffmpeg.avformat.AVFormatContext;
import org.bytedeco.ffmpeg.avformat.AVStream;
import org.bytedeco.ffmpeg.avutil.AVChannelLayout;
import org.bytedeco.ffmpeg.avutil.AVRational;
import org.bytedeco.javacpp.BytePointer;
import org.red5.codec.AVCVideo;
import org.red5.codec.IAudioStreamCodec;
import org.red5.codec.IStreamCodecInfo;
import org.red5.codec.IVideoStreamCodec;
import org.red5.server.api.IConnection;
import org.red5.server.api.IContext;
import org.red5.server.api.scope.IScope;
import org.red5.server.api.stream.IBroadcastStream;
import org.red5.server.api.stream.IStreamCapableConnection;
import org.red5.server.api.stream.IStreamPacket;
import org.red5.server.net.rtmp.event.CachedEvent;
import org.red5.server.net.rtmp.message.Constants;
import org.red5.server.stream.ClientBroadcastStream;
import org.red5.server.stream.IRecordingListener;
import org.red5.server.stream.consumer.FileConsumer;
import org.slf4j.Logger;
import org.slf4j.LoggerFactory;
import org.springframework.context.ApplicationContext;

import io.antmedia.AntMediaApplicationAdapter;
import io.antmedia.AppSettings;
import io.antmedia.EncoderSettings;
import io.antmedia.RecordType;
import io.antmedia.analytic.model.KeyFrameStatsEvent;
import io.antmedia.analytic.model.PublishStatsEvent;
import io.antmedia.datastore.db.DataStore;
import io.antmedia.datastore.db.IDataStoreFactory;
import io.antmedia.datastore.db.types.Broadcast;
import io.antmedia.datastore.db.types.Endpoint;
import io.antmedia.muxer.parser.AACConfigParser;
import io.antmedia.muxer.parser.AACConfigParser.AudioObjectTypes;
import io.antmedia.muxer.parser.SpsParser;
import io.antmedia.muxer.parser.codec.AACAudio;
import io.antmedia.plugin.PacketFeeder;
import io.antmedia.plugin.api.IPacketListener;
import io.antmedia.plugin.api.StreamParametersInfo;
import io.antmedia.rest.model.Result;
import io.antmedia.settings.ServerSettings;
import io.antmedia.storage.StorageClient;
import io.vertx.core.Vertx;


public class MuxAdaptor implements IRecordingListener, IEndpointStatusListener {


	public static final int STAT_UPDATE_PERIOD_MS = 10000;


	public static final String ADAPTIVE_SUFFIX = "_adaptive";
	private static Logger logger = LoggerFactory.getLogger(MuxAdaptor.class);

	protected ConcurrentLinkedQueue<IStreamPacket> streamPacketQueue = new ConcurrentLinkedQueue<>();
	protected AtomicBoolean isPipeReaderJobRunning = new AtomicBoolean(false);
	private   AtomicBoolean isBufferedWriterRunning = new AtomicBoolean(false);

	protected List<Muxer> muxerList =  Collections.synchronizedList(new ArrayList<Muxer>());
	protected boolean deleteHLSFilesOnExit = true;
	protected boolean deleteDASHFilesOnExit = true;


	private int videoStreamIndex;
	protected int audioStreamIndex;

	protected boolean previewOverwrite = false;

	protected volatile boolean enableVideo = false;
	protected volatile boolean enableAudio = false;

	boolean firstAudioPacketSkipped = false;
	boolean firstVideoPacketSkipped = false;

	private long packetPollerId = -1;

	private ConcurrentSkipListSet<IStreamPacket> bufferQueue = new ConcurrentSkipListSet<>((a, b) -> Long.compare(a.getTimestamp(), b.getTimestamp()));


	private volatile boolean stopRequestExist = false;

	public static final int RECORDING_ENABLED_FOR_STREAM = 1;
	public static final int RECORDING_DISABLED_FOR_STREAM = -1;
	public static final int RECORDING_NO_SET_FOR_STREAM = 0;
	protected static final long WAIT_TIME_MILLISECONDS = 5;
	protected AtomicBoolean isRecording = new AtomicBoolean(false);
	protected ClientBroadcastStream broadcastStream;
	protected boolean mp4MuxingEnabled;
	protected boolean webMMuxingEnabled;
	protected boolean addDateTimeToMp4FileName;
	protected boolean hlsMuxingEnabled;
	protected boolean dashMuxingEnabled;
	protected boolean objectDetectionEnabled;

	protected ConcurrentHashMap<String, Boolean> isHealthCheckStartedMap = new ConcurrentHashMap<>();
	protected ConcurrentHashMap<String, Integer> errorCountMap = new ConcurrentHashMap<>();
	protected ConcurrentHashMap<String, Integer> retryCounter = new ConcurrentHashMap<>();
	protected ConcurrentHashMap<String, String> statusMap = new ConcurrentHashMap<>();
	protected int rtmpEndpointRetryLimit;
	protected int healthCheckPeriodMS;

	protected boolean webRTCEnabled = false;
	protected StorageClient storageClient;
	protected String hlsTime;
	protected String hlsListSize;
	protected String hlsPlayListType;
	protected String dashSegDuration;
	protected String dashFragmentDuration;
	protected String targetLatency;
	List<EncoderSettings> adaptiveResolutionList = null;

	protected DataStore dataStore;

	/**
	 * By default first video key frame should be checked
	 * and below flag should be set to true
	 * If first video key frame should not be checked,
	 * then below should be flag in advance
	 */
	private boolean firstKeyFrameReceivedChecked = false;
	private long lastKeyFramePTS =0;
	protected String streamId;
	protected long startTime;

	protected IScope scope;

	private String oldQuality;
	public static final  AVRational TIME_BASE_FOR_MS;
	private IAntMediaStreamHandler appAdapter;

	protected List<EncoderSettings> encoderSettingsList;
	protected static boolean isStreamSource = false;

	private int previewCreatePeriod;
	private double oldspeed;
	private long lastQualityUpdateTime = 0;
	private Broadcast broadcast;
	protected AppSettings appSettings;
	private int previewHeight;
	private int lastFrameTimestamp;
	private int maxAnalyzeDurationMS = 1000;
	protected boolean generatePreview = true;
	private int firstReceivedFrameTimestamp = -1;
	protected int totalIngestedVideoPacketCount = 0;
	private long bufferTimeMs = 0;

	protected ServerSettings serverSettings;

	/**
	 * Packet times in ordered way to calculate streaming health
	 * Key is the packet ime
	 * Value is the system time at that moment
	 *
	 */
	private LinkedList<PacketTime> packetTimeList = new LinkedList<PacketTime>();

	public boolean addID3Data(String data) {
		for (Muxer muxer : muxerList) {
			if(muxer instanceof HLSMuxer) {
				((HLSMuxer)muxer).addID3Data(data);
				return true;
			}
		}
		return false;
	}

	public boolean addSEIData(String data) {
		for (Muxer muxer : muxerList) {
			if(muxer instanceof HLSMuxer) {
				((HLSMuxer)muxer).setSeiData(data);
				return true;
			}
		}
		return false;
	}

	public static class PacketTime {
		public final long packetTimeMs;
		public final long systemTimeMs;
		public PacketTime(long packetTimeMs, long systemTimeMs) {
			this.packetTimeMs = packetTimeMs;
			this.systemTimeMs = systemTimeMs;
		}
	}

	protected Vertx vertx;

	/**
	 * Accessed from multiple threads so make it volatile
	 */
	private AtomicBoolean buffering = new AtomicBoolean(false);
	private int bufferLogCounter;

	/**
	 * The time when buffering has been finished. It's volatile because it's accessed from multiple threads
	 */
	private volatile long bufferingFinishTimeMs = 0;

	/**
	 * Mux adaptor is generally used in RTMP.
	 * However it can be also used to stream RTSP Pull so that isAVC can be false
	 */
	private boolean avc = true;

	private long bufferedPacketWriterId = -1;
	private volatile long lastPacketTimeMsInQueue = 0;
	private volatile long firstPacketReadyToSentTimeMs = 0;
	protected String dataChannelWebHookURL = null;
	protected long absoluteTotalIngestTime = 0;
	/**
	 * It's defined here because EncoderAdaptor should access it directly to add new streams.
	 * Don't prefer to access to dashMuxer directly. Access it with getter
	 */
	protected Muxer dashMuxer = null;

	private long checkStreamsStartTime = -1;
	private byte[] videoDataConf;
	private byte[] audioDataConf;
	private AtomicInteger queueSize = new AtomicInteger(0);
	private long startTimeMs;
	protected long totalIngestTime;
	private int fps = 0;
	protected int width;
	protected int height;
	protected int keyFramePerMin = 0;
	protected long lastKeyFrameStatsTimeMs = -1;

	private long totalByteReceived = 0;

	protected AVFormatContext streamSourceInputFormatContext;
	private AVCodecParameters videoCodecParameters;
	protected AVCodecParameters audioCodecParameters;
	private BytePointer audioExtraDataPointer;
	private BytePointer videoExtraDataPointer;
	private AtomicLong endpointStatusUpdaterTimer = new AtomicLong(-1l);
	private ConcurrentHashMap<String, String> endpointStatusUpdateMap = new ConcurrentHashMap<>();	

	protected PacketFeeder packetFeeder;

	private static final int COUNT_TO_LOG_BUFFER = 500;

	static {
		TIME_BASE_FOR_MS = new AVRational();
		TIME_BASE_FOR_MS.num(1);
		TIME_BASE_FOR_MS.den(1000);
	}

	private AVRational videoTimeBase = TIME_BASE_FOR_MS;
	private AVRational audioTimeBase = TIME_BASE_FOR_MS;

	//NOSONAR because we need to keep the reference of the field
	protected AVChannelLayout channelLayout;
	private long lastTotalByteReceived = 0;


	public static MuxAdaptor initializeMuxAdaptor(ClientBroadcastStream clientBroadcastStream, List<EncoderSettings> broadcastEncoderSettings, boolean isSource, IScope scope) {


<<<<<<< HEAD
	public static MuxAdaptor initializeMuxAdaptor(ClientBroadcastStream clientBroadcastStream, List<EncoderSettings> broadcastEncoderSettings, boolean isSource, IScope scope) {
=======
>>>>>>> a6e85b5a
		MuxAdaptor muxAdaptor = null;
		ApplicationContext applicationContext = scope.getContext().getApplicationContext();
		boolean tryEncoderAdaptor = false;
		if (applicationContext.containsBean(AppSettings.BEAN_NAME)) {
			AppSettings appSettings = (AppSettings) applicationContext.getBean(AppSettings.BEAN_NAME);
			List<EncoderSettings> appEncoderSettings = appSettings.getEncoderSettings();

			if ((broadcastEncoderSettings != null && !broadcastEncoderSettings.isEmpty()) ||
					(appEncoderSettings != null && !appEncoderSettings.isEmpty()) ||
					appSettings.isWebRTCEnabled() || appSettings.isForceDecoding()) {
				/*
				 * enable encoder adaptor if webrtc enabled because we're supporting forwarding video to end user
				 * without transcoding. We need encoder adaptor because we need to transcode audio
				 */
				tryEncoderAdaptor = true;
			}
		}

		if (tryEncoderAdaptor) {
			//if adaptive bitrate enabled, take a look at encoder adaptor exists
			//if it is not enabled, then initialize only mux adaptor
			try {
				Class transraterClass = Class.forName("io.antmedia.enterprise.adaptive.EncoderAdaptor");

				muxAdaptor = (MuxAdaptor) transraterClass.getConstructor(ClientBroadcastStream.class)
						.newInstance(clientBroadcastStream);

			} catch (Exception e) {
				logger.error(e.getMessage());
			}
		}
		if (muxAdaptor == null) {
			muxAdaptor = new MuxAdaptor(clientBroadcastStream);
		}
		muxAdaptor.setStreamSource(isSource);

		return muxAdaptor;
	}


	protected MuxAdaptor(ClientBroadcastStream clientBroadcastStream) {

		this.broadcastStream = clientBroadcastStream;
	}

	public boolean addMuxer(Muxer muxer) {
		return addMuxer(muxer, 0);
	}

	public boolean addMuxer(Muxer muxer, int resolutionHeight)
	{
		boolean result = false;
		if (directMuxingSupported() && (resolutionHeight == 0 || resolutionHeight == height)) 
		{	
			if (isRecording.get()) 
			{
				result = prepareMuxer(muxer, resolutionHeight);
			}
			else 
			{
				result = addMuxerInternal(muxer);
			}
		}
		return result;
	}

	public boolean removeMuxer(Muxer muxer) 
	{
		boolean result = false;
		if (muxerList.remove(muxer)) 
		{
			muxer.writeTrailer();
			result = true;
		}
		return result;
	}

	protected boolean addMuxerInternal(Muxer muxer) 
	{
		boolean result = false;
		if (!muxerList.contains(muxer)) 
		{
			result = muxerList.add(muxer);
		}
		return result;
	}


	@Override
	public boolean init(IConnection conn, String name, boolean isAppend) {

		return init(conn.getScope(), name, isAppend);
	}

	protected void enableSettings() {
		AppSettings appSettingsLocal = getAppSettings();
		hlsMuxingEnabled = appSettingsLocal.isHlsMuxingEnabled();
		dashMuxingEnabled = appSettingsLocal.isDashMuxingEnabled();
		mp4MuxingEnabled = appSettingsLocal.isMp4MuxingEnabled();
		webMMuxingEnabled = appSettingsLocal.isWebMMuxingEnabled();
		objectDetectionEnabled = appSettingsLocal.isObjectDetectionEnabled();

		addDateTimeToMp4FileName = appSettingsLocal.isAddDateTimeToMp4FileName();
		webRTCEnabled = appSettingsLocal.isWebRTCEnabled();
		deleteHLSFilesOnExit = appSettingsLocal.isDeleteHLSFilesOnEnded();
		deleteDASHFilesOnExit = appSettingsLocal.isDeleteDASHFilesOnEnded();
		hlsListSize = appSettingsLocal.getHlsListSize();
		hlsTime = appSettingsLocal.getHlsTime();
		hlsPlayListType = appSettingsLocal.getHlsPlayListType();
		dashSegDuration = appSettingsLocal.getDashSegDuration();
		dashFragmentDuration = appSettingsLocal.getDashFragmentDuration();
		targetLatency = appSettingsLocal.getTargetLatency();

		previewOverwrite = appSettingsLocal.isPreviewOverwrite();

		encoderSettingsList = (getBroadcast() != null && getBroadcast().getEncoderSettings() != null && !getBroadcast().getEncoderSettings().isEmpty()) ? getBroadcast().getEncoderSettings() : appSettingsLocal.getEncoderSettings();

		previewCreatePeriod = appSettingsLocal.getCreatePreviewPeriod();
		maxAnalyzeDurationMS = appSettingsLocal.getMaxAnalyzeDurationMS();
		generatePreview = appSettingsLocal.isGeneratePreview();
		previewHeight = appSettingsLocal.getPreviewHeight();
		bufferTimeMs = appSettingsLocal.getRtmpIngestBufferTimeMs();
		dataChannelWebHookURL = appSettingsLocal.getDataChannelWebHookURL();

		rtmpEndpointRetryLimit = appSettingsLocal.getEndpointRepublishLimit();
		healthCheckPeriodMS = appSettingsLocal.getEndpointHealthCheckPeriodMs();
	}

	public void initStorageClient() {
		if (scope.getContext().getApplicationContext().containsBean(StorageClient.BEAN_NAME)) {
			storageClient = (StorageClient) scope.getContext().getApplicationContext().getBean(StorageClient.BEAN_NAME);
		}
	}

	@Override
	public boolean init(IScope scope, String streamId, boolean isAppend) {

		this.streamId = streamId;
		this.scope = scope;
		packetFeeder = new PacketFeeder(streamId);

		getDataStore();

		//TODO: Refactor -> saving broadcast is called two times in RTMP ingesting. It should be one time
		getStreamHandler().updateBroadcastStatus(streamId, startTimeMs, IAntMediaStreamHandler.PUBLISH_TYPE_RTMP, getDataStore().get(streamId));

		enableSettings();
		initServerSettings();
		initStorageClient();
		enableMp4Setting();
		enableWebMSetting();
		initVertx();

		if (mp4MuxingEnabled) {
			addMp4Muxer();
			logger.info("adding MP4 Muxer, add datetime to file name {}", addDateTimeToMp4FileName);
		}

		if (hlsMuxingEnabled) {

			HLSMuxer hlsMuxer = new HLSMuxer(vertx, storageClient, getAppSettings().getS3StreamsFolderPath(), getAppSettings().getUploadExtensionsToS3(), getAppSettings().getHlsHttpEndpoint(), getAppSettings().isAddDateTimeToHlsFileName());
			hlsMuxer.setHlsParameters( hlsListSize, hlsTime, hlsPlayListType, getAppSettings().getHlsflags(), getAppSettings().getHlsEncryptionKeyInfoFile());
			hlsMuxer.setDeleteFileOnExit(deleteHLSFilesOnExit);
			hlsMuxer.setId3Enabled(appSettings.isId3TagEnabled());
			hlsMuxer.setSeiEnabled(appSettings.isSeiEnabled());
			addMuxer(hlsMuxer);
			logger.info("adding HLS Muxer for {}", streamId);
		}

		getDashMuxer();
		if (dashMuxer != null) {
			addMuxer(dashMuxer);
		}

		for (Muxer muxer : muxerList) {
			muxer.init(scope, streamId, 0, broadcast.getSubFolder(), 0);
		}
		getStreamHandler().muxAdaptorAdded(this);
		return true;
	}

	public Muxer getDashMuxer()
	{
		if (dashMuxingEnabled && dashMuxer == null) {
			try {
				Class dashMuxerClass = Class.forName("io.antmedia.enterprise.muxer.DASHMuxer");

				logger.info("adding DASH Muxer for {}", streamId);

				dashMuxer = (Muxer) dashMuxerClass.getConstructors()[0].newInstance(vertx, dashFragmentDuration, dashSegDuration, targetLatency, deleteDASHFilesOnExit, !appSettings.getEncoderSettings().isEmpty(),
						appSettings.getDashWindowSize(), appSettings.getDashExtraWindowSize(), appSettings.islLDashEnabled(), appSettings.islLHLSEnabled(),
						appSettings.isHlsEnabledViaDash(), appSettings.isUseTimelineDashMuxing(), appSettings.isDashHttpStreaming(),appSettings.getDashHttpEndpoint(), serverSettings.getDefaultHttpPort());



			}
			catch (ClassNotFoundException e) {
				logger.info("DashMuxer class not found for stream:{}", streamId);
			}
			catch (Exception e) {
				logger.error(ExceptionUtils.getStackTrace(e));
			}

		}
		return dashMuxer;
	}

	private void initVertx() {
		if (scope.getContext().getApplicationContext().containsBean(IAntMediaStreamHandler.VERTX_BEAN_NAME))
		{
			vertx = (Vertx)scope.getContext().getApplicationContext().getBean(IAntMediaStreamHandler.VERTX_BEAN_NAME);
			logger.info("vertx exist {}", vertx);
		}
		else {
			logger.info("No vertx bean for stream {}", streamId);
		}
	}

	protected void initServerSettings() {
		if(scope.getContext().getApplicationContext().containsBean(ServerSettings.BEAN_NAME)) {
			serverSettings = (ServerSettings)scope.getContext().getApplicationContext().getBean(ServerSettings.BEAN_NAME);
			logger.info("serverSettings exist {}", serverSettings);
		}
		else {
			logger.info("No serverSettings bean for stream {}", streamId);
		}
	}

	protected void enableMp4Setting() {
		broadcast = getBroadcast();

		if (broadcast.getMp4Enabled() == RECORDING_DISABLED_FOR_STREAM)
		{
			// if stream specific mp4 setting is disabled
			mp4MuxingEnabled = false;
		}
		else if (broadcast.getMp4Enabled() == RECORDING_ENABLED_FOR_STREAM)
		{
			// if stream specific mp4 setting is enabled
			mp4MuxingEnabled = true;
		}

	}

	protected void enableWebMSetting() {
		broadcast = getBroadcast();

		if (broadcast.getWebMEnabled() == RECORDING_DISABLED_FOR_STREAM)
		{
			// if stream specific WebM setting is disabled
			webMMuxingEnabled = false;
		}
		else if (broadcast.getWebMEnabled() == RECORDING_ENABLED_FOR_STREAM)
		{
			// if stream specific WebM setting is enabled
			webMMuxingEnabled = true;
		}

	}

	public static void setUpEndPoints(MuxAdaptor muxAdaptor, Broadcast broadcast, Vertx vertx) 
	{
		if (broadcast != null) {
			List<Endpoint> endPointList = broadcast.getEndPointList();

			if (endPointList != null && !endPointList.isEmpty()) 
			{
				for (Endpoint endpoint : endPointList) {
					RtmpMuxer rtmpMuxer = new RtmpMuxer(endpoint.getRtmpUrl(), vertx);
					rtmpMuxer.setStatusListener(muxAdaptor);
					muxAdaptor.addMuxer(rtmpMuxer);
				}
			}
		}

	}


	public AVCodecParameters getAudioCodecParameters() {

		if (audioDataConf != null && audioCodecParameters == null) 
		{
			AACConfigParser aacParser = new AACConfigParser(audioDataConf, 0);

			if (!aacParser.isErrorOccured()) 
			{
				audioCodecParameters = new AVCodecParameters();
				audioCodecParameters.sample_rate(aacParser.getSampleRate());

				channelLayout = new AVChannelLayout();
				av_channel_layout_default(channelLayout, aacParser.getChannelCount());

				audioCodecParameters.ch_layout(channelLayout);

				audioCodecParameters.codec_id(AV_CODEC_ID_AAC);
				audioCodecParameters.codec_type(AVMEDIA_TYPE_AUDIO);

				if (aacParser.getObjectType() == AudioObjectTypes.AAC_LC) {

					audioCodecParameters.profile(AVCodecContext.FF_PROFILE_AAC_LOW);
				}
				else if (aacParser.getObjectType() == AudioObjectTypes.AAC_LTP) {

					audioCodecParameters.profile(AVCodecContext.FF_PROFILE_AAC_LTP);
				}
				else if (aacParser.getObjectType() == AudioObjectTypes.AAC_MAIN) {

					audioCodecParameters.profile(AVCodecContext.FF_PROFILE_AAC_MAIN);
				}
				else if (aacParser.getObjectType() == AudioObjectTypes.AAC_SSR) {

					audioCodecParameters.profile(AVCodecContext.FF_PROFILE_AAC_SSR);
				}

				audioCodecParameters.frame_size(aacParser.getFrameSize());
				audioCodecParameters.format(AV_SAMPLE_FMT_FLTP);
				audioExtraDataPointer = new BytePointer(av_malloc(audioDataConf.length)).capacity(audioDataConf.length);
				audioExtraDataPointer.position(0).put(audioDataConf);
				audioCodecParameters.extradata(audioExtraDataPointer);
				audioCodecParameters.extradata_size(audioDataConf.length);
				audioCodecParameters.codec_tag(0);
			}
			else {
				logger.warn("Cannot parse AAC header succesfully for stream:{}", streamId);
			}
		}
		return audioCodecParameters;
	}


	public AVCodecParameters getVideoCodecParameters() 
	{
		if (videoDataConf != null && videoCodecParameters == null) {
			SpsParser spsParser = new SpsParser(getAnnexbExtradata(videoDataConf), 5);

			videoCodecParameters = new AVCodecParameters();
			width = spsParser.getWidth();
			height = spsParser.getHeight();
			videoCodecParameters.width(spsParser.getWidth());
			videoCodecParameters.height(spsParser.getHeight());
			videoCodecParameters.codec_id(AV_CODEC_ID_H264);
			videoCodecParameters.codec_type(AVMEDIA_TYPE_VIDEO);


			videoExtraDataPointer = new BytePointer(av_malloc(videoDataConf.length)).capacity(videoDataConf.length); 
			videoExtraDataPointer.position(0).put(videoDataConf);
			videoCodecParameters.extradata_size(videoDataConf.length);
			videoCodecParameters.extradata(videoExtraDataPointer);

			videoCodecParameters.format(AV_PIX_FMT_YUV420P);
			videoCodecParameters.codec_tag(0);
		}
		return videoCodecParameters;
	}


	/**
	 * Prepares the parameters. This method is called in RTMP ingesting
	 * @return
	 * @throws Exception
	 */
	public boolean prepare() throws Exception {

		int streamIndex = 0;
		AVCodecParameters codecParameters = getVideoCodecParameters();
		if (codecParameters != null) {
			logger.info("Incoming video width: {} height:{} stream:{}", codecParameters.width(), codecParameters.height(), streamId);
			addStream2Muxers(codecParameters, TIME_BASE_FOR_MS, streamIndex);
			videoStreamIndex = streamIndex;
			streamIndex++;
		}


		AVCodecParameters parameters = getAudioCodecParameters();
		if (parameters != null) {
			addStream2Muxers(parameters, TIME_BASE_FOR_MS, streamIndex);
			audioStreamIndex = streamIndex;
		}
		else {
			logger.info("There is no audio in the stream or not received AAC Sequence header for stream:{} muting the audio", streamId);
			enableAudio = false;
		}

		prepareMuxerIO();

		registerToMainTrackIfExists();
		return true;
	}


	public void registerToMainTrackIfExists() {
		if(broadcastStream.getParameters() != null) {
			String mainTrack = broadcastStream.getParameters().get("mainTrack");
			if(mainTrack != null) {
				Broadcast broadcastLocal = getBroadcast();
				broadcastLocal.setMainTrackStreamId(mainTrack);
				getDataStore().updateBroadcastFields(streamId, broadcastLocal);

				Broadcast mainBroadcast = getDataStore().get(mainTrack);
				if(mainBroadcast == null) {
					mainBroadcast = new Broadcast();
					try {
						mainBroadcast.setStreamId(mainTrack);
					} catch (Exception e) {
						logger.error(ExceptionUtils.getStackTrace(e));
					}
					mainBroadcast.setZombi(true);
					mainBroadcast.setStatus(BROADCAST_STATUS_BROADCASTING);
					mainBroadcast.getSubTrackStreamIds().add(streamId);
					getDataStore().save(mainBroadcast);
				}
				else {
					mainBroadcast.getSubTrackStreamIds().add(streamId);
					getDataStore().updateBroadcastFields(mainTrack, mainBroadcast);
				}
			}
		}
	}


	/**
	 * Prepares parameters and muxers. This method is called when pulling stream source
	 * @param inputFormatContext
	 * @return
	 * @throws Exception
	 */
	public boolean prepareFromInputFormatContext(AVFormatContext inputFormatContext) throws Exception {

		this.streamSourceInputFormatContext = inputFormatContext;
		// Dump information about file onto standard error

		int streamIndex = 0;
		int streamCount = inputFormatContext.nb_streams();
		for (int i=0; i < streamCount; i++)
		{
			AVStream stream = inputFormatContext.streams(i);
			AVCodecParameters codecpar = stream.codecpar();
			if (codecpar.codec_type() == AVMEDIA_TYPE_VIDEO && !isBlacklistCodec(codecpar.codec_id())) {

				videoTimeBase = inputFormatContext.streams(i).time_base();
				logger.info("Video format codec Id: {} width:{} height:{} for stream: {} source index:{} target index:{}", codecpar.codec_id(), codecpar.width(), codecpar.height(), streamId, i, streamIndex);
				width = codecpar.width();
				height = codecpar.height();

				addStream2Muxers(codecpar, stream.time_base(), i);
				videoStreamIndex = streamIndex;
				videoCodecParameters = codecpar;
				streamIndex++;

			}
			else if (codecpar.codec_type() == AVMEDIA_TYPE_AUDIO) 
			{
				logger.info("Audio format sample rate:{} bitrate:{} for stream: {} source index:{} target index:{}",codecpar.sample_rate(), codecpar.bit_rate(), streamId, i, streamIndex);
				audioTimeBase = inputFormatContext.streams(i).time_base();
				addStream2Muxers(codecpar, stream.time_base(), i);
				audioStreamIndex = streamIndex;
				audioCodecParameters = codecpar;
				streamIndex++;
			}
		}

		if (enableVideo && (width == 0 || height == 0)) {
			logger.info("Width or height is zero so returning for stream: {}", streamId);
			return false;
		}

		isRecording.set(true); 

		prepareMuxerIO();
		return true;
	}


	public static byte[] getAnnexbExtradata(byte[] avcExtradata){
		IoBuffer buffer = IoBuffer.wrap(avcExtradata);

		buffer.skip(6); //skip first 6 bytes for avc
		short spsSize = buffer.getShort();
		byte[] sps = new byte[spsSize];

		buffer.get(sps);

		buffer.skip(1); //skip one byte for pps number

		short ppsSize = buffer.getShort();


		byte[] pps = new byte[ppsSize];
		buffer.get(pps);

		byte[] extradataAnnexb = new byte[8 + spsSize + ppsSize];
		extradataAnnexb[0] = 0x00;
		extradataAnnexb[1] = 0x00;
		extradataAnnexb[2] = 0x00;
		extradataAnnexb[3] = 0x01;

		System.arraycopy(sps, 0, extradataAnnexb, 4, spsSize);

		extradataAnnexb[4 + spsSize] = 0x00;
		extradataAnnexb[5 + spsSize] = 0x00;
		extradataAnnexb[6 + spsSize] = 0x00;
		extradataAnnexb[7 + spsSize] = 0x01;

		System.arraycopy(pps, 0, extradataAnnexb, 8 + spsSize, ppsSize);
		return extradataAnnexb;
	}


	public static String getStreamType(int codecType) 
	{
		String streamType = "not_known";

		if (codecType == AVMEDIA_TYPE_VIDEO) 
		{
			streamType = "video";
		}
		else if (codecType == AVMEDIA_TYPE_AUDIO) 
		{
			streamType = "audio";
		}
		else if (codecType == AVMEDIA_TYPE_DATA) 
		{
			streamType = "data";
		}
		else if (codecType == AVMEDIA_TYPE_SUBTITLE) 
		{
			streamType = "subtitle";
		}
		else if (codecType == AVMEDIA_TYPE_ATTACHMENT) 
		{
			streamType = "attachment";
		}

		return streamType;
	}

	public void addStream2Muxers(AVCodecParameters codecParameters, AVRational rat, int streamIndex) 
	{
		synchronized (muxerList) {

			Iterator<Muxer> iterator = muxerList.iterator();
			while (iterator.hasNext())
			{
				Muxer muxer = iterator.next();

				if (!muxer.addStream(codecParameters, rat, streamIndex)) 
				{

					logger.warn("addStream returns false {} for stream: {} for {} stream", muxer.getFormat(), streamId, getStreamType(codecParameters.codec_type()));
				}
			}
		}

		startTime = System.currentTimeMillis();
	}

	public void prepareMuxerIO() 
	{
		synchronized (muxerList) {

			Iterator<Muxer> iterator = muxerList.iterator();
			while (iterator.hasNext())
			{
				Muxer muxer = iterator.next();
				if (!muxer.prepareIO())
				{
					iterator.remove();
					logger.error("prepareIO returns false {} for stream: {}", muxer.getFormat(), streamId);
				}
			}
		}
		startTime = System.currentTimeMillis();

	}

	/**
	 * @param streamId        id of the stream
	 * @param quality,        quality string
	 * @param packetTime,     time of the packet in milliseconds
	 * @param duration,       the total elapsed time in milliseconds
	 * @param inputQueueSize, input queue size of the packets that is waiting to be processed
	 */
	public void updateStreamQualityParameters(String streamId, String quality, double speed, int inputQueueSize) {
		long now = System.currentTimeMillis();

		//increase updating time to STAT_UPDATE_PERIOD_MS seconds because it may cause some issues in mongodb updates 
		//or 
		//update before STAT_UPDATE_PERIOD_MS if speed something meaningful
		if ((now - lastQualityUpdateTime) > STAT_UPDATE_PERIOD_MS || (lastQualityUpdateTime == 0 && speed > 0.8)) 
		{
			logger.info("Stream queue size:{} speed:{} for streamId:{} ", inputQueueSize, speed, streamId);
			lastQualityUpdateTime = now;
			long byteTransferred = totalByteReceived - lastTotalByteReceived;
			lastTotalByteReceived = totalByteReceived;


			PublishStatsEvent publishStatsEvent = new PublishStatsEvent();
			publishStatsEvent.setApp(scope.getName());
			publishStatsEvent.setStreamId(streamId);
			publishStatsEvent.setTotalByteReceived(totalByteReceived);
			publishStatsEvent.setByteTransferred(byteTransferred);
			publishStatsEvent.setDurationMs(System.currentTimeMillis() - broadcast.getStartTime());
			publishStatsEvent.setWidth(width);
			publishStatsEvent.setHeight(height);

			getStreamHandler().setQualityParameters(streamId, quality, speed, inputQueueSize, System.currentTimeMillis());
			oldQuality = quality;
			oldspeed = speed;
		}
	}

	public IAntMediaStreamHandler getStreamHandler() {
		if (appAdapter == null) {
			IContext context = MuxAdaptor.this.scope.getContext();
			ApplicationContext appCtx = context.getApplicationContext();
			//this returns the StreamApplication instance
			appAdapter = (IAntMediaStreamHandler) appCtx.getBean(AntMediaApplicationAdapter.BEAN_NAME);
		}
		return appAdapter;
	}



	public AppSettings getAppSettings() {

		if (appSettings == null && scope.getContext().getApplicationContext().containsBean(AppSettings.BEAN_NAME)) {
			appSettings = (AppSettings) scope.getContext().getApplicationContext().getBean(AppSettings.BEAN_NAME);
		}
		return appSettings;
	}


	public DataStore getDataStore() {
		if (dataStore == null) {

			IDataStoreFactory dsf = (IDataStoreFactory) scope.getContext().getBean(IDataStoreFactory.BEAN_NAME);
			dataStore = dsf.getDataStore();
		}
		return dataStore;
	}

	public void writeStreamPacket(IStreamPacket packet) 
	{
		long dts = packet.getTimestamp() & 0xffffffffL;
		if (packet.getDataType() == Constants.TYPE_VIDEO_DATA)
		{

			if(!enableVideo) {
				logger.warn("Video data was disabled beginning of the stream, so discarding video packets.");
				return;
			}

			logger.trace("writeVideoBuffer video data packet timestamp:{} and packet timestamp:{} streamId:{}", dts, packet.getTimestamp(), streamId);
			measureIngestTime(dts, ((CachedEvent)packet).getReceivedTime());
			if (!firstVideoPacketSkipped) {
				firstVideoPacketSkipped = true;
				return;
			}
			int bodySize = packet.getData().limit();
			byte frameType = packet.getData().position(0).get();

			//position 1 nalu type
			//position 2,3,4 composition time offset
			int compositionTimeOffset = (packet.getData().position(2).get() << 16)  | packet.getData().position(3).getShort();
			long pts = dts + compositionTimeOffset;

			//we get 5 less bytes because first 5 bytes is related to the video tag. It's not part of the generic packet
			ByteBuffer byteBuffer = ByteBuffer.allocateDirect(bodySize-5);
			byteBuffer.put(packet.getData().buf().position(5));


			synchronized (muxerList) 
			{
				packetFeeder.writeVideoBuffer(byteBuffer, dts, 0, videoStreamIndex, (frameType & 0xF0) == IVideoStreamCodec.FLV_FRAME_KEY, 0, pts);

				for (Muxer muxer : muxerList) 
				{
					muxer.writeVideoBuffer(byteBuffer, dts, 0, videoStreamIndex, (frameType & 0xF0) == IVideoStreamCodec.FLV_FRAME_KEY, 0, pts);
				}
			}


		}
		else if (packet.getDataType() == Constants.TYPE_AUDIO_DATA) {

			if(!enableAudio) {
				logger.debug("Audio data was disabled beginning of the stream, so discarding audio packets.");
				return;
			}

			if (!firstAudioPacketSkipped) {
				firstAudioPacketSkipped = true;
				return;
			}
			int bodySize = packet.getData().limit();
			//we get 2 less bytes because first 2 bytes is related to the audio tag. It's not part of the generic packet
			ByteBuffer byteBuffer = ByteBuffer.allocateDirect(bodySize-2);
			byteBuffer.put(packet.getData().buf().position(2));

			logger.trace("writeAudioBuffer video data packet timestamp:{} and packet timestamp:{} streamId:{}", dts, packet.getTimestamp(), streamId);


			synchronized (muxerList) 
			{
				packetFeeder.writeAudioBuffer(byteBuffer, audioStreamIndex, dts);

				for (Muxer muxer : muxerList) 
				{
					muxer.writeAudioBuffer(byteBuffer, audioStreamIndex, dts);
				}
			}

		}
	}


	/**
	 * Check if max analyze time has been passed. 
	 * If it initializes the prepare then isRecording is set to true in prepareParameters
	 * 
	 * @return
	 */
	public void checkMaxAnalyzeTotalTime() {
		long totalTime = System.currentTimeMillis() - checkStreamsStartTime;
		int elapsedFrameTimeStamp = lastFrameTimestamp - firstReceivedFrameTimestamp;

		if (totalTime >= (2* maxAnalyzeDurationMS)) 
		{
			logger.error("Total max time({}) is spent to determine video and audio existence for stream:{}. It's skipped waiting", (2*maxAnalyzeDurationMS), streamId);
			logger.info("Streams for {} enableVideo:{} enableAudio:{} total spend time: {} elapsed frame timestamp:{} stop request exists: {}", streamId, enableVideo, enableAudio, totalTime, elapsedFrameTimeStamp, stopRequestExist);

			if (enableAudio || enableVideo) {
				prepareParameters();
			}
			else {
				logger.error("There is no video and audio in the incoming stream: {} closing rtmp connection", streamId);
				closeRtmpConnection();
			}

		}
	}


	public void execute() 
	{

		if (isPipeReaderJobRunning.compareAndSet(false, true)) 
		{
			try 
			{
				if (!isRecording.get()) {				

					if (checkStreamsStartTime == -1) {
						checkStreamsStartTime  = System.currentTimeMillis();
					}


					if (stopRequestExist) {
						logger.info("Stop request exists for stream:{}", streamId);
						broadcastStream.removeStreamListener(MuxAdaptor.this);
						logger.warn("closing adaptor for {} ", streamId);
						closeResources();
						logger.warn("closed adaptor for {}", streamId);
						getStreamHandler().stopPublish(streamId);
						//finally code execute and reset the isPipeReaderJobRunning
						return;

					}
					IStreamCodecInfo codecInfo = broadcastStream.getCodecInfo();
					enableVideo = codecInfo.hasVideo();
					enableAudio = codecInfo.hasAudio();

					getVideoDataConf(codecInfo);
					getAudioDataConf(codecInfo);

					// Sometimes AAC Sequenece Header is received later 
					// so that we check if we get the audio codec parameters correctly

					if (enableVideo && enableAudio && getAudioCodecParameters() != null)
					{
						logger.info("Video and audio is enabled in stream:{} queue size: {}", streamId, queueSize.get());
						prepareParameters();
					}
					else {
						checkMaxAnalyzeTotalTime();
					}
				}

				if (!isRecording.get())
				{

					//if it's not recording, return
					//finally code execute and reset the isPipeReaderJobRunning
					return;
				}


				IStreamPacket packet;
				Boolean isKeyFrame = false;
				while ((packet = streamPacketQueue.poll()) != null) {
					queueSize.decrementAndGet();

					if (packet.getDataType() == Constants.TYPE_VIDEO_DATA)
					{
						byte frameType = packet.getData().position(0).get();
						isKeyFrame = (frameType & 0xF0) == IVideoStreamCodec.FLV_FRAME_KEY;
						if(!firstKeyFrameReceivedChecked) {
							if (isKeyFrame) {
								firstKeyFrameReceivedChecked = true;
								if (!appAdapter.isValidStreamParameters(width, height, fps, 0, streamId)) {
									logger.info("Stream({}) has not passed specified validity checks so it's stopping", streamId);
									closeRtmpConnection();
									break;
								}
							} else {
								logger.warn("First video packet is not key frame. It will drop for direct muxing. Stream {}", streamId);
								// return if firstKeyFrameReceived is not received
								// below return is important otherwise it does not work with like some encoders(vidiu)
								return;
							}
						}
					}

					//TODO: if server does not accept packets, it does not update the quality
					long dts = packet.getTimestamp() & 0xffffffffL;

					updateQualityParameters(dts, TIME_BASE_FOR_MS, 0, isKeyFrame);


					if (bufferTimeMs == 0) 
					{
						writeStreamPacket(packet);
					}
					else if (bufferTimeMs > 0)
					{
						addBufferQueue(packet);
					}

				}

				if (stopRequestExist) {
					broadcastStream.removeStreamListener(MuxAdaptor.this);
					logger.warn("closing adaptor for {} ", streamId);
					closeResources();
					logger.warn("closed adaptor for {}", streamId);
					getStreamHandler().stopPublish(streamId);
				}	
			}
			finally {
				//make sure pipeReader is set again no matter if there is an exception above. 
				//Because isPipeReaderJobRunning is not set, it may fill the memory and causes Out Of Memory
				isPipeReaderJobRunning.compareAndSet(true, false);
			}
		}
	}


	public void addBufferQueue(IStreamPacket packet) {
		//it's a ordered queue according to timestamp

		bufferQueue.add(packet);

		try {
			IStreamPacket pktHead = bufferQueue.first();
			IStreamPacket pktTrailer = bufferQueue.last();

			int bufferedDuration = pktTrailer.getTimestamp() - pktHead.getTimestamp();

			if (bufferedDuration > bufferTimeMs*5) {
				//if buffered duration is more than 5 times of the buffer time, remove packets from the head until it reach bufferTimeMs * 2

				//set buffering true to not let writeBufferedPacket method work
				buffering.set(true);

				Iterator<IStreamPacket> iterator = bufferQueue.iterator();

				while (iterator.hasNext()) 
				{
					pktHead = iterator.next();

					bufferedDuration = pktTrailer.getTimestamp() - pktHead.getTimestamp();
					if (bufferedDuration < bufferTimeMs * 2) {
						break;
					}
					iterator.remove();
				} 
			}

			bufferedDuration = pktTrailer.getTimestamp() - pktHead.getTimestamp();

			logger.trace("bufferedDuration:{} trailer timestamp:{} head timestamp:{}", bufferedDuration, pktTrailer.getTimestamp(), pktHead.getTimestamp());
			if (bufferedDuration > bufferTimeMs) 
			{ 
				if (buffering.get()) 
				{
					//have the buffering finish time ms
					bufferingFinishTimeMs = System.currentTimeMillis();
					//have the first packet sent time
					firstPacketReadyToSentTimeMs  = pktTrailer.getTimestamp();
					logger.info("Switching buffering from true to false for stream: {}", streamId);
				}
				//make buffering false whenever bufferDuration is bigger than bufferTimeMS
				//buffering is set to true when there is no packet left in the queue
				buffering.set(false);
			}

			bufferLogCounter++;
			if (bufferLogCounter % COUNT_TO_LOG_BUFFER == 0) {
				logger.info("ReadPacket -> Buffering status {}, buffer duration {}ms buffer time {}ms stream: {}", buffering, bufferedDuration, bufferTimeMs, streamId);
				bufferLogCounter = 0;
			}
		}
		catch (NoSuchElementException e) {
			//You may or may not ignore this exception @mekya
			logger.warn("You may or may not ignore this exception. I mean It can happen time to time in multithread environment -> {}", e.getMessage());
		}


	}


	private void getVideoDataConf(IStreamCodecInfo codecInfo) {
		if (enableVideo) {
			IVideoStreamCodec videoCodec = codecInfo.getVideoCodec();
			if (videoCodec instanceof AVCVideo)
			{
				IoBuffer videoBuffer = videoCodec.getDecoderConfiguration();
				if (videoBuffer != null) {
					videoDataConf = new byte[videoBuffer.limit()-5];
					videoBuffer.position(5).get(videoDataConf);
				}
			}
			else {
				logger.warn("Video codec is not AVC(H264) for stream: {}", streamId);
			}
		}
	}


	private void getAudioDataConf(IStreamCodecInfo codecInfo) {
		if (enableAudio) 
		{
			IAudioStreamCodec audioCodec = codecInfo.getAudioCodec();
			if (audioCodec instanceof AACAudio) 
			{
				IoBuffer audioBuffer = ((AACAudio)audioCodec).getDecoderConfiguration();
				if (audioBuffer != null) {
					audioDataConf = new byte[audioBuffer.limit()-2];
					audioBuffer.position(2).get(audioDataConf);
				}
			}
			else {
				logger.warn("Audio codec is not AAC for stream: {}", streamId);
			}
		}
	}

	private void prepareParameters() {
		try {
			prepare();
			isRecording.set(true);

			//Calling startPublish to here is critical. It's called after encoders are ready and isRecording is true
			//the above prepare method is overriden in EncoderAdaptor so that we resolve calling startPublish just here
			getStreamHandler().startPublish(streamId, broadcastStream.getAbsoluteStartTimeMs(), IAntMediaStreamHandler.PUBLISH_TYPE_RTMP);

		}
		catch(Exception e) {
			logger.error(ExceptionUtils.getStackTrace(e));
			closeRtmpConnection();
		}
	}


	private void measureIngestTime(long pktTimeStamp, long receivedTime) {

		totalIngestedVideoPacketCount++;

		long currentTime = System.currentTimeMillis();
		long packetIngestTime =  (currentTime - receivedTime);
		totalIngestTime += packetIngestTime;

		long absolutePacketIngestTime = currentTime - broadcastStream.getAbsoluteStartTimeMs() - pktTimeStamp;

		absoluteTotalIngestTime += absolutePacketIngestTime;		
	}

	public long getAbsoluteTimeMs() {
		if (broadcastStream != null) {
			return broadcastStream.getAbsoluteStartTimeMs();
		}
		return 0;
	}

	public void updateQualityParameters(long pts, AVRational timebase, long packetSize, boolean isKeyFrame) {

		long packetTime = av_rescale_q(pts, timebase, TIME_BASE_FOR_MS);
		packetTimeList.add(new PacketTime(packetTime, System.currentTimeMillis()));


		if (packetTimeList.size() > 300) {
			//limit the size.
			packetTimeList.remove(0);
		}

		PacketTime firstPacket = packetTimeList.getFirst();
		PacketTime lastPacket = packetTimeList.getLast();

		long elapsedTime = lastPacket.systemTimeMs - firstPacket.systemTimeMs;
		long packetTimeDiff = lastPacket.packetTimeMs - firstPacket.packetTimeMs;

		if(lastKeyFrameStatsTimeMs == -1){
			lastKeyFrameStatsTimeMs = firstPacket.systemTimeMs;
		}
		double speed = 0L;
		if (elapsedTime > 0)
		{
			speed = (double) packetTimeDiff / elapsedTime;
			if (logger.isWarnEnabled() && Double.isNaN(speed)) {
				logger.warn("speed is NaN, packetTime: {}, first item packetTime: {}, elapsedTime:{}", packetTime, firstPacket.packetTimeMs, elapsedTime);
			}
		}

		// duration from one key frame to another
		if(isKeyFrame) {
			long timeDiff=0;
			if(lastKeyFramePTS != 0) {
				long keyFrameDiff = pts - lastKeyFramePTS;
				timeDiff = av_rescale_q(keyFrameDiff, getVideoTimeBase(), TIME_BASE_FOR_MS);
				logger.debug("KeyFrame time difference ms:{} for streamId:{}", timeDiff, streamId);
			}

			lastKeyFramePTS = pts;
			if (timeDiff > 30) {
				keyFramePerMin += 1;
			}
			if(lastPacket.systemTimeMs - lastKeyFrameStatsTimeMs > 60000)
			{
				KeyFrameStatsEvent keyFrameStatsEvent = new KeyFrameStatsEvent();
				keyFrameStatsEvent.setStreamId(streamId);
				keyFrameStatsEvent.setApp(scope.getName());
				keyFrameStatsEvent.setKeyFramesInLastMinute(keyFramePerMin);
				keyFrameStatsEvent.setKeyFrameIntervalMs((int)timeDiff);

				LoggerUtils.logAnalyticsFromServer(keyFrameStatsEvent);

				keyFramePerMin = 0;
				lastKeyFrameStatsTimeMs = lastPacket.systemTimeMs;
			}
		}

		// total bitrate
		totalByteReceived = broadcastStream !=null ? broadcastStream.getBytesReceived() :  totalByteReceived + packetSize;


		updateStreamQualityParameters(this.streamId, null, speed, getInputQueueSize());

	}

	public void closeRtmpConnection() {

		ClientBroadcastStream clientBroadcastStream = getBroadcastStream();
		if (clientBroadcastStream != null) {
			clientBroadcastStream.stop();
			IStreamCapableConnection connection = clientBroadcastStream.getConnection();
			if (connection != null) {
				connection.close();
			}
		}
	}

	public void writePacket(AVStream stream, AVPacket pkt) {
		int keyFrame=0;
		if (stream.codecpar().codec_type() == AVMEDIA_TYPE_VIDEO)
		{
			keyFrame = pkt.flags() & AV_PKT_FLAG_KEY;
			if(!firstKeyFrameReceivedChecked) {
				if (keyFrame == 1) {
					firstKeyFrameReceivedChecked = true;
					if (!appAdapter.isValidStreamParameters(width, height, fps, 0, streamId)) {
						logger.info("Stream({}) has not passed specified validity checks so it's stopping", streamId);
						closeRtmpConnection();
						return;
					}
				} else {
					logger.warn("First video packet is not key frame. It will drop for direct muxing. Stream {}", streamId);
					// return if firstKeyFrameReceived is not received
					// below return is important otherwise it does not work with like some encoders(vidiu)
					return;
				}
			}
		}
		updateQualityParameters(pkt.pts(), stream.time_base(),pkt.size(),keyFrame==1);

		synchronized (muxerList)
		{
			packetFeeder.writePacket(pkt, stream.codecpar().codec_type());
			for (Muxer muxer : muxerList)
			{
				if (!(muxer instanceof WebMMuxer))
				{
					muxer.writePacket(pkt, stream);
				}
			}
		}
	}

	public synchronized void writeTrailer() {
		packetFeeder.writeTrailer();
		for (Muxer muxer : muxerList) {
			muxer.writeTrailer();
		}

		long byteTransferred = totalByteReceived - lastTotalByteReceived;
		lastTotalByteReceived = totalByteReceived;

		PublishStatsEvent publishStatsEvent = new PublishStatsEvent();
		publishStatsEvent.setApp(scope.getName());
		publishStatsEvent.setStreamId(streamId);
		publishStatsEvent.setTotalByteReceived(totalByteReceived);
		publishStatsEvent.setByteTransferred(byteTransferred);
		publishStatsEvent.setDurationMs(System.currentTimeMillis() - broadcast.getStartTime());

		LoggerUtils.logAnalyticsFromServer(publishStatsEvent);
	}

	public synchronized void closeResources() {
		logger.info("close resources for streamId -> {}", streamId);


		if (packetPollerId != -1) {
			vertx.cancelTimer(packetPollerId);
			logger.info("Cancelling packet poller task(id:{}) for streamId: {}", packetPollerId, streamId);
			packetPollerId = -1;

		}

		if (bufferedPacketWriterId != -1) {
			logger.info("Removing buffered packet writer id {} for stream: {}", bufferedPacketWriterId, streamId);
			vertx.cancelTimer(bufferedPacketWriterId);
			bufferedPacketWriterId = -1;
			writeAllBufferedPackets();
		}

		writeTrailer();

		if (videoExtraDataPointer != null) {
			av_free(videoExtraDataPointer.position(0));
			videoExtraDataPointer.close();
			videoExtraDataPointer = null;
		}

		if (audioExtraDataPointer != null) {
			av_free(audioExtraDataPointer.position(0));
			audioExtraDataPointer.close();
			audioExtraDataPointer = null;
		}

		updateStreamQualityParameters(this.streamId, null, 0, getInputQueueSize());
		getStreamHandler().muxAdaptorRemoved(this);

		isRecording.set(false);
	}


	/**
	 * This method means that if the MuxAdaptor writes 
	 * incoming packets to muxers({@link MuxAdaptor#muxerList}) directly without any StreamAdaptor/Encoders
	 * 
	 * It's true for RTMP, SRT ingest to MP4, HLS, RTMP Endpoint writing 
	 * but it's not true WebRTC ingest.
	 * 
	 * This method is being implemented in subclasses
	 * @return
	 */
	public boolean directMuxingSupported() {
		//REFACTOR: I think it may be good idea to proxy every packet through StreamAdaptor even for RTMP Ingest
		//It'll likely provide better compatibility for codecs and formats
		return true;
	}


	@Override
	public void start() {
		logger.info("Number of items in the queue while adaptor is being started to prepare is {}", getInputQueueSize());
		startTimeMs = System.currentTimeMillis();

		vertx.executeBlocking(() -> {
			logger.info("before prepare for {}", streamId);
			Boolean successful = false;
			try {

				packetPollerId = vertx.setPeriodic(10, t-> 
				vertx.executeBlocking(()-> {
					try {
						execute();
					}
					catch (Exception e) {
						logger.error(ExceptionUtils.getStackTrace(e));
					}
					return null;
				}, false));



				if (bufferTimeMs > 0)  
				{
					//this is just a simple hack to run in different context(different thread).
					logger.info("Scheduling the buffered packet writer for stream: {} buffer duration:{}ms", streamId, bufferTimeMs);
					bufferedPacketWriterId = vertx.setPeriodic(10, k -> 

					vertx.executeBlocking(()-> {
						try {
							writeBufferedPacket();
						}
						catch (Exception e) {
							logger.error(ExceptionUtils.getStackTrace(e));
						}
						return null;
					}, false)
							);

				}

				logger.info("Number of items in the queue while starting: {} for stream: {}", 
						getInputQueueSize(), streamId);

				successful = true;

			}
			catch (Exception e) {
				logger.error(ExceptionUtils.getStackTrace(e));
			}
			return successful;

		}, false  // run unordered
				);
	}

	@Override
	public void stop(boolean shutdownCompletely) {
		logger.info("Calling stop for {} input queue size:{}", streamId, getInputQueueSize());
		stopRequestExist = true;
	}

	public int getInputQueueSize() {
		return queueSize.get();
	}

	public boolean isStopRequestExist() {
		return stopRequestExist;
	}

	public void debugSetStopRequestExist(boolean stopRequest) {
		this.stopRequestExist = stopRequest;
	}


	/**
	 * This method is called when rtmpIngestBufferTime is bigger than zero
	 */
	public void writeBufferedPacket()
	{
		synchronized (this) {

			if (isBufferedWriterRunning.compareAndSet(false, true)) {
				try {
					if (!buffering.get())
					{
						while(!bufferQueue.isEmpty())
						{
							IStreamPacket tempPacket = bufferQueue.first();

							long now = System.currentTimeMillis();

							//elapsed time since the buffering  finished 
							long passedTime = now - bufferingFinishTimeMs;

							//time difference between this packet and the packet's timestamp when buffer is big enough to send
							long pktTimeDifferenceMs = tempPacket.getTimestamp() - firstPacketReadyToSentTimeMs;

							if (pktTimeDifferenceMs < passedTime)
							{
								writeStreamPacket(tempPacket);

								bufferQueue.remove(tempPacket); //remove the packet from the queue
							}
							else {
								break;
							}

						}

						//update buffering. If bufferQueue is empty, it should start buffering
						buffering.set(bufferQueue.isEmpty());

					}
					bufferLogCounter++; //we use this parameter in execute method as well
					if (bufferLogCounter % COUNT_TO_LOG_BUFFER  == 0) 
					{
						IStreamPacket streamPacket = !bufferQueue.isEmpty() ? bufferQueue.first() : null;
						int bufferedDuration = 0;
						if (streamPacket != null) {
							bufferedDuration = bufferQueue.last().getTimestamp() - streamPacket.getTimestamp();
						}
						logger.info("WriteBufferedPacket -> Buffering status {}, buffer duration {}ms buffer time {}ms stream: {}", buffering, bufferedDuration, bufferTimeMs, streamId);
						bufferLogCounter = 0;
					}
				}
				finally {
					isBufferedWriterRunning.compareAndSet(true, false);
				}
			}
		}
	}


	private void writeAllBufferedPackets()
	{
		synchronized (this) {
			logger.info("write all buffered packets for stream: {} ", streamId);
			while (!bufferQueue.isEmpty()) {

				IStreamPacket tempPacket = bufferQueue.first();
				writeStreamPacket(tempPacket);
				bufferQueue.remove(tempPacket);
			}
		}

	}

	@Override
	public void packetReceived(IBroadcastStream stream, IStreamPacket packet)
	{

		lastFrameTimestamp = packet.getTimestamp();
		if (firstReceivedFrameTimestamp  == -1) {
			logger.info("first received frame timestamp: {} for stream:{} ", lastFrameTimestamp, streamId);
			firstReceivedFrameTimestamp = lastFrameTimestamp;
		}
		if (stopRequestExist) 
		{
			//there may be a bug that red5 cannot stop the stream ClientBroadcastStream and it may fill the memory
			logger.warn("Stop request exist and dropping incoming packet for stream:{}", streamId);
			//try to close the connection again
			closeRtmpConnection();
			return;
		}



		queueSize.incrementAndGet();

		CachedEvent event = new CachedEvent();
		event.setData(packet.getData().duplicate());
		event.setDataType(packet.getDataType());
		event.setReceivedTime(System.currentTimeMillis());
		event.setTimestamp(packet.getTimestamp());

		streamPacketQueue.add(event);

	}

	@Override
	public boolean isRecording() {
		return isRecording.get();
	}

	@Override
	public boolean isAppending() {
		return false;
	}

	@Override
	public FileConsumer getFileConsumer() {
		return null;
	}

	@Override
	public void setFileConsumer(FileConsumer recordingConsumer) {
		//No need to implement
	}

	@Override
	public String getFileName() {
		return null;
	}

	@Override
	public void setFileName(String fileName) {
		//No need to implement
	}

	public List<Muxer> getMuxerList() {
		return muxerList;
	}


	public void setStorageClient(StorageClient storageClient) {
		this.storageClient = storageClient;
	}

	public boolean isWebRTCEnabled() {
		return webRTCEnabled;
	}

	public void setWebRTCEnabled(boolean webRTCEnabled) {
		this.webRTCEnabled = webRTCEnabled;
	}

	public void setHLSFilesDeleteOnExit(boolean deleteHLSFilesOnExit) {
		this.deleteHLSFilesOnExit = deleteHLSFilesOnExit;
	}

	public void setPreviewOverwrite(boolean overwrite) {
		this.previewOverwrite = overwrite;
	}


	public boolean isPreviewOverwrite() {
		return previewOverwrite;
	}

	public long getStartTime() {
		return startTime;
	}


	public void setStartTime(long startTime) {
		this.startTime = startTime;
	}

	public List<EncoderSettings> getEncoderSettingsList() {
		return encoderSettingsList;
	}

	public void setEncoderSettingsList(List<EncoderSettings> encoderSettingsList) {
		this.encoderSettingsList = encoderSettingsList;
	}

	public boolean isStreamSource() {
		return isStreamSource;
	}

	public void setStreamSource(boolean isStreamSource) {
		this.isStreamSource = isStreamSource;
	}

	public boolean isObjectDetectionEnabled() {
		return objectDetectionEnabled;
	}

	public void setObjectDetectionEnabled(Boolean objectDetectionEnabled) {
		this.objectDetectionEnabled = objectDetectionEnabled;
	}

	public int getPreviewCreatePeriod() {
		return previewCreatePeriod;
	}

	public void setPreviewCreatePeriod(int previewCreatePeriod) {
		this.previewCreatePeriod = previewCreatePeriod;
	}

	public String getStreamId() {
		return streamId;
	}

	public void setStreamId(String streamId) {
		this.streamId = streamId;
	}

	public StorageClient getStorageClient() {
		return storageClient;
	}

	/**
	 * Setter for {@link #firstKeyFrameReceivedChecked}
	 *
	 * @param firstKeyFrameReceivedChecked
	 */
	public void setFirstKeyFrameReceivedChecked(boolean firstKeyFrameReceivedChecked) {
		this.firstKeyFrameReceivedChecked = firstKeyFrameReceivedChecked;
	}

	public Broadcast getBroadcast() {

		if (broadcast == null) {

			broadcast = dataStore.get(this.streamId);
		}
		return broadcast;
	}

	// this is for test cases
	public void setBroadcast(Broadcast broadcast) {
		this.broadcast = broadcast;
	}
	// this is for test cases
	public void setGeneratePreview(boolean generatePreview){
		this.generatePreview=generatePreview;
	}

	public int getPreviewHeight() {
		return previewHeight;
	}

	public void setPreviewHeight(int previewHeight) {
		this.previewHeight = previewHeight;
	}

	public Mp4Muxer createMp4Muxer() {
		Mp4Muxer mp4Muxer = new Mp4Muxer(storageClient, vertx, appSettings.getS3StreamsFolderPath());
		mp4Muxer.setAddDateTimeToSourceName(addDateTimeToMp4FileName);
		return mp4Muxer;
	}

	private Muxer addMp4Muxer() {
		Mp4Muxer mp4Muxer = createMp4Muxer();
		addMuxer(mp4Muxer);
		getDataStore().setMp4Muxing(streamId, RECORDING_ENABLED_FOR_STREAM);
		return mp4Muxer;
	}

	/**
	 * Start recording is used to start recording on the fly(stream is broadcasting).
	 * @param recordType MP4 or WEBM
	 * @param resolutionHeight	resolution height for the recording
	 * @return
	 */
	public RecordMuxer startRecording(RecordType recordType, int resolutionHeight) {

		if (!isRecording.get()) {
			logger.warn("Starting recording return false for stream:{} because stream is being prepared", streamId);
			return null;
		}

		if(isAlreadyRecording(recordType, resolutionHeight)) {
			logger.warn("Record is called while {} is already recording.", streamId);
			return null;
		}


		RecordMuxer muxer = null;
		if(recordType == RecordType.MP4) {
			Mp4Muxer mp4Muxer = createMp4Muxer();
			muxer = mp4Muxer;

			addMuxer(muxer, resolutionHeight);
		}
		else if(recordType == RecordType.WEBM) {
			//WebM record is not supported for incoming RTMP streams
		}
		else {
			logger.error("Unrecognized record type: {}", recordType);
		}

		return muxer;
	}

	public boolean prepareMuxer(Muxer muxer, int resolutionHeight) 
	{
		boolean streamAdded = false;

		muxer.init(scope, streamId, resolutionHeight, broadcast != null ? broadcast.getSubFolder(): null, 0);
		logger.info("prepareMuxer for stream:{} muxer:{}", streamId, muxer.getClass().getSimpleName());

		if (streamSourceInputFormatContext != null) 
		{


			for (int i = 0; i < streamSourceInputFormatContext.nb_streams(); i++) 
			{
				if (!muxer.addStream(streamSourceInputFormatContext.streams(i).codecpar(), streamSourceInputFormatContext.streams(i).time_base(), i)) {
					logger.warn("muxer add streams returns false {}", muxer.getFormat());
					break;
				}
				else {
					streamAdded = true;
				}
			}
		}
		else 
		{
			AVCodecParameters videoParameters = getVideoCodecParameters();
			if (videoParameters != null) {
				logger.info("Add video stream to muxer:{} for streamId:{}", muxer.getClass().getSimpleName(), streamId);
				if (muxer.addStream(videoParameters, TIME_BASE_FOR_MS, videoStreamIndex)) {
					streamAdded = true;
				}
			}

			AVCodecParameters audioParameters = getAudioCodecParameters();
			if (audioParameters != null) {
				logger.info("Add audio stream to muxer:{} for streamId:{}", muxer.getClass().getSimpleName(), streamId);
				if (muxer.addStream(audioParameters, TIME_BASE_FOR_MS, audioStreamIndex)) {
					streamAdded = true;
				}
			}
		}

		boolean prepared = false;
		if (streamAdded) 
		{
			prepared = muxer.prepareIO();

			if (prepared) 
			{
				prepared = addMuxerInternal(muxer);
				logger.info("Muxer:{} is prepared succesfully for streamId:{}", muxer.getClass().getSimpleName(), streamId);
			}
			else 
			{
				logger.warn("Muxer:{} cannot be prepared for streamId:{}", muxer.getClass().getSimpleName(), streamId);
			}

			//TODO: Check to release the resources if it's not already released
		}

		return prepared;
	}

	public boolean isAlreadyRecording(RecordType recordType, int resolutionHeight) {
		for (Muxer muxer : muxerList) {
			if(((muxer instanceof Mp4Muxer && recordType == RecordType.MP4)
					|| (muxer instanceof WebMMuxer && recordType == RecordType.WEBM))
					&& (resolutionHeight == 0 || resolutionHeight == height)) {
				return true;
			}
		}
		return false;
	}


	public Muxer findDynamicRecordMuxer(RecordType recordType) {
		synchronized (muxerList)
		{
			Iterator<Muxer> iterator = muxerList.iterator();
			while (iterator.hasNext())
			{
				Muxer muxer = iterator.next();
				if ((recordType == RecordType.MP4 && muxer instanceof Mp4Muxer)
						|| (recordType == RecordType.WEBM && muxer instanceof WebMMuxer)) {
					return muxer;
				}
			}
		}
		return null;
	}

	/**
	 * Stop recording is called to stop recording when the stream is broadcasting(on the fly)
	 * 
	 * @param recordType	MP4 or WEBM
	 * @param resolutionHeight	resolution height for the recording
	 * @return
	 */
	public RecordMuxer stopRecording(RecordType recordType, int resolutionHeight)
	{
		logger.info("stopRecording is called for streamId:{} and resolution:{}", streamId, resolutionHeight);
		Muxer muxer = findDynamicRecordMuxer(recordType);
		if (muxer != null && recordType == RecordType.MP4)
		{
			muxerList.remove(muxer);
			muxer.writeTrailer();
			return (RecordMuxer) muxer;
		}
		return null;
	}

	public ClientBroadcastStream getBroadcastStream() {
		return broadcastStream;
	}


	public Result startRtmpStreaming(String rtmpUrl, int resolutionHeight)
	{
		Result result = new Result(false);
		rtmpUrl = rtmpUrl.replaceAll("[\n\r\t]", "_");

		if (!isRecording.get()) 
		{
			logger.warn("Start rtmp streaming return false for stream:{} because stream is being prepared", streamId);
			result.setMessage("Start rtmp streaming return false for stream:"+ streamId +" because stream is being prepared. Try again");			
			return result;
		}
		logger.info("start rtmp streaming for stream id:{} to {} with requested resolution height{} stream resolution:{}", streamId, rtmpUrl, resolutionHeight, height);

		if (resolutionHeight == 0 || resolutionHeight == height) 
		{
			RtmpMuxer rtmpMuxer = new RtmpMuxer(rtmpUrl, vertx);
			rtmpMuxer.setStatusListener(this);
			if (prepareMuxer(rtmpMuxer, resolutionHeight)) 
			{
				result.setSuccess(true);
			}
			else 
			{
				logger.error("RTMP prepare returned false so that rtmp pushing to {} for {} didn't started ", rtmpUrl, streamId);
				result.setMessage("RTMP prepare returned false so that rtmp pushing to " + rtmpUrl + " for "+ streamId +" didn't started ");
			}
		}

		return result;
	}

	public void sendEndpointErrorNotifyHook(String url){
		IContext context = MuxAdaptor.this.scope.getContext();
		ApplicationContext appCtx = context.getApplicationContext();
		AntMediaApplicationAdapter adaptor = (AntMediaApplicationAdapter) appCtx.getBean(AntMediaApplicationAdapter.BEAN_NAME);
		adaptor.endpointFailedUpdate(this.streamId, url);
	}

	/**
	 * Periodically check the endpoint health status every 2 seconds
	 * If each check returned failed, try to republish to the endpoint
	 * @param url is the URL of the endpoint
	 */
	public void endpointStatusHealthCheck(String url)
	{
		rtmpEndpointRetryLimit = appSettings.getEndpointRepublishLimit();
		healthCheckPeriodMS = appSettings.getEndpointHealthCheckPeriodMs();
		vertx.setPeriodic(healthCheckPeriodMS, id ->
		{

			String status = statusMap.getOrDefault(url, null);
			logger.info("Checking the endpoint health for: {} and status: {} ", url, status);
			//Broadcast might get deleted in the process of checking
			if(broadcast == null || status == null || status.equals(IAntMediaStreamHandler.BROADCAST_STATUS_FINISHED))
			{
				logger.info("Endpoint trailer is written or broadcast deleted for: {} ", url);
				clearCounterMapsAndCancelTimer(url, id);
			}
			if(status.equals(IAntMediaStreamHandler.BROADCAST_STATUS_BROADCASTING))
			{
				logger.info("Health check process finished since endpoint {} is broadcasting", url);
				clearCounterMapsAndCancelTimer(url, id);
			}
			else if(status.equals(IAntMediaStreamHandler.BROADCAST_STATUS_ERROR) || statusMap.get(url).equals(IAntMediaStreamHandler.BROADCAST_STATUS_FAILED) )
			{
				tryToRepublish(url, id);
			}
		});
	}


	public void clearCounterMapsAndCancelTimer(String url, Long id) 
	{
		isHealthCheckStartedMap.remove(url);
		errorCountMap.remove(url);
		retryCounter.remove(url);
		vertx.cancelTimer(id);
	}


	private void tryToRepublish(String url, Long id) 
	{
		int errorCount = errorCountMap.getOrDefault(url, 1);
		if(errorCount < 3)
		{
			errorCountMap.put(url, errorCount+1);
			logger.info("Endpoint check returned error for {} times for endpoint {}", errorCount , url);
		}
		else
		{
			int tmpRetryCount = retryCounter.getOrDefault(url, 1);
			if( tmpRetryCount <= rtmpEndpointRetryLimit){
				logger.info("Health check process failed, trying to republish to the endpoint: {}", url);

				//TODO: 0 as second parameter may cause a problem
				stopRtmpStreaming(url, 0);
				startRtmpStreaming(url, height);
				retryCounter.put(url, tmpRetryCount + 1);
			}
			else{
				logger.info("Exceeded republish retry limit, endpoint {} can't be reached and will be closed" , url);
				stopRtmpStreaming(url, 0);
				sendEndpointErrorNotifyHook(url);
				retryCounter.remove(url);
			}
			//Clear the data and cancel timer to free memory and CPU.
			isHealthCheckStartedMap.remove(url);
			errorCountMap.remove(url);
			vertx.cancelTimer(id);
		}
	}

	@Override
	public void endpointStatusUpdated(String url, String status)
	{
		logger.info("Endpoint status updated to {}  for streamId: {} for url: {}", status, streamId, url);

		/**
		 * Below code snippet updates the database at max 3 seconds interval
		 */
		endpointStatusUpdateMap.put(url, status);

		statusMap.put(url,status);

		if((status.equals(IAntMediaStreamHandler.BROADCAST_STATUS_ERROR) || status.equals(IAntMediaStreamHandler.BROADCAST_STATUS_FAILED)) && !isHealthCheckStartedMap.getOrDefault(url, false)){
			endpointStatusHealthCheck(url);
			isHealthCheckStartedMap.put(url, true);
		}

		if(status.equals(IAntMediaStreamHandler.BROADCAST_STATUS_BROADCASTING) && retryCounter.getOrDefault(url, null) != null){
			retryCounter.remove(url);
		}

		if (endpointStatusUpdaterTimer.get() == -1) 
		{
			long timerId = vertx.setTimer(3000, h ->
			{
				endpointStatusUpdaterTimer.set(-1l);
				try {
					//update broadcast object
					logger.info("Updating endpoint status in datastore for streamId:{}", streamId);
					broadcast = getDataStore().get(broadcast.getStreamId());

					updateBroadcastRecord();
					endpointStatusUpdateMap.clear();


				} catch (Exception e) {
					logger.error(ExceptionUtils.getStackTrace(e));
				}
			});

			endpointStatusUpdaterTimer.set(timerId);
		}

	}


	private void updateBroadcastRecord() {
		if (broadcast != null) {
			for (Iterator iterator = broadcast.getEndPointList().iterator(); iterator.hasNext();) 
			{
				Endpoint endpoint = (Endpoint) iterator.next();
				String statusUpdate = endpointStatusUpdateMap.getOrDefault(endpoint.getRtmpUrl(), null);
				if (statusUpdate != null) {
					endpoint.setStatus(statusUpdate);
				}
				else {
					logger.warn("Endpoint is not found to update its status to {} for rtmp url:{}", statusUpdate, endpoint.getRtmpUrl());
				}
			}
			getDataStore().updateBroadcastFields(broadcast.getStreamId(), broadcast);

		}
		else {
			logger.error("Broadcast with streamId:{} is not found to update its endpoint status. It's likely a zombi stream", streamId);
		}
	}

	public RtmpMuxer getRtmpMuxer(String rtmpUrl)
	{
		RtmpMuxer rtmpMuxer = null;
		synchronized (muxerList)
		{
			Iterator<Muxer> iterator = muxerList.iterator();
			while (iterator.hasNext())
			{
				Muxer muxer = iterator.next();
				if (muxer instanceof RtmpMuxer &&
						((RtmpMuxer)muxer).getOutputURL().equals(rtmpUrl))
				{
					rtmpMuxer = (RtmpMuxer) muxer;
					break;
				}
			}
		}
		return rtmpMuxer;
	}

	public Result stopRtmpStreaming(String rtmpUrl, int resolutionHeight)
	{
		Result result = new Result(false);
		if (resolutionHeight == 0 || resolutionHeight == height) 
		{
			RtmpMuxer rtmpMuxer = getRtmpMuxer(rtmpUrl);
			String status = statusMap.getOrDefault(rtmpUrl, null);
			if (rtmpMuxer != null)
			{
				muxerList.remove(rtmpMuxer);
				statusMap.remove(rtmpUrl);
				rtmpMuxer.writeTrailer();
				result.setSuccess(true);
			}
			else if(status == null
					|| IAntMediaStreamHandler.BROADCAST_STATUS_ERROR.equals(status)
					|| IAntMediaStreamHandler.BROADCAST_STATUS_FAILED.equals(status)
					|| IAntMediaStreamHandler.BROADCAST_STATUS_FINISHED.equals(status))
			{
				/**
				 * When the stream is not found in the muxer list, stream url could be invalid or the stream is finished.
				 * In either case, we should return success.
				 */
				result.setSuccess(true);
			}
		}
		return result;
	}

	public boolean isEnableVideo() {
		return enableVideo;
	}


	public void setEnableVideo(boolean enableVideo) {
		this.enableVideo = enableVideo;
	}


	public boolean isEnableAudio() {
		return enableAudio;
	}


	public void setEnableAudio(boolean enableAudio) {
		this.enableAudio = enableAudio;
	}


	public int getLastFrameTimestamp() {
		return lastFrameTimestamp;
	}


	public void setLastFrameTimestamp(int lastFrameTimestamp) {
		this.lastFrameTimestamp = lastFrameTimestamp;
	}

	public void setAppSettings(AppSettings appSettings) {
		this.appSettings = appSettings;
	}

	public long getBufferTimeMs() {
		return bufferTimeMs;
	}

	public boolean isBuffering() {
		return buffering.get();
	}

	public void setBuffering(boolean buffering) {
		this.buffering.set(buffering);
	}

	public String getDataChannelWebHookURL() {
		return dataChannelWebHookURL;
	}

	public boolean isDeleteDASHFilesOnExit() {
		return deleteDASHFilesOnExit;
	}


	public void setDeleteDASHFilesOnExit(boolean deleteDASHFilesOnExit) {
		this.deleteDASHFilesOnExit = deleteDASHFilesOnExit;
	}

	public boolean isAvc() {
		return avc;
	}

	public void setAvc(boolean avc) {
		this.avc = avc;
	}

	public ConcurrentSkipListSet<IStreamPacket> getBufferQueue() {
		return bufferQueue;
	}

	public void setBufferingFinishTimeMs(long bufferingFinishTimeMs) {
		this.bufferingFinishTimeMs = bufferingFinishTimeMs;
	}

	public LinkedList<PacketTime> getPacketTimeList() {
		return packetTimeList;
	}

	public int getVideoStreamIndex() {
		return videoStreamIndex;
	}


	public void setVideoStreamIndex(int videoStreamIndex) {
		this.videoStreamIndex = videoStreamIndex;
	}


	public int getAudioStreamIndex() {
		return audioStreamIndex;
	}


	public void setAudioStreamIndex(int audioStreamIndex) {
		this.audioStreamIndex = audioStreamIndex;
	}

	public void addPacketListener(IPacketListener listener) {
		StreamParametersInfo videoInfo = new StreamParametersInfo();
		videoInfo.setCodecParameters(getVideoCodecParameters());
		videoInfo.setTimeBase(getVideoTimeBase());
		videoInfo.setEnabled(enableVideo);
		StreamParametersInfo audioInfo = new StreamParametersInfo();
		audioInfo.setCodecParameters(getAudioCodecParameters());
		audioInfo.setTimeBase(getAudioTimeBase());
		audioInfo.setEnabled(enableAudio);
		listener.setVideoStreamInfo(streamId, videoInfo);
		listener.setAudioStreamInfo(streamId, audioInfo);
		packetFeeder.addListener(listener);
	}

	public boolean removePacketListener(IPacketListener listener) {
		return packetFeeder.removeListener(listener);
	}

	public void setVideoCodecParameter(AVCodecParameters videoCodecParameters) {
		this.videoCodecParameters = videoCodecParameters;
	}

	public void setAudioCodecParameter(AVCodecParameters audioCodecParameters) {
		this.audioCodecParameters = audioCodecParameters;
	}

	public AVRational getVideoTimeBase() {
		return videoTimeBase;
	}

	public AVRational getAudioTimeBase() {
		return audioTimeBase;
	}

	public void setVideoTimeBase(AVRational videoTimeBase) {
		this.videoTimeBase = videoTimeBase;
	}


	public void setAudioTimeBase(AVRational audioTimeBase) {
		this.audioTimeBase = audioTimeBase;
	}

	public Vertx getVertx() {
		return vertx;
	}


	public Map<String, String> getEndpointStatusUpdateMap() {
		return endpointStatusUpdateMap;
	}

	public Map<String, Boolean> getIsHealthCheckStartedMap(){ return isHealthCheckStartedMap;}


	public void setHeight(int height) {
		this.height = height;
	}

	public int getHeight() {
		return height;
	}

	public void setIsRecording(boolean isRecording) {
		this.isRecording.set(isRecording);
	}


	public void setAudioDataConf(byte[] audioDataConf) {
		this.audioDataConf = audioDataConf;
	}

	public boolean isBlacklistCodec(int codecId) {
		return (codecId == AV_CODEC_ID_PNG);
	}


	public void setBufferTimeMs(long bufferTimeMs) {
		this.bufferTimeMs = bufferTimeMs;
	}


	public AtomicBoolean getIsPipeReaderJobRunning() {
		return isPipeReaderJobRunning;
	}


	public long getTotalByteReceived() {
		return totalByteReceived;
	}


	public int getWidth() {
		return width;
	}


	public void setWidth(int width) {
		this.width = width;
	}

}

<|MERGE_RESOLUTION|>--- conflicted
+++ resolved
@@ -281,14 +281,9 @@
 	protected AVChannelLayout channelLayout;
 	private long lastTotalByteReceived = 0;
 
-
 	public static MuxAdaptor initializeMuxAdaptor(ClientBroadcastStream clientBroadcastStream, List<EncoderSettings> broadcastEncoderSettings, boolean isSource, IScope scope) {
 
 
-<<<<<<< HEAD
-	public static MuxAdaptor initializeMuxAdaptor(ClientBroadcastStream clientBroadcastStream, List<EncoderSettings> broadcastEncoderSettings, boolean isSource, IScope scope) {
-=======
->>>>>>> a6e85b5a
 		MuxAdaptor muxAdaptor = null;
 		ApplicationContext applicationContext = scope.getContext().getApplicationContext();
 		boolean tryEncoderAdaptor = false;
@@ -453,7 +448,6 @@
 			hlsMuxer.setHlsParameters( hlsListSize, hlsTime, hlsPlayListType, getAppSettings().getHlsflags(), getAppSettings().getHlsEncryptionKeyInfoFile());
 			hlsMuxer.setDeleteFileOnExit(deleteHLSFilesOnExit);
 			hlsMuxer.setId3Enabled(appSettings.isId3TagEnabled());
-			hlsMuxer.setSeiEnabled(appSettings.isSeiEnabled());
 			addMuxer(hlsMuxer);
 			logger.info("adding HLS Muxer for {}", streamId);
 		}
@@ -883,8 +877,8 @@
 			lastQualityUpdateTime = now;
 			long byteTransferred = totalByteReceived - lastTotalByteReceived;
 			lastTotalByteReceived = totalByteReceived;
-
-
+			
+			
 			PublishStatsEvent publishStatsEvent = new PublishStatsEvent();
 			publishStatsEvent.setApp(scope.getName());
 			publishStatsEvent.setStreamId(streamId);
@@ -893,7 +887,7 @@
 			publishStatsEvent.setDurationMs(System.currentTimeMillis() - broadcast.getStartTime());
 			publishStatsEvent.setWidth(width);
 			publishStatsEvent.setHeight(height);
-
+			
 			getStreamHandler().setQualityParameters(streamId, quality, speed, inputQueueSize, System.currentTimeMillis());
 			oldQuality = quality;
 			oldspeed = speed;
@@ -1320,7 +1314,7 @@
 				timeDiff = av_rescale_q(keyFrameDiff, getVideoTimeBase(), TIME_BASE_FOR_MS);
 				logger.debug("KeyFrame time difference ms:{} for streamId:{}", timeDiff, streamId);
 			}
-
+			
 			lastKeyFramePTS = pts;
 			if (timeDiff > 30) {
 				keyFramePerMin += 1;
@@ -1332,9 +1326,9 @@
 				keyFrameStatsEvent.setApp(scope.getName());
 				keyFrameStatsEvent.setKeyFramesInLastMinute(keyFramePerMin);
 				keyFrameStatsEvent.setKeyFrameIntervalMs((int)timeDiff);
-
+				
 				LoggerUtils.logAnalyticsFromServer(keyFrameStatsEvent);
-
+				
 				keyFramePerMin = 0;
 				lastKeyFrameStatsTimeMs = lastPacket.systemTimeMs;
 			}
@@ -1343,7 +1337,7 @@
 		// total bitrate
 		totalByteReceived = broadcastStream !=null ? broadcastStream.getBytesReceived() :  totalByteReceived + packetSize;
 
-
+		
 		updateStreamQualityParameters(this.streamId, null, speed, getInputQueueSize());
 
 	}
@@ -1401,17 +1395,17 @@
 		for (Muxer muxer : muxerList) {
 			muxer.writeTrailer();
 		}
-
+		
 		long byteTransferred = totalByteReceived - lastTotalByteReceived;
 		lastTotalByteReceived = totalByteReceived;
-
+		
 		PublishStatsEvent publishStatsEvent = new PublishStatsEvent();
 		publishStatsEvent.setApp(scope.getName());
 		publishStatsEvent.setStreamId(streamId);
 		publishStatsEvent.setTotalByteReceived(totalByteReceived);
 		publishStatsEvent.setByteTransferred(byteTransferred);
 		publishStatsEvent.setDurationMs(System.currentTimeMillis() - broadcast.getStartTime());
-
+		
 		LoggerUtils.logAnalyticsFromServer(publishStatsEvent);
 	}
 
@@ -2347,7 +2341,7 @@
 	public void setHeight(int height) {
 		this.height = height;
 	}
-
+	
 	public int getHeight() {
 		return height;
 	}
