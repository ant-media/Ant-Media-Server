package io.antmedia.muxer;

import static org.bytedeco.ffmpeg.global.avcodec.AV_CODEC_ID_AAC;
import static org.bytedeco.ffmpeg.global.avcodec.AV_CODEC_ID_H264;
import static org.bytedeco.ffmpeg.global.avcodec.AV_PKT_FLAG_KEY;
import static org.bytedeco.ffmpeg.global.avutil.AVMEDIA_TYPE_AUDIO;
import static org.bytedeco.ffmpeg.global.avutil.AVMEDIA_TYPE_VIDEO;
import static org.bytedeco.ffmpeg.global.avutil.AV_PIX_FMT_YUV420P;
import static org.bytedeco.ffmpeg.global.avutil.AV_SAMPLE_FMT_FLTP;
import static org.bytedeco.ffmpeg.global.avutil.av_free;
import static org.bytedeco.ffmpeg.global.avutil.av_get_default_channel_layout;
import static org.bytedeco.ffmpeg.global.avutil.av_malloc;
import static org.bytedeco.ffmpeg.global.avutil.av_rescale_q;

import java.nio.ByteBuffer;
import java.util.ArrayList;
import java.util.Collections;
import java.util.Iterator;
import java.util.LinkedList;
import java.util.List;
import java.util.Map;
import java.util.Queue;
import java.util.concurrent.ConcurrentLinkedQueue;
import java.util.concurrent.atomic.AtomicBoolean;
import java.util.concurrent.atomic.AtomicInteger;
import java.util.concurrent.atomic.AtomicLong;

import io.antmedia.AntMediaApplicationAdapter;
import org.apache.commons.lang3.exception.ExceptionUtils;
import org.apache.mina.core.buffer.IoBuffer;
import org.bytedeco.ffmpeg.avcodec.AVCodecContext;
import org.bytedeco.ffmpeg.avcodec.AVCodecParameters;
import org.bytedeco.ffmpeg.avcodec.AVPacket;
import org.bytedeco.ffmpeg.avformat.AVFormatContext;
import org.bytedeco.ffmpeg.avformat.AVStream;
import org.bytedeco.ffmpeg.avutil.AVRational;
import org.bytedeco.javacpp.BytePointer;
import org.red5.codec.AACAudio;
import org.red5.codec.AVCVideo;
import org.red5.codec.IAudioStreamCodec;
import org.red5.codec.IVideoStreamCodec;
import org.red5.server.api.IConnection;
import org.red5.server.api.IContext;
import org.red5.server.api.scope.IScope;
import org.red5.server.api.stream.IBroadcastStream;
import org.red5.server.api.stream.IStreamCapableConnection;
import org.red5.server.api.stream.IStreamPacket;
import org.red5.server.net.rtmp.event.CachedEvent;
import org.red5.server.net.rtmp.message.Constants;
import org.red5.server.stream.ClientBroadcastStream;
import org.red5.server.stream.IRecordingListener;
import org.red5.server.stream.consumer.FileConsumer;
import org.slf4j.Logger;
import org.slf4j.LoggerFactory;
import org.springframework.context.ApplicationContext;

import io.antmedia.AntMediaApplicationAdapter;
import io.antmedia.AppSettings;
import io.antmedia.EncoderSettings;
import io.antmedia.RecordType;
import io.antmedia.datastore.db.DataStore;
import io.antmedia.datastore.db.IDataStoreFactory;
import io.antmedia.datastore.db.types.Broadcast;
import io.antmedia.datastore.db.types.Endpoint;
import io.antmedia.muxer.parser.AACConfigParser;
import io.antmedia.muxer.parser.AACConfigParser.AudioObjectTypes;
import io.antmedia.muxer.parser.SpsParser;
import io.antmedia.plugin.PacketFeeder;
import io.antmedia.plugin.api.IPacketListener;
import io.antmedia.plugin.api.StreamParametersInfo;
import io.antmedia.settings.IServerSettings;
import io.antmedia.storage.StorageClient;
import io.vertx.core.Vertx;
import net.sf.ehcache.util.concurrent.ConcurrentHashMap;


public class MuxAdaptor implements IRecordingListener, IEndpointStatusListener {


	public static final String ADAPTIVE_SUFFIX = "_adaptive";
	private static Logger logger = LoggerFactory.getLogger(MuxAdaptor.class);

	protected ConcurrentLinkedQueue<IStreamPacket> streamPacketQueue = new ConcurrentLinkedQueue<>();
	protected AtomicBoolean isPipeReaderJobRunning = new AtomicBoolean(false);
	private   AtomicBoolean isBufferedWriterRunning = new AtomicBoolean(false);

	protected List<Muxer> muxerList =  Collections.synchronizedList(new ArrayList<Muxer>());
	protected boolean deleteHLSFilesOnExit = true;
	protected boolean deleteDASHFilesOnExit = true;


	private int videoStreamIndex;
	protected int audioStreamIndex;

	protected boolean previewOverwrite = false;

	protected volatile boolean enableVideo = false;
	protected volatile boolean enableAudio = false;

	boolean firstAudioPacketSkipped = false;
	boolean firstVideoPacketSkipped = false;

	private long packetPollerId = -1;

	private Queue<IStreamPacket> bufferQueue = new ConcurrentLinkedQueue<>();

	private volatile boolean stopRequestExist = false;

	public static final int RECORDING_ENABLED_FOR_STREAM = 1;
	public static final int RECORDING_DISABLED_FOR_STREAM = -1;
	public static final int RECORDING_NO_SET_FOR_STREAM = 0;
	protected static final long WAIT_TIME_MILLISECONDS = 5;
	protected AtomicBoolean isRecording = new AtomicBoolean(false);
	protected ClientBroadcastStream broadcastStream;
	protected boolean mp4MuxingEnabled;
	protected boolean webMMuxingEnabled;
	protected boolean addDateTimeToMp4FileName;
	protected boolean hlsMuxingEnabled;
	protected boolean dashMuxingEnabled;
	protected boolean objectDetectionEnabled;

	protected ConcurrentHashMap<String, Boolean> isHealthCheckStartedMap = new ConcurrentHashMap<>();
	protected ConcurrentHashMap<String, Integer> errorCountMap = new ConcurrentHashMap<>();
	protected ConcurrentHashMap<String, Integer> retryCounter = new ConcurrentHashMap<>();
	protected ConcurrentHashMap<String, String> statusMap = new ConcurrentHashMap<>();
	protected int rtmpEndpointRetryLimit;
	protected int healthCheckPeriodMS;

	protected boolean webRTCEnabled = false;
	protected StorageClient storageClient;
	protected String hlsTime;
	protected String hlsListSize;
	protected String hlsPlayListType;
	protected String dashSegDuration;
	protected String dashFragmentDuration;
	protected String targetLatency;
	List<EncoderSettings> adaptiveResolutionList = null;

	protected DataStore dataStore;

	/**
	 * By default first video key frame should be checked
	 * and below flag should be set to true
	 * If first video key frame should not be checked,
	 * then below should be flag in advance
	 */
	private boolean firstKeyFrameReceivedChecked = false;
	protected String streamId;
	protected long startTime;

	protected IScope scope;

	private String oldQuality;
	public static final  AVRational TIME_BASE_FOR_MS;
	private IAntMediaStreamHandler appAdapter;

	private String mp4Filtername;
	protected List<EncoderSettings> encoderSettingsList;
	protected static boolean isStreamSource = false;

	private int previewCreatePeriod;
	private double oldspeed;
	private long lastQualityUpdateTime = 0;
	private Broadcast broadcast;
	protected AppSettings appSettings;
	private int previewHeight;
	private int lastFrameTimestamp;
	private int maxAnalyzeDurationMS = 1000;
	protected boolean generatePreview = true;
	private int firstReceivedFrameTimestamp = -1;
	protected int totalIngestedVideoPacketCount = 0;
	private long bufferTimeMs = 0;

	protected IServerSettings serverSettings;

	/**
	 * Packet times in ordered way to calculate streaming health
	 * Key is the packet ime
	 * Value is the system time at that moment
	 *
	 */
	private LinkedList<PacketTime> packetTimeList = new LinkedList<PacketTime>();

	public static class PacketTime {
		public final long packetTimeMs;
		public final long systemTimeMs;
		public PacketTime(long packetTimeMs, long systemTimeMs) {
			this.packetTimeMs = packetTimeMs;
			this.systemTimeMs = systemTimeMs;
		}
	}

	protected Vertx vertx;

	/**
	 * Accessed from multiple threads so make it volatile
	 */
	private volatile boolean buffering;
	private int bufferLogCounter;

	/**
	 * The time when buffering has been finished. It's volatile because it's accessed from multiple threads
	 */
	private volatile long bufferingFinishTimeMs = 0;

	/**
	 * Mux adaptor is generally used in RTMP.
	 * However it can be also used to stream RTSP Pull so that isAVC can be false
	 */
	private boolean avc = true;

	private long bufferedPacketWriterId = -1;
	private volatile long lastPacketTimeMsInQueue = 0;
	private volatile long firstPacketReadyToSentTimeMs = 0;
	protected String dataChannelWebHookURL = null;
	protected long absoluteTotalIngestTime = 0;
	/**
	 * It's defined here because EncoderAdaptor should access it directly to add new streams.
	 * Don't prefer to access to dashMuxer directly. Access it with getter
	 */
	protected Muxer dashMuxer = null;

	private long checkStreamsStartTime = -1;
	private byte[] videoDataConf;
	private byte[] audioDataConf;
	private AtomicInteger queueSize = new AtomicInteger(0);
	private long startTimeMs;
	protected long totalIngestTime;
	private int fps = 0;
	protected int width;
	protected int height;
	protected AVFormatContext streamSourceInputFormatContext;
	private AVCodecParameters videoCodecParameters;
	private AVCodecParameters audioCodecParameters;
	private BytePointer audioExtraDataPointer;
	private BytePointer videoExtraDataPointer;
	private AtomicLong endpointStatusUpdaterTimer = new AtomicLong(-1l);
	private ConcurrentHashMap<String, String> endpointStatusUpdateMap = new ConcurrentHashMap<>();	

	protected PacketFeeder packetFeeder;


	private static final int COUNT_TO_LOG_BUFFER = 500;

	static {
		TIME_BASE_FOR_MS = new AVRational();
		TIME_BASE_FOR_MS.num(1);
		TIME_BASE_FOR_MS.den(1000);
	}

	public static MuxAdaptor initializeMuxAdaptor(ClientBroadcastStream clientBroadcastStream, boolean isSource, IScope scope) {
		MuxAdaptor muxAdaptor = null;
		ApplicationContext applicationContext = scope.getContext().getApplicationContext();
		boolean tryEncoderAdaptor = false;
		if (applicationContext.containsBean(AppSettings.BEAN_NAME)) {
			AppSettings appSettings = (AppSettings) applicationContext.getBean(AppSettings.BEAN_NAME);
			List<EncoderSettings> list = appSettings.getEncoderSettings();
			if ((list != null && !list.isEmpty()) || appSettings.isWebRTCEnabled() || appSettings.isForceDecoding()) {
				/*
				 * enable encoder adaptor if webrtc enabled because we're supporting forwarding video to end user
				 * without transcoding. We need encoder adaptor because we need to transcode audio
				 */
				tryEncoderAdaptor = true;
			}
		}

		if (tryEncoderAdaptor) {
			//if adaptive bitrate enabled, take a look at encoder adaptor exists
			//if it is not enabled, then initialize only mux adaptor
			try {
				Class transraterClass = Class.forName("io.antmedia.enterprise.adaptive.EncoderAdaptor");

				muxAdaptor = (MuxAdaptor) transraterClass.getConstructor(ClientBroadcastStream.class)
						.newInstance(clientBroadcastStream);

			} catch (Exception e) {
				logger.error(e.getMessage());
			}
		}
		if (muxAdaptor == null) {
			muxAdaptor = new MuxAdaptor(clientBroadcastStream);
		}
		muxAdaptor.setStreamSource(isSource);

		return muxAdaptor;
	}


	protected MuxAdaptor(ClientBroadcastStream clientBroadcastStream) {

		this.broadcastStream = clientBroadcastStream;
	}

	public void addMuxer(Muxer muxer)
	{
		muxerList.add(muxer);
	}



	@Override
	public boolean init(IConnection conn, String name, boolean isAppend) {

		return init(conn.getScope(), name, isAppend);
	}

	protected void enableSettings() {
		AppSettings appSettingsLocal = getAppSettings();
		hlsMuxingEnabled = appSettingsLocal.isHlsMuxingEnabled();
		dashMuxingEnabled = appSettingsLocal.isDashMuxingEnabled();
		mp4MuxingEnabled = appSettingsLocal.isMp4MuxingEnabled();
		webMMuxingEnabled = appSettingsLocal.isWebMMuxingEnabled();
		objectDetectionEnabled = appSettingsLocal.isObjectDetectionEnabled();

		addDateTimeToMp4FileName = appSettingsLocal.isAddDateTimeToMp4FileName();
		mp4Filtername = null;
		webRTCEnabled = appSettingsLocal.isWebRTCEnabled();
		deleteHLSFilesOnExit = appSettingsLocal.isDeleteHLSFilesOnEnded();
		deleteDASHFilesOnExit = appSettingsLocal.isDeleteDASHFilesOnEnded();
		hlsListSize = appSettingsLocal.getHlsListSize();
		hlsTime = appSettingsLocal.getHlsTime();
		hlsPlayListType = appSettingsLocal.getHlsPlayListType();
		dashSegDuration = appSettingsLocal.getDashSegDuration();
		dashFragmentDuration = appSettingsLocal.getDashFragmentDuration();
		targetLatency = appSettingsLocal.getTargetLatency();

		previewOverwrite = appSettingsLocal.isPreviewOverwrite();
		encoderSettingsList = appSettingsLocal.getEncoderSettings();
		previewCreatePeriod = appSettingsLocal.getCreatePreviewPeriod();
		maxAnalyzeDurationMS = appSettingsLocal.getMaxAnalyzeDurationMS();
		generatePreview = appSettingsLocal.isGeneratePreview();
		previewHeight = appSettingsLocal.getPreviewHeight();
		bufferTimeMs = appSettingsLocal.getRtmpIngestBufferTimeMs();
		dataChannelWebHookURL = appSettingsLocal.getDataChannelWebHook();

		rtmpEndpointRetryLimit = appSettingsLocal.getEndpointRepublishLimit();
		healthCheckPeriodMS = appSettingsLocal.getEndpointHealthCheckPeriodMs();
	}

	public void initStorageClient() {
		if (scope.getContext().getApplicationContext().containsBean(StorageClient.BEAN_NAME)) {
			storageClient = (StorageClient) scope.getContext().getApplicationContext().getBean(StorageClient.BEAN_NAME);
		}
	}

	@Override
	public boolean init(IScope scope, String streamId, boolean isAppend) {

		this.streamId = streamId;
		this.scope = scope;
		packetFeeder = new PacketFeeder(streamId);

		getDataStore();
		
		//TODO: Refactor -> saving broadcast is called two times in RTMP ingesting. It should be one time
		getStreamHandler().updateBroadcastStatus(streamId, startTimeMs, IAntMediaStreamHandler.PUBLISH_TYPE_RTMP, getDataStore().get(streamId));
		
		enableSettings();
		initServerSettings();
		initStorageClient();
		enableMp4Setting();
		enableWebMSetting();
		initVertx();
		initServerSettings();		

		if (mp4MuxingEnabled) {
			addMp4Muxer();
			logger.info("adding MP4 Muxer, add datetime to file name {}", addDateTimeToMp4FileName);
		}

		if (hlsMuxingEnabled) {

			HLSMuxer hlsMuxer = new HLSMuxer(vertx, storageClient, getAppSettings().getS3StreamsFolderPath(), getAppSettings().getUploadExtensionsToS3());
			hlsMuxer.setHlsParameters( hlsListSize, hlsTime, hlsPlayListType, getAppSettings().getHlsFlags(), getAppSettings().getHlsEncryptionKeyInfoFile());
			hlsMuxer.setDeleteFileOnExit(deleteHLSFilesOnExit);
			addMuxer(hlsMuxer);
			logger.info("adding HLS Muxer for {}", streamId);
		}

		getDashMuxer();
		if (dashMuxer != null) {
			addMuxer(dashMuxer);
		}

		for (Muxer muxer : muxerList) {
			muxer.init(scope, streamId, 0, broadcast.getSubFolder(), 0);
		}
		getStreamHandler().muxAdaptorAdded(this);
		return true;
	}

	public Muxer getDashMuxer()
	{
		if (dashMuxingEnabled && dashMuxer == null) {
			try {
				Class dashMuxerClass = Class.forName("io.antmedia.enterprise.muxer.DASHMuxer");

				logger.info("adding DASH Muxer for {}", streamId);

				dashMuxer = (Muxer) dashMuxerClass.getConstructors()[0].newInstance(vertx, dashFragmentDuration, dashSegDuration, targetLatency, deleteDASHFilesOnExit, !appSettings.getEncoderSettings().isEmpty(),
						appSettings.getDashWindowSize(), appSettings.getDashExtraWindowSize(), appSettings.islLDashEnabled(), appSettings.islLHLSEnabled(),
						appSettings.isHlsEnabledViaDash(), appSettings.isUseTimelineDashMuxing(), appSettings.isDashHttpStreaming(),appSettings.getDashHttpEndpoint(), serverSettings.getDefaultHttpPort());



			}
			catch (ClassNotFoundException e) {
				logger.info("DashMuxer class not found for stream:{}", streamId);
			}
			catch (Exception e) {
				logger.error(ExceptionUtils.getStackTrace(e));
			}

		}
		return dashMuxer;
	}

	private void initVertx() {
		if (scope.getContext().getApplicationContext().containsBean(IAntMediaStreamHandler.VERTX_BEAN_NAME))
		{
			vertx = (Vertx)scope.getContext().getApplicationContext().getBean(IAntMediaStreamHandler.VERTX_BEAN_NAME);
			logger.info("vertx exist {}", vertx);
		}
		else {
			logger.info("No vertx bean for stream {}", streamId);
		}
	}

	protected void initServerSettings() {
		if(scope.getContext().getApplicationContext().containsBean(IServerSettings.BEAN_NAME)) {
			serverSettings = (IServerSettings)scope.getContext().getApplicationContext().getBean(IServerSettings.BEAN_NAME);
			logger.info("serverSettings exist {}", serverSettings);
		}
		else {
			logger.info("No serverSettings bean for stream {}", streamId);
		}
	}

	protected void enableMp4Setting() {
		broadcast = getBroadcast();

		if (broadcast.getMp4Enabled() == RECORDING_DISABLED_FOR_STREAM)
		{
			// if stream specific mp4 setting is disabled
			mp4MuxingEnabled = false;
		}
		else if (broadcast.getMp4Enabled() == RECORDING_ENABLED_FOR_STREAM)
		{
			// if stream specific mp4 setting is enabled
			mp4MuxingEnabled = true;
		}

	}

	protected void enableWebMSetting() {
		broadcast = getBroadcast();

		if (broadcast.getWebMEnabled() == RECORDING_DISABLED_FOR_STREAM)
		{
			// if stream specific WebM setting is disabled
			webMMuxingEnabled = false;
		}
		else if (broadcast.getWebMEnabled() == RECORDING_ENABLED_FOR_STREAM)
		{
			// if stream specific WebM setting is enabled
			webMMuxingEnabled = true;
		}

	}


	public AVCodecParameters getAudioCodecParameters() {


		if (audioDataConf != null && audioCodecParameters == null) 
		{
			AACConfigParser aacParser = new AACConfigParser(audioDataConf, 0);

			audioCodecParameters = new AVCodecParameters();
			audioCodecParameters.sample_rate(aacParser.getSampleRate());
			audioCodecParameters.channels(aacParser.getChannelCount());
			audioCodecParameters.channel_layout(av_get_default_channel_layout(aacParser.getChannelCount()));
			audioCodecParameters.codec_id(AV_CODEC_ID_AAC);
			audioCodecParameters.codec_type(AVMEDIA_TYPE_AUDIO);

			if (aacParser.getObjectType() == AudioObjectTypes.AAC_LC) {

				audioCodecParameters.profile(AVCodecContext.FF_PROFILE_AAC_LOW);
			}
			else if (aacParser.getObjectType() == AudioObjectTypes.AAC_LTP) {

				audioCodecParameters.profile(AVCodecContext.FF_PROFILE_AAC_LTP);
			}
			else if (aacParser.getObjectType() == AudioObjectTypes.AAC_MAIN) {

				audioCodecParameters.profile(AVCodecContext.FF_PROFILE_AAC_MAIN);
			}
			else if (aacParser.getObjectType() == AudioObjectTypes.AAC_SSR) {

				audioCodecParameters.profile(AVCodecContext.FF_PROFILE_AAC_SSR);
			}

			audioCodecParameters.frame_size(aacParser.getFrameSize());
			audioCodecParameters.format(AV_SAMPLE_FMT_FLTP);
			audioExtraDataPointer = new BytePointer(av_malloc(audioDataConf.length)).capacity(audioDataConf.length);
			audioExtraDataPointer.position(0).put(audioDataConf);
			audioCodecParameters.extradata(audioExtraDataPointer);
			audioCodecParameters.extradata_size(audioDataConf.length);
			audioCodecParameters.codec_tag(0);
		}
		return audioCodecParameters;
	}


	public AVCodecParameters getVideoCodecParameters() 
	{
		if (videoDataConf != null && videoCodecParameters == null) {
			SpsParser spsParser = new SpsParser(getAnnexbExtradata(videoDataConf), 5);

			videoCodecParameters = new AVCodecParameters();
			width = spsParser.getWidth();
			height = spsParser.getHeight();
			videoCodecParameters.width(spsParser.getWidth());
			videoCodecParameters.height(spsParser.getHeight());
			videoCodecParameters.codec_id(AV_CODEC_ID_H264);
			videoCodecParameters.codec_type(AVMEDIA_TYPE_VIDEO);


			videoExtraDataPointer = new BytePointer(av_malloc(videoDataConf.length)).capacity(videoDataConf.length); 
			videoExtraDataPointer.position(0).put(videoDataConf);
			videoCodecParameters.extradata_size(videoDataConf.length);
			videoCodecParameters.extradata(videoExtraDataPointer);

			videoCodecParameters.format(AV_PIX_FMT_YUV420P);
			videoCodecParameters.codec_tag(0);
		}
		return videoCodecParameters;
	}


	/**
	 * Prepares the parameters. This method is called in RTMP ingesting
	 * @return
	 * @throws Exception
	 */
	public boolean prepare() throws Exception {

		if (enableVideo) {
			IVideoStreamCodec videoCodec = broadcastStream.getCodecInfo().getVideoCodec();
			if (videoCodec instanceof AVCVideo)
			{
				IoBuffer videoBuffer = videoCodec.getDecoderConfiguration();
				videoDataConf = new byte[videoBuffer.limit()-5];
				videoBuffer.position(5).get(videoDataConf);
			}
			else {
				logger.warn("Video codec is not AVC(H264) for stream: {}", streamId);
			}
		}

		if (enableAudio) {
			IAudioStreamCodec audioCodec = broadcastStream.getCodecInfo().getAudioCodec();
			if (audioCodec instanceof AACAudio) 
			{
				IoBuffer audioBuffer = audioCodec.getDecoderConfiguration();
				audioDataConf = new byte[audioBuffer.limit()-2];
				audioBuffer.position(2).get(audioDataConf);
			}
			else {
				logger.warn("Audio codec is not AAC for stream: {}", streamId);
			}
		}

		int streamIndex = 0;
		AVCodecParameters codecParameters = getVideoCodecParameters();
		if (codecParameters != null) {
			logger.info("Incoming video width: {} height:{} stream:{}", codecParameters.width(), codecParameters.height(), streamId);
			addStream2Muxers(codecParameters, TIME_BASE_FOR_MS, streamIndex);
			videoStreamIndex = streamIndex;
			streamIndex++;
		}


		AVCodecParameters parameters = getAudioCodecParameters();
		if (parameters != null) {
			addStream2Muxers(parameters, TIME_BASE_FOR_MS, streamIndex);
			audioStreamIndex = streamIndex;
		}

		prepareMuxerIO();
		
		registerToMainTrackIfExists();
		return true;
	}


	public void registerToMainTrackIfExists() {
		if(broadcastStream.getParameters() != null) {
			String mainTrack = broadcastStream.getParameters().get("mainTrack");
			if(mainTrack != null) {
				Broadcast broadcastLocal = getBroadcast();
				broadcastLocal.setMainTrackStreamId(mainTrack);
				getDataStore().updateBroadcastFields(streamId, broadcastLocal);
			}
		}
	}


	/**
	 * Prepares parameters and muxers. This method is called when pulling stream source
	 * @param inputFormatContext
	 * @return
	 * @throws Exception
	 */
	public boolean prepareFromInputFormatContext(AVFormatContext inputFormatContext) throws Exception {

		this.streamSourceInputFormatContext = inputFormatContext;
		// Dump information about file onto standard error

		int streamIndex = 0;
		int streamCount = inputFormatContext.nb_streams();
		for (int i=0; i < streamCount; i++)
		{
			AVStream stream = inputFormatContext.streams(i);
			AVCodecParameters codecpar = stream.codecpar();
			if (codecpar.codec_type() == AVMEDIA_TYPE_VIDEO) {
				logger.info("Video format width:{} height:{} for stream: {} source index:{} target index:{}", codecpar.width(), codecpar.height(), streamId, i, streamIndex);
				width = codecpar.width();
				height = codecpar.height();

				addStream2Muxers(codecpar, stream.time_base(), i);
				videoStreamIndex = streamIndex;
				streamIndex++;

			}
			else if (codecpar.codec_type() == AVMEDIA_TYPE_AUDIO) {
				logger.info("Audio format sample rate:{} bitrate:{} for stream: {} source index:{} target index:{}",codecpar.sample_rate(), codecpar.bit_rate(), streamId, i, streamIndex);

				addStream2Muxers(codecpar, stream.time_base(), i);
				audioStreamIndex = streamIndex;
				streamIndex++;
			}
		}

		if (enableVideo && (width == 0 || height == 0)) {
			logger.info("Width or height is zero so returning for stream: {}", streamId);
			return false;
		}

		isRecording.set(true); 

		prepareMuxerIO();
		return true;
	}


	public static byte[] getAnnexbExtradata(byte[] avcExtradata){
		IoBuffer buffer = IoBuffer.wrap(avcExtradata);

		buffer.skip(6); //skip first 6 bytes for avc
		short spsSize = buffer.getShort();
		byte[] sps = new byte[spsSize];

		buffer.get(sps);

		buffer.skip(1); //skip one byte for pps number

		short ppsSize = buffer.getShort();


		byte[] pps = new byte[ppsSize];
		buffer.get(pps);

		byte[] extradataAnnexb = new byte[8 + spsSize + ppsSize];
		extradataAnnexb[0] = 0x00;
		extradataAnnexb[1] = 0x00;
		extradataAnnexb[2] = 0x00;
		extradataAnnexb[3] = 0x01;

		System.arraycopy(sps, 0, extradataAnnexb, 4, spsSize);

		extradataAnnexb[4 + spsSize] = 0x00;
		extradataAnnexb[5 + spsSize] = 0x00;
		extradataAnnexb[6 + spsSize] = 0x00;
		extradataAnnexb[7 + spsSize] = 0x01;

		System.arraycopy(pps, 0, extradataAnnexb, 8 + spsSize, ppsSize);
		return extradataAnnexb;
	}



	public void addStream2Muxers(AVCodecParameters codecParameters, AVRational rat, int streamIndex) 
	{
		synchronized (muxerList) {

			Iterator<Muxer> iterator = muxerList.iterator();
			while (iterator.hasNext())
			{
				Muxer muxer = iterator.next();

				if (!muxer.addStream(codecParameters, rat, streamIndex)) 
				{
					iterator.remove();
					logger.warn("addStream returns false {} for stream: {}", muxer.getFormat(), streamId);
				}
			}

		}

		startTime = System.currentTimeMillis();
	}


	public void prepareMuxerIO() 
	{
		synchronized (muxerList) {

			Iterator<Muxer> iterator = muxerList.iterator();
			while (iterator.hasNext())
			{
				Muxer muxer = iterator.next();
				if (!muxer.prepareIO())
				{
					iterator.remove();
					logger.error("prepareIO returns false {} for stream: {}", muxer.getFormat(), streamId);
				}
			}
		}
		startTime = System.currentTimeMillis();

	}

	/**
	 * @param streamId        id of the stream
	 * @param quality,        quality string
	 * @param packetTime,     time of the packet in milliseconds
	 * @param duration,       the total elapsed time in milliseconds
	 * @param inputQueueSize, input queue size of the packets that is waiting to be processed
	 */
	public void changeStreamQualityParameters(String streamId, String quality, double speed, int inputQueueSize) {
		long now = System.currentTimeMillis();
		if ((now - lastQualityUpdateTime) > 1000 &&
				((quality != null && !quality.equals(oldQuality)) || oldspeed == 0 || Math.abs(speed - oldspeed) > 0.05)) {

			lastQualityUpdateTime = now;
			getStreamHandler().setQualityParameters(streamId, quality, speed, inputQueueSize);
			oldQuality = quality;
			oldspeed = speed;
		}
	}

	public IAntMediaStreamHandler getStreamHandler() {
		if (appAdapter == null) {
			IContext context = MuxAdaptor.this.scope.getContext();
			ApplicationContext appCtx = context.getApplicationContext();
			//this returns the StreamApplication instance
			appAdapter = (IAntMediaStreamHandler) appCtx.getBean(AntMediaApplicationAdapter.BEAN_NAME);
		}
		return appAdapter;
	}



	public AppSettings getAppSettings() {

		if (appSettings == null && scope.getContext().getApplicationContext().containsBean(AppSettings.BEAN_NAME)) {
			appSettings = (AppSettings) scope.getContext().getApplicationContext().getBean(AppSettings.BEAN_NAME);
		}
		return appSettings;
	}


	public DataStore getDataStore() {
		if (dataStore == null) {

			IDataStoreFactory dsf = (IDataStoreFactory) scope.getContext().getBean(IDataStoreFactory.BEAN_NAME);
			dataStore = dsf.getDataStore();
		}
		return dataStore;
	}

	public void writeStreamPacket(IStreamPacket packet) {

		long dts = packet.getTimestamp() & 0xffffffffL;
		if (packet.getDataType() == Constants.TYPE_VIDEO_DATA)
		{

			if(!enableVideo) {
				logger.warn("Video data was disabled beginning of the stream, so discarding video packets.");
				return;
			}

			measureIngestTime(dts, ((CachedEvent)packet).getReceivedTime());
			if (!firstVideoPacketSkipped) {
				firstVideoPacketSkipped = true;
				return;
			}
			int bodySize = packet.getData().limit();
			byte frameType = packet.getData().position(0).get();

			//position 1 nalu type
			//position 2,3,4 composition time offset
			int compositionTimeOffset = (packet.getData().position(2).get() << 16)  | packet.getData().position(3).getShort();
			long pts = dts + compositionTimeOffset;

			//we get 5 less bytes because first 5 bytes is related to the video tag. It's not part of the generic packet
			ByteBuffer byteBuffer = ByteBuffer.allocateDirect(bodySize-5);
			byteBuffer.put(packet.getData().buf().position(5));


			synchronized (muxerList) 
			{
				packetFeeder.writeVideoBuffer(byteBuffer, dts, 0, videoStreamIndex, (frameType & 0xF0) == IVideoStreamCodec.FLV_FRAME_KEY, 0, pts);

				for (Muxer muxer : muxerList) 
				{
					muxer.writeVideoBuffer(byteBuffer, dts, 0, videoStreamIndex, (frameType & 0xF0) == IVideoStreamCodec.FLV_FRAME_KEY, 0, pts);
				}
			}


		}
		else if (packet.getDataType() == Constants.TYPE_AUDIO_DATA) {

			if(!enableAudio) {
				logger.warn("Audio data was disabled beginning of the stream, so discarding audio packets.");
				return;
			}

			if (!firstAudioPacketSkipped) {
				firstAudioPacketSkipped = true;
				return;
			}
			int bodySize = packet.getData().limit();
			//we get 2 less bytes because first 2 bytes is related to the audio tag. It's not part of the generic packet
			ByteBuffer byteBuffer = ByteBuffer.allocateDirect(bodySize-2);
			byteBuffer.put(packet.getData().buf().position(2));


			synchronized (muxerList) 
			{
				packetFeeder.writeAudioBuffer(byteBuffer, audioStreamIndex, dts);

				for (Muxer muxer : muxerList) 
				{
					muxer.writeAudioBuffer(byteBuffer, audioStreamIndex, dts);
				}
			}

		}
	}


	/**
	 * Check if max analyze time has been passed. 
	 * If it initializes the prepare then isRecording is set to true in prepareParameters
	 * 
	 * @return
	 */
	public void checkMaxAnalyzeTotalTime() {
		long totalTime = System.currentTimeMillis() - checkStreamsStartTime;
		int elapsedFrameTimeStamp = lastFrameTimestamp - firstReceivedFrameTimestamp;

		if (totalTime >= (2* maxAnalyzeDurationMS)) 
		{
			logger.error("Total max time({}) is spent to determine video and audio existence for stream:{}. It's skipped waiting", (2*maxAnalyzeDurationMS), streamId);
			logger.info("Streams for {} enableVideo:{} enableAudio:{} total spend time: {} elapsed frame timestamp:{} stop request exists: {}", streamId, enableVideo, enableAudio, totalTime, elapsedFrameTimeStamp, stopRequestExist);

			if (enableAudio || enableVideo) {
				prepareParameters();
			}
			else {
				logger.error("There is no video and audio in the incoming stream: {} closing rtmp connection", streamId);
				closeRtmpConnection();
			}

		}
	}


	public void execute() 
	{

		if (isPipeReaderJobRunning.compareAndSet(false, true)) 
		{
			if (!isRecording.get()) {				

				if (checkStreamsStartTime == -1) {
					checkStreamsStartTime  = System.currentTimeMillis();
				}


				if (stopRequestExist) {
					logger.info("Stop request exists for stream:{}", streamId);
					broadcastStream.removeStreamListener(MuxAdaptor.this);
					logger.warn("closing adaptor for {} ", streamId);
					closeResources();
					logger.warn("closed adaptor for {}", streamId);
					getStreamHandler().stopPublish(streamId);
					isPipeReaderJobRunning.compareAndSet(true, false);
					return;

				}

				enableVideo = broadcastStream.getCodecInfo().hasVideo();
				enableAudio = broadcastStream.getCodecInfo().hasAudio();
				if (enableVideo && enableAudio)
				{
					logger.info("Video and audio is enabled in stream:{} queue size: {}", streamId, queueSize.get());
					prepareParameters();
				}
				else {
					checkMaxAnalyzeTotalTime();
				}
			}

			if (!isRecording.get())
			{

				//if it's not recording, return
				isPipeReaderJobRunning.compareAndSet(true, false);
				return;
			}


			IStreamPacket packet;
			while ((packet = streamPacketQueue.poll()) != null) {

				queueSize.decrementAndGet();


				if (!firstKeyFrameReceivedChecked && packet.getDataType() == Constants.TYPE_VIDEO_DATA) {


					byte frameType = packet.getData().position(0).get();

					if ((frameType & 0xF0) == IVideoStreamCodec.FLV_FRAME_KEY) {
						firstKeyFrameReceivedChecked = true;
						if(!appAdapter.isValidStreamParameters(width, height, fps, 0, streamId)) {
							logger.info("Stream({}) has not passed specified validity checks so it's stopping", streamId);
							closeRtmpConnection();
							return;
						}
					} else {
						logger.warn("First video packet is not key frame. It will drop for direct muxing. Stream {}", streamId);
						// return if firstKeyFrameReceived is not received
						// below return is important otherwise it does not work with like some encoders(vidiu)
						return;
					}
				}

				long dts = packet.getTimestamp() & 0xffffffffL;
				updateQualityParameters(dts, TIME_BASE_FOR_MS);


				if (bufferTimeMs == 0) 
				{
					writeStreamPacket(packet);
				}
				else if (bufferTimeMs > 0)
				{
					bufferQueue.add(packet);
					IStreamPacket pktHead = bufferQueue.peek();

					if (pktHead != null) {
						int bufferedDuration = packet.getTimestamp() - pktHead.getTimestamp();

						if (bufferedDuration > bufferTimeMs*5) {
							//if buffered duration is more than 5 times of the buffer time, remove packets from the head until it reach bufferTimeMs * 2

							//set buffering true to not let writeBufferedPacket method work
							buffering = true;
							while ( (pktHead = bufferQueue.poll()) != null) {

								bufferedDuration = packet.getTimestamp() - pktHead.getTimestamp();
								if (bufferedDuration < bufferTimeMs * 2) {
									break;
								}
							}
						}

						if (pktHead != null) {

							bufferedDuration = packet.getTimestamp() - pktHead.getTimestamp();


							if (bufferedDuration > bufferTimeMs) 
							{ 
								if (buffering) 
								{
									//have the buffering finish time ms
									bufferingFinishTimeMs = System.currentTimeMillis();
									//have the first packet sent time
									firstPacketReadyToSentTimeMs  = packet.getTimestamp();
									logger.info("Switching buffering from true to false for stream: {}", streamId);
								}
								//make buffering false whenever bufferDuration is bigger than bufferTimeMS
								//buffering is set to true when there is no packet left in the queue
								buffering = false;
							}

							bufferLogCounter++;
							if (bufferLogCounter % COUNT_TO_LOG_BUFFER == 0) {
								logger.info("ReadPacket -> Buffering status {}, buffer duration {}ms buffer time {}ms stream: {}", buffering, bufferedDuration, bufferTimeMs, streamId);
								bufferLogCounter = 0;
							}
						}
					}

				}

			}

			if (stopRequestExist) {
				broadcastStream.removeStreamListener(MuxAdaptor.this);
				logger.warn("closing adaptor for {} ", streamId);
				closeResources();
				logger.warn("closed adaptor for {}", streamId);
				getStreamHandler().stopPublish(streamId);
			}	



			isPipeReaderJobRunning.compareAndSet(true, false);
		}
	}

	private void prepareParameters() {
		try {
			prepare();
			isRecording.set(true);

			//Calling startPublish to here is critical. It's called after encoders are ready and isRecording is true
			//the above prepare method is overriden in EncoderAdaptor so that we resolve calling startPublish just here
			getStreamHandler().startPublish(streamId, broadcastStream.getAbsoluteStartTimeMs(), IAntMediaStreamHandler.PUBLISH_TYPE_RTMP);

		}
		catch(Exception e) {
			logger.error(ExceptionUtils.getStackTrace(e));
			closeRtmpConnection();
		}
	}


	private void measureIngestTime(long pktTimeStamp, long receivedTime) {

		totalIngestedVideoPacketCount++;

		long currentTime = System.currentTimeMillis();
		long packetIngestTime =  (currentTime - receivedTime);
		totalIngestTime += packetIngestTime;

		long absolutePacketIngestTime = currentTime - broadcastStream.getAbsoluteStartTimeMs() - pktTimeStamp;

		absoluteTotalIngestTime += absolutePacketIngestTime;		
	}

	public long getAbsoluteTimeMs() {
		if (broadcastStream != null) {
			return broadcastStream.getAbsoluteStartTimeMs();
		}
		return 0;
	}

	public void updateQualityParameters(long pts, AVRational timebase) {


		long packetTime = av_rescale_q(pts, timebase, TIME_BASE_FOR_MS);
		packetTimeList.add(new PacketTime(packetTime, System.currentTimeMillis()));


		if (packetTimeList.size() > 300) {
			//limit the size.
			packetTimeList.remove(0);
		}

		PacketTime firstPacket = packetTimeList.getFirst();
		PacketTime lastPacket = packetTimeList.getLast();

		long elapsedTime = lastPacket.systemTimeMs - firstPacket.systemTimeMs;
		long packetTimeDiff = lastPacket.packetTimeMs - firstPacket.packetTimeMs;


		double speed = 0L;
		if (elapsedTime > 0)
		{
			speed = (double) packetTimeDiff / elapsedTime;
			if (logger.isWarnEnabled() && Double.isNaN(speed)) {
				logger.warn("speed is NaN, packetTime: {}, first item packetTime: {}, elapsedTime:{}", packetTime, firstPacket.packetTimeMs, elapsedTime);
			}
		}
		changeStreamQualityParameters(this.streamId, null, speed, getInputQueueSize());
	}

	public void closeRtmpConnection() {

		ClientBroadcastStream clientBroadcastStream = getBroadcastStream();
		if (clientBroadcastStream != null) {
			clientBroadcastStream.stop();
			IStreamCapableConnection connection = clientBroadcastStream.getConnection();
			if (connection != null) {
				connection.close();
			}
		}
	}

	public void writePacket(AVStream stream, AVPacket pkt) {


		updateQualityParameters(pkt.pts(), stream.time_base());

		if (!firstKeyFrameReceivedChecked && stream.codecpar().codec_type() == AVMEDIA_TYPE_VIDEO) {
			int keyFrame = pkt.flags() & AV_PKT_FLAG_KEY;
			if (keyFrame == 1) {
				firstKeyFrameReceivedChecked = true;
				if(!appAdapter.isValidStreamParameters(width, height, fps, 0, streamId)) {
					logger.info("Stream({}) has not passed specified validity checks so it's stopping", streamId);
					closeRtmpConnection();
					return;
				}
			} else {
				logger.warn("First video packet is not key frame. It will drop for direct muxing. Stream {}", streamId);
				// return if firstKeyFrameReceived is not received
				// below return is important otherwise it does not work with like some encoders(vidiu)
				return;
			}
		}

		synchronized (muxerList)
		{
			packetFeeder.writePacket(pkt, stream.codecpar().codec_type());
			for (Muxer muxer : muxerList) {
				muxer.writePacket(pkt, stream);
			}
		}
	}

	public synchronized void writeTrailer() {
		packetFeeder.writeTrailer();
		for (Muxer muxer : muxerList) {
			muxer.writeTrailer();
		}
	}


	public synchronized void closeResources() {
		logger.info("close resources for streamId -> {}", streamId);


		if (packetPollerId != -1) {
			vertx.cancelTimer(packetPollerId);
			logger.info("Cancelling packet poller task(id:{}) for streamId: {}", packetPollerId, streamId);
			packetPollerId = -1;

		}

		if (bufferedPacketWriterId != -1) {
			logger.info("Removing buffered packet writer id {} for stream: {}", bufferedPacketWriterId, streamId);
			vertx.cancelTimer(bufferedPacketWriterId);
			bufferedPacketWriterId = -1;
			writeAllBufferedPackets();
		}

		writeTrailer();

		isRecording.set(false);


		if (videoExtraDataPointer != null) {
			av_free(videoExtraDataPointer.position(0));
			videoExtraDataPointer.close();
			videoExtraDataPointer = null;
		}

		if (audioExtraDataPointer != null) {
			av_free(audioExtraDataPointer.position(0));
			audioExtraDataPointer.close();
			audioExtraDataPointer = null;
		}

		changeStreamQualityParameters(this.streamId, null, 0, getInputQueueSize());
		getStreamHandler().muxAdaptorRemoved(this);
	}


	@Override
	public void start() {
		logger.info("Number of items in the queue while adaptor is being started to prepare is {}", getInputQueueSize());
		startTimeMs = System.currentTimeMillis();

		vertx.executeBlocking(b -> {
			logger.info("before prepare for {}", streamId);
			Boolean successful = false;
			try {

				packetPollerId = vertx.setPeriodic(10, t-> 
				vertx.executeBlocking(p-> {
					try {
						execute();
					}
					catch (Exception e) {
						logger.error(ExceptionUtils.getStackTrace(e));
					}
					p.complete();
				}, false, null));



				if (bufferTimeMs > 0)  
				{
					//this is just a simple hack to run in different context(different thread).
					logger.info("Scheduling the buffered packet writer for stream: {} buffer duration:{}ms", streamId, bufferTimeMs);
					bufferedPacketWriterId = vertx.setPeriodic(10, k -> 

					vertx.executeBlocking(p-> {
						try {
							writeBufferedPacket();
						}
						catch (Exception e) {
							logger.error(ExceptionUtils.getStackTrace(e));
						}
						p.complete();
					}, false, null)
							);

				}

				logger.info("Number of items in the queue while starting: {} for stream: {}", 
						getInputQueueSize(), streamId);

				successful = true;

			}
			catch (Exception e) {
				logger.error(ExceptionUtils.getStackTrace(e));
			}
			b.complete(successful);

		}, 
				false,  // run unordered
				r -> 
		logger.info("muxadaptor start has finished with {} for stream: {}", r.result(), streamId)
				);
	}

	@Override
	public void stop(boolean shutdownCompletely) {
		logger.info("Calling stop for {} input queue size:{}", streamId, getInputQueueSize());
		stopRequestExist = true;
	}

	public int getInputQueueSize() {
		return queueSize .get();
	}

	public boolean isStopRequestExist() {
		return stopRequestExist;
	}


	/**
	 * This method is called when rtmpIngestBufferTime is bigger than zero
	 */
	public void writeBufferedPacket()
	{
		synchronized (this) {

			if (isBufferedWriterRunning.compareAndSet(false, true)) {
				if (!buffering)
				{
					while(!bufferQueue.isEmpty())
					{
						IStreamPacket tempPacket = bufferQueue.peek();
						long now = System.currentTimeMillis();
						long pktTimeDifferenceMs = tempPacket.getTimestamp() - firstPacketReadyToSentTimeMs;
						long passedTime = now - bufferingFinishTimeMs;
						if (pktTimeDifferenceMs < passedTime)
						{
							writeStreamPacket(tempPacket);

							bufferQueue.remove(); //remove the packet from the queue
						}
						else {
							break;
						}

					}

					//update buffering. If bufferQueue is empty, it should start buffering
					buffering = bufferQueue.isEmpty();

				}
				bufferLogCounter++; //we use this parameter in execute method as well
				if (bufferLogCounter % COUNT_TO_LOG_BUFFER  == 0) {
					IStreamPacket streamPacket = bufferQueue.peek();
					int bufferedDuration = 0;
					if (streamPacket != null) {
						bufferedDuration = lastFrameTimestamp - streamPacket.getTimestamp();
					}
					logger.info("WriteBufferedPacket -> Buffering status {}, buffer duration {}ms buffer time {}ms stream: {}", buffering, bufferedDuration, bufferTimeMs, streamId);
					bufferLogCounter = 0;
				}
				isBufferedWriterRunning.compareAndSet(true, false);
			}
		}
	}

	private void writeAllBufferedPackets()
	{
		synchronized (this) {
			logger.info("write all buffered packets for stream: {} ", streamId);
			while (!bufferQueue.isEmpty()) {

				IStreamPacket tempPacket = bufferQueue.poll();
				writeStreamPacket(tempPacket);
			}
		}

	}

	@Override
	public void packetReceived(IBroadcastStream stream, IStreamPacket packet)
	{

		lastFrameTimestamp = packet.getTimestamp();
		if (firstReceivedFrameTimestamp  == -1) {
			logger.info("first received frame timestamp: {} for stream:{} ", lastFrameTimestamp, streamId);
			firstReceivedFrameTimestamp = lastFrameTimestamp;
		}
		queueSize.incrementAndGet();

		CachedEvent event = new CachedEvent();
		event.setData(packet.getData().duplicate());
		event.setDataType(packet.getDataType());
		event.setReceivedTime(System.currentTimeMillis());
		event.setTimestamp(packet.getTimestamp());

		streamPacketQueue.add(event);
	}

	@Override
	public boolean isRecording() {
		return isRecording.get();
	}

	@Override
	public boolean isAppending() {
		return false;
	}

	@Override
	public FileConsumer getFileConsumer() {
		return null;
	}

	@Override
	public void setFileConsumer(FileConsumer recordingConsumer) {
		//No need to implement
	}

	@Override
	public String getFileName() {
		return null;
	}

	@Override
	public void setFileName(String fileName) {
		//No need to implement
	}

	public List<Muxer> getMuxerList() {
		return muxerList;
	}


	public void setStorageClient(StorageClient storageClient) {
		this.storageClient = storageClient;
	}

	public boolean isWebRTCEnabled() {
		return webRTCEnabled;
	}

	public void setWebRTCEnabled(boolean webRTCEnabled) {
		this.webRTCEnabled = webRTCEnabled;
	}

	public void setHLSFilesDeleteOnExit(boolean deleteHLSFilesOnExit) {
		this.deleteHLSFilesOnExit = deleteHLSFilesOnExit;
	}

	public void setPreviewOverwrite(boolean overwrite) {
		this.previewOverwrite = overwrite;
	}


	public boolean isPreviewOverwrite() {
		return previewOverwrite;
	}

	public long getStartTime() {
		return startTime;
	}


	public void setStartTime(long startTime) {
		this.startTime = startTime;
	}

	public List<EncoderSettings> getEncoderSettingsList() {
		return encoderSettingsList;
	}

	public void setEncoderSettingsList(List<EncoderSettings> encoderSettingsList) {
		this.encoderSettingsList = encoderSettingsList;
	}

	public boolean isStreamSource() {
		return isStreamSource;
	}

	public void setStreamSource(boolean isStreamSource) {
		this.isStreamSource = isStreamSource;
	}

	public boolean isObjectDetectionEnabled() {
		return objectDetectionEnabled;
	}

	public void setObjectDetectionEnabled(Boolean objectDetectionEnabled) {
		this.objectDetectionEnabled = objectDetectionEnabled;
	}

	public int getPreviewCreatePeriod() {
		return previewCreatePeriod;
	}

	public void setPreviewCreatePeriod(int previewCreatePeriod) {
		this.previewCreatePeriod = previewCreatePeriod;
	}

	public String getStreamId() {
		return streamId;
	}

	public void setStreamId(String streamId) {
		this.streamId = streamId;
	}

	public StorageClient getStorageClient() {
		return storageClient;
	}

	/**
	 * Setter for {@link #firstKeyFrameReceivedChecked}
	 *
	 * @param firstKeyFrameReceivedChecked
	 */
	public void setFirstKeyFrameReceivedChecked(boolean firstKeyFrameReceivedChecked) {
		this.firstKeyFrameReceivedChecked = firstKeyFrameReceivedChecked;
	}

	public Broadcast getBroadcast() {

		if (broadcast == null) {

			broadcast = dataStore.get(this.streamId);
		}
		return broadcast;
	}

	// this is for test cases
	public void setBroadcast(Broadcast broadcast) {
		this.broadcast = broadcast;
	}
	// this is for test cases
	public void setGeneratePreview(boolean generatePreview){
		this.generatePreview=generatePreview;
	}

	public int getPreviewHeight() {
		return previewHeight;
	}

	public void setPreviewHeight(int previewHeight) {
		this.previewHeight = previewHeight;
	}

	public Mp4Muxer createMp4Muxer() {
		Mp4Muxer mp4Muxer = new Mp4Muxer(storageClient, vertx, appSettings.getS3StreamsFolderPath());
		mp4Muxer.setAddDateTimeToSourceName(addDateTimeToMp4FileName);
		mp4Muxer.setBitstreamFilter(mp4Filtername);
		return mp4Muxer;
	}

	private Muxer addMp4Muxer() {
		Mp4Muxer mp4Muxer = createMp4Muxer();
		addMuxer(mp4Muxer);
		getDataStore().setMp4Muxing(streamId, RECORDING_ENABLED_FOR_STREAM);
		return mp4Muxer;
	}

	public boolean startRecording(RecordType recordType) {

		if (!isRecording.get()) {
			logger.warn("Starting recording return false for stream:{} because stream is being prepared", streamId);
			return false;
		}

		if(isAlreadyRecording(recordType)) {
			logger.warn("Record is called while {} is already recording.", streamId);
			return true;
		}


		Muxer muxer = null;
		if(recordType == RecordType.MP4) {
			Mp4Muxer mp4Muxer = createMp4Muxer();
			mp4Muxer.setDynamic(true);
			muxer = mp4Muxer;
		}
		else if(recordType == RecordType.WEBM) {
			//WebM record is not supported for incoming RTMP streams
		}
		else {
			logger.error("Unrecognized record type: {}", recordType);
		}

		boolean prepared = false;
		if (muxer != null) {
			prepared = prepareMuxer(muxer);
			if (!prepared) {
				logger.error("{} prepare method returned false. Recording is not started for {}", recordType, streamId);
			}
		}
		return prepared;
	}


	public boolean prepareMuxer(Muxer muxer) {
		boolean prepared;
		muxer.init(scope, streamId, 0, broadcast != null ? broadcast.getSubFolder(): null, 0);
		logger.info("prepareMuxer for stream:{} muxer:{}", streamId, muxer.getClass().getSimpleName());

		if (streamSourceInputFormatContext != null) {


			for (int i = 0; i < streamSourceInputFormatContext.nb_streams(); i++) 
			{
				if (!muxer.addStream(streamSourceInputFormatContext.streams(i).codecpar(), streamSourceInputFormatContext.streams(i).time_base(), i)) {
					logger.warn("muxer add streams returns false {}", muxer.getFormat());
					break;
				}
			}
		}
		else {
			AVCodecParameters videoParameters = getVideoCodecParameters();
			if (videoParameters != null) {
				muxer.addStream(videoParameters, TIME_BASE_FOR_MS, videoStreamIndex);
			}

			AVCodecParameters audioParameters = getAudioCodecParameters();
			if (audioParameters != null) {
				muxer.addStream(audioParameters, TIME_BASE_FOR_MS, audioStreamIndex);
			}
		}

		prepared = muxer.prepareIO();

		if (prepared) {
			addMuxer(muxer);
		}

		return prepared;
	}

	private boolean isAlreadyRecording(RecordType recordType) {
		for (Muxer muxer : muxerList) {
			if((muxer instanceof Mp4Muxer && recordType == RecordType.MP4)
					|| (muxer instanceof WebMMuxer && recordType == RecordType.WEBM)) {
				return true;
			}
		}
		return false;
	}


	public Muxer findDynamicRecordMuxer(RecordType recordType) {
		synchronized (muxerList)
		{
			Iterator<Muxer> iterator = muxerList.iterator();
			while (iterator.hasNext())
			{
				Muxer muxer = iterator.next();
				if ((recordType == RecordType.MP4 && muxer instanceof Mp4Muxer)
						|| (recordType == RecordType.WEBM && muxer instanceof WebMMuxer)) {
					return muxer;
				}
			}
		}
		return null;
	}

	public boolean stopRecording(RecordType recordType)
	{
		boolean result = false;
		Muxer muxer = findDynamicRecordMuxer(recordType);
		if (muxer != null)
		{
			muxerList.remove(muxer);
			muxer.writeTrailer();
			result = true;
		}
		return result;
	}

	public ClientBroadcastStream getBroadcastStream() {
		return broadcastStream;
	}


	public boolean startRtmpStreaming(String rtmpUrl, int resolutionHeight)
	{
		rtmpUrl = rtmpUrl.replaceAll("[\n\r\t]", "_");
		if (!isRecording.get()) {
			logger.warn("Start rtmp streaming return false for stream:{} because stream is being prepared", streamId);
			return false;
		}
		logger.info("start rtmp streaming for stream id:{} to {} with requested resolution height{} stream resolution:{}", streamId, rtmpUrl, resolutionHeight, height);
		boolean result = false;
		if (resolutionHeight == 0 || resolutionHeight == height) 
		{
			RtmpMuxer rtmpMuxer = new RtmpMuxer(rtmpUrl, vertx);
			rtmpMuxer.setStatusListener(this);
			result = prepareMuxer(rtmpMuxer);
			if (!result) {
				logger.error("RTMP prepare returned false so that rtmp pushing to {} for {} didn't started ", rtmpUrl, streamId);
			}
		}

		return result;
	}

	public void sendEndpointErrorNotifyHook(){
		IContext context = MuxAdaptor.this.scope.getContext();
		ApplicationContext appCtx = context.getApplicationContext();
		AntMediaApplicationAdapter adaptor = (AntMediaApplicationAdapter) appCtx.getBean(AntMediaApplicationAdapter.BEAN_NAME);
		adaptor.endpointFailedUpdate(this.streamId);

	}

	/**
	 * Periodically check the endpoint health status every 2 seconds
	 * If each check returned failed, try to republish to the endpoint
	 * @param url is the URL of the endpoint
	 */
	public void endpointStatusHealthCheck(String url)
	{
		rtmpEndpointRetryLimit = appSettings.getEndpointRepublishLimit();
		healthCheckPeriodMS = appSettings.getEndpointHealthCheckPeriodMs();
		vertx.setPeriodic(healthCheckPeriodMS, id ->
		{
			
			String status = statusMap.getValueOrDefault(url, null);
			logger.info("Checking the endpoint health for: {} and status: {} ", url, status);
			//Broadcast might get deleted in the process of checking
			if(broadcast == null || status == null || status.equals(IAntMediaStreamHandler.BROADCAST_STATUS_FINISHED)){
				logger.info("Endpoint trailer is written or broadcast deleted for: {} ", url);
				clearCounterMapsAndCancelTimer(url, id);
			}
			if(status.equals(IAntMediaStreamHandler.BROADCAST_STATUS_BROADCASTING)){
				logger.info("Health check process finished since endpoint {} is broadcasting", url);
				clearCounterMapsAndCancelTimer(url, id);
			}
<<<<<<< HEAD
			else if(status.equals(IAntMediaStreamHandler.BROADCAST_STATUS_ERROR) || statusMap.get(url).equals(IAntMediaStreamHandler.BROADCAST_STATUS_FAILED) ){
				int tmp = errorCountMap.getValueOrDefault(url, 1);
				if(tmp < 3){
					errorCountMap.put(url,tmp +1);
					logger.info("Endpoint check returned error for {} times for endpoint {}", tmp , url);
					sendEndpointErrorNotifyHook();
				}
				else{
					int tmpRetryCount = retryCounter.getValueOrDefault(url, 1);
					if( tmpRetryCount <= rtmpEndpointRetryLimit){
						logger.info("Health check process failed, trying to republish to the endpoint: {}", url);
						stopRtmpStreaming(url, 0);
						startRtmpStreaming(url, height);
						retryCounter.put(url, tmpRetryCount + 1);
					}
					else{
						logger.info("Exceeded republish retry limit, endpoint {} can't be reached and will be closed" , url);
						stopRtmpStreaming(url, 0);
						retryCounter.remove(url);
					}
					//Clear the data and cancel timer to free memory and CPU.
					isHealthCheckStartedMap.remove(url);
					errorCountMap.remove(url);
					vertx.cancelTimer(id);
				}
=======
			else if(status.equals(IAntMediaStreamHandler.BROADCAST_STATUS_ERROR) || statusMap.get(url).equals(IAntMediaStreamHandler.BROADCAST_STATUS_FAILED) )
			{
				tryToRepublish(url, id);
>>>>>>> 04da4e1f
			}
		});
	}


	public void clearCounterMapsAndCancelTimer(String url, Long id) {
		isHealthCheckStartedMap.remove(url);
		errorCountMap.remove(url);
		retryCounter.remove(url);
		vertx.cancelTimer(id);
	}


	private void tryToRepublish(String url, Long id) {
		int errorCount = errorCountMap.getValueOrDefault(url, 1);
		if(errorCount < 3)
		{
			errorCountMap.put(url, errorCount+1);
			logger.info("Endpoint check returned error for {} times for endpoint {}", errorCount , url);
		}
		else
		{
			int tmpRetryCount = retryCounter.getValueOrDefault(url, 1);
			if( tmpRetryCount <= rtmpEndpointRetryLimit){
				logger.info("Health check process failed, trying to republish to the endpoint: {}", url);
				
				//TODO: 0 as second parameter may cause a problem
				stopRtmpStreaming(url, 0);
				startRtmpStreaming(url, height);
				retryCounter.put(url, tmpRetryCount + 1);
			}
			else{
				logger.info("Exceeded republish retry limit, endpoint {} can't be reached and will be closed" , url);
				stopRtmpStreaming(url, 0);
				retryCounter.remove(url);
			}
			//Clear the data and cancel timer to free memory and CPU.
			isHealthCheckStartedMap.remove(url);
			errorCountMap.remove(url);
			vertx.cancelTimer(id);
		}
	}

	@Override
	public void endpointStatusUpdated(String url, String status)
	{
		logger.info("Endpoint status updated to {}  for streamId: {} for url: {}", status, streamId, url);

		/**
		 * Below code snippet updates the database at max 3 seconds interval
		 */
		endpointStatusUpdateMap.put(url, status);

		statusMap.put(url,status);

		if((status.equals(IAntMediaStreamHandler.BROADCAST_STATUS_ERROR) || status.equals(IAntMediaStreamHandler.BROADCAST_STATUS_FAILED)) && !isHealthCheckStartedMap.getValueOrDefault(url, false)){
			endpointStatusHealthCheck(url);
			isHealthCheckStartedMap.put(url, true);
		}

		if(status.equals(IAntMediaStreamHandler.BROADCAST_STATUS_BROADCASTING) && retryCounter.getValueOrDefault(url, null) != null){
			retryCounter.remove(url);
		}

		if (endpointStatusUpdaterTimer.get() == -1) 
		{
			long timerId = vertx.setTimer(3000, h ->
			{
				endpointStatusUpdaterTimer.set(-1l);
				try {
					//update broadcast object
					broadcast = getDataStore().get(broadcast.getStreamId());

					updateBroadcastRecord();
					endpointStatusUpdateMap.clear();


				} catch (Exception e) {
					logger.error(ExceptionUtils.getStackTrace(e));
				}
			});

			endpointStatusUpdaterTimer.set(timerId);
		}

	}


	private void updateBroadcastRecord() {
		if (broadcast != null) {
			for (Iterator iterator = broadcast.getEndPointList().iterator(); iterator.hasNext();) 
			{
				Endpoint endpoint = (Endpoint) iterator.next();
				String statusUpdate = endpointStatusUpdateMap.getValueOrDefault(endpoint.getRtmpUrl(), null);
				if (statusUpdate != null) {
					endpoint.setStatus(statusUpdate);
				}
				else {
					logger.warn("Endpoint is not found to update its status to {} for rtmp url:{}", statusUpdate, endpoint.getRtmpUrl());
				}
			}
			getDataStore().updateBroadcastFields(broadcast.getStreamId(), broadcast);

		}
		else {
			logger.info("Broadcast with streamId:{} is not found to update its endpoint status. It's likely a zombi stream", streamId);
		}
	}

	public RtmpMuxer getRtmpMuxer(String rtmpUrl)
	{
		RtmpMuxer rtmpMuxer = null;
		synchronized (muxerList)
		{
			Iterator<Muxer> iterator = muxerList.iterator();
			while (iterator.hasNext())
			{
				Muxer muxer = iterator.next();
				if (muxer instanceof RtmpMuxer &&
						((RtmpMuxer)muxer).getURL().equals(rtmpUrl))
				{
					rtmpMuxer = (RtmpMuxer) muxer;
					break;
				}
			}
		}
		return rtmpMuxer;
	}

	public boolean stopRtmpStreaming(String rtmpUrl, int resolutionHeight)
	{
		boolean result = false;
		if (resolutionHeight == 0 || resolutionHeight == height) 
		{
			RtmpMuxer rtmpMuxer = getRtmpMuxer(rtmpUrl);
			if (rtmpMuxer != null) {
				muxerList.remove(rtmpMuxer);
				statusMap.remove(rtmpUrl);
				rtmpMuxer.writeTrailer();
				result = true;
			}
		}
		return result;
	}

	public boolean isEnableVideo() {
		return enableVideo;
	}


	public void setEnableVideo(boolean enableVideo) {
		this.enableVideo = enableVideo;
	}


	public boolean isEnableAudio() {
		return enableAudio;
	}


	public void setEnableAudio(boolean enableAudio) {
		this.enableAudio = enableAudio;
	}


	public int getLastFrameTimestamp() {
		return lastFrameTimestamp;
	}


	public void setLastFrameTimestamp(int lastFrameTimestamp) {
		this.lastFrameTimestamp = lastFrameTimestamp;
	}

	public void setAppSettings(AppSettings appSettings) {
		this.appSettings = appSettings;
	}

	public long getBufferTimeMs() {
		return bufferTimeMs;
	}

	public boolean isBuffering() {
		return buffering;
	}

	public void setBuffering(boolean buffering) {
		this.buffering = buffering;
	}

	public String getDataChannelWebHookURL() {
		return dataChannelWebHookURL;
	}

	public boolean isDeleteDASHFilesOnExit() {
		return deleteDASHFilesOnExit;
	}


	public void setDeleteDASHFilesOnExit(boolean deleteDASHFilesOnExit) {
		this.deleteDASHFilesOnExit = deleteDASHFilesOnExit;
	}

	public boolean isAvc() {
		return avc;
	}

	public void setAvc(boolean avc) {
		this.avc = avc;
	}

	public Queue<IStreamPacket> getBufferQueue() {
		return bufferQueue;
	}

	public void setBufferingFinishTimeMs(long bufferingFinishTimeMs) {
		this.bufferingFinishTimeMs = bufferingFinishTimeMs;
	}

	public LinkedList<PacketTime> getPacketTimeList() {
		return packetTimeList;
	}

	public int getVideoStreamIndex() {
		return videoStreamIndex;
	}


	public void setVideoStreamIndex(int videoStreamIndex) {
		this.videoStreamIndex = videoStreamIndex;
	}


	public int getAudioStreamIndex() {
		return audioStreamIndex;
	}


	public void setAudioStreamIndex(int audioStreamIndex) {
		this.audioStreamIndex = audioStreamIndex;
	}

	public void addPacketListener(IPacketListener listener) {
		StreamParametersInfo videoInfo = new StreamParametersInfo();
		videoInfo.codecParameters = getVideoCodecParameters();
		videoInfo.timeBase = getVideoTimeBase();
		videoInfo.enabled = enableVideo;
		StreamParametersInfo audioInfo = new StreamParametersInfo();
		audioInfo.codecParameters = getAudioCodecParameters();
		audioInfo.timeBase = getAudioTimeBase();
		audioInfo.enabled = enableAudio;

		listener.setVideoStreamInfo(streamId, videoInfo);
		listener.setAudioStreamInfo(streamId, audioInfo);
		packetFeeder.addListener(listener);
	}

	public void removePacketListener(IPacketListener listener) {
		packetFeeder.removeListener(listener);
	}

	public void setVideoCodecParameter(AVCodecParameters videoCodecParameters) {
		this.videoCodecParameters = videoCodecParameters;
	}

	public void setAudioCodecParameter(AVCodecParameters audioCodecParameters) {
		this.audioCodecParameters = audioCodecParameters;
	}

	public AVRational getVideoTimeBase() {
		return TIME_BASE_FOR_MS;
	}

	public AVRational getAudioTimeBase() {
		return TIME_BASE_FOR_MS;
	}

	public Vertx getVertx() {
		return vertx;
	}


	public Map<String, String> getEndpointStatusUpdateMap() {
		return endpointStatusUpdateMap;
	}

	public Map<String, Boolean> getIsHealthCheckStartedMap(){ return isHealthCheckStartedMap;}


	public void setHeight(int height) {
		this.height = height;
	}


	public void setIsRecording(boolean isRecording) {
		this.isRecording.set(isRecording);
	}

}

<|MERGE_RESOLUTION|>--- conflicted
+++ resolved
@@ -1673,37 +1673,9 @@
 				logger.info("Health check process finished since endpoint {} is broadcasting", url);
 				clearCounterMapsAndCancelTimer(url, id);
 			}
-<<<<<<< HEAD
-			else if(status.equals(IAntMediaStreamHandler.BROADCAST_STATUS_ERROR) || statusMap.get(url).equals(IAntMediaStreamHandler.BROADCAST_STATUS_FAILED) ){
-				int tmp = errorCountMap.getValueOrDefault(url, 1);
-				if(tmp < 3){
-					errorCountMap.put(url,tmp +1);
-					logger.info("Endpoint check returned error for {} times for endpoint {}", tmp , url);
-					sendEndpointErrorNotifyHook();
-				}
-				else{
-					int tmpRetryCount = retryCounter.getValueOrDefault(url, 1);
-					if( tmpRetryCount <= rtmpEndpointRetryLimit){
-						logger.info("Health check process failed, trying to republish to the endpoint: {}", url);
-						stopRtmpStreaming(url, 0);
-						startRtmpStreaming(url, height);
-						retryCounter.put(url, tmpRetryCount + 1);
-					}
-					else{
-						logger.info("Exceeded republish retry limit, endpoint {} can't be reached and will be closed" , url);
-						stopRtmpStreaming(url, 0);
-						retryCounter.remove(url);
-					}
-					//Clear the data and cancel timer to free memory and CPU.
-					isHealthCheckStartedMap.remove(url);
-					errorCountMap.remove(url);
-					vertx.cancelTimer(id);
-				}
-=======
 			else if(status.equals(IAntMediaStreamHandler.BROADCAST_STATUS_ERROR) || statusMap.get(url).equals(IAntMediaStreamHandler.BROADCAST_STATUS_FAILED) )
 			{
 				tryToRepublish(url, id);
->>>>>>> 04da4e1f
 			}
 		});
 	}
