--- conflicted
+++ resolved
@@ -269,15 +269,12 @@
 
 	//NOSONAR because we need to keep the reference of the field
 	protected AVChannelLayout channelLayout;
-
-<<<<<<< HEAD
+	private long lastTotalByteReceived = 0;
+
+
 	public static MuxAdaptor initializeMuxAdaptor(ClientBroadcastStream clientBroadcastStream, List<EncoderSettings> broadcastEncoderSettings, boolean isSource, IScope scope) {
-=======
-
-	private long lastTotalByteReceived = 0;
-
-	public static MuxAdaptor initializeMuxAdaptor(ClientBroadcastStream clientBroadcastStream, boolean isSource, IScope scope) {
->>>>>>> 9a2c0cde
+
+
 		MuxAdaptor muxAdaptor = null;
 		ApplicationContext applicationContext = scope.getContext().getApplicationContext();
 		boolean tryEncoderAdaptor = false;
