--- conflicted
+++ resolved
@@ -249,7 +249,7 @@
 	private long startTimeMs;
 	protected long totalIngestTime;
 	private int fps = 0;
-	private int width;
+	protected int width;
 	protected int height;
 	protected int keyFramePerMin = 0;
 	protected long lastKeyFrameStatsTimeMs = -1;
@@ -280,14 +280,10 @@
 	//NOSONAR because we need to keep the reference of the field
 	protected AVChannelLayout channelLayout;
 
-<<<<<<< HEAD
+
+	private long lastTotalByteReceived = 0;
+
 	public static MuxAdaptor initializeMuxAdaptor(ClientBroadcastStream clientBroadcastStream, List<EncoderSettings> broadcastEncoderSettings, boolean isSource, IScope scope) {
-=======
-
-	private long lastTotalByteReceived = 0;
-
-	public static MuxAdaptor initializeMuxAdaptor(ClientBroadcastStream clientBroadcastStream, boolean isSource, IScope scope) {
->>>>>>> 9a2c0cde
 		MuxAdaptor muxAdaptor = null;
 		ApplicationContext applicationContext = scope.getContext().getApplicationContext();
 		boolean tryEncoderAdaptor = false;
@@ -882,8 +878,8 @@
 			lastQualityUpdateTime = now;
 			long byteTransferred = totalByteReceived - lastTotalByteReceived;
 			lastTotalByteReceived = totalByteReceived;
-			
-			
+
+
 			PublishStatsEvent publishStatsEvent = new PublishStatsEvent();
 			publishStatsEvent.setApp(scope.getName());
 			publishStatsEvent.setStreamId(streamId);
@@ -892,7 +888,7 @@
 			publishStatsEvent.setDurationMs(System.currentTimeMillis() - broadcast.getStartTime());
 			publishStatsEvent.setWidth(width);
 			publishStatsEvent.setHeight(height);
-			
+
 			getStreamHandler().setQualityParameters(streamId, quality, speed, inputQueueSize, System.currentTimeMillis());
 			oldQuality = quality;
 			oldspeed = speed;
@@ -1319,7 +1315,7 @@
 				timeDiff = av_rescale_q(keyFrameDiff, getVideoTimeBase(), TIME_BASE_FOR_MS);
 				logger.debug("KeyFrame time difference ms:{} for streamId:{}", timeDiff, streamId);
 			}
-			
+
 			lastKeyFramePTS = pts;
 			if (timeDiff > 30) {
 				keyFramePerMin += 1;
@@ -1331,9 +1327,9 @@
 				keyFrameStatsEvent.setApp(scope.getName());
 				keyFrameStatsEvent.setKeyFramesInLastMinute(keyFramePerMin);
 				keyFrameStatsEvent.setKeyFrameIntervalMs((int)timeDiff);
-				
+
 				LoggerUtils.logAnalyticsFromServer(keyFrameStatsEvent);
-				
+
 				keyFramePerMin = 0;
 				lastKeyFrameStatsTimeMs = lastPacket.systemTimeMs;
 			}
@@ -1342,7 +1338,7 @@
 		// total bitrate
 		totalByteReceived = broadcastStream !=null ? broadcastStream.getBytesReceived() :  totalByteReceived + packetSize;
 
-		
+
 		updateStreamQualityParameters(this.streamId, null, speed, getInputQueueSize());
 
 	}
@@ -1400,17 +1396,17 @@
 		for (Muxer muxer : muxerList) {
 			muxer.writeTrailer();
 		}
-		
+
 		long byteTransferred = totalByteReceived - lastTotalByteReceived;
 		lastTotalByteReceived = totalByteReceived;
-		
+
 		PublishStatsEvent publishStatsEvent = new PublishStatsEvent();
 		publishStatsEvent.setApp(scope.getName());
 		publishStatsEvent.setStreamId(streamId);
 		publishStatsEvent.setTotalByteReceived(totalByteReceived);
 		publishStatsEvent.setByteTransferred(byteTransferred);
 		publishStatsEvent.setDurationMs(System.currentTimeMillis() - broadcast.getStartTime());
-		
+
 		LoggerUtils.logAnalyticsFromServer(publishStatsEvent);
 	}
 
@@ -2346,7 +2342,7 @@
 	public void setHeight(int height) {
 		this.height = height;
 	}
-	
+
 	public int getHeight() {
 		return height;
 	}
