--- conflicted
+++ resolved
@@ -409,13 +409,7 @@
 			});
 		}
 		else {
-<<<<<<< HEAD
-      if(deleteFileOnExit){
-        String filePath = replaceDoubleSlashesWithSingleSlash(s3StreamsFolderPath + File.separator + (subFolder != null ? subFolder : "") + File.separator + streamId);
-        deleteFilesAfterUpload(filePath);
-      }
-	}
-=======
+
             try {
 				String filePath = getAppSettings().getS3StreamsFolderPath() + File.separator + streamId;
                 notifyStreamFinish(streamId,filePath);
@@ -426,6 +420,7 @@
 
 
 	}
+
 	public void notifyStreamFinish(String streamId,String filePath) throws IOException {
 
 		CloseableHttpClient client = getAppAdaptor().getHttpClient();
@@ -443,15 +438,7 @@
 		streamFinishNotify.setEntity(new StringEntity(streamFinished.toString()));
 
 		client.execute(streamFinishNotify);
->>>>>>> bb96c234
-	}
-  public void deleteFilesAfterUpload(String path){
-      vertx.setTimer(Integer.parseInt(hlsTime) * Integer.parseInt(hlsListSize) * 1000l, l -> 
-      {
-        storageClient.deleteMultipleFiles(path,"ts,m3u8");
-        logger.info("deleting files from s3");
-      });
-  }
+	}
 
 	private void handleFinalization(File file) {
 		try {
@@ -461,8 +448,7 @@
 						+ (subFolder != null ? subFolder : "") + File.separator + file.getName());
 				storageClient.save(path, file, deleteFileOnExit);
 
-				if(deleteFileOnExit)
-				  deleteFilesAfterUpload(path);
+				
 			} else if (deleteFileOnExit) {
 				Files.deleteIfExists(file.toPath());
 			}
