package io.antmedia.muxer;

import static org.bytedeco.ffmpeg.global.avcodec.*;
import static org.bytedeco.ffmpeg.global.avformat.avformat_alloc_output_context2;
import static org.bytedeco.ffmpeg.global.avutil.*;

import java.io.File;
import java.io.IOException;
import java.io.InputStream;
import java.nio.ByteBuffer;
import java.nio.file.Files;
import java.util.UUID;

import com.google.gson.JsonObject;
import io.antmedia.websocket.WebSocketConstants;
import org.apache.commons.lang3.StringUtils;
<<<<<<< HEAD
import org.apache.commons.lang3.exception.ExceptionUtils;
=======
import org.apache.http.client.methods.HttpPost;
import org.apache.http.entity.StringEntity;
import org.apache.http.impl.client.CloseableHttpClient;
>>>>>>> 1391cd3e
import org.bytedeco.ffmpeg.avcodec.*;
import org.bytedeco.ffmpeg.avformat.AVFormatContext;
import org.bytedeco.ffmpeg.avformat.AVStream;
import org.bytedeco.ffmpeg.avutil.AVRational;
import org.bytedeco.ffmpeg.global.avcodec;
import org.bytedeco.javacpp.BytePointer;
import org.bytedeco.javacpp.Loader;
import org.red5.server.api.scope.IScope;
import org.slf4j.Logger;
import org.slf4j.LoggerFactory;

import io.antmedia.storage.StorageClient;
import io.vertx.core.Vertx;

public class HLSMuxer extends Muxer  {


	public static final String SEI_USER_DATA = "sei_user_data";

	private static final String LETTER_DOT = ".";
	public static final String TS_EXTENSION = "ts";
	public static final String FMP4_EXTENSION = "fmp4";

	public static final String HLS_SEGMENT_TYPE_MPEGTS = "mpegts";
	public static final String HLS_SEGMENT_TYPE_FMP4 = "fmp4";

	public static final String HLS_FILES_REGEX_MATCHER = "(\\d{9}\\.(ts|fmp4)|\\.m3u8)$";


	protected static Logger logger = LoggerFactory.getLogger(HLSMuxer.class);
	private String  hlsListSize = "20";
	private String hlsTime = "5";
	private String hlsPlayListType = null;


	private boolean deleteFileOnExit = true;
	private String hlsFlags;

	private String segmentInitFilename;;

	private String hlsEncryptionKeyInfoFile = null;

	protected StorageClient storageClient = null;
	private String s3StreamsFolderPath = "streams";
	private boolean uploadHLSToS3 = true;
	private String segmentFilename;

	/**
	 * HLS Segment Type. It can be "mpegts" or "fmp4"
	 * 
	 * Note: The generated M3U8 for HEVC can be playable when it's fmp4 
	 * It's not playable when it's mpegts
	 */
	private String hlsSegmentType = HLS_SEGMENT_TYPE_MPEGTS;

	private String httpEndpoint;
	public static final int S3_CONSTANT = 0b010;

	//TODO: make this configurable
	private int id3StreamIndex = 2;
	private AVPacket id3DataPkt;

	private boolean id3Enabled = false;

	private ByteBuffer pendingSEIData;

	private AVPacket tmpPacketForSEI;

	private String segmentFileNameSuffix;

<<<<<<< HEAD
	private boolean hlsToMp4ConversionEnabled = false;

	private boolean uploadMp4ToS3 = true;

=======
	public void setStreamId(String streamId){
		this.streamId = streamId;
	}
>>>>>>> 1391cd3e
	public HLSMuxer(Vertx vertx, StorageClient storageClient, String s3StreamsFolderPath, int uploadExtensionsToS3, String httpEndpoint, boolean addDateTimeToResourceName) {
		super(vertx);
		this.storageClient = storageClient;

		if((S3_CONSTANT & uploadExtensionsToS3) == 0){
			uploadHLSToS3 = false;
		}

		if((RecordMuxer.S3_CONSTANT & uploadExtensionsToS3) == 0){
			uploadMp4ToS3  = false;
		}

		extension = ".m3u8";
		format = "hls";
		firstKeyFrameReceived = false;

		firstAudioDts = -1;
		firstVideoDts = -1;

		this.s3StreamsFolderPath  = s3StreamsFolderPath;
		this.httpEndpoint = httpEndpoint;
		setAddDateTimeToSourceName(addDateTimeToResourceName);
	}

	public void setHlsParameters(String hlsListSize, String hlsTime, String hlsPlayListType, String hlsFlags, 
			String hlsEncryptionKeyInfoFile, String hlsSegmentType, boolean hlsToMp4ConversionEnabled) 
	{
		if (hlsListSize != null && !hlsListSize.isEmpty()) {
			this.hlsListSize = hlsListSize;
		}

		if (hlsTime != null && !hlsTime.isEmpty()) {
			this.hlsTime = hlsTime;
		}

		if (hlsPlayListType != null && !hlsPlayListType.isEmpty()) {
			this.hlsPlayListType = hlsPlayListType;
		}

		if (hlsFlags != null && !hlsFlags.isEmpty()) {
			this.hlsFlags = hlsFlags;
		}
		else {
			this.hlsFlags = "";
		}
		if (hlsEncryptionKeyInfoFile != null && !hlsEncryptionKeyInfoFile.isEmpty()) {
			this.hlsEncryptionKeyInfoFile = hlsEncryptionKeyInfoFile;
		}

		if (StringUtils.isNotBlank(hlsSegmentType)) {
			this.hlsSegmentType = hlsSegmentType;
		}

		this.hlsToMp4ConversionEnabled  = hlsToMp4ConversionEnabled;
	}

	/**
	 * {@inheritDoc}
	 */
	public void init(IScope scope, String name, int resolutionHeight, String subFolder, int bitrate) {
		if (!isInitialized) {

			super.init(scope, name, resolutionHeight, subFolder, bitrate);

			streamId = name;
			this.subFolder = subFolder;
			options.put("hls_list_size", hlsListSize);
			options.put("hls_time", hlsTime);

			if(hlsEncryptionKeyInfoFile != null) {
				options.put("hls_key_info_file", hlsEncryptionKeyInfoFile);
			}

			logger.info("hls time:{}, hls list size:{} hls playlist type:{} for stream:{}", hlsTime, hlsListSize, this.hlsPlayListType, streamId);

			if (StringUtils.isNotBlank(httpEndpoint)) {
				segmentFilename = httpEndpoint;
				segmentFilename += !segmentFilename.endsWith(File.separator) ? File.separator : "";
				segmentFilename += (this.subFolder != null ? subFolder : "");
				segmentFilename += !segmentFilename.endsWith(File.separator) ? File.separator : "";
				segmentFilename += initialResourceNameWithoutExtension;
			} else {
				segmentFilename = file.getParentFile().toString();
				segmentFilename += !segmentFilename.endsWith(File.separator) ? File.separator : "";
				segmentFilename += initialResourceNameWithoutExtension;
			}

			segmentFileNameSuffix = getAppSettings().getHlsSegmentFileSuffixFormat();

			if(segmentFileNameSuffix.contains("%s") || segmentFileNameSuffix.contains("%Y") || segmentFileNameSuffix.contains("%m")) {
				options.put("strftime", "1");
			}

			segmentFilename += getAppSettings().getHlsSegmentFileSuffixFormat();

			//remove double slashes with single slash because it may cause problems
			segmentFilename = replaceDoubleSlashesWithSingleSlash(segmentFilename);

			segmentFilename += LETTER_DOT;
			options.put("hls_segment_type", hlsSegmentType);
			if (HLS_SEGMENT_TYPE_FMP4.equals(hlsSegmentType)) {

				segmentInitFilename = initialResourceNameWithoutExtension + "_" + System.currentTimeMillis() + "_init.mp4";
				options.put("hls_fmp4_init_filename", segmentInitFilename);
				segmentFilename += FMP4_EXTENSION;
			} else { //if it's mpegts
				segmentFilename += TS_EXTENSION;
			}


			options.put("hls_segment_filename", segmentFilename);

			if (hlsPlayListType != null && (hlsPlayListType.equals("event") || hlsPlayListType.equals("vod"))) 
			{
				options.put("hls_playlist_type", hlsPlayListType);
			}

			if (this.hlsFlags != null && !this.hlsFlags.isEmpty()) {
				options.put("hls_flags", this.hlsFlags);
			}


			tmpPacketForSEI = avcodec.av_packet_alloc();
			isInitialized = true;
		}

	}

	@Override
	public String getOutputURL() 
	{
		if (StringUtils.isNotBlank(httpEndpoint))
		{
			return replaceDoubleSlashesWithSingleSlash(httpEndpoint + File.separator + (this.subFolder != null ? subFolder : "") + File.separator + initialResourceNameWithoutExtension  + extension);
		}
		return super.getOutputURL();
	}

	public AVFormatContext getOutputFormatContext() {
		if (outputFormatContext == null) {

			outputFormatContext= new AVFormatContext(null);
			int ret = avformat_alloc_output_context2(outputFormatContext, null, format, getOutputURL());
			if (ret < 0) {
				logger.info("Could not create output context for {}",  getOutputURL());
				return null;
			}
		}
		return outputFormatContext;
	}

	@Override
	public boolean isCodecSupported(int codecId) {
		return (codecId == AV_CODEC_ID_H264 
				|| codecId == AV_CODEC_ID_AAC  
				|| codecId == AV_CODEC_ID_MP3  
				|| codecId == AV_CODEC_ID_H265 
				|| codecId == AV_CODEC_ID_AC3);
	}

	@Override
	public synchronized void writePacket(AVPacket pkt, AVRational inputTimebase, AVRational outputTimebase, int codecType)
	{

		if (codecType == AVMEDIA_TYPE_VIDEO && pendingSEIData != null) {

			logger.info("sei data size:{} for streamId:{}", pendingSEIData.limit(), streamId);

			//inject SEI NAL Unit
			pendingSEIData.rewind();
			int newPacketSize = pkt.size() + pendingSEIData.limit();

			av_packet_ref(tmpPacketForSEI, pkt);
			tmpPacketForSEI.position(0);

			ByteBuffer packetbuffer = ByteBuffer.allocateDirect(newPacketSize);

			packetbuffer.put(pendingSEIData);
			packetbuffer.put(pkt.data().position(0).limit(pkt.size()).asByteBuffer());

			packetbuffer.position(0);

			tmpPacketForSEI.data(new BytePointer(packetbuffer));
			tmpPacketForSEI.data().position(0).limit(newPacketSize);
			tmpPacketForSEI.size(packetbuffer.limit());			

			pendingSEIData = null;

			super.writePacket(tmpPacketForSEI, inputTimebase, outputTimebase, codecType);

			av_packet_unref(tmpPacketForSEI);

		} 
		else {
			super.writePacket(pkt, inputTimebase, outputTimebase, codecType);
		}

	}

	/**
	 * We write metadata as ID3 tag for HLS Muxer
	 */
	@Override
	public synchronized void writeMetaData(String data, long dts) {
		addID3Data(data);
	}


	public static byte[] convertIntToID3v2TagSize(int size) {
		byte[] tagSizeBytes = new byte[4];
		tagSizeBytes[0] = (byte) ((size >> 21) & 0x7F);
		tagSizeBytes[1] = (byte) ((size >> 14) & 0x7F);
		tagSizeBytes[2] = (byte) ((size >> 7) & 0x7F);
		tagSizeBytes[3] = (byte) (size & 0x7F);
		return tagSizeBytes;
	}

	public synchronized void addID3Data(String data) {
		int frameSizeWithoutFrameHeader = data.length() + 3; // TXXX frame size, 3 is for encoding (1), description (1) and end of string (1) (https://id3.org/id3v2.3.0#User_defined_text_information_frame)
		int tagSize = frameSizeWithoutFrameHeader + 10; // 10 is for frame header which is "TXXX" frame id (4), frame size info(4) and frame flags (2)  (https://id3.org/id3v2.3.0#ID3v2_frame_overview)
		int id3ContentSize = tagSize + 10; // 10 is for ID3 header which is "ID3" (3), version (2), flags (1) and size info(4) (https://id3.org/id3v2.3.0#ID3v2_header)

		ByteBuffer byteBuffer = ByteBuffer.allocate(id3ContentSize);

		logger.debug("Adding ID3 data: {} lenght:{} to streamId:{} endpoint:{}", data, data.length(), byteBuffer.capacity(), streamId, getOutputURL());

		// ID3 header (https://id3.org/id3v2.3.0#ID3v2_header)
		byteBuffer.put("ID3".getBytes());
		byteBuffer.put(new byte[]{0x03, 0x00}); // version
		byteBuffer.put((byte) 0x00); // flags

		byteBuffer.put(convertIntToID3v2TagSize(tagSize)); // size

		// TXXX frame header (https://id3.org/id3v2.3.0#ID3v2_frame_overview)
		byteBuffer.put("TXXX".getBytes()); // frame id
		byteBuffer.putInt(frameSizeWithoutFrameHeader); // frame size without frame header
		byteBuffer.put(new byte[]{0x00, 0x00}); // frame flags

		//TXXX frame content (https://id3.org/id3v2.3.0#User_defined_text_information_frame)
		byteBuffer.put((byte) 0x03); // encoding
		byteBuffer.put((byte) 0x00); // description 00
		byteBuffer.put(data.getBytes()); // description
		byteBuffer.put((byte) 0x00); // end of string

		byteBuffer.rewind();

		writeID3Packet(byteBuffer);
	}

	public synchronized void writeID3Packet(ByteBuffer data)
	{
		if (!id3Enabled) {
			logger.info("ID3 tag is disabled for stream:{}", streamId);
			return;
		}
		//use the last send video pts as the pts of data
		long pts = getLastPts();
		id3DataPkt.pts(pts);
		id3DataPkt.dts(pts);
		id3DataPkt.stream_index(id3StreamIndex);

		id3DataPkt.data(new BytePointer(data));
		id3DataPkt.size(data.limit());
		id3DataPkt.position(0);

		writeDataFrame(id3DataPkt, getOutputFormatContext());
	}

	@Override
	public boolean writeHeader() {
		createID3StreamIfRequired();
		return super.writeHeader();
	}

	public void createID3StreamIfRequired() {
		if(id3Enabled) {
			logger.info("ID3 tag is enabled for stream:{}", streamId);
			id3DataPkt = avcodec.av_packet_alloc();
			av_init_packet(id3DataPkt);

			addID3Stream();
		}
	}

	/**
	 * {@inheritDoc}
	 */
	@Override
	public synchronized void writeTrailer() {
		if(!isRunning.get())
			return;

		super.writeTrailer();

		//We provide a solution to have full mp4 recording even for stream are interrupted.
		//It works in this way:
		// - The `append_list` hls flag is set
		// - The `hls_playlist_type` is set to `event`
		// - Use the S3 uploading with hls-upload http endpoint 
		// - The `hlsToMp4ConversionEnabled` is set to true
		// - `deleteFileOnExit` is set to false
		
		// then it will create a mp4 file from the hls segments and m3u8 file with have full recording
		
		
		if (this.hlsToMp4ConversionEnabled) 
		{

			File mp4File = new File(file.getParentFile().getAbsolutePath() + File.separator + initialResourceNameWithoutExtension + "_from_hls.mp4"); 
			boolean converted = convertToMp4(getOutputURL(), mp4File.getAbsolutePath());

			if (converted) 
			{
				logger.info("HLS to MP4 conversion is successful for streamId:{}", streamId);
				if(uploadMp4ToS3 && storageClient.isEnabled()) 
				{
					String path = replaceDoubleSlashesWithSingleSlash(s3StreamsFolderPath + File.separator
							+ (subFolder != null ? subFolder : "") + File.separator + mp4File.getName());
					storageClient.save(path, mp4File, true);
				}

			} 
			else {
				logger.error("HLS to MP4 conversion failed for streamId:{}", streamId);
			}
		}


		if (StringUtils.isBlank(this.httpEndpoint)) 
		{
			logger.info("Delete File onexit:{} upload to S3:{} stream:{} hls time:{} hlslist size:{}",
					deleteFileOnExit, uploadHLSToS3, streamId, hlsTime, hlsListSize);

			vertx.setTimer(Integer.parseInt(hlsTime) * Integer.parseInt(hlsListSize) * 1000l, l -> 
			{
				//final String filenameWithoutExtension = file.getName().substring(0, file.getName().lastIndexOf(extension));

				//SEGMENT_SUFFIX_TS is %09d.ts
				//convert segmentFileName to regular expression

				int indexOfSuffix = 0;
				indexOfSuffix = segmentFilename.indexOf(segmentFileNameSuffix);

				String segmentFileWithoutSuffix = segmentFilename.substring(segmentFilename.lastIndexOf("/")+1, indexOfSuffix);
				String regularExpression = segmentFileWithoutSuffix + ".*\\.(?:" + TS_EXTENSION +"|" + FMP4_EXTENSION +")$";
				File[] files = getHLSFilesInDirectory(regularExpression);

				if (files != null)
				{
					for (int i = 0; i < files.length; i++) 
					{
<<<<<<< HEAD

=======
>>>>>>> 1391cd3e
						handleFinalization(files[i]);
					}
				}

				if (segmentInitFilename != null) {
					handleFinalization(new File(file.getParentFile() + File.separator + segmentInitFilename));					
				}
<<<<<<< HEAD
=======
				
>>>>>>> 1391cd3e
			});
		}
		else {

<<<<<<< HEAD
	}

	public static boolean convertToMp4(String inputUrl, String outputUrl) {
		boolean result = false;

		try {
			String ffmpeg = Loader.load(org.bytedeco.ffmpeg.ffmpeg.class);

			String[] parameters = new String[] {ffmpeg, "-i", inputUrl, "-codec", "copy",  "-bsf:a", "aac_adtstoasc", outputUrl};

			logger.info("Converting HLS to MP4 with command: {}", String.join(" ", parameters));

			ProcessBuilder pb = new ProcessBuilder(parameters);

			Process process = pb.inheritIO().start();
			InputStream errorStream = process.getErrorStream();
			byte[] data = new byte[1024];
			int length = 0;

			while ((length = errorStream.read(data, 0, data.length)) > 0) {
				logger.info(new String(data, 0, length));
			}

			InputStream inputStream = process.getInputStream();

			while ((length = inputStream.read(data, 0, data.length)) > 0) {
				logger.info(new String(data, 0, length));
			}

			result = process.waitFor() == 0;

			logger.info("HLS to MP4 conversion finished for input: {} output: {} and success:{}", inputUrl, outputUrl, result);
		} 
		catch (IOException e) 
		{
			logger.error("Error while converting HLS to MP4: {}", ExceptionUtils.getStackTrace(e));
		} 
		catch (InterruptedException e) {
			logger.error("Error while converting HLS to MP4: {}", ExceptionUtils.getStackTrace(e));
		}

		return result;
	}

	private void handleFinalization(File file) {

=======
            try {
				String filePath = getAppSettings().getS3StreamsFolderPath() + File.separator 
										+ (this.subFolder != null ? this.subFolder : "") + streamId;
				
                notifyStreamFinish(streamId,filePath);
            } catch (IOException e) {
                throw new RuntimeException("failed to notify finished http endpoint");
            }
        }


	}

	public void notifyStreamFinish(String streamId,String filePath) throws IOException {

		CloseableHttpClient client = getAppAdaptor().getHttpClient();
		if(client == null)
			return;

		HttpPost streamFinishNotify = new HttpPost(replaceDoubleSlashesWithSingleSlash(httpEndpoint));

		JsonObject streamFinished = new JsonObject();

		streamFinished.addProperty("streamId", streamId);
		streamFinished.addProperty("filePath", filePath);
		streamFinished.addProperty("command", WebSocketConstants.PUBLISH_FINISHED);

		streamFinishNotify.setEntity(new StringEntity(streamFinished.toString()));

		client.execute(streamFinishNotify);
	}

	private void handleFinalization(File file) {
>>>>>>> 1391cd3e
		try {
			if (uploadHLSToS3 && storageClient.isEnabled()) 
			{
				String path = replaceDoubleSlashesWithSingleSlash(s3StreamsFolderPath + File.separator
						+ (subFolder != null ? subFolder : "") + File.separator + file.getName());
				storageClient.save(path, file, deleteFileOnExit);

				
			} else if (deleteFileOnExit) {
				Files.deleteIfExists(file.toPath());
			}
		} catch (IOException e) {
			logger.error(e.getMessage());
		}
	}

	public File[] getHLSFilesInDirectory(String regularExpression) {
		return file.getParentFile().listFiles((dir, name) -> 

		//matches m3u8 file or ts segment file
		name.equals(file.getName()) || name.matches(regularExpression)
				);
	}


	@Override
	public synchronized boolean addStream(AVCodec codec, AVCodecContext codecContext, int streamIndex) {
		AVCodecParameters codecParameter = new AVCodecParameters();
		int ret = avcodec_parameters_from_context(codecParameter, codecContext);
		if (ret < 0) {
			logger.error("Cannot get codec parameters for {}", streamId);
		}

		//call super directly because no need to add bit stream filter
		return super.addStream(codecParameter, codecContext.time_base(), streamIndex);
	}



	public synchronized void setSeiData(String data) {


		int nbStreams = getOutputFormatContext().nb_streams();

		boolean hevcCodec = false;
		boolean h264Codec = false;
		for (int i = 0; i < nbStreams; i++) {
			AVStream stream = getOutputFormatContext().streams(i);
			if (stream.codecpar().codec_type() == AVMEDIA_TYPE_VIDEO) {
				if (stream.codecpar().codec_id() == AV_CODEC_ID_H264) {
					h264Codec = true;
				}
				else if (stream.codecpar().codec_id() == AV_CODEC_ID_H265) {
					hevcCodec = true;
				}
			}
		}

		if (!h264Codec && !hevcCodec) {
			logger.warn("There is no video stream in the muxer, so cannot add SEI data to the muxer. Stream id: {}", streamId);
			return;
		}

		//according to the documentation SEI data is  UUID(128bit(16 byte)) + data

		// nal unit becomes 00 00 01 + NAL type + SEI type + payload size + payload + align bits
		int length = data.getBytes().length;
		int payloadSize = 16 + length;

		int lengthByteCount = payloadSize / 0xff;

		int remaining = payloadSize % 0xff;
		if (remaining != 0) {
			lengthByteCount++;
		}

		int totalLength = 4 + 1 + 1 + lengthByteCount + payloadSize + 1;


		if (hevcCodec) {
			totalLength += 1; //because of nal unit header is 2 bytes
		}
		pendingSEIData = ByteBuffer.allocateDirect(totalLength);


		if (StringUtils.equals(getBitStreamFilter(), BITSTREAM_FILTER_H264_MP4TOANNEXB) || StringUtils.equals(getBitStreamFilter(), BITSTREAM_FILTER_HEVC_MP4TOANNEXB)
				|| HLS_SEGMENT_TYPE_FMP4.equals(hlsSegmentType)) 
		{
			pendingSEIData.putInt(totalLength-4); 

		}
		else {
			pendingSEIData.put((byte)0x00); //start code
			pendingSEIData.put((byte)0x00); //start code
			pendingSEIData.put((byte)0x00); //start code
			pendingSEIData.put((byte)0x01); //start code
		}
		if (h264Codec) {
			pendingSEIData.put((byte) 0x06); // NAL type
		} 
		else 
		{ //HEVC
			pendingSEIData.put((byte) 0x4E); // NAL type
			pendingSEIData.put((byte) 0x01); // NAL type
		}
		pendingSEIData.put((byte)0x05); //SEI type


		for (int i = 0; i < lengthByteCount-1; i++) {
			pendingSEIData.put((byte) 0xff);
		}

		pendingSEIData.put((byte)remaining);  //if payload size is bigger than 0xff, it should be 2 bytes

		UUID uuid = UUID.randomUUID();

		pendingSEIData.putLong(uuid.getMostSignificantBits());
		pendingSEIData.putLong(uuid.getLeastSignificantBits());
		pendingSEIData.put(data.getBytes());		
		pendingSEIData.put((byte)0x80); //RBSP to align the bits
		pendingSEIData.rewind();


	}

	public static void logError(int ret, String message, String streamId) {
		if (ret < 0 && logger.isErrorEnabled()) {
			logger.error(message, streamId, Muxer.getErrorDefinition(ret));
		}
	}


	@Override
	public synchronized boolean addStream(AVCodecParameters codecParameters, AVRational timebase, int streamIndex) 
	{

		if (codecParameters.codec_id() == AV_CODEC_ID_H264) {
			setBitstreamFilter(BITSTREAM_FILTER_H264_MP4TOANNEXB);
		}
		else if (codecParameters.codec_id() == AV_CODEC_ID_H265){
			setBitstreamFilter(BITSTREAM_FILTER_HEVC_MP4TOANNEXB);
		}
		else if (codecParameters.codec_id() == AV_CODEC_ID_AAC && HLS_SEGMENT_TYPE_FMP4.equals(hlsSegmentType)) {
			//we need this conversion for fmp4
			setAudioBitreamFilter("aac_adtstoasc");
		}

		return super.addStream(codecParameters, timebase, streamIndex);
	}

	public boolean addID3Stream() {
		AVCodecParameters codecParameter = new AVCodecParameters();

		codecParameter.codec_type(AVMEDIA_TYPE_DATA);
		codecParameter.codec_id(AV_CODEC_ID_TIMED_ID3);

		return super.addStream(codecParameter, MuxAdaptor.getTimeBaseForMs(), id3StreamIndex);
	}

	public String getHlsListSize() {
		return hlsListSize;
	}

	public void setHlsListSize(String hlsListSize) {
		this.hlsListSize = hlsListSize;
	}

	public String getHlsTime() {
		return hlsTime;
	}

	public void setHlsTime(String hlsTime) {
		this.hlsTime = hlsTime;
	}

	public String getHlsPlayListType() {
		return hlsPlayListType;
	}

	public void setHlsPlayListType(String hlsPlayListType) {
		this.hlsPlayListType = hlsPlayListType;
	}

	public boolean isDeleteFileOnExit() {
		return deleteFileOnExit;
	}

	public void setDeleteFileOnExit(boolean deleteFileOnExist) {
		this.deleteFileOnExit = deleteFileOnExist;
	}

	public boolean isUploadingToS3(){
		return uploadHLSToS3;
	}

	public String getSegmentFilename() {
		return segmentFilename;

	}

	public void setId3Enabled(boolean id3Enabled) {
		this.id3Enabled = id3Enabled;
	}

	@Override
	protected synchronized void clearResource() {
		super.clearResource();
		if (id3DataPkt != null) {
			av_packet_free(id3DataPkt);
			id3DataPkt = null;
		}

		if (tmpPacketForSEI != null) {
			av_packet_free(tmpPacketForSEI);
			tmpPacketForSEI = null;
		}

	}

	public ByteBuffer getPendingSEIData() {
		return pendingSEIData;
	}

}<|MERGE_RESOLUTION|>--- conflicted
+++ resolved
@@ -14,13 +14,11 @@
 import com.google.gson.JsonObject;
 import io.antmedia.websocket.WebSocketConstants;
 import org.apache.commons.lang3.StringUtils;
-<<<<<<< HEAD
 import org.apache.commons.lang3.exception.ExceptionUtils;
-=======
 import org.apache.http.client.methods.HttpPost;
 import org.apache.http.entity.StringEntity;
 import org.apache.http.impl.client.CloseableHttpClient;
->>>>>>> 1391cd3e
+
 import org.bytedeco.ffmpeg.avcodec.*;
 import org.bytedeco.ffmpeg.avformat.AVFormatContext;
 import org.bytedeco.ffmpeg.avformat.AVStream;
@@ -91,16 +89,11 @@
 
 	private String segmentFileNameSuffix;
 
-<<<<<<< HEAD
 	private boolean hlsToMp4ConversionEnabled = false;
 
 	private boolean uploadMp4ToS3 = true;
 
-=======
-	public void setStreamId(String streamId){
-		this.streamId = streamId;
-	}
->>>>>>> 1391cd3e
+
 	public HLSMuxer(Vertx vertx, StorageClient storageClient, String s3StreamsFolderPath, int uploadExtensionsToS3, String httpEndpoint, boolean addDateTimeToResourceName) {
 		super(vertx);
 		this.storageClient = storageClient;
@@ -452,10 +445,7 @@
 				{
 					for (int i = 0; i < files.length; i++) 
 					{
-<<<<<<< HEAD
-
-=======
->>>>>>> 1391cd3e
+
 						handleFinalization(files[i]);
 					}
 				}
@@ -463,62 +453,10 @@
 				if (segmentInitFilename != null) {
 					handleFinalization(new File(file.getParentFile() + File.separator + segmentInitFilename));					
 				}
-<<<<<<< HEAD
-=======
-				
->>>>>>> 1391cd3e
 			});
 		}
 		else {
 
-<<<<<<< HEAD
-	}
-
-	public static boolean convertToMp4(String inputUrl, String outputUrl) {
-		boolean result = false;
-
-		try {
-			String ffmpeg = Loader.load(org.bytedeco.ffmpeg.ffmpeg.class);
-
-			String[] parameters = new String[] {ffmpeg, "-i", inputUrl, "-codec", "copy",  "-bsf:a", "aac_adtstoasc", outputUrl};
-
-			logger.info("Converting HLS to MP4 with command: {}", String.join(" ", parameters));
-
-			ProcessBuilder pb = new ProcessBuilder(parameters);
-
-			Process process = pb.inheritIO().start();
-			InputStream errorStream = process.getErrorStream();
-			byte[] data = new byte[1024];
-			int length = 0;
-
-			while ((length = errorStream.read(data, 0, data.length)) > 0) {
-				logger.info(new String(data, 0, length));
-			}
-
-			InputStream inputStream = process.getInputStream();
-
-			while ((length = inputStream.read(data, 0, data.length)) > 0) {
-				logger.info(new String(data, 0, length));
-			}
-
-			result = process.waitFor() == 0;
-
-			logger.info("HLS to MP4 conversion finished for input: {} output: {} and success:{}", inputUrl, outputUrl, result);
-		} 
-		catch (IOException e) 
-		{
-			logger.error("Error while converting HLS to MP4: {}", ExceptionUtils.getStackTrace(e));
-		} 
-		catch (InterruptedException e) {
-			logger.error("Error while converting HLS to MP4: {}", ExceptionUtils.getStackTrace(e));
-		}
-
-		return result;
-	}
-
-	private void handleFinalization(File file) {
-
-=======
             try {
 				String filePath = getAppSettings().getS3StreamsFolderPath() + File.separator 
 										+ (this.subFolder != null ? this.subFolder : "") + streamId;
@@ -529,7 +467,48 @@
             }
         }
 
-
+	}
+
+	public static boolean convertToMp4(String inputUrl, String outputUrl) {
+		boolean result = false;
+
+		try {
+			String ffmpeg = Loader.load(org.bytedeco.ffmpeg.ffmpeg.class);
+
+			String[] parameters = new String[] {ffmpeg, "-i", inputUrl, "-codec", "copy",  "-bsf:a", "aac_adtstoasc", outputUrl};
+
+			logger.info("Converting HLS to MP4 with command: {}", String.join(" ", parameters));
+
+			ProcessBuilder pb = new ProcessBuilder(parameters);
+
+			Process process = pb.inheritIO().start();
+			InputStream errorStream = process.getErrorStream();
+			byte[] data = new byte[1024];
+			int length = 0;
+
+			while ((length = errorStream.read(data, 0, data.length)) > 0) {
+				logger.info(new String(data, 0, length));
+			}
+
+			InputStream inputStream = process.getInputStream();
+
+			while ((length = inputStream.read(data, 0, data.length)) > 0) {
+				logger.info(new String(data, 0, length));
+			}
+
+			result = process.waitFor() == 0;
+
+			logger.info("HLS to MP4 conversion finished for input: {} output: {} and success:{}", inputUrl, outputUrl, result);
+		} 
+		catch (IOException e) 
+		{
+			logger.error("Error while converting HLS to MP4: {}", ExceptionUtils.getStackTrace(e));
+		} 
+		catch (InterruptedException e) {
+			logger.error("Error while converting HLS to MP4: {}", ExceptionUtils.getStackTrace(e));
+		}
+
+		return result;
 	}
 
 	public void notifyStreamFinish(String streamId,String filePath) throws IOException {
@@ -552,7 +531,7 @@
 	}
 
 	private void handleFinalization(File file) {
->>>>>>> 1391cd3e
+
 		try {
 			if (uploadHLSToS3 && storageClient.isEnabled()) 
 			{
