package io.antmedia.muxer;

import static org.bytedeco.ffmpeg.global.avcodec.*;
import static org.bytedeco.ffmpeg.global.avformat.AVFMT_GLOBALHEADER;
import static org.bytedeco.ffmpeg.global.avformat.AVFMT_NOFILE;
import static org.bytedeco.ffmpeg.global.avformat.AVIO_FLAG_WRITE;
import static org.bytedeco.ffmpeg.global.avformat.av_write_frame;
import static org.bytedeco.ffmpeg.global.avformat.av_write_trailer;
import static org.bytedeco.ffmpeg.global.avformat.avformat_alloc_output_context2;
import static org.bytedeco.ffmpeg.global.avformat.avformat_free_context;
import static org.bytedeco.ffmpeg.global.avformat.avformat_new_stream;
import static org.bytedeco.ffmpeg.global.avformat.avformat_write_header;
import static org.bytedeco.ffmpeg.global.avformat.avio_closep;
import static org.bytedeco.ffmpeg.global.avutil.AVMEDIA_TYPE_AUDIO;
import static org.bytedeco.ffmpeg.global.avutil.AVMEDIA_TYPE_VIDEO;
import static org.bytedeco.ffmpeg.global.avutil.AV_PIX_FMT_YUV420P;
import static org.bytedeco.ffmpeg.global.avutil.AV_ROUND_NEAR_INF;
import static org.bytedeco.ffmpeg.global.avutil.AV_ROUND_PASS_MINMAX;
import static org.bytedeco.ffmpeg.global.avutil.av_dict_free;
import static org.bytedeco.ffmpeg.global.avutil.av_dict_set;
import static org.bytedeco.ffmpeg.global.avutil.av_rescale_q;
import static org.bytedeco.ffmpeg.global.avutil.av_rescale_q_rnd;
import static org.bytedeco.ffmpeg.global.avutil.av_strerror;

import java.io.File;
import java.io.FilenameFilter;
import java.io.IOException;
import java.nio.ByteBuffer;
import java.nio.file.Files;
import java.nio.file.StandardOpenOption;
import java.util.ArrayList;
import java.util.HashMap;
import java.util.List;
import java.util.Map;
import java.util.Set;

import org.apache.commons.lang3.RandomStringUtils;
import org.apache.tika.utils.ExceptionUtils;
import org.bytedeco.ffmpeg.avcodec.AVBSFContext;
import org.bytedeco.ffmpeg.avcodec.AVBitStreamFilter;
import org.bytedeco.ffmpeg.avcodec.AVCodec;
import org.bytedeco.ffmpeg.avcodec.AVCodecContext;
import org.bytedeco.ffmpeg.avcodec.AVCodecParameters;
import org.bytedeco.ffmpeg.avcodec.AVPacket;
import org.bytedeco.ffmpeg.avformat.AVFormatContext;
import org.bytedeco.ffmpeg.avformat.AVIOContext;
import org.bytedeco.ffmpeg.avformat.AVStream;
import org.bytedeco.ffmpeg.avutil.AVDictionary;
import org.bytedeco.ffmpeg.avutil.AVRational;
import org.bytedeco.ffmpeg.global.avcodec;
import org.bytedeco.ffmpeg.global.avformat;
import org.bytedeco.javacpp.BytePointer;
import org.red5.server.api.scope.IScope;
import org.slf4j.Logger;
import org.slf4j.LoggerFactory;

import io.antmedia.storage.StorageClient;
import io.vertx.core.Vertx;

public class HLSMuxer extends Muxer  {


	private static final String SEGMENT_SUFFIX_TS = "%04d.ts";
	private AVBSFContext bsfContext;
	private long lastDTS = -1;

	protected static Logger logger = LoggerFactory.getLogger(HLSMuxer.class);
	private String  hlsListSize = "20";
	private String hlsTime = "5";
	private String hlsPlayListType = null;

	private AVRational avRationalTimeBase;
	private long totalSize;
	private long partialTotalSize;
	private long startTime;
	private long currentTime;
	private long bitrate;
	private long bitrateReferenceTime;

	int videoWidth;
	int videoHeight;
	private AVPacket tmpPacket;
	private boolean deleteFileOnExit = true;
	private int audioIndex;
	private int videoIndex;
	private String hlsFlags;
	private String streamId;

	private String hlsEncryptionKeyInfoFile = null;

	private Map<Integer, AVRational> codecTimeBaseMap = new HashMap<>();
	private AVPacket videoPkt;
	protected StorageClient storageClient = null;
	private String subFolder = null;
	private String s3StreamsFolderPath = "streams";
	private boolean uploadHLSToS3 = true;
	private String segmentFilename;
	public static final int S3_CONSTANT = 0b010;

	public HLSMuxer(Vertx vertx, StorageClient storageClient, String s3StreamsFolderPath, int uploadExtensionsToS3) {
		super(vertx);
		this.storageClient = storageClient;

		if((S3_CONSTANT & uploadExtensionsToS3) == 0){
			uploadHLSToS3 = false;
		}

		extension = ".m3u8";
		format = "hls";

		avRationalTimeBase = new AVRational();
		avRationalTimeBase.num(1);
		avRationalTimeBase.den(1);

		this.s3StreamsFolderPath  = s3StreamsFolderPath;
	}

	public void setHlsParameters(String hlsListSize, String hlsTime, String hlsPlayListType, String hlsFlags, String hlsEncryptionKeyInfoFile){
		if (hlsListSize != null) {
			this.hlsListSize = hlsListSize;
		}

		if (hlsTime != null) {
			this.hlsTime = hlsTime;
		}

		if (hlsPlayListType != null) {
			this.hlsPlayListType = hlsPlayListType;
		}

		if (hlsFlags != null) {
			this.hlsFlags = hlsFlags;
		}
		else {
			this.hlsFlags = "";
		}
		if (hlsEncryptionKeyInfoFile != null && !hlsEncryptionKeyInfoFile.isEmpty()) {
			this.hlsEncryptionKeyInfoFile = hlsEncryptionKeyInfoFile;
		}
	}

	/**
	 * {@inheritDoc}
	 */
	@Override
	public void init(IScope scope, String name, int resolutionHeight, String subFolder, int bitrate) {
		if (!isInitialized) {

			super.init(scope, name, resolutionHeight, subFolder, bitrate);

			streamId = name;
			this.subFolder = subFolder;
			options.put("hls_list_size", hlsListSize);
			options.put("hls_time", hlsTime);

			if(hlsEncryptionKeyInfoFile != null) {
				options.put("hls_key_info_file", hlsEncryptionKeyInfoFile);
			}

			this.bitrate=bitrate;

			logger.info("hls time: {}, hls list size: {} for stream:{}", hlsTime, hlsListSize, streamId);

<<<<<<< HEAD
			segmentFilename = file.getParentFile() + File.separator + initialResourceNameWithoutExtension;
			segmentFilename += "%04d.ts";
=======
			int bitrateKbps = bitrate / 1000;

			segmentFilename = file.getParentFile() + File.separator + name +"_" ;
			
			if (resolutionHeight != 0) 
			{
				segmentFilename += resolutionHeight +"p";
				
				if (bitrate != 0) 
				{
					segmentFilename +=  bitrateKbps + "kbps";
				}
			}
			
			segmentFilename += SEGMENT_SUFFIX_TS;
>>>>>>> 1712ee31
					
			options.put("hls_segment_filename", segmentFilename);

			if (hlsPlayListType != null && (hlsPlayListType.equals("event") || hlsPlayListType.equals("vod"))) {
				options.put("hls_playlist_type", hlsPlayListType);
			}

			if (this.hlsFlags != null && !this.hlsFlags.isEmpty()) {
				options.put("hls_flags", this.hlsFlags);
			}
			tmpPacket = avcodec.av_packet_alloc();
			av_init_packet(tmpPacket);

			videoPkt = avcodec.av_packet_alloc();
			av_init_packet(videoPkt);

			isInitialized = true;
		}

	}

	public static void writeToFile(String absolutePath, String content) {
		try {
			Files.write(new File(absolutePath).toPath(), content.getBytes(), StandardOpenOption.CREATE);
		} catch (IOException e) {
			if (logger != null) {
				logger.error(e.toString());
			}
		}
	}

	private AVFormatContext getOutputFormatContext() {
		if (outputFormatContext == null) {

			outputFormatContext= new AVFormatContext(null);
			int ret = avformat_alloc_output_context2(outputFormatContext, null, format, file.getAbsolutePath());
			if (ret < 0) {
				logger.info("Could not create output context for {}", file.getName());
				return null;
			}
		}
		return outputFormatContext;
	}

	private boolean isCodecSupported(int codecId) {
		return (codecId == AV_CODEC_ID_H264 || codecId == AV_CODEC_ID_AAC || codecId == AV_CODEC_ID_MP3 || codecId == AV_CODEC_ID_H265);
	}

	/**
	 *
	 * @return the bitrate in last 1 second
	 */
	public long getBitrate() {
		return bitrate;
	}

	public long getAverageBitrate() {

		long duration = (currentTime - startTime) ;

		if (duration > 0)
		{
			return (totalSize / duration) * 8;
		}
		return 0;
	}


	private  void writePacket(AVPacket pkt, AVRational inputTimebase, AVRational outputTimebase, int codecType)
	{
		if (outputFormatContext == null || !isRunning.get())  {
			logger.error("OutputFormatContext is not initialized correctly for {}", file.getName());
			return;
		}


		long pts = pkt.pts();
		long dts = pkt.dts();
		long duration = pkt.duration();
		long pos = pkt.pos();

		totalSize += pkt.size();
		partialTotalSize += pkt.size();
		currentTime = av_rescale_q(dts, inputTimebase, avRationalTimeBase);
		if (startTime == 0) {
			startTime = currentTime;
			bitrateReferenceTime = currentTime;
		}

		if ((currentTime - bitrateReferenceTime) >= 1) {
			bitrate = partialTotalSize * 8;
			partialTotalSize = 0;
			bitrateReferenceTime = currentTime;
		}

		int ret;
		pkt.pts(av_rescale_q_rnd(pkt.pts(), inputTimebase, outputTimebase, AV_ROUND_NEAR_INF|AV_ROUND_PASS_MINMAX));
		pkt.dts(av_rescale_q_rnd(pkt.dts(), inputTimebase, outputTimebase, AV_ROUND_NEAR_INF|AV_ROUND_PASS_MINMAX));
		pkt.duration(av_rescale_q(pkt.duration(), inputTimebase, outputTimebase));
		pkt.pos(-1);

		if (codecType ==  AVMEDIA_TYPE_VIDEO)
		{
			ret = av_packet_ref(tmpPacket , pkt);
			if (ret < 0) {
				logger.error("Cannot copy packet for {}", file.getName());
				return;
			}

			if (bsfContext != null)
			{
				ret = av_bsf_send_packet(bsfContext, tmpPacket);
				if (ret < 0)
					return;

				while (av_bsf_receive_packet(bsfContext, tmpPacket) == 0)
				{
					ret = av_write_frame(outputFormatContext, tmpPacket);
					if (ret < 0 && logger.isInfoEnabled()) {
						byte[] data = new byte[64];
						av_strerror(ret, data, data.length);
						logger.info("cannot write video frame to muxer. Error: {} stream: {}", new String(data, 0, data.length), file.getName());
					}
				}
			}
			else {
				ret = av_write_frame(outputFormatContext, tmpPacket);
				if (ret < 0 && logger.isInfoEnabled()) {
					byte[] data = new byte[64];
					av_strerror(ret, data, data.length);
					logger.info("cannot write video frame to muxer. Error: {} stream: {}", new String(data, 0, data.length), file.getName());
				}
			}

			av_packet_unref(tmpPacket);
		}
		else {
			ret = av_write_frame(outputFormatContext, pkt);
			if (ret < 0 && logger.isInfoEnabled()) {
				byte[] data = new byte[64];
				av_strerror(ret, data, data.length);
				logger.info("cannot write frame(not video) to muxer. Error is {} stream: {}", new String(data, 0, data.length),  file.getName());
			}
		}
		pkt.pts(pts);
		pkt.dts(dts);
		pkt.duration(duration);
		pkt.pos(pos);

	}


	/**
	 * {@inheritDoc}
	 */
	@Override
	public synchronized void writeTrailer() {
		if (!isRunning.get() || outputFormatContext == null) {
			logger.warn("HLSMuxer trailer is returning because it's not correct state. Isrunning: {}, outputformatContext: {}", isRunning.get(), outputFormatContext);
			return;
		}
		isRunning.set(false);
		if (avRationalTimeBase != null) {
			avRationalTimeBase.close();
			avRationalTimeBase = null;
		}

		if (bsfContext != null) {
			av_bsf_free(bsfContext);
			bsfContext = null;
		}
		if (tmpPacket != null) {
			av_packet_free(tmpPacket);
			tmpPacket = null;
		}

		if (videoPkt != null) {
			av_packet_free(videoPkt);
			videoPkt = null;
		}

		if (audioPkt != null) {
			av_packet_free(audioPkt);
			audioPkt = null;
		}

		av_write_trailer(outputFormatContext);

		/* close output */
		if ((outputFormatContext.oformat().flags() & AVFMT_NOFILE) == 0)
			avio_closep(outputFormatContext.pb());

		avformat_free_context(outputFormatContext);

		outputFormatContext = null;

		logger.info("Delete File onexit:{} upload to S3:{} stream:{} hls time:{} hlslist size:{} ", deleteFileOnExit, uploadHLSToS3, streamId, hlsTime, hlsListSize);

		vertx.setTimer(Integer.parseInt(hlsTime) * Integer.parseInt(hlsListSize) * 1000, l -> {
			final String filenameWithoutExtension = file.getName().substring(0, file.getName().lastIndexOf(extension));

			//SEGMENT_SUFFIX_TS is %04d.ts
			//convert segmentFileName to regular expression
			String segmentFileWithoutSuffixTS = segmentFilename.substring(segmentFilename.lastIndexOf("/")+1, segmentFilename.indexOf(SEGMENT_SUFFIX_TS));
			String regularExpression = segmentFileWithoutSuffixTS + "[0-9]{4}\\.ts$";
			File[] files = file.getParentFile().listFiles((dir, name) -> 
			
				//matches m3u8 file or ts segment file
				name.equals(file.getName()) || name.matches(regularExpression)
			);

			if (files != null)
			{

				for (int i = 0; i < files.length; i++) 
				{
					try {
						if (!files[i].exists()) {
							continue;
						}
						if(uploadHLSToS3 && storageClient.isEnabled()) 
						{
							storageClient.save(s3StreamsFolderPath + File.separator + (subFolder != null ? subFolder + File.separator : "" ) + files[i].getName(), files[i], deleteFileOnExit);
						}
						else if (deleteFileOnExit) 
						{
							Files.delete(files[i].toPath());
						}
					} catch (IOException e) {
						logger.error(e.getMessage());
					}
				}
			}
			
		});


		isRecording = false;	
	}

	/**
	 * {@inheritDoc}
	 */
	@Override
	public synchronized void writePacket(AVPacket pkt, AVCodecContext codecContext) {
		if (!isRunning.get() || !registeredStreamIndexList.contains(pkt.stream_index()))  {
			if (time2log % 100 == 0) {
				logger.warn("not registered stream index {}", file.getName());
				time2log++;
			}
			time2log++;
			return;
		}
		AVStream outStream = outputFormatContext.streams(pkt.stream_index());
		AVRational codecTimebase = codecTimeBaseMap.get(pkt.stream_index());
		writePacket(pkt, codecTimebase,  outStream.time_base(), outStream.codecpar().codec_type());

	}


	@Override
	public boolean addVideoStream(int width, int height, AVRational videoTimebase, int codecId, int streamIndex,
			boolean isAVC, AVCodecParameters codecpar) {
		boolean result = false;
		AVFormatContext outputContext = getOutputFormatContext();
		if (outputContext != null && isCodecSupported(codecId))
		{
			registeredStreamIndexList.add(streamIndex);
			videoIndex = streamIndex;
			AVStream outStream = avformat_new_stream(outputContext, null);

			outStream.codecpar().width(width);
			outStream.codecpar().height(height);
			outStream.codecpar().codec_id(codecId);
			outStream.codecpar().codec_type(AVMEDIA_TYPE_VIDEO);
			outStream.codecpar().format(AV_PIX_FMT_YUV420P);
			outStream.codecpar().codec_tag(0);

			AVRational timeBase = new AVRational();
			timeBase.num(1).den(1000);
			codecTimeBaseMap.put(streamIndex, timeBase);
			videoWidth = width;
			videoHeight = height;
			result = true;
		}
		return result;

	}

	/**
	 * {@inheritDoc}
	 */
	@Override
	public synchronized boolean addStream(AVCodec codec, AVCodecContext codecContext, int streamIndex) {

		AVFormatContext context = getOutputFormatContext();

		if (context == null) {
			return false;
		}
		if (isCodecSupported(codecContext.codec_id())) {
			registeredStreamIndexList.add(streamIndex);
			AVStream outStream = avformat_new_stream(context, codec);
			outStream.index(streamIndex);
			if (codecContext.codec_type() == AVMEDIA_TYPE_VIDEO) {
				videoWidth = codecContext.width();
				videoHeight = codecContext.height();

				avcodec_parameters_from_context(outStream.codecpar(), codecContext);
				outStream.time_base(codecContext.time_base());
				codecTimeBaseMap.put(streamIndex, codecContext.time_base());
			}
			else {

				int ret = avcodec_parameters_from_context(outStream.codecpar(), codecContext);
				codecTimeBaseMap.put(streamIndex, codecContext.time_base());
				logger.info("copy codec parameter from context {} stream index: {}", ret,  streamIndex);
				if (codecContext.codec_type() != AVMEDIA_TYPE_AUDIO) {
					logger.warn("This should be audio codec for {}", file.getName());
				}
				outStream.time_base(codecContext.time_base());
				codecTimeBaseMap.put(streamIndex, codecContext.time_base());
			}
			outStream.codecpar().codec_tag(0);

			if ((context.oformat().flags() & AVFMT_GLOBALHEADER) != 0)
				codecContext.flags( codecContext.flags() | AV_CODEC_FLAG_GLOBAL_HEADER);

		}
		return true;
	}


	@Override
	public boolean addStream(AVCodecParameters codecParameters, AVRational timebase, int streamIndex) 
	{
		boolean result = false;
		AVFormatContext outputContext = getOutputFormatContext();
		logger.debug("Codec type = {} - Codec tag = {} - Codec id = {} ", codecParameters.codec_type(),codecParameters.codec_tag(), codecParameters.codec_id());
		if (outputContext != null && isCodecSupported(codecParameters.codec_id()))
		{
			AVStream outStream = avformat_new_stream(outputContext, null);

			if (codecParameters.codec_type() == AVMEDIA_TYPE_VIDEO)
			{
				videoIndex = outStream.index();
				AVBitStreamFilter h264bsfc = av_bsf_get_by_name("h264_mp4toannexb");
				bsfContext = new AVBSFContext(null);

				int ret = av_bsf_alloc(h264bsfc, bsfContext);
				if (ret < 0) {
					logger.info("cannot allocate bsf context for {}", file.getName());
					return false;
				}

				ret = avcodec_parameters_copy(bsfContext.par_in(), codecParameters);
				if (ret < 0) {
					logger.info("cannot copy input codec parameters for {}", file.getName());
					return false;
				}
				bsfContext.time_base_in(timebase);

				ret = av_bsf_init(bsfContext);
				if (ret < 0) {
					logger.info("cannot init bit stream filter context for {}", file.getName());
					return false;
				}

				ret = avcodec_parameters_copy(outStream.codecpar(), bsfContext.par_out());
				if (ret < 0) {
					logger.info("cannot copy codec parameters to output for {}", file.getName());
					return false;
				}
				videoWidth = outStream.codecpar().width();
				videoHeight = outStream.codecpar().height();
				outStream.time_base(bsfContext.time_base_out());
				outStream.codecpar().codec_tag(0);
			}
			else {
				audioIndex = outStream.index();
				int ret = avcodec_parameters_copy(outStream.codecpar(), codecParameters);
				if (ret < 0) {
					logger.info("Cannot get codec parameters for {}", file.getName());
					return false;
				}

				if (codecParameters.codec_type() != AVMEDIA_TYPE_AUDIO) {
					logger.warn("codec type should be audio but it is {}" , codecParameters.codec_type());

				}
				outStream.codecpar().codec_tag(0);
			}

			outStream.time_base(timebase);
			codecTimeBaseMap.put(outStream.index(), timebase);
			registeredStreamIndexList.add(streamIndex);
			result = true;
		}
		return result;
	}

	/**
	 * {@inheritDoc}
	 */
	@Override
	public synchronized boolean prepareIO() {
		AVFormatContext context = getOutputFormatContext();

		/**
		 * We need to extract addedStream information in some cases because we treat audio and video separate
		 * In addStream for example, if we don't check this we end up removing the muxer completely if one of the operations fail.
		 */
		if (isRunning.get()) {
			logger.warn("HLS Muxer is already running for stream: {} so it's not preparing io again and returning", streamId);
			return false;
		}

		int ret = 0;

		if ((context.oformat().flags() & AVFMT_NOFILE) == 0) {
			AVIOContext pb = new AVIOContext(null);

			ret = avformat.avio_open(pb,  file.getAbsolutePath(), AVIO_FLAG_WRITE);
			if (ret < 0) {
				logger.warn("Could not open output file: {} ", file.getAbsolutePath());
				return false;
			}
			context.pb(pb);
		}

		AVDictionary optionsDictionary = null;

		if (!options.isEmpty()) {
			optionsDictionary = new AVDictionary();
			Set<String> keySet = options.keySet();
			for (String key : keySet) {
				av_dict_set(optionsDictionary, key, options.get(key), 0);
			}

		}		

		ret = avformat_write_header(context, optionsDictionary);		
		if (ret < 0 && logger.isWarnEnabled()) {
			byte[] data = new byte[1024];
			av_strerror(ret, data, data.length);
			logger.warn("could not write header. File: {} Error: {}", file.getAbsolutePath(), new String(data, 0, data.length));
			return false;
		}

		if (optionsDictionary != null) {
			av_dict_free(optionsDictionary);
		}
		isRunning.set(true);
		return true;
	}

	/**
	 * {@inheritDoc}
	 */
	@Override
	public synchronized void writePacket(AVPacket avpacket, AVStream inStream) {
		if (!isRunning.get() || !registeredStreamIndexList.contains(avpacket.stream_index()))  {
			if (time2log % 100 == 0) {
				logger.warn("not registered stream index {}", file.getName());
				time2log = 0;
			}
			time2log++;
			return;
		}
		int streamIndex;
		if (inStream.codecpar().codec_type() == AVMEDIA_TYPE_VIDEO) {
			streamIndex = videoIndex;
		}
		else if (inStream.codecpar().codec_type() == AVMEDIA_TYPE_AUDIO) {
			streamIndex = audioIndex;
		}
		else {
			logger.error("Undefined codec type for {} stream index: {}", file.getName(), inStream.index());
			return;
		}

		AVStream outStream = getOutputFormatContext().streams(streamIndex);
		int index = avpacket.stream_index();
		avpacket.stream_index(streamIndex);
		writePacket(avpacket, inStream.time_base(),  outStream.time_base(), outStream.codecpar().codec_type());
		avpacket.stream_index(index);

	}

	@Override
	public void writeAudioBuffer(ByteBuffer audioFrame, int streamIndex, long timestamp) {
		if (!isRunning.get()) {
			if (time2log  % 100 == 0) {
				logger.warn("Not writing AudioBuffer for {} because Is running:{}", file.getName(), isRunning.get());
				time2log = 0;
			}
			time2log++;
			return;
		}

		audioPkt.stream_index(streamIndex);
		audioPkt.pts(timestamp);
		audioPkt.dts(timestamp);
		audioFrame.rewind();
		audioPkt.flags(audioPkt.flags() | AV_PKT_FLAG_KEY);
		audioPkt.data(new BytePointer(audioFrame));
		audioPkt.size(audioFrame.limit());
		audioPkt.position(0);

		writePacket(audioPkt, (AVCodecContext)null);

		av_packet_unref(audioPkt);

	}

	@Override
	public void writeVideoBuffer(ByteBuffer encodedVideoFrame, long dts, int frameRotation, int streamIndex,
			boolean isKeyFrame,long firstFrameTimeStamp, long pts) {
		/*
		 * this control is necessary to prevent server from a native crash
		 * in case of initiation and preparation takes long.
		 * because native objects like videoPkt can not be initiated yet
		 */
		if (!isRunning.get()) {
			if (time2log % 100 == 0) {
				logger.warn("Not writing to VideoBuffer for {} because Is running:{}", file.getName(), isRunning.get());
				time2log = 0;
			}
			time2log++;
			return;
		}

		videoPkt.stream_index(streamIndex);
		videoPkt.pts(pts);
		videoPkt.dts(dts);

		encodedVideoFrame.rewind();
		if (isKeyFrame) {
			videoPkt.flags(videoPkt.flags() | AV_PKT_FLAG_KEY);
		}

		BytePointer bytePointer = new BytePointer(encodedVideoFrame);
		videoPkt.data(bytePointer);
		videoPkt.size(encodedVideoFrame.limit());
		videoPkt.position(0);


		writePacket(videoPkt, (AVCodecContext)null);

		av_packet_unref(videoPkt);
	}



	public int getVideoWidth() {
		return videoWidth;
	}

	public int getVideoHeight() {
		return videoHeight;
	}

	public String getHlsListSize() {
		return hlsListSize;
	}

	public void setHlsListSize(String hlsListSize) {
		this.hlsListSize = hlsListSize;
	}

	public String getHlsTime() {
		return hlsTime;
	}

	public void setHlsTime(String hlsTime) {
		this.hlsTime = hlsTime;
	}

	public String getHlsPlayListType() {
		return hlsPlayListType;
	}

	public void setHlsPlayListType(String hlsPlayListType) {
		this.hlsPlayListType = hlsPlayListType;
	}

	public boolean isDeleteFileOnExit() {
		return deleteFileOnExit;
	}

	public void setDeleteFileOnExit(boolean deleteFileOnExist) {
		this.deleteFileOnExit = deleteFileOnExist;
	}

	public boolean isUploadingToS3(){
		return uploadHLSToS3;
	}

	public String getSegmentFilename() {
		return segmentFilename;
	}
}<|MERGE_RESOLUTION|>--- conflicted
+++ resolved
@@ -160,27 +160,10 @@
 			this.bitrate=bitrate;
 
 			logger.info("hls time: {}, hls list size: {} for stream:{}", hlsTime, hlsListSize, streamId);
-
-<<<<<<< HEAD
+			
 			segmentFilename = file.getParentFile() + File.separator + initialResourceNameWithoutExtension;
-			segmentFilename += "%04d.ts";
-=======
-			int bitrateKbps = bitrate / 1000;
-
-			segmentFilename = file.getParentFile() + File.separator + name +"_" ;
-			
-			if (resolutionHeight != 0) 
-			{
-				segmentFilename += resolutionHeight +"p";
-				
-				if (bitrate != 0) 
-				{
-					segmentFilename +=  bitrateKbps + "kbps";
-				}
-			}
-			
 			segmentFilename += SEGMENT_SUFFIX_TS;
->>>>>>> 1712ee31
+
 					
 			options.put("hls_segment_filename", segmentFilename);
 
