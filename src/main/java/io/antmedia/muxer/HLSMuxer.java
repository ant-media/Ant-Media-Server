package io.antmedia.muxer;

import static org.bytedeco.ffmpeg.global.avcodec.*;
import static org.bytedeco.ffmpeg.global.avformat.avformat_alloc_output_context2;
import static org.bytedeco.ffmpeg.global.avutil.*;
import static org.bytedeco.ffmpeg.global.avutil.AV_OPT_SEARCH_CHILDREN;

import java.io.File;
import java.io.IOException;
import java.nio.ByteBuffer;
import java.nio.file.Files;

import org.apache.commons.lang3.StringUtils;
import org.bytedeco.ffmpeg.avcodec.*;
import org.bytedeco.ffmpeg.avformat.AVFormatContext;
import org.bytedeco.ffmpeg.avformat.AVStream;
import org.bytedeco.ffmpeg.avutil.AVRational;
import org.bytedeco.ffmpeg.global.avcodec;
import org.bytedeco.javacpp.BytePointer;
import org.red5.server.api.scope.IScope;
import org.slf4j.Logger;
import org.slf4j.LoggerFactory;

import io.antmedia.storage.StorageClient;
import io.vertx.core.Vertx;

public class HLSMuxer extends Muxer  {

	public static final String SEI_USER_DATA = "sei_user_data";

	private static final String SEI_UUID = "086f3693-b7b3-4f2c-9653-21492feee5b8+";

	private static final String SEGMENT_SUFFIX_TS = "%0"+SEGMENT_INDEX_LENGTH+"d.ts";

	protected static Logger logger = LoggerFactory.getLogger(HLSMuxer.class);
	private String  hlsListSize = "20";
	private String hlsTime = "5";
	private String hlsPlayListType = null;

	private long totalSize;
	private long startTime;
	private long currentTime;


	private boolean deleteFileOnExit = true;
	private String hlsFlags;

	private String hlsEncryptionKeyInfoFile = null;

	protected StorageClient storageClient = null;
	private String subFolder = null; 
	private String s3StreamsFolderPath = "streams";
	private boolean uploadHLSToS3 = true;
	private String segmentFilename;

	private String httpEndpoint;
	public static final int S3_CONSTANT = 0b010;

	//TODO: make this configurable
	private int id3StreamIndex = 2;
	private AVPacket id3DataPkt;

	private boolean id3Enabled = false;

	private boolean seiEnabled = false;


	public HLSMuxer(Vertx vertx, StorageClient storageClient, String s3StreamsFolderPath, int uploadExtensionsToS3, String httpEndpoint, boolean addDateTimeToResourceName) {
		super(vertx);
		this.storageClient = storageClient;

		if((S3_CONSTANT & uploadExtensionsToS3) == 0){
			uploadHLSToS3 = false;
		}

		extension = ".m3u8";
		format = "hls";
		firstKeyFrameReceived = false;
		
		firstAudioDts = -1;
		firstVideoDts = -1;

		this.s3StreamsFolderPath  = s3StreamsFolderPath;
		this.httpEndpoint = httpEndpoint;
		setAddDateTimeToSourceName(addDateTimeToResourceName);
	}

	public void setHlsParameters(String hlsListSize, String hlsTime, String hlsPlayListType, String hlsFlags, String hlsEncryptionKeyInfoFile){
		if (hlsListSize != null && !hlsListSize.isEmpty()) {
			this.hlsListSize = hlsListSize;
		}

		if (hlsTime != null && !hlsTime.isEmpty()) {
			this.hlsTime = hlsTime;
		}

		if (hlsPlayListType != null && !hlsPlayListType.isEmpty()) {
			this.hlsPlayListType = hlsPlayListType;
		}

		if (hlsFlags != null && !hlsFlags.isEmpty()) {
			this.hlsFlags = hlsFlags;
		}
		else {
			this.hlsFlags = "";
		}
		if (hlsEncryptionKeyInfoFile != null && !hlsEncryptionKeyInfoFile.isEmpty()) {
			this.hlsEncryptionKeyInfoFile = hlsEncryptionKeyInfoFile;
		}
	}

	/**
	 * {@inheritDoc}
	 */
	@Override
	public void init(IScope scope, String name, int resolutionHeight, String subFolder, int bitrate) {
		if (!isInitialized) {

			super.init(scope, name, resolutionHeight, subFolder, bitrate);

			streamId = name;
			this.subFolder = subFolder;
			options.put("hls_list_size", hlsListSize);
			options.put("hls_time", hlsTime);

			if(hlsEncryptionKeyInfoFile != null) {
				options.put("hls_key_info_file", hlsEncryptionKeyInfoFile);
			}

			logger.info("hls time:{}, hls list size:{} hls playlist type:{} for stream:{}", hlsTime, hlsListSize, this.hlsPlayListType, streamId);

			if (StringUtils.isNotBlank(httpEndpoint)) 			
			{
				segmentFilename = httpEndpoint + File.separator + (this.subFolder != null ? subFolder : "") + File.separator + initialResourceNameWithoutExtension;
			}
			else {
				segmentFilename = file.getParentFile() + File.separator + initialResourceNameWithoutExtension;
			}
			
			//remove double slashes with single slash because it may cause problems
			segmentFilename = replaceDoubleSlashesWithSingleSlash(segmentFilename);
			segmentFilename += SEGMENT_SUFFIX_TS;
			
			
					
			options.put("hls_segment_filename", segmentFilename);

			if (hlsPlayListType != null && (hlsPlayListType.equals("event") || hlsPlayListType.equals("vod"))) {
				options.put("hls_playlist_type", hlsPlayListType);
			}

			if (this.hlsFlags != null && !this.hlsFlags.isEmpty()) {
				options.put("hls_flags", this.hlsFlags);
			}

			isInitialized = true;
		}

	}

	@Override
	public String getOutputURL() 
	{
		if (StringUtils.isNotBlank(httpEndpoint))
		{
			return replaceDoubleSlashesWithSingleSlash(httpEndpoint + File.separator + (this.subFolder != null ? subFolder : "") + File.separator + initialResourceNameWithoutExtension  + extension);
		}
		return super.getOutputURL();
	}


	public AVFormatContext getOutputFormatContext() {
		if (outputFormatContext == null) {

			outputFormatContext= new AVFormatContext(null);
			int ret = avformat_alloc_output_context2(outputFormatContext, null, format, getOutputURL());
			if (ret < 0) {
				logger.info("Could not create output context for {}",  getOutputURL());
				return null;
			}
		}
		return outputFormatContext;
	}

	@Override
	public boolean isCodecSupported(int codecId) {
		return (codecId == AV_CODEC_ID_H264 || codecId == AV_CODEC_ID_AAC || codecId == AV_CODEC_ID_MP3 || codecId == AV_CODEC_ID_H265);
	}

	public long getAverageBitrate() {

		long duration = (currentTime - startTime) ;

		if (duration > 0)
		{
			return (totalSize / duration) * 8;
		}
		return 0;
	}
	

	@Override
	public synchronized void writePacket(AVPacket pkt, AVRational inputTimebase, AVRational outputTimebase, int codecType)
	{
		
		totalSize += pkt.size();
		
		currentTime = av_rescale_q(pkt.dts(), inputTimebase, avRationalTimeBase);
		if (startTime == 0) {
			startTime = currentTime;
		}

		super.writePacket(pkt, inputTimebase, outputTimebase, codecType);
	}

	public static byte[] convertIntToID3v2TagSize(int size) {
		byte[] tagSizeBytes = new byte[4];

		// Perform bitwise operations to extract 28 bits
		tagSizeBytes[0] = (byte) ((size >> 21) & 0x7F);
		tagSizeBytes[1] = (byte) ((size >> 14) & 0x7F);
		tagSizeBytes[2] = (byte) ((size >> 7) & 0x7F);
		tagSizeBytes[3] = (byte) (size & 0x7F);

		return tagSizeBytes;
	}

	public synchronized void addID3Data(String data) {
		int id3TagSize = data.length() + 3; // TXXX frame size (excluding 10 byte header)
		int tagSize = id3TagSize + 10;

<<<<<<< HEAD
		ByteBuffer byteBuffer = ByteBuffer.allocate(tagSize+10);
=======
		ByteBuffer byteBuffer = ByteBuffer.allocate(tagSize + 10);
>>>>>>> ddb020a2

		byteBuffer.put("ID3".getBytes());
		byteBuffer.put(new byte[]{0x03, 0x00}); // version
		byteBuffer.put((byte) 0x00); // flags
<<<<<<< HEAD
		byteBuffer.put(convertIntToID3v2TagSize(tagSize)); // size
=======
		byteBuffer.putInt(tagSize); // size
>>>>>>> ddb020a2

		// TXXX frame
		byteBuffer.put("TXXX".getBytes());
		byteBuffer.putInt(id3TagSize); // size
		byteBuffer.put(new byte[]{0x00, 0x00}); // flags
		byteBuffer.put((byte) 0x03); // encoding
		byteBuffer.put((byte) 0x00); // description 00
		byteBuffer.put(data.getBytes()); // description
		byteBuffer.put((byte) 0x00); // end of string

		byteBuffer.rewind();

		writeID3Packet(byteBuffer);
	}

	public synchronized void writeID3Packet(ByteBuffer data)
	{
		//use the last send video pts as the pts of data
		long pts = getLastPts();
		id3DataPkt.pts(pts);
		id3DataPkt.dts(pts);
		id3DataPkt.stream_index(id3StreamIndex);

		id3DataPkt.data(new BytePointer(data));
		id3DataPkt.size(data.limit());
		id3DataPkt.position(0);

		writeDataFrame(id3DataPkt, getOutputFormatContext());
	}

	@Override
	public boolean writeHeader() {
		createID3StreamIfRequired();
		return super.writeHeader();
	}

	public void createID3StreamIfRequired() {
		if(id3Enabled) {
			id3DataPkt = avcodec.av_packet_alloc();
			av_init_packet(id3DataPkt);

			addID3Stream();
		}
	}

	/**
	 * {@inheritDoc}
	 */
	@Override
	public synchronized void writeTrailer() {
		super.writeTrailer();
		
		if (StringUtils.isBlank(this.httpEndpoint)) 
		{
			logger.info("Delete File onexit:{} upload to S3:{} stream:{} hls time:{} hlslist size:{}",
					deleteFileOnExit, uploadHLSToS3, streamId, hlsTime, hlsListSize);
			vertx.setTimer(Integer.parseInt(hlsTime) * Integer.parseInt(hlsListSize) * 1000l, l -> {
				final String filenameWithoutExtension = file.getName().substring(0, file.getName().lastIndexOf(extension));
	
				//SEGMENT_SUFFIX_TS is %09d.ts
				//convert segmentFileName to regular expression
				String segmentFileWithoutSuffixTS = segmentFilename.substring(segmentFilename.lastIndexOf("/")+1, segmentFilename.indexOf(SEGMENT_SUFFIX_TS));
				String regularExpression = segmentFileWithoutSuffixTS + "[0-9]*\\.ts$";
				File[] files = getHLSFilesInDirectory(regularExpression);
	
				if (files != null)
				{
	
					for (int i = 0; i < files.length; i++) 
					{
						try {
							if (!files[i].exists()) {
								continue;
							}
							if(uploadHLSToS3 && storageClient.isEnabled()) 
							{
								String path = replaceDoubleSlashesWithSingleSlash(s3StreamsFolderPath + File.separator + (subFolder != null ? subFolder : "" ) + File.separator + files[i].getName());
								storageClient.save(path , files[i], deleteFileOnExit);
							}
							else if (deleteFileOnExit) 
							{
								Files.delete(files[i].toPath());
							}
						} catch (IOException e) {
							logger.error(e.getMessage());
						}
					}
				}
				
			});
		}
		else {
			logger.info("http endpoint is {} so skipping delete or upload the m3u8 or ts files", httpEndpoint);
		}


	}

	public File[] getHLSFilesInDirectory(String regularExpression) {
		return file.getParentFile().listFiles((dir, name) -> 
		
			//matches m3u8 file or ts segment file
			name.equals(file.getName()) || name.matches(regularExpression)
		);
	}


	@Override
	public synchronized boolean addStream(AVCodec codec, AVCodecContext codecContext, int streamIndex) {
		AVCodecParameters codecParameter = new AVCodecParameters();
		int ret = avcodec_parameters_from_context(codecParameter, codecContext);
		if (ret < 0) {
			logger.error("Cannot get codec parameters for {}", streamId);
		}
		
		//call super directly because no need to add bit stream filter
		return super.addStream(codecParameter, codecContext.time_base(), streamIndex);
	}

	@Override
	public synchronized boolean addVideoStream(int width, int height, AVRational timebase, int codecId, int streamIndex,
											   boolean isAVC, AVCodecParameters codecpar) {

		boolean result = super.addVideoStream(width, height, timebase, codecId, streamIndex, isAVC, codecpar);
		if (result && seiEnabled)
		{
			AVStream outStream = getOutputFormatContext().streams(inputOutputStreamIndexMap.get(streamIndex));

			setBitstreamFilter("h264_metadata");

			AVBSFContext avbsfContext = initVideoBitstreamFilter(getBitStreamFilter(), outStream.codecpar(), inputTimeBaseMap.get(streamIndex));

			if (avbsfContext != null) {
				int ret = avcodec_parameters_copy(outStream.codecpar(), avbsfContext.par_out());
				result = ret == 0;
			}

			setSeiData("initial sei data");

			logger.info("Adding video stream index:{} for stream:", streamIndex);
		}

		return result;
	}

	public void setSeiData(String data) {
		int ret = av_opt_set(bsfFilterContextList.get(0).priv_data(), SEI_USER_DATA, SEI_UUID+data, AV_OPT_SEARCH_CHILDREN);
		if (ret < 0) {
			logger.error("Cannot set sei_user_data for {}", streamId);
		}

		ret = av_bsf_init(bsfFilterContextList.get(0));
		if (ret < 0) {
			logger.error("Cannot update sei_user_data for {}", streamId);
		}
	}
	

	@Override
	public synchronized boolean addStream(AVCodecParameters codecParameters, AVRational timebase, int streamIndex) 
	{
		setBitstreamFilter("h264_mp4toannexb");
		return super.addStream(codecParameters, timebase, streamIndex);
	}

	public boolean addID3Stream() {
		AVCodecParameters codecParameter = new AVCodecParameters();

		codecParameter.codec_type(AVMEDIA_TYPE_DATA);
		codecParameter.codec_id(AV_CODEC_ID_TIMED_ID3);

		return super.addStream(codecParameter, MuxAdaptor.TIME_BASE_FOR_MS, id3StreamIndex);
	}
	
	public String getHlsListSize() {
		return hlsListSize;
	}

	public void setHlsListSize(String hlsListSize) {
		this.hlsListSize = hlsListSize;
	}

	public String getHlsTime() {
		return hlsTime;
	}

	public void setHlsTime(String hlsTime) {
		this.hlsTime = hlsTime;
	}

	public String getHlsPlayListType() {
		return hlsPlayListType;
	}

	public void setHlsPlayListType(String hlsPlayListType) {
		this.hlsPlayListType = hlsPlayListType;
	}

	public boolean isDeleteFileOnExit() {
		return deleteFileOnExit;
	}

	public void setDeleteFileOnExit(boolean deleteFileOnExist) {
		this.deleteFileOnExit = deleteFileOnExist;
	}

	public boolean isUploadingToS3(){
		return uploadHLSToS3;
	}

	public String getSegmentFilename() {
		return segmentFilename;

	}

	public void setId3Enabled(boolean id3Enabled) {
		this.id3Enabled = id3Enabled;
	}

	public void setSeiEnabled(boolean seiEnabled) {
		this.seiEnabled = seiEnabled;
	}


	@Override
	protected synchronized void clearResource() {
		super.clearResource();
		if (id3DataPkt != null) {
			av_packet_free(id3DataPkt);
			id3DataPkt = null;
		}

	}
}<|MERGE_RESOLUTION|>--- conflicted
+++ resolved
@@ -229,20 +229,12 @@
 		int id3TagSize = data.length() + 3; // TXXX frame size (excluding 10 byte header)
 		int tagSize = id3TagSize + 10;
 
-<<<<<<< HEAD
-		ByteBuffer byteBuffer = ByteBuffer.allocate(tagSize+10);
-=======
 		ByteBuffer byteBuffer = ByteBuffer.allocate(tagSize + 10);
->>>>>>> ddb020a2
 
 		byteBuffer.put("ID3".getBytes());
 		byteBuffer.put(new byte[]{0x03, 0x00}); // version
 		byteBuffer.put((byte) 0x00); // flags
-<<<<<<< HEAD
 		byteBuffer.put(convertIntToID3v2TagSize(tagSize)); // size
-=======
-		byteBuffer.putInt(tagSize); // size
->>>>>>> ddb020a2
 
 		// TXXX frame
 		byteBuffer.put("TXXX".getBytes());
