package com.antstreaming.rtsp;

import static org.bytedeco.javacpp.avcodec.AV_CODEC_FLAG_GLOBAL_HEADER;
import static org.bytedeco.javacpp.avcodec.av_packet_unref;
import static org.bytedeco.javacpp.avcodec.avcodec_parameters_copy;
import static org.bytedeco.javacpp.avformat.AVFMT_GLOBALHEADER;
import static org.bytedeco.javacpp.avformat.AVFMT_NOFILE;
import static org.bytedeco.javacpp.avformat.AVIO_FLAG_WRITE;
import static org.bytedeco.javacpp.avformat.av_read_frame;
import static org.bytedeco.javacpp.avformat.av_sdp_create;
import static org.bytedeco.javacpp.avformat.av_write_frame;
import static org.bytedeco.javacpp.avformat.av_write_trailer;
import static org.bytedeco.javacpp.avformat.avformat_alloc_output_context2;
import static org.bytedeco.javacpp.avformat.avformat_close_input;
import static org.bytedeco.javacpp.avformat.avformat_find_stream_info;
import static org.bytedeco.javacpp.avformat.avformat_free_context;
import static org.bytedeco.javacpp.avformat.avformat_new_stream;
import static org.bytedeco.javacpp.avformat.avformat_open_input;
import static org.bytedeco.javacpp.avformat.avformat_write_header;
import static org.bytedeco.javacpp.avformat.avio_closep;
import static org.bytedeco.javacpp.avutil.AV_ROUND_NEAR_INF;
import static org.bytedeco.javacpp.avutil.AV_ROUND_PASS_MINMAX;
import static org.bytedeco.javacpp.avutil.AV_TIME_BASE;
import static org.bytedeco.javacpp.avutil.av_rescale_q;
import static org.bytedeco.javacpp.avutil.av_rescale_q_rnd;

import java.util.concurrent.atomic.AtomicBoolean;

import org.bytedeco.javacpp.PointerPointer;
import org.bytedeco.javacpp.avcodec.AVPacket;
import org.bytedeco.javacpp.avformat;
import org.bytedeco.javacpp.avformat.AVFormatContext;
import org.bytedeco.javacpp.avformat.AVIOContext;
import org.bytedeco.javacpp.avformat.AVOutputFormat;
import org.bytedeco.javacpp.avformat.AVStream;
import org.bytedeco.javacpp.avutil;
import org.bytedeco.javacpp.avutil.AVRational;
import org.slf4j.Logger;
import org.slf4j.LoggerFactory;


public class PacketSenderRunnable implements Runnable {


	AVPacket pkt = new AVPacket();

	int packetIndex = 0;

	long packetSentTime = 0;
	long firstPacketSentTime = 0;

	long startTime = 0;
	boolean bufferFree = true;
	boolean endOfFile = false;
	private AtomicBoolean isRunning = new AtomicBoolean(false);
	private AVFormatContext inputFormatContext;
	private AVFormatContext[] outputFormatContext;
	private static Logger logger = LoggerFactory.getLogger(PacketSenderRunnable.class);
	private boolean closeRequest = false;
	private boolean finish;
	private String rtmpUrl;

	private IMuxerListener muxerListener;

	private AVRational[] streamTimeBase;


	public PacketSenderRunnable(IMuxerListener muxerListener) {
		this.muxerListener = muxerListener;
	}

	public int seek(long seekTime) {
		return avformat.av_seek_frame(inputFormatContext, -1, seekTime, avformat.AVSEEK_FLAG_FRAME);
	}


	public long getDuration() {
		return inputFormatContext.duration();
	}

	public boolean prepareOutputContext(int streamId, String remoteAddress, int[] clientPort, int[] serverPort) {
		if (outputFormatContext == null) {
			outputFormatContext = new AVFormatContext[inputFormatContext.nb_streams()];
		}
		outputFormatContext[streamId] = new AVFormatContext(null);

		int ret = avformat_alloc_output_context2(outputFormatContext[streamId], null, "rtp", null);
		if (ret < 0) {
			logger.debug("Could not create output context\n");
			return false;
		}
		AVOutputFormat ofmt = outputFormatContext[streamId].oformat();
		AVStream in_stream = inputFormatContext.streams(streamId);
		AVStream out_stream = avformat_new_stream(outputFormatContext[streamId], in_stream.codec().codec());

		streamTimeBase[streamId] = in_stream.time_base();

		ret = avcodec_parameters_copy(out_stream.codecpar(), in_stream.codecpar());

		if (ret<0){
			logger.warn("Failed to copy context from input to output stream codec context\n");
			return false;
		}

		out_stream.codec().codec_tag(0);
		if ((outputFormatContext[streamId].oformat().flags() & AVFMT_GLOBALHEADER) != 0) {
			//out_stream->codec->flags |= AV_CODEC_FLAG_GLOBAL_HEADER;
			out_stream.codec().flags(out_stream.codec().flags() | AV_CODEC_FLAG_GLOBAL_HEADER);
		}

		if ((ofmt.flags() & AVFMT_NOFILE) == 0) {
			AVIOContext pb = new AVIOContext(null);

			String rtpUrl = null;
			if (serverPort[0] == 0) 
			{
				while (RtspConnection.PORT_NUMBER.get() <= RtspConnection.UDP_PORT_MAX) 
				{
					serverPort[0] = RtspConnection.PORT_NUMBER.getAndAdd(2);
					serverPort[1] = serverPort[0] + 1;
					// need to +2 because rtp port must be even and rtcp port must be odd
					//rtcp port is automatically set to rtp port + 1

					rtpUrl = "rtp://"+ remoteAddress +":" + clientPort[0] + "?localrtpport=" + serverPort[0]; // + "&localrtcpport=" + rtcpLocalPort; // + "&connect=1";

					ret = avformat.avio_open(pb, rtpUrl, AVIO_FLAG_WRITE);

					if (ret < 0) {
						logger.debug("Could not open url " + rtpUrl);
						continue;
					}
					else {
						logger.warn("Opened url " + rtpUrl);
						outputFormatContext[streamId].pb(pb);
						break;
					}
				}
				if (RtspConnection.PORT_NUMBER.get() >= RtspConnection.UDP_PORT_MAX) {
					RtspConnection.PORT_NUMBER.set(RtspConnection.UDP_PORT_MIN);
				}
			}
			else {
				rtpUrl = "rtp://"+ remoteAddress +":" + clientPort[0] + "?localrtpport=" + serverPort[0]; // + "&localrtcpport=" + rtcpLocalPort; // + "&connect=1";
				ret = avformat.avio_open(pb, rtpUrl, AVIO_FLAG_WRITE);
				if (ret < 0) {
					logger.debug("Could not open url returning " + rtpUrl);
					return false;
				}
				outputFormatContext[streamId].pb(pb);
			}
		}
		ret = avformat_write_header(outputFormatContext[streamId], (PointerPointer<?>)null);
		if (ret < 0) {
			logger.warn("cannot write header with error: " + ret);
			return false;
		}
		return true;
	}

	@Override
	public void run() {
		try {
			if (!isRunning.compareAndSet(false, true) || inputFormatContext == null) {
				return;
			}

			synchronized (this) {

				AVStream in_stream, out_stream;
				if (bufferFree) 
				{
					int ret = av_read_frame(inputFormatContext, pkt);
					if (ret < 0) {
						byte[] data = new byte[4096];
						avutil.av_strerror(ret, data, data.length);
						logger.warn("cannot read frame, closing muxer. Error: " + new String(data));

						closeMuxer(true);
						return;
					}
					packetIndex = pkt.stream_index();

					//in_stream  = inputFormatContext.streams(packetIndex);

					if (outputFormatContext[packetIndex] == null) {
						//pass this packet, stream is likely not supported in rtp
						return;
					}
					out_stream = outputFormatContext[packetIndex].streams(0);

					AVRational inStreamTimeBase = streamTimeBase[packetIndex]; 
					/* copy packet */
					try (AVRational avRational = new AVRational()) {
						avRational.num(1);
						avRational.den(AV_TIME_BASE);

						packetSentTime = av_rescale_q(pkt.dts(), inStreamTimeBase, avRational); // + pkt.duration(); 
						if (firstPacketSentTime == 0) {
							firstPacketSentTime = packetSentTime;
						}

						//pkt.dts() + pkt.duration();
						pkt.pts(av_rescale_q_rnd(pkt.pts(), inStreamTimeBase, out_stream.time_base(), AV_ROUND_NEAR_INF|AV_ROUND_PASS_MINMAX));
						pkt.dts(av_rescale_q_rnd(pkt.dts(), inStreamTimeBase, out_stream.time_base(), AV_ROUND_NEAR_INF|AV_ROUND_PASS_MINMAX));
						pkt.duration(av_rescale_q(pkt.duration(), inStreamTimeBase, out_stream.time_base()));
						pkt.pos(-1);

						//stream index is always zero because rtp can contain one stream
						pkt.stream_index(0);
					}
					catch (Exception e) {
						e.printStackTrace();
					}

				}


				if (startTime == 0) {
					startTime = System.currentTimeMillis(); 
					//logger.debug("start time :" + startTime + " offset:" + offset);
				}

				long timeDiff = (System.currentTimeMillis() - startTime) * 1000; // convert milli seconds to micro seconds

				if (packetSentTime <= (firstPacketSentTime + timeDiff)) 
				{
					int ret = av_write_frame(outputFormatContext[packetIndex], pkt);
					if (ret < 0) {
						logger.warn("Error muxing packet with error: " + ret);
					}
					av_packet_unref(pkt);
					bufferFree = true;
				}
				else {
					//logger.debug("waiting to send");
					bufferFree = false;
				}

				if (closeRequest) {
					closeInternal(finish);
					closeRequest = false;
				}
			}
		}
		catch (Exception e) {
			logger.warn("exception");
			e.printStackTrace();
		}finally {
			isRunning.compareAndSet(true, false);
		}
	}

	public void closeInternal(boolean finishProcess) 
	{
		logger.warn("closeInternal called.");
		if (outputFormatContext != null) {
			for (AVFormatContext avFormatContext : outputFormatContext) {
				if (avFormatContext == null) {
					continue;
				}
				//if (finishProcess) 
				{
					logger.warn("close internal av_write_trailer(avFormatContext);");
					av_write_trailer(avFormatContext);
				}
				/* close output */
				if (avFormatContext != null && ((avFormatContext.oformat().flags() & AVFMT_NOFILE) == 0)) {
					logger.warn(" avio_closep(avFormatContext.pb()); ");
					avio_closep(avFormatContext.pb());
				}
				avformat_free_context(avFormatContext);
				avFormatContext = null;
			}
			outputFormatContext = null;
		}
		if (inputFormatContext != null && finishProcess) {
			avformat_close_input(inputFormatContext);
			inputFormatContext = null;
		}
		if (this.muxerListener != null) {
			this.muxerListener.muxingFinished(this);
		}
	}

	public void closeMuxer(boolean finishProcess) {
		synchronized (this) {
			logger.warn("close muxer called with finish process: " + finishProcess);
			closeRequest  = true;
			finish = finishProcess;
			closeInternal(finishProcess);
			closeRequest = false;
			//this is end of file or a problem
			//close the muxers
		}

	}


	public int getStreamCount() {
		return inputFormatContext.nb_streams();
	}

	public String getSdpDescription(String rtmpUrl) {
		return getSdpDescription(rtmpUrl, true);
	}

	public String getSdpDescription(String rtmpUrl, boolean createSDP) {
		this.rtmpUrl = rtmpUrl;
		inputFormatContext = avformat.avformat_alloc_context();
		int ret = avformat_open_input(inputFormatContext, rtmpUrl, null, null);
		if (ret < 0) {
			byte[] data = new byte[4096];
			avutil.av_strerror(ret, data, data.length);
			logger.warn("could not open input " + rtmpUrl + " error code:" + ret
					+ " description: " + new String(data));
			return null;
		}


		if (createSDP) 
		{

<<<<<<< HEAD
			ret = avformat_find_stream_info(inputFormatContext, (PointerPointer)null); 
=======
			ret = avformat_find_stream_info(inputFormatContext, (PointerPointer<?>)null); 
>>>>>>> bbc59948
			if (ret < 0) {
				byte[] data = new byte[4096];
				avutil.av_strerror(ret, data, data.length);
				logger.warn("could not find stream info " + rtmpUrl + " error code:" + ret
						+ " description: " + new String(data));
				return null;
			}

			byte[] sdpData = new byte[16384];

			ret = av_sdp_create(inputFormatContext, 1, sdpData, 2048) ;
			if (ret < 0) {
				byte[] data = new byte[4096];
				avutil.av_strerror(ret, data, data.length);
				logger.warn("could not create sdp " + rtmpUrl + " error code:" + ret
						+ " description: " + new String(data));
				return null;
			}

			String sdpString = new String(sdpData);

			if (sdpString.indexOf("rtpmap") == -1) {
				logger.warn("sdp description does not have rtpmap field");
				return null;
			}

			streamTimeBase = new AVRational[inputFormatContext.nb_streams()];

			return sdpString.trim();
		}
		return null;
	}

	public void reinitialize() {
		if (inputFormatContext != null) {
			avformat_close_input(inputFormatContext);
			inputFormatContext = null;
		}
		getSdpDescription(rtmpUrl, false);

	}

}<|MERGE_RESOLUTION|>--- conflicted
+++ resolved
@@ -320,11 +320,7 @@
 		if (createSDP) 
 		{
 
-<<<<<<< HEAD
-			ret = avformat_find_stream_info(inputFormatContext, (PointerPointer)null); 
-=======
 			ret = avformat_find_stream_info(inputFormatContext, (PointerPointer<?>)null); 
->>>>>>> bbc59948
 			if (ret < 0) {
 				byte[] data = new byte[4096];
 				avutil.av_strerror(ret, data, data.length);
