--- conflicted
+++ resolved
@@ -477,13 +477,8 @@
 						final String contextConfigLocation = servletContext.getInitParameter(org.springframework.web.context.ContextLoader.CONFIG_LOCATION_PARAM) == null ? defaultSpringConfigLocation : servletContext.getInitParameter(org.springframework.web.context.ContextLoader.CONFIG_LOCATION_PARAM);
 						log.debug("Spring context config location: {}", contextConfigLocation);
 						// get the (spring) parent context key
-<<<<<<< HEAD
-						final String parentContextKey = defaultParentContextKey;
+						final String parentContextKey = servletContext.getInitParameter(org.springframework.web.context.ContextLoader.LOCATOR_FACTORY_KEY_PARAM) == null ? defaultParentContextKey : servletContext.getInitParameter(org.springframework.web.context.ContextLoader.LOCATOR_FACTORY_KEY_PARAM);
 						log.debug("Spring parent context key: {}", parentContextKey);
-=======
-						final String parentContextKey = servletContext.getInitParameter("parentContextKey") == null ? defaultParentContextKey : servletContext.getInitParameter("parentContextKey");
-						log.info("Spring parent context key: {}", parentContextKey);
->>>>>>> 630c5eda
 						// set current threads classloader to the webapp classloader
 						Thread.currentThread().setContextClassLoader(webClassLoader);
 						// create a thread to speed-up application loading
@@ -653,7 +648,11 @@
 							}
 						}
 					}
-					
+					if (log.isDebugEnabled()) {
+						if (appctx.getParent() != null) {
+							log.debug("Parent application context: {}", appctx.getParent().getDisplayName());
+						}
+					}
 					// add the servlet context
 					appctx.setServletContext(servletContext);
 					// set the root webapp ctx attr on the each servlet context so spring can find it later
@@ -906,9 +905,5 @@
 	public void setCluster(Cluster cluster) {
 		this.cluster = cluster;
 	}
-	
-	public List<TomcatConnector> getConnectors() {
-		return connectors;
-	}
 
 }