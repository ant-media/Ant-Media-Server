/*
 * RED5 Open Source Media Server - https://github.com/Red5/
 * 
 * Copyright 2006-2016 by respective authors (see below). All rights reserved.
 * 
 * Licensed under the Apache License, Version 2.0 (the "License");
 * you may not use this file except in compliance with the License.
 * You may obtain a copy of the License at
 * 
 * http://www.apache.org/licenses/LICENSE-2.0
 * 
 * Unless required by applicable law or agreed to in writing, software
 * distributed under the License is distributed on an "AS IS" BASIS,
 * WITHOUT WARRANTIES OR CONDITIONS OF ANY KIND, either express or implied.
 * See the License for the specific language governing permissions and
 * limitations under the License.
 */

package org.red5.server;

import static org.bytedeco.javacpp.avformat.av_register_all;

import java.io.File;
import java.io.IOException;
import java.nio.file.Files;
import java.nio.file.StandardOpenOption;
import java.util.Timer;
import java.util.TimerTask;
import java.util.UUID;

import org.bytedeco.javacpp.avformat;
import org.bytedeco.javacpp.avutil;
import org.red5.logging.Red5LoggerFactory;
import org.red5.server.api.Red5;
import org.slf4j.Logger;
import org.slf4j.bridge.SLF4JBridgeHandler;
import org.springframework.context.support.FileSystemXmlApplicationContext;

import com.brsanthu.googleanalytics.GoogleAnalytics;

import io.antmedia.AntMediaApplicationAdapter;
import io.antmedia.rest.BroadcastRestService;
import io.antmedia.shutdown.AMSShutdownManager;

/**
 * Launches Red5.
 *
 * @author The Red5 Project
 * @author Paul Gregoire (mondain@gmail.com)
 */
public class Launcher {


	public static final String GA_TRACKING_ID = "UA-93263926-3";
	private String instanceId;



	/**
	 * Launch Red5 under it's own classloader
	 * 
	 * @throws Exception
	 *             on error
	 */
	public void launch() throws Exception {



		av_register_all();
		avformat.avformat_network_init();
		avutil.av_log_set_level(avutil.AV_LOG_ERROR);
		System.out.printf("Root: %s%nDeploy type: %s%n", System.getProperty("red5.root"), System.getProperty("red5.deployment.type"));
		// check for the logback disable flag
		boolean useLogback = Boolean.valueOf(System.getProperty("useLogback", "true"));
		if (useLogback) {
			// check for context selector in system properties
			if (System.getProperty("logback.ContextSelector") == null) {
				// set our selector
				System.setProperty("logback.ContextSelector", "org.red5.logging.LoggingContextSelector");
			}
		}
		Red5LoggerFactory.setUseLogback(useLogback);
		// install the slf4j bridge (mostly for JUL logging)
		SLF4JBridgeHandler.install();
		// log stdout and stderr to slf4j
		//SysOutOverSLF4J.sendSystemOutAndErrToSLF4J();
		// get the first logger
		Logger log = Red5LoggerFactory.getLogger(Launcher.class);
		// version info banner
		String implementationVersion = AntMediaApplicationAdapter.class.getPackage().getImplementationVersion();
		String type = BroadcastRestService.isEnterprise() ? "Enterprise" : "Community";
		log.info("Ant Media Server {} {}", type, implementationVersion);

		if (log.isDebugEnabled()) {
			log.debug("fmsVer: {}", Red5.getFMSVersion());
		}
		// create red5 app context
		@SuppressWarnings("resource")
		FileSystemXmlApplicationContext root = new FileSystemXmlApplicationContext(new String[] { "classpath:/red5.xml" }, false);
		// set the current threads classloader as the loader for the factory/appctx
		root.setClassLoader(Thread.currentThread().getContextClassLoader());
		root.setId("red5.root");
		root.setBeanName("red5.root");
		String path = System.getProperty("red5.root");
		File idFile = new File(path + "/conf/instanceId");
		instanceId = null;
		if (idFile.exists()) {
			instanceId = getFileContent(idFile.getAbsolutePath());
		}
		else {
			instanceId =  UUID.randomUUID().toString();
			writeToFile(idFile.getAbsolutePath(), instanceId);
		}


		Timer heartbeat = new Timer("heartbeat", true);
		heartbeat.schedule(new TimerTask() {

			@Override
			public void run() {
				getGoogleAnalytic(implementationVersion, type).screenView()
				.sessionControl("start")
				.clientId(instanceId)
				.send();
			}
		}, 0);

		heartbeat.scheduleAtFixedRate(new TimerTask() {

			@Override
			public void run() {

				System.out.println("-Heartbeat-");
				getGoogleAnalytic(implementationVersion, type).event()
				.eventCategory("server_status")
				.eventAction("heartbeat")
				.eventLabel("")
				.clientId(instanceId)
				.send();

			}
		}, 300000, 300000);




		// refresh must be called before accessing the bean factory
		log.trace("Refreshing root server context");
		root.refresh();
		log.trace("Root server context refreshed");
		log.debug("Launcher exit");

		Runtime.getRuntime().addShutdownHook(new Thread() {

			@Override
			public void run() {
				AMSShutdownManager.getInstance().notifyShutdown();
				System.out.println("Shutting down just a sec");
				getGoogleAnalytic(implementationVersion, type).screenView()
				.clientId(instanceId)
				.sessionControl("end")
				.send();

			}
		});
	}

	private GoogleAnalytics getGoogleAnalytic(String implementationVersion, String type) {
		return GoogleAnalytics.builder()
<<<<<<< HEAD
				.withAppVersion(implementationVersion)
				.withAppName(type)
				.withTrackingId("UA-93263926-3").build();

=======
		.withAppVersion(implementationVersion)
		.withAppName(type)
		.withTrackingId(GA_TRACKING_ID).build();
		
>>>>>>> 9ee955fb
	}

	public void writeToFile(String absolutePath, String content) {
		try {
			Files.write(new File(absolutePath).toPath(), content.getBytes(), StandardOpenOption.CREATE);
		} catch (IOException e) {
			e.printStackTrace();
		}

	}

	public String getFileContent(String path) {
		try {
			byte[] data = Files.readAllBytes(new File(path).toPath());
			return new String(data);
		} catch (IOException e) {
			e.printStackTrace();
		}
		return null;
	}

}<|MERGE_RESOLUTION|>--- conflicted
+++ resolved
@@ -167,17 +167,11 @@
 
 	private GoogleAnalytics getGoogleAnalytic(String implementationVersion, String type) {
 		return GoogleAnalytics.builder()
-<<<<<<< HEAD
 				.withAppVersion(implementationVersion)
 				.withAppName(type)
-				.withTrackingId("UA-93263926-3").build();
+				.withTrackingId(GA_TRACKING_ID).build();
 
-=======
-		.withAppVersion(implementationVersion)
-		.withAppName(type)
-		.withTrackingId(GA_TRACKING_ID).build();
-		
->>>>>>> 9ee955fb
+
 	}
 
 	public void writeToFile(String absolutePath, String content) {
