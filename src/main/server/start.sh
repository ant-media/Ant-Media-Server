--- conflicted
+++ resolved
@@ -16,17 +16,14 @@
 #
 # -p: MongoDB password: Deprecated. Just give the password in the connection string with -h parameter
 #
-<<<<<<< HEAD
-#
 # -l: Licence Key
-=======
+
 # -a: TURN/STUN Server URL for the server side. It should start with "turn:" or "stun:" such as stun:stun.l.google.com:19302 or turn:ovh36.antmedia.io
 #     this url is not visible to frontend users just for server side.
 #
 # -n: TURN Server Usermame: Provide the TURN server username to get relay candidates.
 #
 # -w: TURN Server Password: Provide the TURN server password to get relay candidates.
->>>>>>> 2f501765
 
 if [ -z "$RED5_HOME" ]; then
   BASEDIR=$(dirname "$0")
@@ -45,11 +42,8 @@
 MONGODB_PASSWORD=
 LICENSE_KEY=
 
-<<<<<<< HEAD
-while getopts g:s:r:m:h:u:p:l:t option
-=======
-while getopts g:s:r:m:h:u:p:a:n:w:t option
->>>>>>> 2f501765
+
+while getopts g:s:r:m:h:u:p:l:a:n:w:t option
 do
   case "${option}" in
     g) USE_GLOBAL_IP=${OPTARG};;
@@ -59,13 +53,10 @@
     h) MONGODB_HOST=${OPTARG};;
     u) MONGODB_USERNAME=${OPTARG};;
     p) MONGODB_PASSWORD=${OPTARG};;
-<<<<<<< HEAD
     l) LICENSE_KEY=${OPTARG};;
-=======
     a) TURN_URL=${OPTARG};;
     n) TURN_USERNAME=${OPTARG};;
     w) TURN_PASSWORD=${OPTARG};;
->>>>>>> 2f501765
    esac
 done
 
