--- conflicted
+++ resolved
@@ -5,7 +5,6 @@
 	xsi:schemaLocation="http://www.springframework.org/schema/beans http://www.springframework.org/schema/beans/spring-beans.xsd
                            http://www.springframework.org/schema/lang http://www.springframework.org/schema/lang/spring-lang.xsd">
 
-<<<<<<< HEAD
 	<!-- DO NOT FORMAT THIS FILE IN ECLIPSE -->
 	<!-- This file just wires together the context tree. Its accessed by ContextSingletonBeanFactoryLocator -->
 
@@ -65,81 +64,19 @@
 	<bean id="ant.media.server.settings" class="io.antmedia.settings.ServerSettings">
 		<property name="serverName" value="${server.name}" />
 		<property name="licenceKey" value="${server.licence_key}" />
-		<property name="buildForMarket" value="${server.market_build}" />
-		
-		
-		
+		<property name="buildForMarket" value="${server.market_build}" />	
 	</bean>
-	<!--  
-	<bean id="ant.media.licence.service" class="io.antmedia.licence.LicenceService" init-method="start">
-		<property name="serverSettings" ref="ant.media.server.settings" />
-	</bean>
-	-->
+	
+	<bean id="logSettings" class="io.antmedia.settings.LogSettings">
+		<property name="logLevel" value="${logLevel}"/>   
+  	</bean>
+
 	<bean id="ant.media.licence.service" class="#{ T(io.antmedia.rest.BroadcastRestService).isEnterprise() ? 'io.antmedia.enterprise.licence.LicenceService' : 'io.antmedia.licence.CommunityLicenceService' }"
 	init-method="start">
 		<property name="serverSettings" ref="ant.media.server.settings" />
 		<property name="child" value="licences" />
-		<property name="url" value="https://ant-licence.firebaseio.com/" />
-		
-						
+		<property name="url" value="https://us-central1-ant-licence.cloudfunctions.net/check/licenseStatus" />
+								
 	</bean>
-	
 
-
-=======
-    <!-- DO NOT FORMAT THIS FILE IN ECLIPSE -->
-    <!-- This file just wires together the context tree. Its accessed by ContextSingletonBeanFactoryLocator -->
-    
-    <bean id="placeholderConfig" class="org.springframework.beans.factory.config.PropertyPlaceholderConfigurer">
-        <property name="location" value="classpath:/red5.properties" />
-    </bean>
-
-    <!-- First we load the common context, its shared between all the other contexts -->
-    <!-- Global context serves as the parent to all child contexts. -->
-    <bean id="red5.common" class="org.red5.spring.Red5ApplicationContext">
-        <property name="configLocation" value="classpath:/red5-common.xml" />
-    </bean>
-    
-    <!-- Then we load the core context, with the common as parent --> 
-    <!-- Context holding all the networking, users should not need to edit. -->
-    <bean id="red5.core" class="org.red5.spring.Red5ApplicationContext">
-        <property name="configLocation" value="classpath:/red5-core.xml" />
-        <property name="parent" ref="red5.common" />
-    </bean>
-    
-    <!-- Then we load the global contexts, note its important this happens before app container loads -->
-    <bean id="context.loader" class="org.red5.server.ContextLoader">
-        <property name="parentContext" ref="red5.common" />
-        <property name="contextsConfig" value="classpath:/red5.globals" />
-    </bean> 
-
-    <!-- Plug-ins management -->
-    <bean id="pluginLauncher" class="org.red5.server.plugin.PluginLauncher" />
-    
-    <!-- Now we can load the JEE container / servlet engine -->
-    <import resource="classpath:/jee-container.xml"/>
-
-    <!-- Internal shutdown mechanism -->
-    <bean id="shutdownServer" class="org.red5.server.service.ShutdownServer">
-        <property name="port" value="${jmx.rmi.port}" />
-        <property name="shutdownDelay" value="30" />
-        <property name="coreContext" ref="red5.core" />
-        <property name="commonContext" ref="red5.common" />
-        <property name="contextLoader" ref="context.loader" />
-    </bean>
-    
-    <bean id="ant.rtsp" class="org.red5.spring.Red5ApplicationContext">
-       <property name="configLocation" value="classpath:/red5-rtsp.xml" />
-       <property name="parent" ref="red5.core" />
-    </bean>
-    
-    <bean id="ant.media.server.settings" class="io.antmedia.settings.ServerSettings">
-    		<property name="serverName" value="${ant.media.server.name}" />
-    </bean>
-    
-     <bean id="logSettings" class="io.antmedia.settings.LogSettings">
-		<property name="logLevel" value="${logLevel}"/>   
-    	</bean>
-    
->>>>>>> 9ee955fb
 </beans>