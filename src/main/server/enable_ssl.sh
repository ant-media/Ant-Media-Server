#!/bin/bash

# This script lets you install SSL(HTTPS) to your Ant Media Server.
# - Free Domain: If you don't have any domain and you're an enterprise user, just type:
#   `sudo ./enable_ssl.sh `.
#   It will give you an auto-generated subdomain of antmedia.cloud and you'll have the SSL installed
#   with Let's Encrypt
#
# - Custom Domain: If you have your own domain name, you can install with your custom domain name
#   easily as well. Assign your domain to your server and Just type:
#   `sudo ./enable_ssl.sh -d {TYPE_YOUR_DOMAIN}`
#   It will give you the SSL with Let's Encrpt
#
# - Custom Certificate: If you have certificate from your provider, assing your domain and Just type:
#   `sudo ./enable_ssl.sh -f {FULL_CHAIN_FILE} -p {PRIVATE_KEY_FILE} -c {CHAIN_FILE} -d {DOMAIN_NAME}
#
# For information type
# `./enable_ssl.sh -h`

INSTALL_DIRECTORY=/usr/local/antmedia

FULL_CHAIN_FILE=
PRIVATE_KEY_FILE=
CHAIN_FILE=
domain=""
password=
renew_flag='false'
freedomain=""

helpRequest='false'

while getopts i:d:v:p:e:f:rhc: option
do
  case "${option}" in
    f) FULL_CHAIN_FILE=${OPTARG};;
    c) CHAIN_FILE=${OPTARG};;
    p) PRIVATE_KEY_FILE=${OPTARG};;
    i) INSTALL_DIRECTORY=${OPTARG};;
    d) domain=${OPTARG};;
    v) dns_validate=${OPTARG};;
    r) renew_flag='true';;
    e) email=${OPTARG};;
    h) helpRequest='true';;
   esac
done

ERROR_MESSAGE="There is a problem in installing SSL to Ant Media Server.\n Please take a look at the logs above and try to fix.\n If you do not have any idea, contact@antmedia.io"
usage() {

  echo "Usage commands for different scenarios:"
  echo " "
  echo "- Gets free subdomain of antmedia.cloud and install SSL with Let's Encrypt. Just type:"
  echo "  $0"
  echo " "
  echo "- Install SSL for your custom domain with Let's Encrypt. Just type:"
  echo "  $0 -d {DOMAIN_NAME} [-i {INSTALL_DIRECTORY}] [-e {YOUR_EMAIL}]"
  echo " "
  echo "- Install SSL for your custom domain and authenticate options with Let's Encrypt. Just type:"
  echo "  $0 -d {DOMAIN_NAME} [-i {INSTALL_DIRECTORY}] [-v {route53 or custom}] [-e {YOUR_EMAIL}]"
  echo " "
  echo "- Install SSL with your own certificate and your custom domain. Just type:"
  echo "  $0 -f {FULL_CHAIN_FILE} -p {PRIVATE_KEY_FILE} -c {CHAIN_FILE} -d {DOMAIN_NAME} [-i {INSTALL_DIRECTORY}]"
  echo " "
  echo -e "If you have any question, send e-mail to contact@antmedia.io\n"
}

ipt_remove() {
        iptab=`iptables -t nat -n -L PREROUTING | grep -E "REDIRECT.*dpt:80.*5080"`
        if [ "$iptab" ]; then
                iptables-save > /tmp/iptables_save
                iptables -t nat -D PREROUTING -p tcp --dport 80 -j REDIRECT --to-port 5080
                IPT="1"
        fi
}

ipt_restore() {
        if [ "$IPT" ]; then
                iptables-restore < /tmp/iptables_save
        fi
}

distro () {
  os_release="/etc/os-release"
  if [ -f "$os_release" ]; then
    . $os_release
      id=$ID
  else
      echo "Ubuntu, Centos, Rocky Linux and ALmaLinux are supported."
  fi
}


get_password() {
  until [ ! -z "$password" ]
  do
    read -sp 'Enter Password For SSL Certificate:' password
  if [ -z "$password" ]
  then
    echo
    echo "Password cannot be empty. "
  fi
  done
}

SUDO="sudo"
if ! [ -x "$(command -v sudo)" ]; then
  SUDO=""
fi

output() {
  OUT=$?
      if [ $OUT -ne 0 ]; then
          echo -e $ERROR_MESSAGE
	  if [ -d $TEMP_DIR ]; then
	     rm -rf $TEMP_DIR
	  fi
          exit $OUT
    fi
}

delete_alias() {
  if [ -f "$1" ]; then
   $SUDO keytool -delete -alias tomcat -storepass $password -keystore $file
   output
  fi
}


fullChainFileExist=false
if [ ! -z "$FULL_CHAIN_FILE" ] && [ -f "$FULL_CHAIN_FILE" ]; then
  fullChainFileExist=true
fi


privateKeyFileExist=false
if [ ! -z "$PRIVATE_KEY_FILE" ] && [ -f "$PRIVATE_KEY_FILE" ]; then
  privateKeyFileExist=true
fi

chainFileExist=false
if [ ! -z "$CHAIN_FILE" ] && [ -f "$CHAIN_FILE" ]; then
  chainFileExist=true
fi


if [ "$fullChainFileExist" != "$privateKeyFileExist" ]; then
   echo "Missing full chain or private key file. Please provide both or neither of them"
   usage
   exit 1
fi

# private key file should exist if it's custome ssl
if [ "$chainFileExist" != "$privateKeyFileExist" ]; then
   usage
   echo -e "Missing chain file. Please check this link: https://github.com/ant-media/Ant-Media-Server/wiki/Frequently-Asked-Questions#how-to-install-custom-ssl-by-building-full-chain-certificate-\n"
   exit 1
fi

get_freedomain(){
  hostname="ams-$RANDOM"
  get_license_key=`cat $INSTALL_DIRECTORY/conf/red5.properties  | grep  "server.licence_key=*" | cut -d "=" -f 2`
  if [ ! -z $get_license_key ]; then
    if [ `cat $INSTALL_DIRECTORY/conf/red5.properties | egrep "rtmps.keystorepass=ams-[0-9]*.antmedia.cloud"|wc -l` == "0" ]; then
      ip=`curl -s http://checkip.amazonaws.com`
      check_api=`curl -s -X POST -H "Content-Type: application/json" "https://route.antmedia.io/create?domain=$hostname&ip=$ip&license=$get_license_key"`
      if [ $? != 0 ]; then
        echo "There is a problem with the script. Please re-run the enable_ssl.sh script."
        exit 1
      elif [ $check_api == 400 ]; then
        echo "The domain exists, please re-run the enable_ssl.sh script."
        exit 400
      elif [ $check_api == 401 ]; then
        echo "The license key is invalid."
        exit 401
      fi
      while [ -z $(dig +short $hostname.antmedia.cloud @8.8.8.8) ]; do
        now=$(date +"%H:%M:%S")
        echo "$now > Waiting for DNS validation."
        sleep 10
      done
      domain="$hostname"".antmedia.cloud"
      echo "DNS success, installing the SSL certificate."
      freedomain="true"
    else
      domain=`cat $INSTALL_DIRECTORY/conf/red5.properties |egrep "ams-[0-9]*.antmedia.cloud" -o | uniq`
    fi
  else
    echo "Please make sure you enter your license key and use the Enterprise edition."
    exit 1
  fi
}

get_new_certificate(){

  if [ "$fullChainFileExist" == false ]; then
      #  install letsencrypt and get the certificate
      echo "creating new certificate"
      distro
      if [ "$ID" == "ubuntu" ]; then

        $SUDO apt-get update -qq -y
        output

        $SUDO apt-get install certbot python3-certbot-dns-route53 -qq -y
        output

      elif [ "$ID" == "centos" ] || [ "$ID" == "rocky" ] || [ "$ID" == "almalinux" ]; then
        $SUDO yum -y install epel-release
        $SUDO yum -y install certbot
        output
      fi

    # Install required libraries

    #Get certificate
    if [ -z "$email" ]; then
      if [ "$dns_validate" == "route53" ]; then
        echo -e "\033[0;31mPlease make sure you have entered the AWS access key and secret key.\033[0m"
        $SUDO certbot certonly --dns-route53 --agree-tos --register-unsafely-without-email -d "$domain"
      elif [ "$dns_validate" == "custom" ]; then
        $SUDO certbot --agree-tos --register-unsafely-without-email --manual --preferred-challenges dns --manual-public-ip-logging-ok --force-renewal certonly --cert-name $domain -d $domain
      elif [ "$freedomain" == "true" ]; then
        $SUDO certbot certonly --standalone --non-interactive --agree-tos --register-unsafely-without-email --cert-name "$domain" -d "$domain"
      else
        $SUDO certbot certonly --standalone --non-interactive --agree-tos --register-unsafely-without-email -d "$domain"
      fi
    else
      if [ "$dns_validate" == "route53" ]; then
        echo -e "\033[0;31mPlease make sure you have entered the AWS access key and secret key.\033[0m"
        $SUDO certbot certonly --dns-route53 --agree-tos --email $email -d $domain
      elif [ "$dns_validate" == "custom" ]; then
        $SUDO certbot --agree-tos --email $email --manual --preferred-challenges dns --manual-public-ip-logging-ok --force-renewal certonly --cert-name $domain -d $domain
      elif [ "$freedomain" == "true" ]; then
        $SUDO certbot certonly --standalone --non-interactive --agree-tos --email "$email" --cert-name "$domain" -d "$domain"
      else
        $SUDO certbot certonly --standalone --non-interactive --agree-tos --email "$email" -d "$domain"
      fi
    fi

    output

    file="/etc/letsencrypt/live/$domain/keystore.jks"
    delete_alias $file

    file="/etc/letsencrypt/live/$domain/truststore.jks"
    delete_alias $file

    FULL_CHAIN_FILE="/etc/letsencrypt/live/$domain/fullchain.pem"
    CHAIN_FILE="/etc/letsencrypt/live/$domain/chain.pem"
    PRIVATE_KEY_FILE="/etc/letsencrypt/live/$domain/privkey.pem"

 fi
}

renew_certificate(){

   echo "renewing certificate"

   $SUDO certbot renew

   output
}

# We don't need keystore and truststore for Tomcat. We can use full chain and private key file directly.
# However we need to have keystore and truststore for rtmps.

auth_tomcat(){
    echo ""

  TEMP_DIR=$INSTALL_DIRECTORY/$domain
  if [ ! -d "$TEMP_DIR" ]; then
    $SUDO mkdir $TEMP_DIR
  fi

  if [ "$fullChainFileExist" == false ]; then
    PRIVATE_KEY_FILE="/etc/letsencrypt/live/$domain/privkey.pem"
    FULL_CHAIN_FILE="/etc/letsencrypt/live/$domain/fullchain.pem"
    CHAIN_FILE="/etc/letsencrypt/live/$domain/chain.pem"
  fi

  EXPORT_P12_FILE=$TEMP_DIR/fullchain_and_key.p12

  DEST_KEYSTORE=$TEMP_DIR/keystore.jks

  TRUST_STORE=$TEMP_DIR/truststore.jks

  CER_FILE=$INSTALL_DIRECTORY/$domain/tomcat.cer

  $SUDO openssl pkcs12 -export \
      -in $FULL_CHAIN_FILE \
      -inkey $PRIVATE_KEY_FILE \
      -out $EXPORT_P12_FILE \
      -name tomcat \
      -password pass:$password
  output



  $SUDO keytool -importkeystore \
         -deststorepass $password \
         -destkeypass $password \
         -destkeystore $DEST_KEYSTORE \
         -srckeystore $EXPORT_P12_FILE \
         -srcstoretype pkcs12 \
         -srcstorepass $password \
         -alias tomcat \
         -deststoretype pkcs12
  output


  $SUDO keytool -export  \
           -alias tomcat \
           -deststorepass $password \
           -file $CER_FILE \
           -keystore $DEST_KEYSTORE
  output


  $SUDO keytool -import -trustcacerts -alias tomcat \
    -file $CER_FILE \
    -keystore $TRUST_STORE \
    -storepass $password -noprompt
  output


  $SUDO cp $TRUST_STORE $INSTALL_DIRECTORY/conf/
  output


  $SUDO cp $DEST_KEYSTORE $INSTALL_DIRECTORY/conf/
  output


  $SUDO sed -i "/rtmps.keystorepass=/c\rtmps.keystorepass=$password"  $INSTALL_DIRECTORY/conf/red5.properties
  output

  $SUDO sed -i "/rtmps.truststorepass=/c\rtmps.truststorepass=$password"  $INSTALL_DIRECTORY/conf/red5.properties
  output


  $SUDO cp $FULL_CHAIN_FILE $INSTALL_DIRECTORY/conf/fullchain.pem
  output
  $SUDO chown antmedia:antmedia $INSTALL_DIRECTORY/conf/fullchain.pem

  $SUDO cp $CHAIN_FILE $INSTALL_DIRECTORY/conf/chain.pem
  output
  $SUDO chown antmedia:antmedia $INSTALL_DIRECTORY/conf/chain.pem

  $SUDO cp $PRIVATE_KEY_FILE $INSTALL_DIRECTORY/conf/privkey.pem
  output
  $SUDO chown antmedia:antmedia $INSTALL_DIRECTORY/conf/privkey.pem

  #uncomment ssl part in jee-container.xml
  $SUDO sed -i -E -e 's/(<!-- https start|<!-- https start -->)/<!-- https start -->/g' $INSTALL_DIRECTORY/conf/jee-container.xml
  output
  $SUDO sed -i -E -e 's/(https end -->|<!-- https end -->)/<!-- https end -->/g' $INSTALL_DIRECTORY/conf/jee-container.xml
  output
}

create_cron_job(){

    $SUDO crontab -l > /tmp/cronfile

    if [ $(grep -E "enable_ssl.sh" /tmp/cronfile | wc -l) -ne "0" ]; then
        sed -i '/enable_ssl.sh/d' /tmp/cronfile
        echo "00 03 */85 * * cd $INSTALL_DIRECTORY && ./enable_ssl.sh -d $domain -r" >> /tmp/cronfile
        crontab /tmp/cronfile
    else
        echo "00 03 */85 * * cd $INSTALL_DIRECTORY && ./enable_ssl.sh -d $domain -r" >> /tmp/cronfile
        crontab /tmp/cronfile
    fi

}

generate_password(){

    #user may define his own password
    #password=$(echo -n "$domain" | sha256sum)

    password="$domain"

    echo "domain: $domain"
    #echo "generated password: $password"
}

check_domain_name(){
    if [ -z "$domain" ]; then
      get_freedomain
    fi
}


if [ "$helpRequest" == "true" ]
then
  usage
  exit 0
fi

if [ ! -d "$INSTALL_DIRECTORY" ]; then
  # Control will enter here if $DIRECTORY doesn't exist.
  echo "Ant Media Server does not seem to be installed to $INSTALL_DIRECTORY"
  echo "Please install Ant Media Server with the install script or give as a parameter"
  usage
  exit 1
fi

#check domain name
check_domain_name

#generate password using domain name
generate_password

#remove iptables redirect rule
ipt_remove

if [ "$renew_flag" == "true" ]
then

    #renew certificate
    renew_certificate

    #authenticate tomcat with certificate
    auth_tomcat

elif [ "$renew_flag" == "false" ]
then

    #install letsencrypt and get the certificate
    get_new_certificate

    #authenticate tomcat with certificate
    auth_tomcat

    #create cron job for auto renew
    if [ "$fullChainFileExist" == false ]; then
      create_cron_job
    fi

fi


$SUDO sed -i "/server.name=/c\server.name=$domain"  "$INSTALL_DIRECTORY/conf/red5.properties"

#restore iptables redirect rule
ipt_restore

<<<<<<< HEAD
if [ -x "$(command -v systemctl)" ]; then
  echo ""
  $SUDO service antmedia restart
  output
fi
=======
echo ""

$SUDO service antmedia stop

output

$SUDO service antmedia start

output
>>>>>>> fde672f1

echo "SSL certificate is installed."
echo "Https port: 5443"
echo "You can use this url: https://$domain:5443/"

#remove temp dir
$SUDO rm -rf $TEMP_DIR<|MERGE_RESOLUTION|>--- conflicted
+++ resolved
@@ -444,23 +444,11 @@
 #restore iptables redirect rule
 ipt_restore
 
-<<<<<<< HEAD
 if [ -x "$(command -v systemctl)" ]; then
   echo ""
   $SUDO service antmedia restart
   output
 fi
-=======
-echo ""
-
-$SUDO service antmedia stop
-
-output
-
-$SUDO service antmedia start
-
-output
->>>>>>> fde672f1
 
 echo "SSL certificate is installed."
 echo "Https port: 5443"
