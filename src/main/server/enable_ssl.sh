#!/bin/bash

INSTALL_DIRECTORY=/usr/local/antmedia


FULL_CHAIN_FILE=
PRIVATE_KEY_FILE=
CHAIN_FILE=
domain=""
password=
renew_flag='false'
freedomain=""

while getopts i:d:v:p:e:f:rc: option
do
  case "${option}" in
    f) FULL_CHAIN_FILE=${OPTARG};;
    c) CHAIN_FILE=${OPTARG};;
    p) PRIVATE_KEY_FILE=${OPTARG};;
    i) INSTALL_DIRECTORY=${OPTARG};;
    d) domain=${OPTARG};;
    v) dns_validate=${OPTARG};;
    r) renew_flag='true';;
    e) email=${OPTARG};;
   esac
done

ERROR_MESSAGE="There is a problem in installing SSL to Ant Media Server.\n Please take a look at the logs above and try to fix.\n If you do not have any idea, contact@antmedia.io"

usage() {
  echo "Usage:"
  echo "$0 -d {DOMAIN_NAME} [-i {INSTALL_DIRECTORY}] [-e {YOUR_EMAIL}]"
  echo "$0 -d {DOMAIN_NAME} [-i {INSTALL_DIRECTORY}] [-v {route53 or custom}] [-e {YOUR_EMAIL}]"
  echo "$0 -f {FULL_CHAIN_FILE} -p {PRIVATE_KEY_FILE} -c {CHAIN_FILE} -d {DOMAIN_NAME} [-i {INSTALL_DIRECTORY}]"
  echo " "
  echo -e "If you have any question, send e-mail to contact@antmedia.io\n"
}

ipt_remove() {
        iptab=`iptables -t nat -n -L PREROUTING | grep -E "REDIRECT.*dpt:80.*5080"`
        if [ "$iptab" ]; then
                iptables-save > /tmp/iptables_save
                iptables -t nat -D PREROUTING -p tcp --dport 80 -j REDIRECT --to-port 5080
                IPT="1"
        fi
}

ipt_restore() {
        if [ "$IPT" ]; then
                iptables-restore < /tmp/iptables_save
        fi
}

distro () {
  os_release="/etc/os-release"
  if [ -f "$os_release" ]; then
    . $os_release
      id=$ID
  else
      echo "Ubuntu, Centos, Rocky Linux and ALmaLinux are supported."
  fi
}


get_password() {
  until [ ! -z "$password" ]
  do
    read -sp 'Enter Password For SSL Certificate:' password
  if [ -z "$password" ]
  then
    echo
    echo "Password cannot be empty. "
  fi
  done
}

SUDO="sudo"
if ! [ -x "$(command -v sudo)" ]; then
  SUDO=""
fi

output() {
  OUT=$?
      if [ $OUT -ne 0 ]; then
          echo -e $ERROR_MESSAGE
	  if [ -d $TEMP_DIR ]; then
	     rm -rf $TEMP_DIR
	  fi
          exit $OUT
    fi
}

delete_alias() {
  if [ -f "$1" ]; then
   $SUDO keytool -delete -alias tomcat -storepass $password -keystore $file
   output
  fi
}


fullChainFileExist=false
if [ ! -z "$FULL_CHAIN_FILE" ] && [ -f "$FULL_CHAIN_FILE" ]; then
  fullChainFileExist=true
fi

privateKeyFileExist=false
if [ ! -z "$PRIVATE_KEY_FILE" ] && [ -f "$PRIVATE_KEY_FILE" ]; then
  privateKeyFileExist=true
fi

chainFileExist=false
if [ ! -z "$CHAIN_FILE" ] && [ -f "$CHAIN_FILE" ]; then
  chainFileExist=true
fi


if [ "$fullChainFileExist" != "$privateKeyFileExist" ]; then
   echo "Missing full chain or private key file. Please provide both or neither of them"
   usage
   exit 1
fi

# private key file should exist if it's custome ssl
if [ "$chainFileExist" != "$privateKeyFileExist" ]; then
   usage
   echo -e "Missing chain file. Please check this link: https://github.com/ant-media/Ant-Media-Server/wiki/Frequently-Asked-Questions#how-to-install-custom-ssl-by-building-full-chain-certificate-\n"
   exit 1
fi


if [ ! -d "$INSTALL_DIRECTORY" ]; then
  # Control will enter here if $DIRECTORY doesn't exist.
  echo "Ant Media Server does not seem to be installed to $INSTALL_DIRECTORY"
  echo "Please install Ant Media Server with the install script or give as a parameter"
  usage
  exit 1
fi

get_freedomain(){
  hostname="ams-$RANDOM"
  get_license_key=`cat $INSTALL_DIRECTORY/conf/red5.properties  | grep  "server.licence_key=*" | cut -d "=" -f 2`
  if [ ! -z $get_license_key ]; then
    if [ `cat $INSTALL_DIRECTORY/conf/red5.properties | egrep "rtmps.keystorepass=ams-[0-9]*.antmedia.cloud"|wc -l` == "0" ]; then
      ip=`curl -s http://checkip.amazonaws.com`
      check_api=`curl -s -X POST -H "Content-Type: application/json" "https://route.antmedia.io/create?domain=$hostname&ip=$ip&license=$get_license_key"`
      if [ $? != 0 ]; then
        echo "There is a problem with the script. Please re-run the enable_ssl.sh script."
        exit 1
      elif [ $check_api == 400 ]; then
        echo "The domain exists, please re-run the enable_ssl.sh script."
        exit 400
      elif [ $check_api == 401 ]; then
        echo "The license key is invalid."
        exit 401
      fi
      while [ -z $(dig +short $hostname.antmedia.cloud @8.8.8.8) ]; do
        now=$(date +"%H:%M:%S")
        echo "$now > Waiting for DNS validation."
        sleep 10
      done
      domain="$hostname"".antmedia.cloud"
      echo "DNS success, installing the SSL certificate."
      freedomain="true"
    else
      domain=`cat $INSTALL_DIRECTORY/conf/red5.properties |egrep "ams-[0-9]*.antmedia.cloud" -o | uniq`
    fi
  else
    echo "Please make sure you enter your license key and use the Enterprise edition."
    exit 1
  fi
}

get_new_certificate(){

  if [ "$fullChainFileExist" == false ]; then
      #  install letsencrypt and get the certificate
      echo "creating new certificate"
      distro
      if [ "$ID" == "ubuntu" ]; then

        $SUDO apt-get update -qq -y
        output

        $SUDO apt-get install certbot python3-certbot-dns-route53 -qq -y
        output

      elif [ "$ID" == "centos" ] || [ "$ID" == "rocky" ] || [ "$ID" == "almalinux" ]; then
        $SUDO yum -y install epel-release
        $SUDO yum -y install certbot
        output
      fi

    # Install required libraries

    #Get certificate
    if [ -z "$email" ]; then
      if [ "$dns_validate" == "route53" ]; then
        echo -e "\033[0;31mPlease make sure you have entered the AWS access key and secret key.\033[0m"
        $SUDO certbot certonly --dns-route53 --agree-tos --register-unsafely-without-email --cert-name $domain -d $domain
      elif [ "$dns_validate" == "custom" ]; then
<<<<<<< HEAD
        $SUDO certbot --agree-tos --register-unsafely-without-email --manual --preferred-challenges dns --manual-public-ip-logging-ok --force-renewal certonly -d $domain
      elif [ "$freedomain" == "true" ]; then
        $SUDO certbot certonly --standalone --non-interactive --agree-tos --register-unsafely-without-email -d $domain
=======
        $SUDO certbot --agree-tos --register-unsafely-without-email --manual --preferred-challenges dns --manual-public-ip-logging-ok --force-renewal certonly --cert-name $domain -d $domain
>>>>>>> 6b999b7b
      else
        $SUDO certbot certonly --standalone --non-interactive --agree-tos --register-unsafely-without-email --cert-name $domain -d $domain
      fi
    else
      if [ "$dns_validate" == "route53" ]; then
        echo -e "\033[0;31mPlease make sure you have entered the AWS access key and secret key.\033[0m"
        $SUDO certbot certonly --dns-route53 --agree-tos --email $email -d $domain
      elif [ "$dns_validate" == "custom" ]; then
<<<<<<< HEAD
        $SUDO certbot --agree-tos --email $email --manual --preferred-challenges dns --manual-public-ip-logging-ok --force-renewal certonly -d $domain
      elif [ "$freedomain" == "true" ]; then
        $SUDO certbot certonly --standalone --non-interactive --agree-tos --email $email -d $domain
=======
        $SUDO certbot --agree-tos --email $email --manual --preferred-challenges dns --manual-public-ip-logging-ok --force-renewal certonly --cert-name $domain -d $domain
>>>>>>> 6b999b7b
      else
        $SUDO certbot certonly --standalone --non-interactive --agree-tos --email $email --cert-name $domain -d $domain
      fi
    fi

    output

    file="/etc/letsencrypt/live/$domain/keystore.jks"
    delete_alias $file

    file="/etc/letsencrypt/live/$domain/truststore.jks"
    delete_alias $file

    FULL_CHAIN_FILE="/etc/letsencrypt/live/$domain/fullchain.pem"
    CHAIN_FILE="/etc/letsencrypt/live/$domain/chain.pem"
    PRIVATE_KEY_FILE="/etc/letsencrypt/live/$domain/privkey.pem"

 fi
}

renew_certificate(){

   echo "renewing certificate"

   $SUDO certbot renew

   output
}

# We don't need keystore and truststore for Tomcat. We can use full chain and private key file directly.
# However we need to have keystore and truststore for rtmps.

auth_tomcat(){
    echo ""

  TEMP_DIR=$INSTALL_DIRECTORY/$domain
  if [ ! -d "$TEMP_DIR" ]; then
    $SUDO mkdir $TEMP_DIR
  fi

  if [ "$fullChainFileExist" == false ]; then
    PRIVATE_KEY_FILE="/etc/letsencrypt/live/$domain/privkey.pem"
    FULL_CHAIN_FILE="/etc/letsencrypt/live/$domain/fullchain.pem"
    CHAIN_FILE="/etc/letsencrypt/live/$domain/chain.pem"
  fi

  EXPORT_P12_FILE=$TEMP_DIR/fullchain_and_key.p12

  DEST_KEYSTORE=$TEMP_DIR/keystore.jks

  TRUST_STORE=$TEMP_DIR/truststore.jks

  CER_FILE=$INSTALL_DIRECTORY/$domain/tomcat.cer

  $SUDO openssl pkcs12 -export \
      -in $FULL_CHAIN_FILE \
      -inkey $PRIVATE_KEY_FILE \
      -out $EXPORT_P12_FILE \
      -name tomcat \
      -password pass:$password
  output



  $SUDO keytool -importkeystore \
         -deststorepass $password \
         -destkeypass $password \
         -destkeystore $DEST_KEYSTORE \
         -srckeystore $EXPORT_P12_FILE \
         -srcstoretype pkcs12 \
         -srcstorepass $password \
         -alias tomcat \
         -deststoretype pkcs12
  output


  $SUDO keytool -export  \
           -alias tomcat \
           -deststorepass $password \
           -file $CER_FILE \
           -keystore $DEST_KEYSTORE
  output


  $SUDO keytool -import -trustcacerts -alias tomcat \
    -file $CER_FILE \
    -keystore $TRUST_STORE \
    -storepass $password -noprompt
  output


  $SUDO cp $TRUST_STORE $INSTALL_DIRECTORY/conf/
  output


  $SUDO cp $DEST_KEYSTORE $INSTALL_DIRECTORY/conf/
  output


  $SUDO sed -i "/rtmps.keystorepass=/c\rtmps.keystorepass=$password"  $INSTALL_DIRECTORY/conf/red5.properties
  output

  $SUDO sed -i "/rtmps.truststorepass=/c\rtmps.truststorepass=$password"  $INSTALL_DIRECTORY/conf/red5.properties
  output


  $SUDO cp $FULL_CHAIN_FILE $INSTALL_DIRECTORY/conf/fullchain.pem
  output
  $SUDO chown antmedia:antmedia $INSTALL_DIRECTORY/conf/fullchain.pem

  $SUDO cp $CHAIN_FILE $INSTALL_DIRECTORY/conf/chain.pem
  output
  $SUDO chown antmedia:antmedia $INSTALL_DIRECTORY/conf/chain.pem

  $SUDO cp $PRIVATE_KEY_FILE $INSTALL_DIRECTORY/conf/privkey.pem
  output
  $SUDO chown antmedia:antmedia $INSTALL_DIRECTORY/conf/privkey.pem

  #uncomment ssl part in jee-container.xml
  $SUDO sed -i -E -e 's/(<!-- https start|<!-- https start -->)/<!-- https start -->/g' $INSTALL_DIRECTORY/conf/jee-container.xml
  output
  $SUDO sed -i -E -e 's/(https end -->|<!-- https end -->)/<!-- https end -->/g' $INSTALL_DIRECTORY/conf/jee-container.xml
  output
}

create_cron_job(){

    $SUDO crontab -l > /tmp/cronfile

    if [ $(grep -E "enable_ssl.sh" /tmp/cronfile | wc -l) -ne "0" ]; then
        sed -i '/enable_ssl.sh/d' /tmp/cronfile
        echo "00 03 */85 * * cd $INSTALL_DIRECTORY && ./enable_ssl.sh -d $domain -r" >> /tmp/cronfile
        crontab /tmp/cronfile
    else
        echo "00 03 */85 * * cd $INSTALL_DIRECTORY && ./enable_ssl.sh -d $domain -r" >> /tmp/cronfile
        crontab /tmp/cronfile
    fi

}

generate_password(){

    #user may define his own password
    #password=$(echo -n "$domain" | sha256sum)

    password="$domain"

    echo "domain: $domain"
    #echo "generated password: $password"
}

check_domain_name(){
    if [ -z "$domain" ]; then
      get_freedomain
    fi
}


#check domain name
check_domain_name

#generate password using domain name
generate_password

#remove iptables redirect rule
ipt_remove

if [ "$renew_flag" == "true" ]
then

    #renew certificate
    renew_certificate

    #authenticate tomcat with certificate
    auth_tomcat

elif [ "$renew_flag" == "false" ]
then

    #install letsencrypt and get the certificate
    get_new_certificate

    #authenticate tomcat with certificate
    auth_tomcat

    #create cron job for auto renew
    if [ "$fullChainFileExist" == false ]; then
      create_cron_job
    fi

fi

#restore iptables redirect rule
ipt_restore

if [ -x "$(command -v systemctl)" ]; then
  echo ""
  $SUDO service antmedia stop
  output
  $SUDO service antmedia start
  output
fi

echo "SSL certificate is installed."
echo "Https port: 5443"
echo "You can use this url: https://$domain:5443/"

#remove temp dir
$SUDO rm -rf $TEMP_DIR<|MERGE_RESOLUTION|>--- conflicted
+++ resolved
@@ -198,13 +198,9 @@
         echo -e "\033[0;31mPlease make sure you have entered the AWS access key and secret key.\033[0m"
         $SUDO certbot certonly --dns-route53 --agree-tos --register-unsafely-without-email --cert-name $domain -d $domain
       elif [ "$dns_validate" == "custom" ]; then
-<<<<<<< HEAD
-        $SUDO certbot --agree-tos --register-unsafely-without-email --manual --preferred-challenges dns --manual-public-ip-logging-ok --force-renewal certonly -d $domain
+        $SUDO certbot --agree-tos --register-unsafely-without-email --manual --preferred-challenges dns --manual-public-ip-logging-ok --force-renewal certonly --cert-name $domain -d $domain
       elif [ "$freedomain" == "true" ]; then
-        $SUDO certbot certonly --standalone --non-interactive --agree-tos --register-unsafely-without-email -d $domain
-=======
-        $SUDO certbot --agree-tos --register-unsafely-without-email --manual --preferred-challenges dns --manual-public-ip-logging-ok --force-renewal certonly --cert-name $domain -d $domain
->>>>>>> 6b999b7b
+        $SUDO certbot certonly --standalone --non-interactive --agree-tos --register-unsafely-without-email --cert-name $domain -d $domain
       else
         $SUDO certbot certonly --standalone --non-interactive --agree-tos --register-unsafely-without-email --cert-name $domain -d $domain
       fi
@@ -213,13 +209,9 @@
         echo -e "\033[0;31mPlease make sure you have entered the AWS access key and secret key.\033[0m"
         $SUDO certbot certonly --dns-route53 --agree-tos --email $email -d $domain
       elif [ "$dns_validate" == "custom" ]; then
-<<<<<<< HEAD
-        $SUDO certbot --agree-tos --email $email --manual --preferred-challenges dns --manual-public-ip-logging-ok --force-renewal certonly -d $domain
+        $SUDO certbot --agree-tos --email $email --manual --preferred-challenges dns --manual-public-ip-logging-ok --force-renewal certonly --cert-name $domain -d $domain
       elif [ "$freedomain" == "true" ]; then
-        $SUDO certbot certonly --standalone --non-interactive --agree-tos --email $email -d $domain
-=======
-        $SUDO certbot --agree-tos --email $email --manual --preferred-challenges dns --manual-public-ip-logging-ok --force-renewal certonly --cert-name $domain -d $domain
->>>>>>> 6b999b7b
+        $SUDO certbot certonly --standalone --non-interactive --agree-tos --email $email --cert-name $domain -d $domain
       else
         $SUDO certbot certonly --standalone --non-interactive --agree-tos --email $email --cert-name $domain -d $domain
       fi
