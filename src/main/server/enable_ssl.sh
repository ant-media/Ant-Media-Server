--- conflicted
+++ resolved
@@ -45,10 +45,6 @@
 done
 
 ERROR_MESSAGE="There is a problem in installing SSL to Ant Media Server.\n Please take a look at the logs above and try to fix.\n If you do not have any idea, contact@antmedia.io"
-<<<<<<< HEAD
-free_domain_requested='false'
-=======
->>>>>>> 406802e0
 usage() {
 
   echo "Usage commands for different scenarios:"
@@ -220,21 +216,13 @@
     if [ -z "$email" ]; then
       if [ "$dns_validate" == "route53" ]; then
         echo -e "\033[0;31mPlease make sure you have entered the AWS access key and secret key.\033[0m"
-<<<<<<< HEAD
-        $SUDO certbot certonly --dns-route53 --agree-tos --register-unsafely-without-email -d $domain
-=======
         $SUDO certbot certonly --dns-route53 --agree-tos --register-unsafely-without-email -d "$domain"
->>>>>>> 406802e0
       elif [ "$dns_validate" == "custom" ]; then
         $SUDO certbot --agree-tos --register-unsafely-without-email --manual --preferred-challenges dns --manual-public-ip-logging-ok --force-renewal certonly --cert-name $domain -d $domain
       elif [ "$freedomain" == "true" ]; then
         $SUDO certbot certonly --standalone --non-interactive --agree-tos --register-unsafely-without-email --cert-name "$domain" -d "$domain"
       else
-<<<<<<< HEAD
-        $SUDO certbot certonly --standalone --non-interactive --agree-tos --register-unsafely-without-email -d $domain
-=======
         $SUDO certbot certonly --standalone --non-interactive --agree-tos --register-unsafely-without-email -d "$domain"
->>>>>>> 406802e0
       fi
     else
       if [ "$dns_validate" == "route53" ]; then
@@ -245,11 +233,7 @@
       elif [ "$freedomain" == "true" ]; then
         $SUDO certbot certonly --standalone --non-interactive --agree-tos --email "$email" --cert-name "$domain" -d "$domain"
       else
-<<<<<<< HEAD
-        $SUDO certbot certonly --standalone --non-interactive --agree-tos --email $email -d $domain
-=======
         $SUDO certbot certonly --standalone --non-interactive --agree-tos --email "$email" -d "$domain"
->>>>>>> 406802e0
       fi
     fi
 
@@ -402,7 +386,6 @@
 check_domain_name(){
     if [ -z "$domain" ]; then
       get_freedomain
-      free_domain_requested='true'
     fi
 }
 
@@ -455,30 +438,8 @@
 
 fi
 
-<<<<<<< HEAD
-if [ "$free_domain_requested" == "true" ]; 
-then
-	$SUDO sed -i "/http.sslConfigurationType=/c\http.sslConfigurationType=ANTMEDIA_SUBDOMAIN"  $INSTALL_DIRECTORY/conf/red5.properties
-	output
-	$SUDO sed -i "/http.sslDomain=/c\http.sslDomain=$domain"  $INSTALL_DIRECTORY/conf/red5.properties
-	output
-elif [ "$fullChainFileExist" == "true" ] && [ "$chainFileExist" == "true" ] && [ "$privateKeyFileExist" == "true" ];
-then
-	$SUDO sed -i "/http.sslConfigurationType=/c\http.sslConfigurationType=CUSTOM_CERTIFICATE"  $INSTALL_DIRECTORY/conf/red5.properties
-	output
-	$SUDO sed -i "/http.sslDomain=/c\http.sslDomain=$domain"  $INSTALL_DIRECTORY/conf/red5.properties
-	output
-elif [ "$domain" != "" ];
-then
-	$SUDO sed -i "/http.sslConfigurationType=/c\http.sslConfigurationType=CUSTOM_DOMAIN"  $INSTALL_DIRECTORY/conf/red5.properties
-	output
-	$SUDO sed -i "/http.sslDomain=/c\http.sslDomain=$domain"  $INSTALL_DIRECTORY/conf/red5.properties
-	output
-fi
-=======
 
 $SUDO sed -i "/server.name=/c\server.name=$domain"  "$INSTALL_DIRECTORY/conf/red5.properties"
->>>>>>> 406802e0
 
 #restore iptables redirect rule
 ipt_restore
