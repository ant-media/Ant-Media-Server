--- conflicted
+++ resolved
@@ -204,13 +204,9 @@
 
 get_freedomain(){
   hostname="ams-$RANDOM"
-<<<<<<< HEAD
-  if ! is_docker_container; then
-      result_marketplace=$(check_marketplace)
-  fi
-=======
+  #Refactor: It seems that result_marketplace is not used. On the other hand, JWT_KEY is a variable in generate_jwt
+  #it's better to return JWT_KEY in generate_jwt and don't use any variable other script 
   result_marketplace=$(generate_jwt)
->>>>>>> d8abd5cd
   get_license_key=`cat $INSTALL_DIRECTORY/conf/red5.properties  | grep  "server.licence_key=*" | cut -d "=" -f 2`
   ip=`curl -s http://checkip.amazonaws.com`
   if [ ! -z $get_license_key ]; then
